{
  "sdk": {
<<<<<<< HEAD
    "version": "6.0.100-preview.3.21202.5"
=======
    "version": "6.0.100-preview.6.21355.2"
>>>>>>> 526d2793
  },
  "tools": {
    "dotnet": "6.0.100-preview.6.21355.2",
    "vs": {
      "version": "16.10"
    },
    "xcopy-msbuild": "16.10.0-preview2"
  },
  "msbuild-sdks": {
    "Microsoft.DotNet.Arcade.Sdk": "6.0.0-beta.21373.11",
    "Microsoft.DotNet.Helix.Sdk": "6.0.0-beta.21373.11"
  }
}<|MERGE_RESOLUTION|>--- conflicted
+++ resolved
@@ -1,10 +1,6 @@
 {
   "sdk": {
-<<<<<<< HEAD
-    "version": "6.0.100-preview.3.21202.5"
-=======
     "version": "6.0.100-preview.6.21355.2"
->>>>>>> 526d2793
   },
   "tools": {
     "dotnet": "6.0.100-preview.6.21355.2",
