{
  "sdk": {
<<<<<<< HEAD
    "version": "6.0.100-preview.6.21355.2"
=======
    "version": "6.0.100-preview.6.21355.2",
    "allowPrerelease": true,
    "rollForward": "major"
>>>>>>> 43cdacbf
  },
  "tools": {
    "dotnet": "6.0.100-preview.6.21355.2",
    "vs": {
      "version": "16.10"
    },
    "xcopy-msbuild": "16.10.0-preview2"
  },
  "msbuild-sdks": {
<<<<<<< HEAD
    "Microsoft.DotNet.Arcade.Sdk": "6.0.0-beta.21378.2",
    "Microsoft.DotNet.Helix.Sdk": "6.0.0-beta.21378.2"
=======
    "Microsoft.DotNet.Arcade.Sdk": "6.0.0-beta.21379.2",
    "Microsoft.DotNet.Helix.Sdk": "6.0.0-beta.21379.2"
>>>>>>> 43cdacbf
  }
}<|MERGE_RESOLUTION|>--- conflicted
+++ resolved
@@ -1,12 +1,8 @@
 {
   "sdk": {
-<<<<<<< HEAD
-    "version": "6.0.100-preview.6.21355.2"
-=======
     "version": "6.0.100-preview.6.21355.2",
     "allowPrerelease": true,
     "rollForward": "major"
->>>>>>> 43cdacbf
   },
   "tools": {
     "dotnet": "6.0.100-preview.6.21355.2",
@@ -16,12 +12,7 @@
     "xcopy-msbuild": "16.10.0-preview2"
   },
   "msbuild-sdks": {
-<<<<<<< HEAD
-    "Microsoft.DotNet.Arcade.Sdk": "6.0.0-beta.21378.2",
-    "Microsoft.DotNet.Helix.Sdk": "6.0.0-beta.21378.2"
-=======
     "Microsoft.DotNet.Arcade.Sdk": "6.0.0-beta.21379.2",
     "Microsoft.DotNet.Helix.Sdk": "6.0.0-beta.21379.2"
->>>>>>> 43cdacbf
   }
 }