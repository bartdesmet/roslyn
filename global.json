{
  "sdk": {
    "version": "5.0.102",
    "allowPrerelease": true,
    "rollForward": "major"
  },
  "tools": {
    "dotnet": "5.0.102",
    "vs": {
      "version": "16.8"
    },
    "xcopy-msbuild": "16.8.0-preview2.1"
  },
  "msbuild-sdks": {
<<<<<<< HEAD
    "Microsoft.DotNet.Arcade.Sdk": "1.0.0-beta.21110.10",
    "Microsoft.DotNet.Helix.Sdk": "2.0.0-beta.21110.10"
=======
    "Microsoft.DotNet.Arcade.Sdk": "1.0.0-beta.21158.9",
    "Microsoft.DotNet.Helix.Sdk": "2.0.0-beta.21158.9"
>>>>>>> beffac2b
  }
}<|MERGE_RESOLUTION|>--- conflicted
+++ resolved
@@ -12,12 +12,7 @@
     "xcopy-msbuild": "16.8.0-preview2.1"
   },
   "msbuild-sdks": {
-<<<<<<< HEAD
-    "Microsoft.DotNet.Arcade.Sdk": "1.0.0-beta.21110.10",
-    "Microsoft.DotNet.Helix.Sdk": "2.0.0-beta.21110.10"
-=======
     "Microsoft.DotNet.Arcade.Sdk": "1.0.0-beta.21158.9",
     "Microsoft.DotNet.Helix.Sdk": "2.0.0-beta.21158.9"
->>>>>>> beffac2b
   }
 }