--- conflicted
+++ resolved
@@ -7,10 +7,6 @@
     "xcopy-msbuild": "16.4.0-alpha"
   },
   "msbuild-sdks": {
-<<<<<<< HEAD
-    "Microsoft.DotNet.Arcade.Sdk": "1.0.0-beta.20113.5"
-=======
     "Microsoft.DotNet.Arcade.Sdk": "5.0.0-beta.20118.1"
->>>>>>> dedca892
   }
 }