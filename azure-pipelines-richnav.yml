# Branches that trigger a build on commit
trigger:
- main
- main-vs-deps
- release/*
- features/*
- demos/*

# Branches that trigger builds on PR
pr: none
# Temporarily disabling richnav job on PRs
# pr:
# - main
# - main-vs-deps
# - release/*
# - features/*
# - demos/*

jobs:
- job: RichCodeNav_Indexing
  pool:
<<<<<<< HEAD
    name: NetCore1ESPool-Svc-Public
=======
    name: NetCore1ESPool-Public
>>>>>>> 67d940c4
    demands: ImageOverride -equals Build.Windows.Amd64.VS2022.Pre.Open
  variables:
    EnableRichCodeNavigation: true
  timeoutInMinutes: 200

  steps:
    - task: PowerShell@2
      displayName: Build
      inputs:
        filePath: eng/build.ps1
        arguments: -ci -restore -build -binaryLog -configuration Debug -prepareMachine

    - task: RichCodeNavIndexer@0
      displayName: RichCodeNav Upload
      inputs:
        languages: 'csharp'
        environment: production
        richNavLogOutputDirectory: $(Build.SourcesDirectory)/artifacts/bin
      continueOnError: true
      env:
        DOTNET_ROOT: $(Build.SourcesDirectory)/.dotnet<|MERGE_RESOLUTION|>--- conflicted
+++ resolved
@@ -19,11 +19,7 @@
 jobs:
 - job: RichCodeNav_Indexing
   pool:
-<<<<<<< HEAD
-    name: NetCore1ESPool-Svc-Public
-=======
     name: NetCore1ESPool-Public
->>>>>>> 67d940c4
     demands: ImageOverride -equals Build.Windows.Amd64.VS2022.Pre.Open
   variables:
     EnableRichCodeNavigation: true
