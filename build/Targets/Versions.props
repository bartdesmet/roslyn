﻿<?xml version="1.0" encoding="utf-8"?>
<!-- Copyright (c)  Microsoft.  All Rights Reserved.  Licensed under the Apache License, Version 2.0.  See License.txt in the project root for license information. -->
<Project ToolsVersion="14.0" xmlns="http://schemas.microsoft.com/developer/msbuild/2003">

  <!-- This controls the version numbers of the build that we are producing -->

  <Import Project="Packages.props" />
  <Import Project="FixedPackages.props" />

  <PropertyGroup>
    <!-- This is the assembly version of Roslyn from the .NET assembly perspective. It should only be revved during significant point releases. -->
    <RoslynAssemblyVersionBase Condition="'$(RoslynAssemblyVersion)' == ''">2.6.0</RoslynAssemblyVersionBase>
    <!-- This is the file version of Roslyn, as placed in the PE header. It should be revved during point releases, and is also what provides the basis for our NuGet package versioning. -->
    <RoslynFileVersionBase Condition="'$(RoslynFileVersionBase)' == ''">2.6.0</RoslynFileVersionBase>
    <!-- The release moniker for our packages.  Developers should use "dev" and official builds pick the branch
         moniker listed below -->
    <RoslynNuGetMoniker Condition="'$(RoslynNuGetMoniker)' == ''">dev</RoslynNuGetMoniker>
<<<<<<< HEAD
    <RoslynNuGetMoniker Condition="'$(OfficialBuild)' == 'true'">beta4</RoslynNuGetMoniker>
=======
    <RoslynNuGetMoniker Condition="'$(OfficialBuild)' == 'true'">beta1</RoslynNuGetMoniker> 

>>>>>>> 6847f1e5
    <!-- This is the base of the NuGet versioning for prerelease packages -->
    <NuGetPreReleaseVersion>$(RoslynFileVersionBase)-$(RoslynNuGetMoniker)</NuGetPreReleaseVersion>

    <!-- We should not be signing a build anywhere except for in MicroBuild, which will always specify 'BUILD_BUILDNUMBER'-->
    <BuildNumber Condition="'$(BuildNumber)' == ''">$(BUILD_BUILDNUMBER)</BuildNumber>
    <Error Condition="'$(BuildNumber)' == '' AND '$(OfficialBuild)' == 'true'">A build number must be specified for a signed build.</Error>

    <!-- When a build number is not specified, then we should default back to '00065535.0', which is a build number in the
         same format as provided by MicroBuild v2, but greater than any that MicroBuild v2 will produce, and is still compatible
         with the Win32 file version limitations. This is required so that builds done locally, where '$(OfficialBuild)' == 'true',
         can still be deployed to VS and override the version that is globally installed. -->
    <BuildNumber Condition="'$(BuildNumber)' == ''">00065535.0</BuildNumber>
    <!-- When a build number is specified, it needs to be in the format of 'x.y'-->
    <Error Condition="$(BuildNumber.Split('.').Length) != 2">BuildNumber should have two parts (in the form of 'x.y')</Error>

    <!-- Split the build parts out from the BuildNumber which is given to us by MicroBuild in the format of yyyymmdd.nn
         where BuildNumberFiveDigitDateStamp is mmmdd (such as 60615) and BuildNumberBuildOfTheDay is nn (which represents the nth build
         started that day). So the first build of the day, 20160615.1, will produce something similar to BuildNumberFiveDigitDateStamp: 60615,
         BuildNumberBuildOfTheDayPadded: 01;and the 12th build of the day, 20160615.12, will produce BuildNumberFiveDigitDateStamp: 60615, BuildNumberBuildOfTheDay: 12

         Additionally, in order ensure the value fits in the 16-bit PE header fields, we will only take the last five digits of the BuildNumber, so
         in the case of 20160615, we will set BuildNumberFiveDigitDateStamp to 60615. Unfortunately for releases in 2017 we can't go any higher, so
         well continue the month counting instead: the build after 61231 is 61301. -->
    <BuildNumberFiveDigitDateStamp>$([MSBuild]::Subtract($(BuildNumber.Split('.')[0].Substring(3).Trim()), 8800))</BuildNumberFiveDigitDateStamp>
    <BuildNumberBuildOfTheDayPadded>$(BuildNumber.Split('.')[1].PadLeft(2,'0'))</BuildNumberBuildOfTheDayPadded>

    <!-- NuGet version -->
    <NuGetReleaseVersion>$(RoslynFileVersionBase)</NuGetReleaseVersion>
    <NuGetPerBuildPreReleaseVersion>$(NuGetPreReleaseVersion)-$(BuildNumberFiveDigitDateStamp)-$(BuildNumberBuildOfTheDayPadded)</NuGetPerBuildPreReleaseVersion>
    <NuGetPackageRoot Condition="'$(NuGetPackageRoot)' == ''">$(NUGET_PACKAGES)</NuGetPackageRoot> <!-- Respect environment variable if set -->
    <NuGetPackageRoot Condition="'$(NuGetPackageRoot)' == '' AND '$(OS)' == 'Windows_NT'">$(UserProfile)/.nuget/packages/</NuGetPackageRoot>
    <NuGetPackageRoot Condition="'$(NuGetPackageRoot)' == '' AND '$(OS)' != 'Windows_NT'">$(HOME)/.nuget/packages/</NuGetPackageRoot>
    <NuGetPackagesDirectory>$(NuGetPackageRoot)</NuGetPackagesDirectory>
  </PropertyGroup>

  <Choose>
    <When Condition="'$(OfficialBuild)' == 'true' OR '$(UseShippingAssemblyVersion)' == 'true'">
      <PropertyGroup>
        <AssemblyVersion>$(RoslynAssemblyVersionBase).0</AssemblyVersion>
        <BuildVersion>$(RoslynFileVersionBase).$(BuildNumberFiveDigitDateStamp)</BuildVersion>
        <VsixVersion>$(RoslynFileVersionBase).$(BuildNumberFiveDigitDateStamp)$(BuildNumberBuildOfTheDayPadded)</VsixVersion>
      </PropertyGroup>
    </When>

    <Otherwise>
      <!-- No build version was supplied.  We'll use a special version, higher than anything
           installed, so that the assembly identity is different.  This will allows us to
           have a build with an actual number installed, but then build and F5 a build with
           this number. We will make AssemblyVersion and BuildVersion different, to catch
           any bugs where people might assume they are the same. -->
      <PropertyGroup>
        <AssemblyVersion>42.42.42.42</AssemblyVersion>
        <BuildVersion>42.42.42.42424</BuildVersion>
        <VsixVersion>42.42.42.42424</VsixVersion>
      </PropertyGroup>
    </Otherwise>
  </Choose>

  <Choose>
    <When Condition="'$(OfficialBuild)' != 'true'">
      <!-- On non-official builds we don't burn in a git sha.  In large part because it
           hurts our determinism efforts as binaries which should be the same between
           builds will not (due to developers building against different HEAD
           values). -->
      <PropertyGroup>
        <GitHeadSha>&lt;developer build&gt;</GitHeadSha>
      </PropertyGroup>
    </When>
    <When Condition="'$(BUILD_SOURCEVERSION)' != ''">
      <PropertyGroup>
        <GitHeadSha>$(BUILD_SOURCEVERSION)</GitHeadSha>
      </PropertyGroup>
    </When>
    <When Condition="'$(BUILD_SOURCEVERSION)' == '' AND '$(GIT_COMMIT)' != ''">
      <PropertyGroup>
        <GitHeadSha>$(GIT_COMMIT)</GitHeadSha>
      </PropertyGroup>
    </When>
    <Otherwise>
      <PropertyGroup>
        <GitHeadSha>Not found</GitHeadSha>
        <DotGitDir>$([System.IO.Path]::GetFullPath('$(MSBuildThisFileDirectory)../../.git'))</DotGitDir>
        <HeadFileContent Condition="Exists('$(DotGitDir)/HEAD')">$([System.IO.File]::ReadAllText('$(DotGitDir)/HEAD').Trim())</HeadFileContent>
        <RefPath Condition="$(HeadFileContent.StartsWith('ref: '))">$(DotGitDir)/$(HeadFileContent.Substring(5))</RefPath>
        <GitHeadSha Condition="'$(RefPath)' != '' AND Exists('$(RefPath)')">$([System.IO.File]::ReadAllText('$(RefPath)').Trim())</GitHeadSha>
        <GitHeadSha Condition="'$(HeadFileContent)' != '' AND '$(RefPath)' == ''">$(HeadFileContent)</GitHeadSha>
      </PropertyGroup>
    </Otherwise>
  </Choose>
</Project><|MERGE_RESOLUTION|>--- conflicted
+++ resolved
@@ -15,12 +15,8 @@
     <!-- The release moniker for our packages.  Developers should use "dev" and official builds pick the branch
          moniker listed below -->
     <RoslynNuGetMoniker Condition="'$(RoslynNuGetMoniker)' == ''">dev</RoslynNuGetMoniker>
-<<<<<<< HEAD
-    <RoslynNuGetMoniker Condition="'$(OfficialBuild)' == 'true'">beta4</RoslynNuGetMoniker>
-=======
     <RoslynNuGetMoniker Condition="'$(OfficialBuild)' == 'true'">beta1</RoslynNuGetMoniker> 
 
->>>>>>> 6847f1e5
     <!-- This is the base of the NuGet versioning for prerelease packages -->
     <NuGetPreReleaseVersion>$(RoslynFileVersionBase)-$(RoslynNuGetMoniker)</NuGetPreReleaseVersion>
 
