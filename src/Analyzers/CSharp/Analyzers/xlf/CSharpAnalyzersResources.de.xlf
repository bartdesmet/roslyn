--- conflicted
+++ resolved
@@ -32,14 +32,6 @@
         <target state="translated">In 'Program.Main' Programmformat konvertieren</target>
         <note>{Locked="Program.Main"} this is the C# syntax we are going to generate</note>
       </trans-unit>
-<<<<<<< HEAD
-      <trans-unit id="Convert_to_UTF8_string_literal">
-        <source>Convert to UTF-8 string literal</source>
-        <target state="translated">In UTF-8-Zeichenfolgenliteral konvertieren</target>
-        <note />
-      </trans-unit>
-=======
->>>>>>> e7a1a087
       <trans-unit id="Convert_to_block_scoped_namespace">
         <source>Convert to block scoped namespace</source>
         <target state="translated">In namespace eines Blockbereichs konvertieren</target>
