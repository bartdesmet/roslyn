﻿<?xml version="1.0" encoding="utf-8"?>
<xliff xmlns="urn:oasis:names:tc:xliff:document:1.2" xmlns:xsi="http://www.w3.org/2001/XMLSchema-instance" version="1.2" xsi:schemaLocation="urn:oasis:names:tc:xliff:document:1.2 xliff-core-1.2-transitional.xsd">
  <file datatype="xml" source-language="en" target-language="zh-Hans" original="../CSharpAnalyzersResources.resx">
    <body>
      <trans-unit id="Add_braces">
        <source>Add braces</source>
        <target state="translated">添加大括号</target>
        <note />
      </trans-unit>
      <trans-unit id="Add_braces_to_0_statement">
        <source>Add braces to '{0}' statement.</source>
        <target state="translated">向 “{0}” 语句添加大括号。</target>
        <note />
      </trans-unit>
      <trans-unit id="Blank_line_not_allowed_after_constructor_initializer_colon">
        <source>Blank line not allowed after constructor initializer colon</source>
        <target state="translated">构造函数初始值设定项冒号后面不允许有空白行</target>
        <note />
      </trans-unit>
      <trans-unit id="Consecutive_braces_must_not_have_a_blank_between_them">
        <source>Consecutive braces must not have blank line between them</source>
        <target state="translated">连续大括号之间不能有空白行</target>
        <note />
      </trans-unit>
      <trans-unit id="Convert_switch_statement_to_expression">
        <source>Convert switch statement to expression</source>
        <target state="translated">将 switch 语句转换为表达式</target>
        <note />
      </trans-unit>
      <trans-unit id="Convert_to_block_scoped_namespace">
        <source>Convert to block scoped namespace</source>
        <target state="translated">转换为块范围限定的 namespace</target>
        <note>{Locked="namespace"} "namespace" is a C# keyword and should not be localized.</note>
      </trans-unit>
      <trans-unit id="Convert_to_file_scoped_namespace">
        <source>Convert to file-scoped namespace</source>
        <target state="translated">转换为文件范围限定的 namespace</target>
        <note>{Locked="namespace"} "namespace" is a C# keyword and should not be localized.</note>
      </trans-unit>
      <trans-unit id="Deconstruct_variable_declaration">
        <source>Deconstruct variable declaration</source>
        <target state="translated">析构变量声明</target>
        <note />
      </trans-unit>
      <trans-unit id="Delegate_invocation_can_be_simplified">
        <source>Delegate invocation can be simplified.</source>
        <target state="translated">可简化委托调用。</target>
        <note />
      </trans-unit>
      <trans-unit id="Discard_can_be_removed">
        <source>Discard can be removed</source>
        <target state="translated">可删除放弃项</target>
        <note />
      </trans-unit>
      <trans-unit id="Embedded_statements_must_be_on_their_own_line">
        <source>Embedded statements must be on their own line</source>
        <target state="translated">嵌入的语句必须放在其自己的行上</target>
        <note />
      </trans-unit>
      <trans-unit id="Indexing_can_be_simplified">
        <source>Indexing can be simplified</source>
        <target state="translated">索引可以简化</target>
        <note />
      </trans-unit>
      <trans-unit id="Inline_variable_declaration">
        <source>Inline variable declaration</source>
        <target state="translated">内联变量声明</target>
        <note />
      </trans-unit>
      <trans-unit id="Misplaced_using_directive">
        <source>Misplaced using directive</source>
        <target state="translated">错放了 using 指令</target>
        <note>{Locked="using"} "using" is a C# keyword and should not be localized.</note>
      </trans-unit>
      <trans-unit id="Move_misplaced_using_directives">
        <source>Move misplaced using directives</source>
        <target state="translated">移动错放的 using 指令</target>
        <note>{Locked="using"} "using" is a C# keyword and should not be localized.</note>
      </trans-unit>
      <trans-unit id="Make_readonly_fields_writable">
        <source>Make readonly fields writable</source>
        <target state="translated">使 readonly 字段可写</target>
        <note>{Locked="readonly"} "readonly" is C# keyword and should not be localized.</note>
      </trans-unit>
      <trans-unit id="Local_function_can_be_made_static">
        <source>Local function can be made static</source>
        <target state="translated">可以使本地函数成为静态函数</target>
        <note />
      </trans-unit>
      <trans-unit id="Make_local_function_static">
        <source>Make local function 'static'</source>
        <target state="translated">使本地函数成为静态函数</target>
        <note />
      </trans-unit>
      <trans-unit id="Negate_expression_changes_semantics">
        <source>Negate expression (changes semantics)</source>
        <target state="translated">使用求反表达式(更改语义)</target>
        <note />
      </trans-unit>
      <trans-unit id="Null_check_can_be_clarified">
        <source>Null check can be clarified</source>
        <target state="translated">可以阐明 Null 检查</target>
        <note />
      </trans-unit>
      <trans-unit id="Prefer_null_check_over_type_check">
        <source>Prefer 'null' check over type check</source>
        <target state="translated">与类型检查相比，首选 “Null” 检查</target>
<<<<<<< HEAD
=======
        <note />
      </trans-unit>
      <trans-unit id="Property_pattern_can_be_simplified">
        <source>Property pattern can be simplified</source>
        <target state="new">Property pattern can be simplified</target>
>>>>>>> 67d940c4
        <note />
      </trans-unit>
      <trans-unit id="Remove_operator_preserves_semantics">
        <source>Remove operator (preserves semantics)</source>
        <target state="translated">删除运算符(保留语义)</target>
        <note />
      </trans-unit>
      <trans-unit id="Remove_suppression_operators">
        <source>Remove suppression operators</source>
        <target state="translated">请删除忽略运算符</target>
        <note />
      </trans-unit>
      <trans-unit id="Remove_unnecessary_suppression_operator">
        <source>Remove unnecessary suppression operator</source>
        <target state="translated">请删除不必要的忽略运算符</target>
        <note />
      </trans-unit>
      <trans-unit id="Remove_unnessary_discard">
        <source>Remove unnecessary discard</source>
        <target state="translated">删除不必要的放弃项</target>
        <note />
      </trans-unit>
      <trans-unit id="Simplify_default_expression">
        <source>Simplify 'default' expression</source>
        <target state="translated">简化 "default" 表达式</target>
        <note />
      </trans-unit>
      <trans-unit id="Simplify_property_pattern">
        <source>Simplify property pattern</source>
        <target state="new">Simplify property pattern</target>
        <note />
      </trans-unit>
      <trans-unit id="Struct_contains_assignment_to_this_outside_of_constructor_Make_readonly_fields_writable">
        <source>Struct contains assignment to 'this' outside of constructor. Make readonly fields writable.</source>
        <target state="translated">Struct 包含对构造函数之外的 "this" 的赋值。使只读字段可写。</target>
        <note>{Locked="Struct"}{Locked="this"} these are C#/VB keywords and should not be localized.</note>
      </trans-unit>
      <trans-unit id="Suppression_operator_has_no_effect_and_can_be_misinterpreted">
        <source>Suppression operator has no effect and can be misinterpreted</source>
        <target state="translated">抑制运算符不起任何作用且可能被误解</target>
        <note />
      </trans-unit>
      <trans-unit id="Unreachable_code_detected">
        <source>Unreachable code detected</source>
        <target state="translated">检测到无法访问的代码</target>
        <note />
      </trans-unit>
      <trans-unit id="Use_block_body_for_accessors">
        <source>Use block body for accessors</source>
        <target state="translated">使用访问器的程序块主体</target>
        <note />
      </trans-unit>
      <trans-unit id="Use_block_body_for_constructors">
        <source>Use block body for constructors</source>
        <target state="translated">使用构造函数的程序块主体</target>
        <note />
      </trans-unit>
      <trans-unit id="Use_block_body_for_indexers">
        <source>Use block body for indexers</source>
        <target state="translated">使用索引器的程序块主体</target>
        <note />
      </trans-unit>
      <trans-unit id="Use_block_body_for_local_functions">
        <source>Use block body for local functions</source>
        <target state="translated">对本地函数使用块主体</target>
        <note />
      </trans-unit>
      <trans-unit id="Use_block_body_for_methods">
        <source>Use block body for methods</source>
        <target state="translated">使用方法的程序块主体</target>
        <note />
      </trans-unit>
      <trans-unit id="Use_block_body_for_operators">
        <source>Use block body for operators</source>
        <target state="translated">使用运算符的程序块主体</target>
        <note />
      </trans-unit>
      <trans-unit id="Use_block_body_for_properties">
        <source>Use block body for properties</source>
        <target state="translated">使用属性的程序块主体</target>
        <note />
      </trans-unit>
      <trans-unit id="Use_explicit_type">
        <source>Use explicit type</source>
        <target state="translated">使用显式类型</target>
        <note />
      </trans-unit>
      <trans-unit id="Use_explicit_type_instead_of_var">
        <source>Use explicit type instead of 'var'</source>
        <target state="translated">用显式类型代替 "var"</target>
        <note />
      </trans-unit>
      <trans-unit id="Use_expression_body_for_accessors">
        <source>Use expression body for accessors</source>
        <target state="translated">使用访问器的表达式主体</target>
        <note />
      </trans-unit>
      <trans-unit id="Use_expression_body_for_constructors">
        <source>Use expression body for constructors</source>
        <target state="translated">使用构造函数的表达式主体</target>
        <note />
      </trans-unit>
      <trans-unit id="Use_expression_body_for_indexers">
        <source>Use expression body for indexers</source>
        <target state="translated">使用索引器的表达式主体</target>
        <note />
      </trans-unit>
      <trans-unit id="Use_expression_body_for_local_functions">
        <source>Use expression body for local functions</source>
        <target state="translated">将表达式主体用于本地函数</target>
        <note />
      </trans-unit>
      <trans-unit id="Use_expression_body_for_methods">
        <source>Use expression body for methods</source>
        <target state="translated">使用方法的表达式主体</target>
        <note />
      </trans-unit>
      <trans-unit id="Use_expression_body_for_operators">
        <source>Use expression body for operators</source>
        <target state="translated">使用运算符的表达式主体</target>
        <note />
      </trans-unit>
      <trans-unit id="Use_expression_body_for_properties">
        <source>Use expression body for properties</source>
        <target state="translated">使用属性的表达式主体</target>
        <note />
      </trans-unit>
      <trans-unit id="Use_implicit_type">
        <source>Use implicit type</source>
        <target state="translated">使用隐式类型</target>
        <note />
      </trans-unit>
      <trans-unit id="Use_index_operator">
        <source>Use index operator</source>
        <target state="translated">使用索引运算符</target>
        <note />
      </trans-unit>
      <trans-unit id="Use_is_null_check">
        <source>Use 'is null' check</source>
        <target state="translated">使用 "is null" 检查</target>
        <note />
      </trans-unit>
      <trans-unit id="Use_local_function">
        <source>Use local function</source>
        <target state="translated">使用本地函数</target>
        <note />
      </trans-unit>
      <trans-unit id="Use_new">
        <source>Use 'new(...)'</source>
        <target state="translated">使用 "new(...)"</target>
        <note>{Locked="new(...)"} This is a C# construct and should not be localized.</note>
      </trans-unit>
      <trans-unit id="Use_pattern_matching">
        <source>Use pattern matching</source>
        <target state="translated">使用模式匹配</target>
        <note />
      </trans-unit>
      <trans-unit id="Use_pattern_matching_may_change_code_meaning">
        <source>Use pattern matching (may change code meaning)</source>
        <target state="translated">使用模式匹配(可能会更改代码含义)</target>
        <note />
      </trans-unit>
      <trans-unit id="Use_range_operator">
        <source>Use range operator</source>
        <target state="translated">使用范围运算符</target>
        <note />
      </trans-unit>
      <trans-unit id="Use_simple_using_statement">
        <source>Use simple 'using' statement</source>
        <target state="translated">使用简单的 "using" 语句</target>
        <note />
      </trans-unit>
      <trans-unit id="Use_switch_expression">
        <source>Use 'switch' expression</source>
        <target state="translated">使用 "switch" 表达式</target>
        <note />
      </trans-unit>
      <trans-unit id="Use_tuple_to_swap_values">
        <source>Use tuple to swap values</source>
        <target state="new">Use tuple to swap values</target>
        <note />
      </trans-unit>
      <trans-unit id="Using_directives_must_be_placed_inside_of_a_namespace_declaration">
        <source>Using directives must be placed inside of a namespace declaration</source>
        <target state="translated">using 指令必须放在 namespace 声明的内部</target>
        <note>{Locked="using"} "using" is a C# keyword and should not be localized. {Locked="namespace"} "namespace" is a C# keyword and should not be localized.</note>
      </trans-unit>
      <trans-unit id="Using_directives_must_be_placed_outside_of_a_namespace_declaration">
        <source>Using directives must be placed outside of a namespace declaration</source>
        <target state="translated">using 指令必须放在 namespace 声明之外</target>
        <note>{Locked="using"} "using" is a C# keyword and should not be localized. {Locked="namespace"} "namespace" is a C# keyword and should not be localized.</note>
      </trans-unit>
      <trans-unit id="Variable_declaration_can_be_deconstructed">
        <source>Variable declaration can be deconstructed</source>
        <target state="translated">可以析构变量声明</target>
        <note />
      </trans-unit>
      <trans-unit id="Variable_declaration_can_be_inlined">
        <source>Variable declaration can be inlined</source>
        <target state="translated">可以内联变量声明</target>
        <note />
      </trans-unit>
      <trans-unit id="Warning_colon_Moving_using_directives_may_change_code_meaning">
        <source>Warning: Moving using directives may change code meaning.</source>
        <target state="translated">警告: 移动 using 指令可能会更改代码含义。</target>
        <note>{Locked="using"} "using" is a C# keyword and should not be localized.</note>
      </trans-unit>
      <trans-unit id="_0_can_be_simplified">
        <source>{0} can be simplified</source>
        <target state="translated">{0} 可以简化</target>
        <note />
      </trans-unit>
      <trans-unit id="default_expression_can_be_simplified">
        <source>'default' expression can be simplified</source>
        <target state="translated">可以简化 "default" 表达式</target>
        <note />
      </trans-unit>
      <trans-unit id="if_statement_can_be_simplified">
        <source>'if' statement can be simplified</source>
        <target state="translated">可简化 "if" 语句</target>
        <note />
      </trans-unit>
      <trans-unit id="new_expression_can_be_simplified">
        <source>'new' expression can be simplified</source>
        <target state="translated">可简化 "new" 表达式</target>
        <note />
      </trans-unit>
      <trans-unit id="typeof_can_be_converted_ to_nameof">
        <source>'typeof' can be converted  to 'nameof'</source>
        <target state="translated">"typeof" 可以转换为 "nameof"</target>
        <note />
      </trans-unit>
      <trans-unit id="use_var_instead_of_explicit_type">
        <source>use 'var' instead of explicit type</source>
        <target state="translated">用 "var" 代替显式类型</target>
        <note />
      </trans-unit>
      <trans-unit id="Using_directive_is_unnecessary">
        <source>Using directive is unnecessary.</source>
        <target state="translated">Using 指令是不需要的。</target>
        <note />
      </trans-unit>
      <trans-unit id="using_statement_can_be_simplified">
        <source>'using' statement can be simplified</source>
        <target state="translated">可简化 "using" 语句</target>
        <note />
      </trans-unit>
    </body>
  </file>
</xliff><|MERGE_RESOLUTION|>--- conflicted
+++ resolved
@@ -105,14 +105,11 @@
       <trans-unit id="Prefer_null_check_over_type_check">
         <source>Prefer 'null' check over type check</source>
         <target state="translated">与类型检查相比，首选 “Null” 检查</target>
-<<<<<<< HEAD
-=======
         <note />
       </trans-unit>
       <trans-unit id="Property_pattern_can_be_simplified">
         <source>Property pattern can be simplified</source>
         <target state="new">Property pattern can be simplified</target>
->>>>>>> 67d940c4
         <note />
       </trans-unit>
       <trans-unit id="Remove_operator_preserves_semantics">
