--- conflicted
+++ resolved
@@ -51,11 +51,7 @@
             public static bool TryCreate(Compilation compilation, [NotNullWhen(true)] out InfoCache? infoCache)
             {
                 var rangeType = compilation.GetBestTypeByMetadataName("System.Range");
-<<<<<<< HEAD
-                if (rangeType == null)
-=======
                 if (rangeType == null || !rangeType.IsAccessibleWithin(compilation.Assembly))
->>>>>>> 67d940c4
                 {
                     infoCache = null;
                     return false;
