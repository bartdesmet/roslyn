--- conflicted
+++ resolved
@@ -549,13 +549,8 @@
             {
                 declaredLocals = ImmutableArray<LocalSymbol>.Empty;
                 var local = method.LocalsForBinding[localIndex];
-<<<<<<< HEAD
                 var expression = new BoundLocal(syntax, local, constantValueOpt: local.GetConstantValue(null, null, new BindingDiagnosticBag(diagnostics)), type: local.Type);
-                properties = default(ResultProperties);
-=======
-                var expression = new BoundLocal(syntax, local, constantValueOpt: local.GetConstantValue(null, null, diagnostics), type: local.Type);
                 properties = default;
->>>>>>> 27b21d2e
                 return new BoundReturnStatement(syntax, RefKind.None, expression) { WasCompilerGenerated = true };
             });
         }
@@ -686,13 +681,7 @@
 
         private static bool IsAssignableExpression(Binder binder, BoundExpression expression)
         {
-<<<<<<< HEAD
-            var result = binder.CheckValueKind(expression.Syntax, expression, Binder.BindValueKind.Assignable, checkingReceiver: false, diagnostics: BindingDiagnosticBag.Discarded);
-=======
-            var diagnostics = DiagnosticBag.GetInstance();
-            var result = binder.CheckValueKind(expression.Syntax, expression, Binder.BindValueKind.Assignable, checkingReceiver: false, diagnostics);
-            diagnostics.Free();
->>>>>>> 27b21d2e
+            var result = binder.CheckValueKind(expression.Syntax, expression, Binder.BindValueKind.Assignable, checkingReceiver: false, BindingDiagnosticBag.Discarded);
             return result;
         }
 
