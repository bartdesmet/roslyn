﻿// Copyright (c) Microsoft.  All Rights Reserved.  Licensed under the Apache License, Version 2.0.  See License.txt in the project root for license information.

using System;
using System.Collections.Immutable;
using System.Globalization;
using System.IO;
using System.Linq;
using System.Threading;
using Microsoft.CodeAnalysis.CodeGen;
using Microsoft.CodeAnalysis.CSharp.Symbols;
using Microsoft.CodeAnalysis.CSharp.Test.Utilities;
using Microsoft.CodeAnalysis.Emit;
using Microsoft.CodeAnalysis.ExpressionEvaluator;
using Microsoft.CodeAnalysis.ExpressionEvaluator.UnitTests;
using Microsoft.CodeAnalysis.PooledObjects;
using Microsoft.CodeAnalysis.Test.Utilities;
using Microsoft.DiaSymReader;
using Microsoft.VisualStudio.Debugger.Evaluation;
using Microsoft.VisualStudio.Debugger.Evaluation.ClrCompilation;
using Roslyn.Test.PdbUtilities;
using Roslyn.Test.Utilities;
using Xunit;
using CommonResources = Microsoft.CodeAnalysis.ExpressionEvaluator.UnitTests.Resources;

namespace Microsoft.CodeAnalysis.CSharp.ExpressionEvaluator.UnitTests
{
    public class ExpressionCompilerTests : ExpressionCompilerTestBase
    {
        /// <summary>
        /// Each assembly should have a unique MVID and assembly name.
        /// </summary>
        [WorkItem(1029280, "http://vstfdevdiv:8080/DevDiv2/DevDiv/_workitems/edit/1029280")]
        [Fact]
        public void UniqueModuleVersionId()
        {
            var source =
@"class C
{
    static void M()
    {
    }
}";
            var compilation0 = CreateStandardCompilation(source, options: TestOptions.DebugDll);
            WithRuntimeInstance(compilation0, runtime =>
            {
            ImmutableArray<MetadataBlock> blocks;
            Guid moduleVersionId;
            ISymUnmanagedReader symReader;
            int methodToken;
            int localSignatureToken;
            GetContextState(runtime, "C.M", out blocks, out moduleVersionId, out symReader, out methodToken, out localSignatureToken);

            uint ilOffset = ExpressionCompilerTestHelpers.GetOffset(methodToken, symReader);
            var context = EvaluationContext.CreateMethodContext(
                default(CSharpMetadataContext),
                blocks,
                symReader,
                moduleVersionId,
                methodToken: methodToken,
                methodVersion: 1,
                ilOffset: ilOffset,
                localSignatureToken: localSignatureToken);

            string error;
            var result = context.CompileExpression("1", out error);
            var mvid1 = result.Assembly.GetModuleVersionId();
            var name1 = result.Assembly.GetAssemblyName();
            Assert.NotEqual(mvid1, Guid.Empty);

            context = EvaluationContext.CreateMethodContext(
                new CSharpMetadataContext(blocks, context),
                blocks,
                symReader,
                moduleVersionId,
                methodToken: methodToken,
                methodVersion: 1,
                ilOffset: ilOffset,
                localSignatureToken: localSignatureToken);

            result = context.CompileExpression("2", out error);
            var mvid2 = result.Assembly.GetModuleVersionId();
            var name2 = result.Assembly.GetAssemblyName();
            Assert.NotEqual(mvid2, Guid.Empty);
            Assert.NotEqual(mvid2, mvid1);
            Assert.NotEqual(name2.FullName, name1.FullName);
            });
        }

        [Fact]
        public void ParseError()
        {
            var source =
@"class C
{
    static void M() { }
}";
            var compilation0 = CreateStandardCompilation(source, options: TestOptions.DebugDll);
            WithRuntimeInstance(compilation0, runtime =>
            {
                var context = CreateMethodContext(runtime, "C.M");
            string error;
            var result = context.CompileExpression("M(", out error);
            Assert.Null(result);
            Assert.Equal(error, "error CS1026: ) expected");
            });
        }

        /// <summary>
        /// Diagnostics should be formatted with the CurrentUICulture.
        /// </summary>
        [WorkItem(941599, "http://vstfdevdiv:8080/DevDiv2/DevDiv/_workitems/edit/941599")]
        [Fact]
        public void FormatterCultureInfo()
        {
            var previousCulture = Thread.CurrentThread.CurrentCulture;
            var previousUICulture = Thread.CurrentThread.CurrentUICulture;
            Thread.CurrentThread.CurrentCulture = CultureInfo.GetCultureInfo("fr-FR");
            Thread.CurrentThread.CurrentUICulture = CultureInfo.GetCultureInfo("de-DE");
            try
            {
                var source =
@"class C
{
    static void M() { }
}";
                var compilation0 = CreateStandardCompilation(source, options: TestOptions.DebugDll);
                WithRuntimeInstance(compilation0, runtime =>
                {
                    var context = CreateMethodContext(runtime, "C.M");
                ResultProperties resultProperties;
                string error;
                ImmutableArray<AssemblyIdentity> missingAssemblyIdentities;
                var result = context.CompileExpression(
                    "M(",
                    DkmEvaluationFlags.TreatAsExpression,
                    NoAliases,
                    CustomDiagnosticFormatter.Instance,
                    out resultProperties,
                    out error,
                    out missingAssemblyIdentities,
                    preferredUICulture: null,
                    testData: null);
                Assert.Null(result);
                Assert.Equal(error, "LCID=1031, Code=1026");
                Assert.Empty(missingAssemblyIdentities);
                });
            }
            finally
            {
                Thread.CurrentThread.CurrentUICulture = previousUICulture;
                Thread.CurrentThread.CurrentCulture = previousCulture;
            }
        }

        /// <summary>
        /// Compile should succeed if there are
        /// parse warnings but no errors.
        /// </summary>
        [Fact]
        public void ParseWarning()
        {
            var source =
@"class C
{
    static void M() { }
}";
            var compilation0 = CreateStandardCompilation(source, options: TestOptions.DebugDll);
            WithRuntimeInstance(compilation0, runtime =>
            {
            // (1,2): warning CS0078: The 'l' suffix is easily confused with the digit '1' -- use 'L' for clarity
            const string expr = "0l";
                var context = CreateMethodContext(runtime, "C.M");
            string error;
            var testData = new CompilationTestData();
            var result = context.CompileExpression(expr, out error, testData);
            Assert.NotNull(result.Assembly);
            Assert.Null(error);
            testData.GetMethodData("<>x.<>m0").VerifyIL(
@"{
  // Code size        3 (0x3)
  .maxstack  1
  IL_0000:  ldc.i4.0
  IL_0001:  conv.i8
  IL_0002:  ret
}");
            });
        }

        /// <summary>
        /// Reference to local in another scope.
        /// </summary>
        [Fact]
        public void BindingError()
        {
            var source =
@"class C
{
    static void M(object o)
    {
        var a = new object[0];
        foreach (var x in a)
        {
            M(x);
        }
        foreach (var y in a)
        {
#line 999
            M(y);
        }
    }
}";
            ResultProperties resultProperties;
            string error;
            var testData = Evaluate(
                source,
                OutputKind.DynamicallyLinkedLibrary,
                methodName: "C.M",
                atLineNumber: 999,
                expr: "y ?? x",
                resultProperties: out resultProperties,
                error: out error);
            Assert.Equal(error, "error CS0103: The name 'x' does not exist in the current context");
        }

        [Fact]
        public void EmitError()
        {
            var longName = new string('P', 1100);
            var source =
@"class C
{
    static void M(object o)
    {
    }
}";
            ResultProperties resultProperties;
            string error;
            var testData = Evaluate(
                source,
                OutputKind.DynamicallyLinkedLibrary,
                methodName: "C.M",
                expr: string.Format("new {{ {0} = o }}", longName),
                resultProperties: out resultProperties,
                error: out error);
            Assert.Equal(error, string.Format("error CS7013: Name '<{0}>i__Field' exceeds the maximum length allowed in metadata.", longName));
        }

        [Fact]
        public void NoSymbols()
        {
            var source =
@"class C
{
    static object F(object o)
    {
        return o;
    }
    static void M(int x)
    {
        int y = x + 1;
    }
}";
            var compilation0 = CSharpTestBase.CreateStandardCompilation(
                source,
                options: TestOptions.DebugDll,
                assemblyName: ExpressionCompilerUtilities.GenerateUniqueName());
            var runtime = CreateRuntimeInstance(compilation0, debugFormat: 0);
            foreach (var module in runtime.Modules)
            {
                Assert.Null(module.SymReader);
            }
            var context = CreateMethodContext(
                runtime,
                methodName: "C.M");
            // Local reference.
            string error;
            var testData = new CompilationTestData();
            var result = context.CompileExpression("F(y)", out error, testData);
            Assert.Equal(error, "error CS0103: The name 'y' does not exist in the current context");
            // No local reference.
            testData = new CompilationTestData();
            result = context.CompileExpression("F(x)", out error, testData);
            testData.GetMethodData("<>x.<>m0").VerifyIL(
@"{
  // Code size       12 (0xc)
  .maxstack  1
  .locals init (int V_0)
  IL_0000:  ldarg.0
  IL_0001:  box        ""int""
  IL_0006:  call       ""object C.F(object)""
  IL_000b:  ret
}");
        }

        /// <summary>
        /// Reuse Compilation if references match, and reuse entire
        /// EvaluationContext if references and local scopes match.
        /// </summary>
        [Fact]
        public void ReuseEvaluationContext()
        {
            var sourceA =
@"public interface I
{
}";
            var sourceB =
@"class C
{
    static void F(I o)
    {
        object x = 1;
        if (o == null)
        {
            object y = 2;
            y = x;
        }
        else
        {
            object z;
        }
        x = 3;
    }
    static void G()
    {
    }
}";
            var compilationA = CreateStandardCompilation(sourceA, options: TestOptions.DebugDll);
            var referenceA = compilationA.EmitToImageReference();

            var compilationB = CreateStandardCompilation(
                sourceB,
                options: TestOptions.DebugDll,
                references: new MetadataReference[] { referenceA });

            const int methodVersion = 1;

            var referencesB = new[] { MscorlibRef, referenceA };
            var moduleB = compilationB.ToModuleInstance();

            CSharpMetadataContext previous = default(CSharpMetadataContext);
            int startOffset;
            int endOffset;
            var runtime = CreateRuntimeInstance(moduleB, referencesB);
            ImmutableArray<MetadataBlock> typeBlocks;
            ImmutableArray<MetadataBlock> methodBlocks;
            Guid moduleVersionId;
            ISymUnmanagedReader symReader;
            int typeToken;
            int methodToken;
            int localSignatureToken;
            GetContextState(runtime, "C", out typeBlocks, out moduleVersionId, out symReader, out typeToken, out localSignatureToken);
            GetContextState(runtime, "C.F", out methodBlocks, out moduleVersionId, out symReader, out methodToken, out localSignatureToken);

            // Get non-empty scopes.
            var scopes = symReader.GetScopes(methodToken, methodVersion, EvaluationContext.IsLocalScopeEndInclusive).WhereAsArray(s => s.Locals.Length > 0);
            Assert.True(scopes.Length >= 3);
            var outerScope = scopes.First(s => s.Locals.Contains("x"));

            startOffset = outerScope.StartOffset;
            endOffset = outerScope.EndOffset - 1;

            // At start of outer scope.
            var context = EvaluationContext.CreateMethodContext(previous, methodBlocks, symReader, moduleVersionId, methodToken, methodVersion, (uint)startOffset, localSignatureToken);
            Assert.Equal(default(CSharpMetadataContext), previous);
            previous = new CSharpMetadataContext(methodBlocks, context);

            // At end of outer scope - not reused because of the nested scope.
            context = EvaluationContext.CreateMethodContext(previous, methodBlocks, symReader, moduleVersionId, methodToken, methodVersion, (uint)endOffset, localSignatureToken);
            Assert.NotEqual(context, previous.EvaluationContext); // Not required, just documentary.

            // At type context.
            context = EvaluationContext.CreateTypeContext(previous, typeBlocks, moduleVersionId, typeToken);
            Assert.NotEqual(context, previous.EvaluationContext);
            Assert.Null(context.MethodContextReuseConstraints);
            Assert.Equal(context.Compilation, previous.Compilation);

            // Step through entire method.
            var previousScope = (Scope)null;
            previous = new CSharpMetadataContext(typeBlocks, context);
            for (int offset = startOffset; offset <= endOffset; offset++)
            {
                var scope = scopes.GetInnermostScope(offset);
                var constraints = previous.EvaluationContext.MethodContextReuseConstraints;
                if (constraints.HasValue)
                {
                    Assert.Equal(scope == previousScope, constraints.GetValueOrDefault().AreSatisfied(moduleVersionId, methodToken, methodVersion, offset));
                }

                context = EvaluationContext.CreateMethodContext(previous, methodBlocks, symReader, moduleVersionId, methodToken, methodVersion, (uint)offset, localSignatureToken);
                if (scope == previousScope)
                {
                    Assert.Equal(context, previous.EvaluationContext);
                }
                else
                {
                    // Different scope. Should reuse compilation.
                    Assert.NotEqual(context, previous.EvaluationContext);
                    if (previous.EvaluationContext != null)
                    {
                        Assert.NotEqual(context.MethodContextReuseConstraints, previous.EvaluationContext.MethodContextReuseConstraints);
                        Assert.Equal(context.Compilation, previous.Compilation);
                    }
                }
                previousScope = scope;
                previous = new CSharpMetadataContext(methodBlocks, context);
            }

            // With different references.
            var fewerReferences = new[] { MscorlibRef };
            runtime = CreateRuntimeInstance(moduleB, fewerReferences);
            GetContextState(runtime, "C.F", out methodBlocks, out moduleVersionId, out symReader, out methodToken, out localSignatureToken);

            // Different references. No reuse.
            context = EvaluationContext.CreateMethodContext(previous, methodBlocks, symReader, moduleVersionId, methodToken, methodVersion, (uint)endOffset, localSignatureToken);
            Assert.NotEqual(context, previous.EvaluationContext);
            Assert.True(previous.EvaluationContext.MethodContextReuseConstraints.Value.AreSatisfied(moduleVersionId, methodToken, methodVersion, endOffset));
            Assert.NotEqual(context.Compilation, previous.Compilation);
            previous = new CSharpMetadataContext(methodBlocks, context);

            // Different method. Should reuse Compilation.
            GetContextState(runtime, "C.G", out methodBlocks, out moduleVersionId, out symReader, out methodToken, out localSignatureToken);
            context = EvaluationContext.CreateMethodContext(previous, methodBlocks, symReader, moduleVersionId, methodToken, methodVersion, ilOffset: 0, localSignatureToken: localSignatureToken);
            Assert.NotEqual(context, previous.EvaluationContext);
            Assert.False(previous.EvaluationContext.MethodContextReuseConstraints.Value.AreSatisfied(moduleVersionId, methodToken, methodVersion, 0));
            Assert.Equal(context.Compilation, previous.Compilation);

            // No EvaluationContext. Should reuse Compilation
            previous = new CSharpMetadataContext(previous.MetadataBlocks, previous.Compilation);
            context = EvaluationContext.CreateMethodContext(previous, methodBlocks, symReader, moduleVersionId, methodToken, methodVersion, ilOffset: 0, localSignatureToken: localSignatureToken);
            Assert.Null(previous.EvaluationContext);
            Assert.NotNull(context);
            Assert.Equal(context.Compilation, previous.Compilation);
        }

        /// <summary>
        /// Allow trailing semicolon after expression. This is to support
        /// copy/paste of (simple cases of) RHS of assignment in Watch window,
        /// not to allow arbitrary syntax after the semicolon, not even comments.
        /// </summary>
        [WorkItem(950242, "http://vstfdevdiv:8080/DevDiv2/DevDiv/_workitems/edit/950242")]
        [Fact]
        public void TrailingSemicolon()
        {
            var source =
@"class C
{
    static object F(string x, string y)
    {
        return x;
    }
}";
            var compilation0 = CreateStandardCompilation(source, options: TestOptions.DebugDll);
            WithRuntimeInstance(compilation0, runtime =>
            {
            var context = CreateMethodContext(runtime, methodName: "C.F");
            string error;
            var result = context.CompileExpression("x;", out error);
            Assert.Null(error);
            result = context.CompileExpression("x \t;\t ", out error);
            Assert.Null(error);
            // Multiple semicolons: not supported.
            result = context.CompileExpression("x;;", out error);
            Assert.Equal(error, "error CS1073: Unexpected token ';'");
            // // comments.
            result = context.CompileExpression("x;//", out error);
            Assert.Equal(error, "error CS0726: ';//' is not a valid format specifier");
            result = context.CompileExpression("x//;", out error);
            Assert.Null(error);
            // /*...*/ comments.
            result = context.CompileExpression("x/*...*/", out error);
            Assert.Null(error);
            result = context.CompileExpression("x/*;*/", out error);
            Assert.Null(error);
            result = context.CompileExpression("x;/*...*/", out error);
            Assert.Equal(error, "error CS0726: ';/*...*/' is not a valid format specifier");
            result = context.CompileExpression("x/*...*/;", out error);
            Assert.Null(error);
            // Trailing semicolon, no expression.
            result = context.CompileExpression(" ; ", out error);
            Assert.Equal(error, "error CS1733: Expected expression");
            });
        }

        [Fact]
        public void FormatSpecifiers()
        {
            var source =
@"class C
{
    static object F(string x, string y)
    {
        return x;
    }
}";
            var compilation0 = CreateStandardCompilation(source, options: TestOptions.DebugDll);
            WithRuntimeInstance(compilation0, runtime =>
            {
            var context = CreateMethodContext(runtime, methodName: "C.F");
            string error;
            // No format specifiers.
            var result = context.CompileExpression("x", out error);
            CheckFormatSpecifiers(result);
            // Format specifiers on expression.
            result = context.CompileExpression("x,", out error);
            Assert.Equal(error, "error CS0726: ',' is not a valid format specifier");
            result = context.CompileExpression("x,,", out error);
            Assert.Equal(error, "error CS0726: ',' is not a valid format specifier");
            result = context.CompileExpression("x y", out error);
            Assert.Equal(error, "error CS0726: 'y' is not a valid format specifier");
            result = context.CompileExpression("x yy zz", out error);
            Assert.Equal(error, "error CS0726: 'yy' is not a valid format specifier");
            result = context.CompileExpression("x,,y", out error);
            Assert.Equal(error, "error CS0726: ',' is not a valid format specifier");
            result = context.CompileExpression("x,yy,zz,ww", out error);
            CheckFormatSpecifiers(result, "yy", "zz", "ww");
            result = context.CompileExpression("x, y z", out error);
            Assert.Equal(error, "error CS0726: 'z' is not a valid format specifier");
            result = context.CompileExpression("x, y  ,  z  ", out error);
            CheckFormatSpecifiers(result, "y", "z");
            result = context.CompileExpression("x, y, z,", out error);
            Assert.Equal(error, "error CS0726: ',' is not a valid format specifier");
            result = context.CompileExpression("x,y,z;w", out error);
            Assert.Equal(error, "error CS0726: 'z;w' is not a valid format specifier");
            result = context.CompileExpression("x, y;, z", out error);
            Assert.Equal(error, "error CS0726: 'y;' is not a valid format specifier");
            // Format specifiers after // comment: ignored.
            result = context.CompileExpression("x // ,f", out error);
            CheckFormatSpecifiers(result);
            // Format specifiers after /*...*/ comment.
            result = context.CompileExpression("x /*,f*/, g, h", out error);
            CheckFormatSpecifiers(result, "g", "h");
            // Format specifiers on assignment value.
            result = context.CompileAssignment("x", "null, y", out error);
            Assert.Null(result);
            Assert.Equal(error, "error CS1073: Unexpected token ','");
            // Trailing semicolon, no format specifiers.
            result = context.CompileExpression("x; ", out error);
            CheckFormatSpecifiers(result);
            // Format specifiers, no expression.
            result = context.CompileExpression(",f", out error);
            Assert.Equal(error, "error CS1525: Invalid expression term ','");
            // Format specifiers before semicolon: not supported.
            result = context.CompileExpression("x,f;\t", out error);
            Assert.Equal(error, "error CS1073: Unexpected token ','");
            // Format specifiers after semicolon: not supported.
            result = context.CompileExpression("x;,f", out error);
            Assert.Equal(error, "error CS0726: ';' is not a valid format specifier");
            result = context.CompileExpression("x; f, g", out error);
            Assert.Equal(error, "error CS0726: ';' is not a valid format specifier");
            });
        }

        private static void CheckFormatSpecifiers(CompileResult result, params string[] formatSpecifiers)
        {
            Assert.NotNull(result.Assembly);
            if (formatSpecifiers.Length == 0)
            {
                Assert.Null(result.FormatSpecifiers);
            }
            else
            {
                Assert.Equal(formatSpecifiers, result.FormatSpecifiers);
            }
        }

        /// <summary>
        /// Locals in generated method should account for
        /// temporary slots in the original method. Also, some
        /// temporaries may not be included in any scope.
        /// </summary>
        [Fact]
        public void IncludeTemporarySlots()
        {
            var source =
@"class C
{
    static string F(int[] a)
    {
        lock (new C())
        {
#line 999
            string s = a[0].ToString();
            return s;
        }
    }
}";
            var compilation0 = CreateStandardCompilation(source, options: TestOptions.DebugDll);
            WithRuntimeInstance(compilation0, runtime =>
            {
                var context = CreateMethodContext(runtime, methodName: "C.F", atLineNumber: 999);

            string error;
            var testData = new CompilationTestData();
            context.CompileExpression("a[0]", out error, testData);

            testData.GetMethodData("<>x.<>m0").VerifyIL(
@"{
  // Code size        4 (0x4)
  .maxstack  2
  .locals init (C V_0,
                bool V_1,
                string V_2, //s
                string V_3)
  IL_0000:  ldarg.0
  IL_0001:  ldc.i4.0
  IL_0002:  ldelem.i4
  IL_0003:  ret
}");
            });
        }

        [Fact]
        public void EvaluateThis()
        {
            var source =
@"class A
{
    internal virtual object F() { return null; }
    internal object G;
    internal virtual object P { get { return null; } }
}
class B : A
{
    internal override object F() { return null; }
    internal new object G;
    internal override object P { get { return null; } }
    static object F(System.Func<object> f) { return null; }
    void M()
    {
    }
}";
            var compilation0 = CreateStandardCompilation(source, options: TestOptions.DebugDll);
            WithRuntimeInstance(compilation0, runtime =>
            {
            var context = CreateMethodContext(runtime, "B.M");
            string error;
            var testData = new CompilationTestData();
            var result = context.CompileExpression("this.F() ?? this.G ?? this.P", out error, testData);
            testData.GetMethodData("<>x.<>m0").VerifyIL(
@"{
  // Code size       27 (0x1b)
  .maxstack  2
  IL_0000:  ldarg.0
  IL_0001:  callvirt   ""object B.F()""
  IL_0006:  dup
  IL_0007:  brtrue.s   IL_001a
  IL_0009:  pop
  IL_000a:  ldarg.0
  IL_000b:  ldfld      ""object B.G""
  IL_0010:  dup
  IL_0011:  brtrue.s   IL_001a
  IL_0013:  pop
  IL_0014:  ldarg.0
  IL_0015:  callvirt   ""object B.P.get""
  IL_001a:  ret
}");
            testData = new CompilationTestData();
            result = context.CompileExpression("F(this.F)", out error, testData);
            testData.GetMethodData("<>x.<>m0").VerifyIL(
@"{
  // Code size       19 (0x13)
  .maxstack  2
  IL_0000:  ldarg.0
  IL_0001:  dup
  IL_0002:  ldvirtftn  ""object B.F()""
  IL_0008:  newobj     ""System.Func<object>..ctor(object, System.IntPtr)""
  IL_000d:  call       ""object B.F(System.Func<object>)""
  IL_0012:  ret
}");
            testData = new CompilationTestData();
            result = context.CompileExpression("F(new System.Func<object>(this.F))", out error, testData);
            testData.GetMethodData("<>x.<>m0").VerifyIL(
@"{
  // Code size       19 (0x13)
  .maxstack  2
  IL_0000:  ldarg.0
  IL_0001:  dup
  IL_0002:  ldvirtftn  ""object B.F()""
  IL_0008:  newobj     ""System.Func<object>..ctor(object, System.IntPtr)""
  IL_000d:  call       ""object B.F(System.Func<object>)""
  IL_0012:  ret
}");
            });
        }

        [Fact]
        public void EvaluateBase()
        {
            var source =
@"class A
{
    internal virtual object F() { return null; }
    internal object G;
    internal virtual object P { get { return null; } }
}
class B : A
{
    internal override object F() { return null; }
    internal new object G;
    internal override object P { get { return null; } }
    static object F(System.Func<object> f) { return null; }
    void M()
    {
    }
}";
            var compilation0 = CreateStandardCompilation(source, options: TestOptions.DebugDll);

            WithRuntimeInstance(compilation0, runtime =>
            {
            var context = CreateMethodContext(runtime, "B.M");
            string error;
            var testData = new CompilationTestData();
            var result = context.CompileExpression("base.F() ?? base.G ?? base.P", out error, testData);
            testData.GetMethodData("<>x.<>m0").VerifyIL(
@"{
  // Code size       27 (0x1b)
  .maxstack  2
  IL_0000:  ldarg.0
  IL_0001:  call       ""object A.F()""
  IL_0006:  dup
  IL_0007:  brtrue.s   IL_001a
  IL_0009:  pop
  IL_000a:  ldarg.0
  IL_000b:  ldfld      ""object A.G""
  IL_0010:  dup
  IL_0011:  brtrue.s   IL_001a
  IL_0013:  pop
  IL_0014:  ldarg.0
  IL_0015:  call       ""object A.P.get""
  IL_001a:  ret
}");
            testData = new CompilationTestData();
            result = context.CompileExpression("F(base.F)", out error, testData);
            testData.GetMethodData("<>x.<>m0").VerifyIL(
@"{
  // Code size       18 (0x12)
  .maxstack  2
  IL_0000:  ldarg.0
  IL_0001:  ldftn      ""object A.F()""
  IL_0007:  newobj     ""System.Func<object>..ctor(object, System.IntPtr)""
  IL_000c:  call       ""object B.F(System.Func<object>)""
  IL_0011:  ret
}");
            testData = new CompilationTestData();
            result = context.CompileExpression("F(new System.Func<object>(base.F))", out error, testData);
            testData.GetMethodData("<>x.<>m0").VerifyIL(
@"{
  // Code size       18 (0x12)
  .maxstack  2
  IL_0000:  ldarg.0
  IL_0001:  ldftn      ""object A.F()""
  IL_0007:  newobj     ""System.Func<object>..ctor(object, System.IntPtr)""
  IL_000c:  call       ""object B.F(System.Func<object>)""
  IL_0011:  ret
}");
            });
        }

        /// <summary>
        /// If "this" is a struct, the generated parameter
        /// should be passed by reference.
        /// </summary>
        [Fact]
        public void EvaluateStructThis()
        {
            var source =
@"struct S
{
    static object F(object x, object y)
    {
        return null;
    }
    object x;
    void M()
    {
    }
}";
            var testData = Evaluate(
                source,
                OutputKind.DynamicallyLinkedLibrary,
                methodName: "S.M",
                expr: "F(this, this.x)");
            var methodData = testData.GetMethodData("<>x.<>m0(ref S)");
            var parameter = ((MethodSymbol)methodData.Method).Parameters[0];
            Assert.Equal(parameter.RefKind, RefKind.Ref);
            methodData.VerifyIL(
@"{
  // Code size       23 (0x17)
  .maxstack  2
  IL_0000:  ldarg.0
  IL_0001:  ldobj      ""S""
  IL_0006:  box        ""S""
  IL_000b:  ldarg.0
  IL_000c:  ldfld      ""object S.x""
  IL_0011:  call       ""object S.F(object, object)""
  IL_0016:  ret
}");
        }

        [Fact]
        public void EvaluateStaticMethodParameters()
        {
            var source =
@"class C
{
    static object F(int x, int y)
    {
        return x + y;
    }
    static void M(int x, int y)
    {
    }
}";
            var testData = Evaluate(
                source,
                OutputKind.DynamicallyLinkedLibrary,
                methodName: "C.M",
                expr: "F(y, x)");
            testData.GetMethodData("<>x.<>m0").VerifyIL(
@"{
  // Code size        8 (0x8)
  .maxstack  2
  IL_0000:  ldarg.1
  IL_0001:  ldarg.0
  IL_0002:  call       ""object C.F(int, int)""
  IL_0007:  ret
}");
        }

        [Fact]
        public void EvaluateInstanceMethodParametersAndLocals()
        {
            var source =
@"class C
{
    object F(int x)
    {
        return x;
    }
    void M(int x)
    {
#line 999
        int y = 1;
    }
}";
            var testData = Evaluate(
                source,
                OutputKind.DynamicallyLinkedLibrary,
                methodName: "C.M",
                atLineNumber: 999,
                expr: "F(x + y)");
            testData.GetMethodData("<>x.<>m0").VerifyIL(
@"{
  // Code size       10 (0xa)
  .maxstack  3
  .locals init (int V_0) //y
  IL_0000:  ldarg.0
  IL_0001:  ldarg.1
  IL_0002:  ldloc.0
  IL_0003:  add
  IL_0004:  callvirt   ""object C.F(int)""
  IL_0009:  ret
}");
        }

        [Fact]
        public void EvaluateLocals()
        {
            var source =
@"class C
{
    static void M()
    {
        int x = 1;
        if (x < 0)
        {
            int y = 2;
        }
        else
        {
#line 999
            int z = 3;
        }
    }
}";
            var testData = Evaluate(
                source,
                OutputKind.DynamicallyLinkedLibrary,
                methodName: "C.M",
                atLineNumber: 999,
                expr: "x + z");

            testData.GetMethodData("<>x.<>m0").VerifyIL(
@"{
  // Code size        4 (0x4)
  .maxstack  2
  .locals init (int V_0, //x
                bool V_1,
                int V_2,
                int V_3) //z
  IL_0000:  ldloc.0
  IL_0001:  ldloc.3
  IL_0002:  add
  IL_0003:  ret
}");
        }

        [Fact]
        public void EvaluateForEachLocal()
        {
            var source =
@"class C
{
    static bool F(object[] args)
    {
        if (args == null)
        {
            return true;
        }
        foreach (var o in args)
        {
#line 999
        }
        return false;
    }
}";
            var testData = Evaluate(
                source,
                OutputKind.DynamicallyLinkedLibrary,
                methodName: "C.F",
                atLineNumber: 999,
                expr: "o");
            testData.GetMethodData("<>x.<>m0").VerifyIL(
@"{
  // Code size        3 (0x3)
  .maxstack  1
  .locals init (bool V_0,
  bool V_1,
  object[] V_2,
  int V_3,
  object V_4) //o
  IL_0000:  ldloc.s    V_4
  IL_0002:  ret
}");
        }

        /// <summary>
        /// Generated "this" parameter should not
        /// conflict with existing "@this" parameter.
        /// </summary>
        [Fact]
        public void ParameterNamedThis()
        {
            var source =
@"class C
{
    object M(C @this)
    {
        return null;
    }
}";
            var testData = Evaluate(
                source,
                OutputKind.DynamicallyLinkedLibrary,
                methodName: "C.M",
                expr: "@this.M(this)");
            testData.GetMethodData("<>x.<>m0").VerifyIL(
@"{
  // Code size        8 (0x8)
  .maxstack  2
  .locals init (object V_0)
  IL_0000:  ldarg.1
  IL_0001:  ldarg.0
  IL_0002:  callvirt   ""object C.M(C)""
  IL_0007:  ret
}");
        }

        /// <summary>
        /// Generated "this" parameter should not
        /// conflict with existing "@this" local.
        /// </summary>
        [Fact]
        public void LocalNamedThis()
        {
            var source =
@"class C
{
    object M(object o)
    {
        var @this = this;
        return null;
    }
}";
            var testData = Evaluate(
                source,
                OutputKind.DynamicallyLinkedLibrary,
                methodName: "C.M",
                expr: "@this.M(this)");
            testData.GetMethodData("<>x.<>m0").VerifyIL(
@"{
  // Code size        8 (0x8)
  .maxstack  2
  .locals init (C V_0, //this
                object V_1)
  IL_0000:  ldloc.0
  IL_0001:  ldarg.0
  IL_0002:  callvirt   ""object C.M(object)""
  IL_0007:  ret
}");
        }

        [Fact]
        public void ByRefParameter()
        {
            var source =
@"class C
{
    static object M(out object x)
    {
        object y;
        x = null;
        return null;
    }
}";
            var testData = Evaluate(
                source,
                OutputKind.DynamicallyLinkedLibrary,
                methodName: "C.M",
                expr: "M(out y)");
            var methodData = testData.GetMethodData("<>x.<>m0(out object)");
            var parameter = ((MethodSymbol)methodData.Method).Parameters[0];
            Assert.Equal(parameter.RefKind, RefKind.Out);
            methodData.VerifyIL(
@"{
  // Code size        8 (0x8)
  .maxstack  1
  .locals init (object V_0, //y
                object V_1)
  IL_0000:  ldloca.s   V_0
  IL_0002:  call       ""object C.M(out object)""
  IL_0007:  ret
}");
        }

        /// <summary>
        /// Method defined in IL where PDB does not
        /// contain C# custom metadata.
        /// </summary>
        [Fact]
        public void LocalType_FromIL()
        {
            var source =
@".class public C
{
  .method public specialname rtspecialname instance void .ctor()
  {
    ret
  }
  .field public object F;
  .method public static void M()
  {
    .locals init ([0] class C c)
    ret
  }
}";
            var module = ExpressionCompilerTestHelpers.GetModuleInstanceForIL(source);
            var runtime = CreateRuntimeInstance(module, new[] { MscorlibRef });
            var context = CreateMethodContext(runtime, methodName: "C.M");

            string error;
            var testData = new CompilationTestData();
            context.CompileExpression("c.F", out error, testData);
            testData.GetMethodData("<>x.<>m0").VerifyIL(
@"{
  // Code size        7 (0x7)
  .maxstack  1
  .locals init (C V_0) //c
  IL_0000:  ldloc.0
  IL_0001:  ldfld      ""object C.F""
  IL_0006:  ret
}");
        }

        /// <summary>
        /// Allow locals with optional custom modifiers. 
        /// </summary>
        /// <remarks>
        /// The custom modifiers are not copied to the corresponding
        /// local in the generated method since there is no need.
        /// </remarks>
        [WorkItem(884627, "http://vstfdevdiv:8080/DevDiv2/DevDiv/_workitems/edit/884627")]
        [Fact]
        public void LocalType_CustomModifiers()
        {
            var source =
@".class public C
{
  .method public specialname rtspecialname instance void .ctor()
  {
    ret
  }
  .field public object F;
  .method public static void M()
  {
    .locals init ([0] class C modopt(int32) modopt(object) c)
    ret
  }
}";
            var module = ExpressionCompilerTestHelpers.GetModuleInstanceForIL(source);
            var runtime = CreateRuntimeInstance(module, new[] { MscorlibRef });
            var context = CreateMethodContext(runtime, "C.M");

            string error;
            var testData = new CompilationTestData();
            context.CompileExpression("c.F", out error, testData);
            var methodData = testData.GetMethodData("<>x.<>m0");
            var locals = methodData.ILBuilder.LocalSlotManager.LocalsInOrder();
            var local = locals[0];
            Assert.Equal(local.Type.ToString(), "C");
            Assert.Equal(local.CustomModifiers.Length, 0); // Custom modifiers are not copied.
            methodData.VerifyIL(
@"{
  // Code size        7 (0x7)
  .maxstack  1
  .locals init (C V_0) //c
  IL_0000:  ldloc.0
  IL_0001:  ldfld      ""object C.F""
  IL_0006:  ret
}");
        }

        [WorkItem(1012956, "http://vstfdevdiv:8080/DevDiv2/DevDiv/_workitems/edit/1012956")]
        [Fact]
        public void LocalType_ByRefOrPinned()
        {
            var source = @"
.class private auto ansi beforefieldinit C
       extends [mscorlib]System.Object
{
  .method private hidebysig static void  M(string s, int32[] a) cil managed
  {
    // Code size       73 (0x49)
    .maxstack  2
    .locals init ([0] string pinned s,
                  [1] int32& pinned f,
                  [2] int32& i)
    ret
  }
}
";
            var module = ExpressionCompilerTestHelpers.GetModuleInstanceForIL(source);
            var runtime = CreateRuntimeInstance(module, new[] { MscorlibRef });
            var context = CreateMethodContext(runtime, "C.M");

            string error;
            var testData = new CompilationTestData();
            context.CompileExpression("s", out error, testData);
            testData.GetMethodData("<>x.<>m0").VerifyIL(
@"
{
  // Code size        2 (0x2)
  .maxstack  1
  .locals init (pinned string V_0, //s
                pinned int& V_1, //f
                int& V_2) //i
  IL_0000:  ldloc.0
  IL_0001:  ret
}");
            testData = new CompilationTestData();
            context.CompileAssignment("s", "\"hello\"", out error, testData);
            testData.GetMethodData("<>x.<>m0").VerifyIL(
@"{
  // Code size        7 (0x7)
  .maxstack  1
  .locals init (pinned string V_0, //s
                pinned int& V_1, //f
                int& V_2) //i
  IL_0000:  ldstr      ""hello""
  IL_0005:  stloc.0
  IL_0006:  ret
}");
            testData = new CompilationTestData();
            context.CompileExpression("f", out error, testData);
            testData.GetMethodData("<>x.<>m0").VerifyIL(
@"
{
  // Code size        2 (0x2)
  .maxstack  1
  .locals init (pinned string V_0, //s
                pinned int& V_1, //f
                int& V_2) //i
  IL_0000:  ldloc.1
  IL_0001:  ret
}");
            testData = new CompilationTestData();
            context.CompileAssignment("f", "1", out error, testData);
            Assert.Equal("error CS1656: Cannot assign to 'f' because it is a 'fixed variable'", error);

            testData = new CompilationTestData();
            context.CompileExpression("i", out error, testData);
            testData.GetMethodData("<>x.<>m0").VerifyIL(
@"{
  // Code size        3 (0x3)
  .maxstack  1
  .locals init (pinned string V_0, //s
                pinned int& V_1, //f
                int& V_2) //i
  IL_0000:  ldloc.2
  IL_0001:  ldind.i4
  IL_0002:  ret
}");
            testData = new CompilationTestData();
            context.CompileAssignment("i", "1", out error, testData);
            Assert.Null(error);
            testData.GetMethodData("<>x.<>m0").VerifyIL(
@"{
  // Code size        4 (0x4)
  .maxstack  2
  .locals init (pinned string V_0, //s
                pinned int& V_1, //f
                int& V_2) //i
  IL_0000:  ldloc.2
  IL_0001:  ldc.i4.1
  IL_0002:  stind.i4
  IL_0003:  ret
}");
        }

        [Fact]
        public void LocalType_FixedVariable()
        {
            var source =
@"class C
{
    static int x;
    static unsafe void M(string s, int[] a)
    {
        fixed (char* p1 = s)
        {
            fixed (int* p2 = &x)
            {
                fixed (void* p3 = a)
                {
#line 999
                    int y = x + 1;
                }
            }
        }
    }
}";
            var compilation0 = CreateStandardCompilation(source, options: TestOptions.UnsafeDebugDll);
            WithRuntimeInstance(compilation0, runtime =>
            {
                var context = CreateMethodContext(runtime, "C.M", atLineNumber: 999);

            string error;
            var testData = new CompilationTestData();
            context.CompileExpression("(int)p1[0] + p2[0] + ((int*)p3)[0]", out error, testData);

            testData.GetMethodData("<>x.<>m0").VerifyIL(
@"{
  // Code size       10 (0xa)
  .maxstack  2
  .locals init (char* V_0, //p1
                pinned string V_1,
                int* V_2, //p2
                pinned int& V_3,
                void* V_4, //p3
                pinned int[] V_5,
                int V_6) //y
  IL_0000:  ldloc.0
  IL_0001:  ldind.u2
  IL_0002:  ldloc.2
  IL_0003:  ldind.i4
  IL_0004:  add
  IL_0005:  ldloc.s    V_4
  IL_0007:  ldind.i4
  IL_0008:  add
  IL_0009:  ret
}");
            });
        }

        [WorkItem(1034549, "http://vstfdevdiv:8080/DevDiv2/DevDiv/_workitems/edit/1034549")]
        [Fact]
        public void AssignLocal()
        {
            var source =
@"class C
{
    static void M()
    {
        int x = 0;
    }
}";
            var compilation0 = CreateStandardCompilation(source, options: TestOptions.DebugDll);
            WithRuntimeInstance(compilation0, runtime =>
            {
                var context = CreateMethodContext(runtime, "C.M");
            string error;
            var testData = new CompilationTestData();
            context.CompileAssignment(
                target: "x",
                expr: "1",
                error: out error,
                testData: testData);
            testData.GetMethodData("<>x.<>m0").VerifyIL(
@"{
  // Code size        3 (0x3)
  .maxstack  1
  .locals init (int V_0) //x
  IL_0000:  ldc.i4.1
  IL_0001:  stloc.0
  IL_0002:  ret
}");
            // Assign to a local, as above, but in an expression.
            testData = new CompilationTestData();
            context.CompileExpression(
                expr: "x = 1",
                error: out error,
                testData: testData);
            testData.GetMethodData("<>x.<>m0").VerifyIL(
@"{
  // Code size        4 (0x4)
  .maxstack  2
  .locals init (int V_0) //x
  IL_0000:  ldc.i4.1
  IL_0001:  dup
  IL_0002:  stloc.0
  IL_0003:  ret
}");
            });
        }

        [Fact]
        public void AssignInstanceMethodParametersAndLocals()
        {
            var source =
@"class C
{
    object[] a;
    static int F(int x)
    {
        return x;
    }
    void M(int x)
    {
        int y;
    }
}";
            var compilation0 = CreateStandardCompilation(source, options: TestOptions.DebugDll);
            WithRuntimeInstance(compilation0, runtime =>
            {
                var context = CreateMethodContext(runtime, "C.M");
            string error;
            var testData = new CompilationTestData();
            context.CompileAssignment(
                target: "this.a[F(x)]",
                expr: "this.a[y]",
                error: out error,
                testData: testData);
            testData.GetMethodData("<>x.<>m0").VerifyIL(
@"{
  // Code size       22 (0x16)
  .maxstack  4
  .locals init (int V_0) //y
  IL_0000:  ldarg.0
  IL_0001:  ldfld      ""object[] C.a""
  IL_0006:  ldarg.1
  IL_0007:  call       ""int C.F(int)""
  IL_000c:  ldarg.0
  IL_000d:  ldfld      ""object[] C.a""
  IL_0012:  ldloc.0
  IL_0013:  ldelem.ref
  IL_0014:  stelem.ref
  IL_0015:  ret
}");
            });
        }

        [Fact]
        public void EvaluateNull()
        {
            var source =
@"class C
{
    static void M()
    {
    }
}";
            string error;
            ResultProperties resultProperties;
            var testData = Evaluate(
                source,
                OutputKind.DynamicallyLinkedLibrary,
                methodName: "C.M",
                expr: "null",
                resultProperties: out resultProperties,
                error: out error);
            Assert.Equal(resultProperties.Flags, DkmClrCompilationResultFlags.ReadOnlyResult);
            var methodData = testData.GetMethodData("<>x.<>m0");
            var method = (MethodSymbol)methodData.Method;
            Assert.Equal(method.ReturnType.SpecialType, SpecialType.System_Object);
            Assert.False(method.ReturnsVoid);
            methodData.VerifyIL(
@"{
  // Code size        2 (0x2)
  .maxstack  1
  IL_0000:  ldnull
  IL_0001:  ret
}");
        }

        [Fact]
        public void MayHaveSideEffects()
        {
            var source =
@"using System;
using System.Diagnostics.Contracts;
class C
{
    object F()
    {
        return 1;
    }
    [Pure]
    object G()
    {
        return 2;
    }
    object P { get; set; }
    static object H()
    {
        return 3;
    }
    static void M(C o, int i)
    {
        ((dynamic)o).G();
    }
}";
            var compilation0 = CreateStandardCompilation(
                source,
                options: TestOptions.DebugDll,
                references: new[] { SystemCoreRef, CSharpRef });

            WithRuntimeInstance(compilation0, runtime =>
            {
            var context = CreateMethodContext(
                runtime,
                methodName: "C.M");
            CheckResultFlags(context, "o.F()", DkmClrCompilationResultFlags.PotentialSideEffect | DkmClrCompilationResultFlags.ReadOnlyResult);
            // Calls to methods are reported as having side effects, even if
            // the method is marked [Pure]. This matches the native EE.
            CheckResultFlags(context, "o.G()", DkmClrCompilationResultFlags.PotentialSideEffect | DkmClrCompilationResultFlags.ReadOnlyResult);
            CheckResultFlags(context, "o.P", DkmClrCompilationResultFlags.None);
            CheckResultFlags(context, "o.P = 2", DkmClrCompilationResultFlags.PotentialSideEffect | DkmClrCompilationResultFlags.ReadOnlyResult);
            CheckResultFlags(context, "((dynamic)o).G()", DkmClrCompilationResultFlags.PotentialSideEffect | DkmClrCompilationResultFlags.ReadOnlyResult);
            CheckResultFlags(context, "(Action)(() => { })", DkmClrCompilationResultFlags.ReadOnlyResult);
            CheckResultFlags(context, "++i", DkmClrCompilationResultFlags.PotentialSideEffect | DkmClrCompilationResultFlags.ReadOnlyResult);
            CheckResultFlags(context, "--i", DkmClrCompilationResultFlags.PotentialSideEffect | DkmClrCompilationResultFlags.ReadOnlyResult);
            CheckResultFlags(context, "i++", DkmClrCompilationResultFlags.PotentialSideEffect | DkmClrCompilationResultFlags.ReadOnlyResult);
            CheckResultFlags(context, "i--", DkmClrCompilationResultFlags.PotentialSideEffect | DkmClrCompilationResultFlags.ReadOnlyResult);
            CheckResultFlags(context, "i += 2", DkmClrCompilationResultFlags.PotentialSideEffect | DkmClrCompilationResultFlags.ReadOnlyResult);
            CheckResultFlags(context, "i *= 3", DkmClrCompilationResultFlags.PotentialSideEffect | DkmClrCompilationResultFlags.ReadOnlyResult);
            CheckResultFlags(context, "new C() { P = 1 }", DkmClrCompilationResultFlags.ReadOnlyResult);
            CheckResultFlags(context, "new C() { P = H() }", DkmClrCompilationResultFlags.PotentialSideEffect | DkmClrCompilationResultFlags.ReadOnlyResult);
            });
        }

        [Fact]
        public void IsAssignable()
        {
            var source = @"
using System;
class C
{
    int F;
    readonly int RF;
    const int CF = 1;
    
    event System.Action E;
    event System.Action CE { add { } remove { } }

    int RP { get { return 0; } }
    int WP { set { } }
    int RWP { get; set; }

    int this[int x] { get { return 0; } }
    int this[int x, int y] { set { } }
    int this[int x, int y, int z] { get { return 0; } set { } }

    int M() { return 0; }
        }
";
            var compilation0 = CreateStandardCompilation(
                source,
                options: TestOptions.DebugDll,
                references: new[] { SystemCoreRef, CSharpRef });

            WithRuntimeInstance(compilation0, runtime =>
            {
                var context = CreateMethodContext(runtime, "C.M");

            CheckResultFlags(context, "F", DkmClrCompilationResultFlags.None);
            CheckResultFlags(context, "RF", DkmClrCompilationResultFlags.ReadOnlyResult);
            CheckResultFlags(context, "CF", DkmClrCompilationResultFlags.ReadOnlyResult);

            // Note: flags are always None in error cases.
            // CheckResultFlags(context, "E", DkmClrCompilationResultFlags.None); // TODO: DevDiv #1055825
            CheckResultFlags(context, "CE", DkmClrCompilationResultFlags.None, "error CS0079: The event 'C.CE' can only appear on the left hand side of += or -=");

            CheckResultFlags(context, "RP", DkmClrCompilationResultFlags.ReadOnlyResult);
            CheckResultFlags(context, "WP", DkmClrCompilationResultFlags.None, "error CS0154: The property or indexer 'C.WP' cannot be used in this context because it lacks the get accessor");
            CheckResultFlags(context, "RWP", DkmClrCompilationResultFlags.None);

            CheckResultFlags(context, "this[1]", DkmClrCompilationResultFlags.ReadOnlyResult);
            CheckResultFlags(context, "this[1, 2]", DkmClrCompilationResultFlags.None, "error CS0154: The property or indexer 'C.this[int, int]' cannot be used in this context because it lacks the get accessor");
            CheckResultFlags(context, "this[1, 2, 3]", DkmClrCompilationResultFlags.None);

            CheckResultFlags(context, "M()", DkmClrCompilationResultFlags.PotentialSideEffect | DkmClrCompilationResultFlags.ReadOnlyResult);

            CheckResultFlags(context, "null", DkmClrCompilationResultFlags.ReadOnlyResult);
            CheckResultFlags(context, "1", DkmClrCompilationResultFlags.ReadOnlyResult);
            CheckResultFlags(context, "M", DkmClrCompilationResultFlags.None, "error CS0428: Cannot convert method group 'M' to non-delegate type 'object'. Did you intend to invoke the method?");
            CheckResultFlags(context, "typeof(C)", DkmClrCompilationResultFlags.ReadOnlyResult);
            CheckResultFlags(context, "new C()", DkmClrCompilationResultFlags.ReadOnlyResult);
            });
        }

        [Fact]
        public void IsAssignable_Array()
        {
            var source = @"
using System;
class C
{
    readonly int[] RF = new int[1];

    int[] rp = new int[2];
    int[] RP { get { return rp; } }

    int[] m = new int[3];
    int[] M() { return m; }
}
";
            var compilation0 = CreateStandardCompilation(
                source,
                options: TestOptions.DebugDll,
                references: new[] { SystemCoreRef, CSharpRef });

            WithRuntimeInstance(compilation0, runtime =>
            {
                var context = CreateMethodContext(runtime, "C.M");

            CheckResultFlags(context, "RF", DkmClrCompilationResultFlags.ReadOnlyResult);
            CheckResultFlags(context, "RF[0]", DkmClrCompilationResultFlags.None);

            CheckResultFlags(context, "RP", DkmClrCompilationResultFlags.ReadOnlyResult);
            CheckResultFlags(context, "RP[0]", DkmClrCompilationResultFlags.None);

            CheckResultFlags(context, "M()", DkmClrCompilationResultFlags.PotentialSideEffect | DkmClrCompilationResultFlags.ReadOnlyResult);
            CheckResultFlags(context, "M()[0]", DkmClrCompilationResultFlags.PotentialSideEffect);
            });
        }

        private static void CheckResultFlags(EvaluationContext context, string expr, DkmClrCompilationResultFlags expectedFlags, string expectedError = null)
        {
            ResultProperties resultProperties;
            string error;
            var testData = new CompilationTestData();
            var result = context.CompileExpression(expr, out resultProperties, out error, testData);
            Assert.Equal(expectedError, error);
            Assert.NotEqual(expectedError == null, result == null);
            Assert.Equal(expectedFlags, resultProperties.Flags);
        }

        /// <summary>
        /// Set BooleanResult for bool expressions.
        /// </summary>
        [Fact]
        public void EvaluateBooleanExpression()
        {
            var source =
@"class C
{
    static bool F()
    {
        return false;
    }
    static void M(bool x, bool? y)
    {
    }
}";
            var compilation0 = CreateStandardCompilation(source, options: TestOptions.DebugDll);
            WithRuntimeInstance(compilation0, runtime =>
            {
            var context = CreateMethodContext(runtime, "C.M");
            ResultProperties resultProperties;
            string error;
            context.CompileExpression("x", out resultProperties, out error);
            Assert.Equal(resultProperties.Flags, DkmClrCompilationResultFlags.BoolResult);
            context.CompileExpression("y", out resultProperties, out error);
            Assert.Equal(resultProperties.Flags, DkmClrCompilationResultFlags.None);
            context.CompileExpression("(bool)y", out resultProperties, out error);
            Assert.Equal(resultProperties.Flags, DkmClrCompilationResultFlags.BoolResult | DkmClrCompilationResultFlags.ReadOnlyResult);
            context.CompileExpression("!y", out resultProperties, out error);
            Assert.Equal(resultProperties.Flags, DkmClrCompilationResultFlags.ReadOnlyResult);
            context.CompileExpression("false", out resultProperties, out error);
            Assert.Equal(resultProperties.Flags, DkmClrCompilationResultFlags.BoolResult | DkmClrCompilationResultFlags.ReadOnlyResult);
            context.CompileExpression("F()", out resultProperties, out error);
            Assert.Equal(resultProperties.Flags, DkmClrCompilationResultFlags.BoolResult | DkmClrCompilationResultFlags.ReadOnlyResult | DkmClrCompilationResultFlags.PotentialSideEffect);
            });
        }

        /// <summary>
        /// Expression that is not an rvalue.
        /// </summary>
        [Fact]
        public void EvaluateNonRValueExpression()
        {
            var source =
@"class C
{
    object P { set { } }
    void M()
    {
    }
}";
            ResultProperties resultProperties;
            string error;
            var testData = Evaluate(
                source,
                OutputKind.DynamicallyLinkedLibrary,
                methodName: "C.M",
                expr: "P",
                resultProperties: out resultProperties,
                error: out error);
            Assert.Equal(error, "error CS0154: The property or indexer 'C.P' cannot be used in this context because it lacks the get accessor");
        }

        /// <summary>
        /// Expression that does not return a value.
        /// </summary>
        [Fact]
        public void EvaluateVoidExpression()
        {
            var source =
@"class C
{
    void M()
    {
    }
}";
            string error;
            ResultProperties resultProperties;
            var testData = Evaluate(
                source,
                OutputKind.DynamicallyLinkedLibrary,
                methodName: "C.M",
                expr: "this.M()",
                resultProperties: out resultProperties,
                error: out error);
            Assert.Equal(resultProperties.Flags, DkmClrCompilationResultFlags.PotentialSideEffect | DkmClrCompilationResultFlags.ReadOnlyResult);
            var methodData = testData.GetMethodData("<>x.<>m0");
            var method = (MethodSymbol)methodData.Method;
            Assert.Equal(method.ReturnType.SpecialType, SpecialType.System_Void);
            Assert.True(method.ReturnsVoid);

            methodData.VerifyIL(
@"{
  // Code size        7 (0x7)
  .maxstack  1
  IL_0000:  ldarg.0
  IL_0001:  callvirt   ""void C.M()""
  IL_0006:  ret
}");
        }

        [Fact]
        public void EvaluateMethodGroup()
        {
            var source =
@"class C
{
    void M()
    {
    }
}";
            ResultProperties resultProperties;
            string error;
            var testData = Evaluate(
                source,
                OutputKind.DynamicallyLinkedLibrary,
                methodName: "C.M",
                expr: "this.M",
                resultProperties: out resultProperties,
                error: out error);
            Assert.Equal(error, "error CS0428: Cannot convert method group 'M' to non-delegate type 'object'. Did you intend to invoke the method?");
        }

        [Fact]
        public void AssignMethodGroup()
        {
            var source =
@"class C
{
    static void M()
    {
        object o;
    }
}";
            var compilation0 = CreateStandardCompilation(source, options: TestOptions.DebugDll);
            WithRuntimeInstance(compilation0, runtime =>
            {
            var context = CreateMethodContext(
                runtime,
                methodName: "C.M");
            string error;
            var testData = new CompilationTestData();
            var result = context.CompileAssignment(
                target: "o",
                expr: "M",
                error: out error,
                testData: testData);
            Assert.Equal(error, "error CS0428: Cannot convert method group 'M' to non-delegate type 'object'. Did you intend to invoke the method?");
            });
        }

        [Fact]
        public void EvaluateConstant()
        {
            var source =
@"class C
{
    static void M()
    {
        const string x = ""str"";
        const int y = 2;
    }
}";
            var compilation0 = CreateStandardCompilation(source, options: TestOptions.DebugDll);
            WithRuntimeInstance(compilation0, runtime =>
            {
            var context = CreateMethodContext(runtime, "C.M");
            string error;
            var testData = new CompilationTestData();
            var result = context.CompileExpression("x[y]", out error, testData);
            testData.GetMethodData("<>x.<>m0").VerifyIL(
@"{
  // Code size       12 (0xc)
  .maxstack  2
  IL_0000:  ldstr      ""str""
  IL_0005:  ldc.i4.2
  IL_0006:  call       ""char string.this[int].get""
  IL_000b:  ret
}");
            });
        }

        [Fact]
        public void AssignToConstant()
        {
            var source =
@"class C
{
    static void M()
    {
        const int x = 1;
    }
}";
            var compilation0 = CreateStandardCompilation(source, options: TestOptions.DebugDll);
            WithRuntimeInstance(compilation0, runtime =>
            {
            var context = CreateMethodContext(
                runtime,
                methodName: "C.M");
            string error;
            var testData = new CompilationTestData();
            var result = context.CompileAssignment(
                target: "x",
                expr: "2",
                error: out error,
                testData: testData);
            Assert.Equal(error, "error CS0131: The left-hand side of an assignment must be a variable, property or indexer");
            });
        }

        [Fact]
        public void AssignOutParameter()
        {
            var source =
@"class C
{
    static void F<T>(System.Func<T> f)
    {
    }
    static void M1(out int x)
    {
        x = 1;
    }
    static void M2<T>(ref T y)
    {
        y = default(T);
    }
}";
            var compilation0 = CreateStandardCompilation(source, options: TestOptions.DebugDll);
            WithRuntimeInstance(compilation0, runtime =>
            {
            var context = CreateMethodContext(
                runtime,
                methodName: "C.M1");
            string error;
            var testData = new CompilationTestData();
            context.CompileAssignment(
                target: "x",
                expr: "2",
                error: out error,
                testData: testData);
            testData.GetMethodData("<>x.<>m0").VerifyIL(
@"{
  // Code size        4 (0x4)
  .maxstack  2
  IL_0000:  ldarg.0
  IL_0001:  ldc.i4.2
  IL_0002:  stind.i4
  IL_0003:  ret
}");
            context = CreateMethodContext(
                runtime,
                methodName: "C.M2");
            testData = new CompilationTestData();
            context.CompileAssignment(
                target: "y",
                expr: "default(T)",
                error: out error,
                testData: testData);
            testData.GetMethodData("<>x.<>m0<T>").VerifyIL(
@"{
  // Code size        8 (0x8)
  .maxstack  1
  IL_0000:  ldarg.0
  IL_0001:  initobj    ""T""
  IL_0007:  ret
}");
            testData = new CompilationTestData();
            context.CompileExpression(
                expr: "F(() => y)",
                error: out error,
                testData: testData);
            Assert.Equal(error, "error CS1628: Cannot use ref or out parameter 'y' inside an anonymous method, lambda expression, or query expression");
            });
        }

        [Fact]
        public void EvaluateNamespace()
        {
            var source =
@"namespace N
{
    class C
    {
        static void M()
        {
        }
    }
}";
            ResultProperties resultProperties;
            string error;
            var testData = Evaluate(
                source,
                OutputKind.DynamicallyLinkedLibrary,
                methodName: "N.C.M",
                expr: "N",
                resultProperties: out resultProperties,
                error: out error);
            // Note: The native EE reports "CS0119: 'N' is a namespace, which is not valid in the given context"
            Assert.Equal(error, "error CS0118: 'N' is a namespace but is used like a variable");
        }

        [Fact]
        public void EvaluateType()
        {
            var source =
@"class C
{
    static void M()
    {
    }
}";
            ResultProperties resultProperties;
            string error;
            var testData = Evaluate(
                source,
                OutputKind.DynamicallyLinkedLibrary,
                methodName: "C.M",
                expr: "C",
                resultProperties: out resultProperties,
                error: out error);
            // The native EE returns a representation of the type (but not System.Type)
            // that the user can expand to see the base type. To enable similar
            // behavior, the expression compiler would probably return something
            // other than IL. Instead, we disallow this scenario.
            Assert.Equal(error, "error CS0119: 'C' is a type, which is not valid in the given context");
        }

        [Fact]
        public void EvaluateObjectAddress()
        {
            var source =
@"class C
{
    static void M()
    {
    }
}";
            var compilation0 = CreateStandardCompilation(source, options: TestOptions.DebugDll);
            WithRuntimeInstance(compilation0, runtime =>
            {
            var context = CreateMethodContext(runtime, "C.M");
            string error;
            var testData = new CompilationTestData();
            context.CompileExpression(
                "@0x123 ?? @0xa1b2c3 ?? (object)$exception ?? @0XA1B2C3.GetHashCode()",
                DkmEvaluationFlags.TreatAsExpression,
                ImmutableArray.Create(ExceptionAlias()),
                out error,
                testData);
            Assert.Null(error);
            Assert.Equal(testData.Methods.Count, 1);
            testData.GetMethodData("<>x.<>m0").VerifyIL(
@"{
  // Code size       61 (0x3d)
  .maxstack  2
  IL_0000:  ldc.i4     0x123
  IL_0005:  conv.i8
  IL_0006:  call       ""object Microsoft.VisualStudio.Debugger.Clr.IntrinsicMethods.GetObjectAtAddress(ulong)""
  IL_000b:  dup
  IL_000c:  brtrue.s   IL_003c
  IL_000e:  pop
  IL_000f:  ldc.i4     0xa1b2c3
  IL_0014:  conv.i8
  IL_0015:  call       ""object Microsoft.VisualStudio.Debugger.Clr.IntrinsicMethods.GetObjectAtAddress(ulong)""
  IL_001a:  dup
  IL_001b:  brtrue.s   IL_003c
  IL_001d:  pop
  IL_001e:  call       ""System.Exception Microsoft.VisualStudio.Debugger.Clr.IntrinsicMethods.GetException()""
  IL_0023:  dup
  IL_0024:  brtrue.s   IL_003c
  IL_0026:  pop
  IL_0027:  ldc.i4     0xa1b2c3
  IL_002c:  conv.i8
  IL_002d:  call       ""object Microsoft.VisualStudio.Debugger.Clr.IntrinsicMethods.GetObjectAtAddress(ulong)""
  IL_0032:  callvirt   ""int object.GetHashCode()""
  IL_0037:  box        ""int""
  IL_003c:  ret
}");
            testData = new CompilationTestData();
            // Report overflow, even though native EE does not.
            context.CompileExpression(
                "@0xffff0000ffff0000ffff0000",
                out error, testData);
            Assert.Equal(error, "error CS1021: Integral constant is too large");
            });
        }

        [WorkItem(986227, "http://vstfdevdiv:8080/DevDiv2/DevDiv/_workitems/edit/986227")]
        [Fact]
        public void RewriteCatchLocal()
        {
            var source =
@"using System;
class E<T> : Exception { }
class C<T>
{
    static void M()
    {
    }
}";
            var compilation0 = CreateStandardCompilation(source, options: TestOptions.DebugDll);
            WithRuntimeInstance(compilation0, runtime =>
            {
                var context = CreateMethodContext(runtime, "C.M");

            string error;
            var testData = new CompilationTestData();
            context.CompileExpression(
                expr:
@"((Func<E<T>>)(() =>
{
    E<T> e1 = null;
    try
    {
        string.Empty.ToString();
    }
    catch (E<T> e2)
    {
        e1 = e2;
    }
    catch
    {
    }
    return e1;
}))()",
                error: out error,
                testData: testData);

            var methodData = testData.GetMethodData("<>x<T>.<>c.<<>m0>b__0_0");
            var method = (MethodSymbol)methodData.Method;
            var containingType = method.ContainingType;
            var returnType = (NamedTypeSymbol)method.ReturnType.TypeSymbol;
            // Return type E<T> with type argument T from <>c<T>.
            Assert.Equal(returnType.TypeArguments[0].TypeSymbol.ContainingSymbol, containingType.ContainingType);
            var locals = methodData.ILBuilder.LocalSlotManager.LocalsInOrder();
            Assert.Equal(1, locals.Length);
            // All locals of type E<T> with type argument T from <>c<T>.
            foreach (var local in locals)
            {
                var localType = (NamedTypeSymbol)local.Type;
                var typeArg = localType.TypeArguments[0].TypeSymbol;
                Assert.Equal(typeArg.ContainingSymbol, containingType.ContainingType);
            }

            methodData.VerifyIL(
@"{
  // Code size       23 (0x17)
  .maxstack  1
  .locals init (E<T> V_0) //e1
  IL_0000:  ldnull
  IL_0001:  stloc.0
  .try
  {
    IL_0002:  ldsfld     ""string string.Empty""
    IL_0007:  callvirt   ""string object.ToString()""
    IL_000c:  pop
    IL_000d:  leave.s    IL_0015
  }
  catch E<T>
  {
    IL_000f:  stloc.0
    IL_0010:  leave.s    IL_0015
  }
  catch object
  {
    IL_0012:  pop
    IL_0013:  leave.s    IL_0015
  }
  IL_0015:  ldloc.0
  IL_0016:  ret
}");
            });
        }

        [WorkItem(986227, "http://vstfdevdiv:8080/DevDiv2/DevDiv/_workitems/edit/986227")]
        [Fact]
        public void RewriteSequenceTemps()
        {
            var source =
@"class C
{
    object F;
    static void M<T>() where T : C, new()
    {
        T t;
    }
}";
            var compilation0 = CreateStandardCompilation(source, options: TestOptions.DebugDll);
            WithRuntimeInstance(compilation0, runtime =>
            {
                var context = CreateMethodContext(runtime, "C.M");
            string error;
            var testData = new CompilationTestData();
            context.CompileExpression(
                expr: "new T() { F = 1 }",
                error: out error,
                testData: testData);

            var methodData = testData.GetMethodData("<>x.<>m0<T>()");
            var method = (MethodSymbol)methodData.Method;
            var returnType = method.ReturnType;
            Assert.Equal(returnType.TypeKind, TypeKind.TypeParameter);
            Assert.Equal(returnType.TypeSymbol.ContainingSymbol, method);

            var locals = methodData.ILBuilder.LocalSlotManager.LocalsInOrder();
            // The original local of type T from <>m0<T>.
            Assert.Equal(locals.Length, 1);
            foreach (var local in locals)
            {
                var localType = (TypeSymbol)local.Type;
                Assert.Equal(localType.ContainingSymbol, method);
            }

            methodData.VerifyIL(
@"{
  // Code size       23 (0x17)
  .maxstack  3
  .locals init (T V_0) //t
  IL_0000:  call       ""T System.Activator.CreateInstance<T>()""
  IL_0005:  dup
  IL_0006:  box        ""T""
  IL_000b:  ldc.i4.1
  IL_000c:  box        ""int""
  IL_0011:  stfld      ""object C.F""
  IL_0016:  ret
}");
            });
        }

        [Fact]
        public void AssignEmitError()
        {
            var longName = new string('P', 1100);
            var source =
@"class C
{
    static void M(object o)
    {
    }
}";
            var compilation0 = CreateStandardCompilation(source, options: TestOptions.DebugDll);
            WithRuntimeInstance(compilation0, runtime =>
            {
                var context = CreateMethodContext(runtime, "C.M");
            string error;
            var testData = new CompilationTestData();
            var result = context.CompileAssignment(
                target: "o",
                expr: string.Format("new {{ {0} = 1 }}", longName),
                error: out error,
                testData: testData);
            Assert.Equal(error, string.Format("error CS7013: Name '<{0}>i__Field' exceeds the maximum length allowed in metadata.", longName));
            });
        }

        /// <summary>
        /// Attempt to assign where the rvalue is not an rvalue.
        /// </summary>
        [Fact]
        public void AssignVoidExpression()
        {
            var source =
@"class C
{
    static void M()
    {
        object o;
    }
}";
            var compilation0 = CreateStandardCompilation(source, options: TestOptions.DebugDll);
            WithRuntimeInstance(compilation0, runtime =>
            {
                var context = CreateMethodContext(runtime, "C.M");
            string error;
            var testData = new CompilationTestData();
            var result = context.CompileAssignment(
                target: "o",
                expr: "M()",
                error: out error,
                testData: testData);
            Assert.Equal(error, "error CS0029: Cannot implicitly convert type 'void' to 'object'");
            });
        }

        [Fact]
        public void AssignUnsafeExpression()
        {
            var source =
@"class C
{
    static unsafe void M(int *p)
    {
    }
}";
            var compilation0 = CreateStandardCompilation(source, options: TestOptions.UnsafeDebugDll);
            WithRuntimeInstance(compilation0, runtime =>
            {
                var context = CreateMethodContext(runtime, "C.M");
            string error;
            var testData = new CompilationTestData();
            context.CompileAssignment(
                target: "p[1]",
                expr: "p[0] + 1",
                error: out error,
                testData: testData);
            testData.GetMethodData("<>x.<>m0").VerifyIL(
@"{
  // Code size        9 (0x9)
  .maxstack  3
  IL_0000:  ldarg.0
  IL_0001:  ldc.i4.4
  IL_0002:  add
  IL_0003:  ldarg.0
  IL_0004:  ldind.i4
  IL_0005:  ldc.i4.1
  IL_0006:  add
  IL_0007:  stind.i4
  IL_0008:  ret
}");
            });
        }

        /// <remarks>
        /// This is interesting because we're always in an unsafe context in
        /// the expression compiler and so an await expression would not
        /// normally be allowed.
        /// </remarks>
        [WorkItem(1075258, "http://vstfdevdiv:8080/DevDiv2/DevDiv/_workitems/edit/1075258")]
        [Fact]
        public void Await()
        {
            var source = @"
using System;
using System.Threading.Tasks;

class C
{
    static async Task<object> F()
    {
        return null;
    }
    static void G(Func<Task<object>> f)
    {
    }
    static void Main()
    {
    }
}
";
            var comp = CreateCompilationWithMscorlib45(source, options: TestOptions.UnsafeDebugDll);
            WithRuntimeInstance(comp, runtime =>
            {
            var context = CreateMethodContext(runtime, "C.Main");
            string error;
            var testData = new CompilationTestData();
            context.CompileExpression("G(async() => await F())", out error, testData);
            Assert.Null(error);
            });
        }

        /// <remarks>
        /// This would be illegal in any non-debugger context.
        /// </remarks>
        [WorkItem(1075258, "http://vstfdevdiv:8080/DevDiv2/DevDiv/_workitems/edit/1075258")]
        [Fact]
        public void AwaitInUnsafeContext()
        {
            var source = @"
using System;
using System.Threading.Tasks;

class C
{
    static async Task<object> F()
    {
        return null;
    }
    static void G(Func<Task<object>> f)
    {
    }
    static void Main()
    {
    }
}
";
            var comp = CreateCompilationWithMscorlib45(source, options: TestOptions.UnsafeDebugDll);
            WithRuntimeInstance(comp, runtime =>
            {
            var context = CreateMethodContext(runtime, "C.Main");
            string error;
            var testData = new CompilationTestData();
            context.CompileExpression(@"G(async() => 
{
    unsafe 
    {
        return await F();
    }
})", out error, testData);
            Assert.Null(error);
            });
        }

        /// <summary>
        /// Flow analysis should catch definite assignment errors
        /// for variables declared within the expression.
        /// </summary>
        [WorkItem(549, "https://github.com/dotnet/roslyn/issues/549")]
        [Fact(Skip = "https://github.com/dotnet/roslyn/issues/549")]
        public void FlowAnalysis()
        {
            var source =
@"class C
{
    static void M(bool b)
    {
    }
}";
            ResultProperties resultProperties;
            string error;
            var testData = Evaluate(
                source,
                OutputKind.DynamicallyLinkedLibrary,
                methodName: "C.M",
                expr:
@"((System.Func<object>)(() =>
{
    object o;
    if (b) o = 1;
    return o;
}))()",
                resultProperties: out resultProperties,
                error: out error);
            Assert.Equal(error, "error CS0165: Use of unassigned local variable 'o'");
        }

        /// <summary>
        /// Should be possible to evaluate an expression
        /// of a type that the compiler does not normally
        /// support as a return value.
        /// </summary>
        [Fact]
        public void EvaluateRestrictedTypeExpression()
        {
            var source =
@"class C
{
    static void M()
    {
    }
}";
            var testData = Evaluate(
                source,
                OutputKind.DynamicallyLinkedLibrary,
                methodName: "C.M",
                expr: "new System.RuntimeArgumentHandle()");
            testData.GetMethodData("<>x.<>m0").VerifyIL(
@"{
  // Code size       10 (0xa)
  .maxstack  1
  .locals init (System.RuntimeArgumentHandle V_0)
  IL_0000:  ldloca.s   V_0
  IL_0002:  initobj    ""System.RuntimeArgumentHandle""
  IL_0008:  ldloc.0
  IL_0009:  ret
}");
        }

        [Fact]
        public void NestedNamespacesAndTypes()
        {
            var source =
@"namespace N
{
    namespace M
    {
        class A
        {
            class B
            {
                static object F() { return null; }
            }
        }
    }
}";
            var testData = Evaluate(
                source,
                OutputKind.DynamicallyLinkedLibrary,
                methodName: "N.M.A.B.F",
                expr: "F()");
            testData.GetMethodData("<>x.<>m0").VerifyIL(
@"{
  // Code size        6 (0x6)
  .maxstack  1
  .locals init (object V_0)
  IL_0000:  call       ""object N.M.A.B.F()""
  IL_0005:  ret
}");
        }

        [Fact]
        public void GenericMethod()
        {
            var source =
@"class A<T>
{
    class B<U, V> where V : U
    {
        static void M1<W, X>() where X : A<W>.B<object, U[]>
        {
            var t = default(T);
            var w = default(W);
        }
        static void M2()
        {
            var t = default(T);
        }
    }
}";
            var compilation0 = CreateStandardCompilation(source, options: TestOptions.DebugDll);
            WithRuntimeInstance(compilation0, runtime =>
            {
                var context = CreateMethodContext(runtime, "A.B.M1");
            string error;
            var testData = new CompilationTestData();
            var result = context.CompileExpression("(object)t ?? (object)w ?? typeof(V) ?? typeof(X)", out error, testData);
            var methodData = testData.GetMethodData("<>x<T, U, V>.<>m0<W, X>");
            methodData.VerifyIL(
@"{
  // Code size       45 (0x2d)
  .maxstack  2
  .locals init (T V_0, //t
                W V_1) //w
  IL_0000:  ldloc.0
  IL_0001:  box        ""T""
  IL_0006:  dup
  IL_0007:  brtrue.s   IL_002c
  IL_0009:  pop
  IL_000a:  ldloc.1
  IL_000b:  box        ""W""
  IL_0010:  dup
  IL_0011:  brtrue.s   IL_002c
  IL_0013:  pop
  IL_0014:  ldtoken    ""V""
  IL_0019:  call       ""System.Type System.Type.GetTypeFromHandle(System.RuntimeTypeHandle)""
  IL_001e:  dup
  IL_001f:  brtrue.s   IL_002c
  IL_0021:  pop
  IL_0022:  ldtoken    ""X""
  IL_0027:  call       ""System.Type System.Type.GetTypeFromHandle(System.RuntimeTypeHandle)""
  IL_002c:  ret
}");
            // Verify generated type and method are generic.
            Assert.Equal(((Cci.IMethodDefinition)methodData.Method).CallingConvention, Cci.CallingConvention.Generic);
            var metadata = ModuleMetadata.CreateFromImage(ImmutableArray.CreateRange(result.Assembly));
            var reader = metadata.MetadataReader;
            var typeDef = reader.GetTypeDef(result.TypeName);
            reader.CheckTypeParameters(typeDef.GetGenericParameters(), "T", "U", "V");
            var methodDef = reader.GetMethodDef(typeDef, result.MethodName);
            reader.CheckTypeParameters(methodDef.GetGenericParameters(), "W", "X");

            context = CreateMethodContext(
                runtime,
                methodName: "A.B.M2");
            testData = new CompilationTestData();
            context.CompileExpression("(object)t ?? typeof(T) ?? typeof(U)", out error, testData);
            methodData = testData.GetMethodData("<>x<T, U, V>.<>m0");
            Assert.Equal(((Cci.IMethodDefinition)methodData.Method).CallingConvention, Cci.CallingConvention.Default);
            });
        }

        [Fact]
        public void GenericClosureClass()
        {
            var source =
@"using System;
class C<T>
{
    static U F<U>(Func<U> f)
    {
        return f();
    }
    U M<U>(U u)
    {
        return u;
    }
}";
            var compilation0 = CreateStandardCompilation(source, options: TestOptions.DebugDll);
            WithRuntimeInstance(compilation0, runtime =>
            {
                var context = CreateMethodContext(runtime, "C.M");
            string error;
            var testData = new CompilationTestData();
            context.CompileExpression("F(() => this.M(u))", out error, testData);
            var methodData = testData.GetMethodData("<>x<T>.<>m0<U>");
            methodData.VerifyIL(@"
{
  // Code size       36 (0x24)
  .maxstack  3
  .locals init (U V_0)
  IL_0000:  newobj     ""<>x<T>.<>c__DisplayClass0_0<U>..ctor()""
  IL_0005:  dup
  IL_0006:  ldarg.0
  IL_0007:  stfld      ""C<T> <>x<T>.<>c__DisplayClass0_0<U>.<>4__this""
  IL_000c:  dup
  IL_000d:  ldarg.1
  IL_000e:  stfld      ""U <>x<T>.<>c__DisplayClass0_0<U>.u""
  IL_0013:  ldftn      ""U <>x<T>.<>c__DisplayClass0_0<U>.<<>m0>b__0()""
  IL_0019:  newobj     ""System.Func<U>..ctor(object, System.IntPtr)""
  IL_001e:  call       ""U C<T>.F<U>(System.Func<U>)""
  IL_0023:  ret
}");
            Assert.Equal(((Cci.IMethodDefinition)methodData.Method).CallingConvention, Cci.CallingConvention.Generic);
            });
        }

        [WorkItem(976847, "http://vstfdevdiv:8080/DevDiv2/DevDiv/_workitems/edit/976847")]
        [Fact]
        public void VarArgMethod()
        {
            var source =
@"class C
{
    static void M(object o, __arglist)
    {
    }
}";
            var compilation0 = CreateStandardCompilation(source, options: TestOptions.DebugDll);
            WithRuntimeInstance(compilation0, runtime =>
            {
                var context = CreateMethodContext(runtime, "C.M");
            string error;
            var testData = new CompilationTestData();
            var result = context.CompileExpression("new System.ArgIterator(__arglist)", out error, testData);
            var methodData = testData.GetMethodData("<>x.<>m0");
            methodData.VerifyIL(
@"{
  // Code size        8 (0x8)
  .maxstack  1
  IL_0000:  arglist
  IL_0002:  newobj     ""System.ArgIterator..ctor(System.RuntimeArgumentHandle)""
  IL_0007:  ret
}");
            Assert.Equal(((Cci.IMethodDefinition)methodData.Method).CallingConvention, Cci.CallingConvention.ExtraArguments);
            });
        }

        [Fact]
        public void EvaluateLambdaWithParameters()
        {
            var source =
@"class C
{
    static void M(object x, object y)
    {
    }
}";
            var testData = Evaluate(
                source,
                OutputKind.DynamicallyLinkedLibrary,
                methodName: "C.M",
                expr: "((System.Func<object, object, object>)((a, b) => a ?? b))(x, y)");
            testData.GetMethodData("<>x.<>m0").VerifyIL(@"
{
  // Code size       39 (0x27)
  .maxstack  3
  IL_0000:  ldsfld     ""System.Func<object, object, object> <>x.<>c.<>9__0_0""
  IL_0005:  dup
  IL_0006:  brtrue.s   IL_001f
  IL_0008:  pop
  IL_0009:  ldsfld     ""<>x.<>c <>x.<>c.<>9""
  IL_000e:  ldftn      ""object <>x.<>c.<<>m0>b__0_0(object, object)""
  IL_0014:  newobj     ""System.Func<object, object, object>..ctor(object, System.IntPtr)""
  IL_0019:  dup
  IL_001a:  stsfld     ""System.Func<object, object, object> <>x.<>c.<>9__0_0""
  IL_001f:  ldarg.0
  IL_0020:  ldarg.1
  IL_0021:  callvirt   ""object System.Func<object, object, object>.Invoke(object, object)""
  IL_0026:  ret
}");
        }

        [Fact]
        public void EvaluateLambdaWithLocals()
        {
            var source =
@"class C
{
    static void M()
    {
    }
}";
            var testData = Evaluate(
                source,
                OutputKind.DynamicallyLinkedLibrary,
                methodName: "C.M",
                expr:
@"((System.Func<object>)(() =>
{
    int x = 1;
    if (x < 0)
    {
        int y = 2;
        return y;
    }
    else
    {
        int z = 3;
        return z;
    }
}))()");
        }

        /// <summary>
        /// Lambda expression containing names
        /// that shadow names outside expression.
        /// </summary>
        [Fact]
        public void EvaluateLambdaWithNameShadowing()
        {
            var source =
@"class C
{
    static void M(object x)
    {
        object y;
    }
}";
            ResultProperties resultProperties;
            string error;
            var testData = Evaluate(
                source,
                OutputKind.DynamicallyLinkedLibrary,
                methodName: "C.M",
                expr:
@"((System.Func<object, object>)(y =>
{
    object x = y;
    return y;
}))(x, y)",
                resultProperties: out resultProperties,
                error: out error);
            // Currently generating errors but this seems unnecessary and
            // an extra burden for the user. Consider allowing names
            // inside the expression that shadow names outside.
            Assert.Equal("error CS0136: A local or parameter named 'y' cannot be declared in this scope because that name is used in an enclosing local scope to define a local or parameter", error);
        }

        [Fact]
        public void EvaluateNestedLambdaClosedOverLocal()
        {
            var source =
@"delegate object D(C c);
class C
{
    object F(D d)
    {
        return d(this);
    }
    static void Main(string[] args)
    {
        int x = 1;
        C y = new C();
    }
}";
            var testData = Evaluate(
                source,
                OutputKind.ConsoleApplication,
                methodName: "C.Main",
                expr: "y.F(a => y.F(b => x))");
            // Verify display class was included.
            testData.GetMethodData("<>x.<>c__DisplayClass0_0..ctor").VerifyIL(
@"{
  // Code size        7 (0x7)
  .maxstack  1
  IL_0000:  ldarg.0
  IL_0001:  call       ""object..ctor()""
  IL_0006:  ret
}");
            // Verify evaluation method.
            testData.GetMethodData("<>x.<>m0").VerifyIL(
@"{
  // Code size       44 (0x2c)
  .maxstack  3
  .locals init (int V_0, //x
                C V_1, //y
                <>x.<>c__DisplayClass0_0 V_2) //CS$<>8__locals0
  IL_0000:  newobj     ""<>x.<>c__DisplayClass0_0..ctor()""
  IL_0005:  stloc.2
  IL_0006:  ldloc.2
  IL_0007:  ldloc.1
  IL_0008:  stfld      ""C <>x.<>c__DisplayClass0_0.y""
  IL_000d:  ldloc.2
  IL_000e:  ldloc.0
  IL_000f:  stfld      ""int <>x.<>c__DisplayClass0_0.x""
  IL_0014:  ldloc.2
  IL_0015:  ldfld      ""C <>x.<>c__DisplayClass0_0.y""
  IL_001a:  ldloc.2
  IL_001b:  ldftn      ""object <>x.<>c__DisplayClass0_0.<<>m0>b__0(C)""
  IL_0021:  newobj     ""D..ctor(object, System.IntPtr)""
  IL_0026:  callvirt   ""object C.F(D)""
  IL_002b:  ret
}");
        }

        [Fact]
        public void EvaluateLambdaClosedOverThis()
        {
            var source =
@"class A
{
    internal virtual object F() { return null; }
    internal object G;
    internal virtual object P { get { return null; } }
}
class B : A
{
    internal override object F() { return null; }
    internal new object G;
    internal override object P { get { return null; } }
    static object F(System.Func<object> f1, System.Func<object> f2, object g) { return null; }
    void M()
    {
    }
}";
            ResultProperties resultProperties;
            string error;
            var testData = Evaluate(
                source,
                OutputKind.DynamicallyLinkedLibrary,
                methodName: "B.M",
                expr: "((System.Func<object>)(() => this.G))()",
                resultProperties: out resultProperties,
                error: out error);
            Assert.Equal(resultProperties.Flags, DkmClrCompilationResultFlags.PotentialSideEffect | DkmClrCompilationResultFlags.ReadOnlyResult);
            testData.GetMethodData("<>x.<>c__DisplayClass0_0.<<>m0>b__0()").VerifyIL(
@"{
  // Code size       12 (0xc)
  .maxstack  1
  IL_0000:  ldarg.0
  IL_0001:  ldfld      ""B <>x.<>c__DisplayClass0_0.<>4__this""
  IL_0006:  ldfld      ""object B.G""
  IL_000b:  ret
}");
            testData = Evaluate(
                source,
                OutputKind.DynamicallyLinkedLibrary,
                methodName: "B.M",
                expr: "((System.Func<object>)(() => this.F() ?? this.P))()",
                resultProperties: out resultProperties,
                error: out error);
            Assert.Equal(resultProperties.Flags, DkmClrCompilationResultFlags.PotentialSideEffect | DkmClrCompilationResultFlags.ReadOnlyResult);
            testData.GetMethodData("<>x.<>c__DisplayClass0_0.<<>m0>b__0()").VerifyIL(
@"{
  // Code size       27 (0x1b)
  .maxstack  2
  IL_0000:  ldarg.0
  IL_0001:  ldfld      ""B <>x.<>c__DisplayClass0_0.<>4__this""
  IL_0006:  callvirt   ""object B.F()""
  IL_000b:  dup
  IL_000c:  brtrue.s   IL_001a
  IL_000e:  pop
  IL_000f:  ldarg.0
  IL_0010:  ldfld      ""B <>x.<>c__DisplayClass0_0.<>4__this""
  IL_0015:  callvirt   ""object B.P.get""
  IL_001a:  ret
}");
            testData = Evaluate(
                source,
                OutputKind.DynamicallyLinkedLibrary,
                methodName: "B.M",
                expr: "((System.Func<object>)(() => F(new System.Func<object>(this.F), this.F, this.G)))()");
            testData.GetMethodData("<>x.<>c__DisplayClass0_0.<<>m0>b__0()").VerifyIL(
@"{
  // Code size       53 (0x35)
  .maxstack  3
  IL_0000:  ldarg.0
  IL_0001:  ldfld      ""B <>x.<>c__DisplayClass0_0.<>4__this""
  IL_0006:  dup
  IL_0007:  ldvirtftn  ""object B.F()""
  IL_000d:  newobj     ""System.Func<object>..ctor(object, System.IntPtr)""
  IL_0012:  ldarg.0
  IL_0013:  ldfld      ""B <>x.<>c__DisplayClass0_0.<>4__this""
  IL_0018:  dup
  IL_0019:  ldvirtftn  ""object B.F()""
  IL_001f:  newobj     ""System.Func<object>..ctor(object, System.IntPtr)""
  IL_0024:  ldarg.0
  IL_0025:  ldfld      ""B <>x.<>c__DisplayClass0_0.<>4__this""
  IL_002a:  ldfld      ""object B.G""
  IL_002f:  call       ""object B.F(System.Func<object>, System.Func<object>, object)""
  IL_0034:  ret
}");
        }

        [WorkItem(905986, "http://vstfdevdiv:8080/DevDiv2/DevDiv/_workitems/edit/905986")]
        [Fact]
        public void EvaluateLambdaClosedOverBase()
        {
            var source =
@"class A
{
    internal virtual object F() { return null; }
    internal object G;
    internal virtual object P { get { return null; } }
}
class B : A
{
    internal override object F() { return null; }
    internal new object G;
    internal override object P { get { return null; } }
    static object F(System.Func<object> f1, System.Func<object> f2, object g) { return null; }
    void M()
    {
    }
}";
            var testData = Evaluate(
                source,
                OutputKind.DynamicallyLinkedLibrary,
                methodName: "B.M",
                expr: "((System.Func<object>)(() => base.F() ?? base.P))()");
            testData.GetMethodData("<>x.<>c__DisplayClass0_0.<<>m0>b__0()").VerifyIL(
@"{
  // Code size       27 (0x1b)
  .maxstack  2
  IL_0000:  ldarg.0
  IL_0001:  ldfld      ""B <>x.<>c__DisplayClass0_0.<>4__this""
  IL_0006:  call       ""object A.F()""
  IL_000b:  dup
  IL_000c:  brtrue.s   IL_001a
  IL_000e:  pop
  IL_000f:  ldarg.0
  IL_0010:  ldfld      ""B <>x.<>c__DisplayClass0_0.<>4__this""
  IL_0015:  call       ""object A.P.get""
  IL_001a:  ret
}");
            testData = Evaluate(
                source,
                OutputKind.DynamicallyLinkedLibrary,
                methodName: "B.M",
                expr: "((System.Func<object>)(() => F(new System.Func<object>(base.F), base.F, base.G)))()");
            testData.GetMethodData("<>x.<>c__DisplayClass0_0.<<>m0>b__0()").VerifyIL(
@"{
  // Code size       51 (0x33)
  .maxstack  3
  IL_0000:  ldarg.0
  IL_0001:  ldfld      ""B <>x.<>c__DisplayClass0_0.<>4__this""
  IL_0006:  ldftn      ""object A.F()""
  IL_000c:  newobj     ""System.Func<object>..ctor(object, System.IntPtr)""
  IL_0011:  ldarg.0
  IL_0012:  ldfld      ""B <>x.<>c__DisplayClass0_0.<>4__this""
  IL_0017:  ldftn      ""object A.F()""
  IL_001d:  newobj     ""System.Func<object>..ctor(object, System.IntPtr)""
  IL_0022:  ldarg.0
  IL_0023:  ldfld      ""B <>x.<>c__DisplayClass0_0.<>4__this""
  IL_0028:  ldfld      ""object A.G""
  IL_002d:  call       ""object B.F(System.Func<object>, System.Func<object>, object)""
  IL_0032:  ret
}");
        }

        [Fact]
        public void EvaluateCapturedLocalsAlreadyCaptured()
        {
            var source =
@"class A
{
    internal virtual object F(object o)
    {
        return 1;
    }
}
class B : A
{
    internal override object F(object o)
    {
        return 2;
    }
    static void F(System.Func<object> f)
    {
        f();
    }
    void M(object x)
    {
        object y = 1;
        F(() => this.F(x));
        F(() => base.F(y));
    }
}";
            var compilation0 = CreateStandardCompilation(source, options: TestOptions.DebugDll);
            WithRuntimeInstance(compilation0, runtime =>
            {
            var context = CreateMethodContext(
                runtime,
                methodName: "B.M");
            string error;
            var testData = new CompilationTestData();
            context.CompileExpression("F(() => this.F(x))", out error, testData);

            // Note there are duplicate local names (one from the original
            // display class, the other from the new display class in each case).
            // That is expected since we do not rename old locals nor do we
            // offset numbering of new locals. Having duplicate local names
            // in the PDB should be harmless though.
            testData.GetMethodData("<>x.<>m0").VerifyIL(
@"{
  // Code size       29 (0x1d)
  .maxstack  3
  .locals init (B.<>c__DisplayClass2_0 V_0) //CS$<>8__locals0
  IL_0000:  newobj     ""<>x.<>c__DisplayClass0_0..ctor()""
  IL_0005:  dup
  IL_0006:  ldloc.0
  IL_0007:  stfld      ""B.<>c__DisplayClass2_0 <>x.<>c__DisplayClass0_0.CS$<>8__locals0""
  IL_000c:  ldftn      ""object <>x.<>c__DisplayClass0_0.<<>m0>b__0()""
  IL_0012:  newobj     ""System.Func<object>..ctor(object, System.IntPtr)""
  IL_0017:  call       ""void B.F(System.Func<object>)""
  IL_001c:  ret
}");
            testData.GetMethodData("<>x.<>c__DisplayClass0_0.<<>m0>b__0").VerifyIL(
@"{
  // Code size       28 (0x1c)
  .maxstack  2
  IL_0000:  ldarg.0
  IL_0001:  ldfld      ""B.<>c__DisplayClass2_0 <>x.<>c__DisplayClass0_0.CS$<>8__locals0""
  IL_0006:  ldfld      ""B B.<>c__DisplayClass2_0.<>4__this""
  IL_000b:  ldarg.0
  IL_000c:  ldfld      ""B.<>c__DisplayClass2_0 <>x.<>c__DisplayClass0_0.CS$<>8__locals0""
  IL_0011:  ldfld      ""object B.<>c__DisplayClass2_0.x""
  IL_0016:  callvirt   ""object B.F(object)""
  IL_001b:  ret
}");
            testData = new CompilationTestData();
            context.CompileExpression("F(() => base.F(y))", out error, testData);
            testData.GetMethodData("<>x.<>m0").VerifyIL(
@"{
  // Code size       29 (0x1d)
  .maxstack  3
  .locals init (B.<>c__DisplayClass2_0 V_0) //CS$<>8__locals0
  IL_0000:  newobj     ""<>x.<>c__DisplayClass0_0..ctor()""
  IL_0005:  dup
  IL_0006:  ldloc.0
  IL_0007:  stfld      ""B.<>c__DisplayClass2_0 <>x.<>c__DisplayClass0_0.CS$<>8__locals0""
  IL_000c:  ldftn      ""object <>x.<>c__DisplayClass0_0.<<>m0>b__0()""
  IL_0012:  newobj     ""System.Func<object>..ctor(object, System.IntPtr)""
  IL_0017:  call       ""void B.F(System.Func<object>)""
  IL_001c:  ret
}");
            testData.GetMethodData("<>x.<>c__DisplayClass0_0.<<>m0>b__0").VerifyIL(
@"{
  // Code size       28 (0x1c)
  .maxstack  2
  IL_0000:  ldarg.0
  IL_0001:  ldfld      ""B.<>c__DisplayClass2_0 <>x.<>c__DisplayClass0_0.CS$<>8__locals0""
  IL_0006:  ldfld      ""B B.<>c__DisplayClass2_0.<>4__this""
  IL_000b:  ldarg.0
  IL_000c:  ldfld      ""B.<>c__DisplayClass2_0 <>x.<>c__DisplayClass0_0.CS$<>8__locals0""
  IL_0011:  ldfld      ""object B.<>c__DisplayClass2_0.y""
  IL_0016:  call       ""object A.F(object)""
  IL_001b:  ret
}");
            });
        }

        [WorkItem(994485, "http://vstfdevdiv:8080/DevDiv2/DevDiv/_workitems/edit/994485")]
        [Fact]
        public void Repro994485()
        {
            var source = @"
using System;

enum E
{
    A
}

class C
{
    Action M(E? e)
    {
        Action a = () => e.ToString();
        E ee = e.Value;
        return a;
    }
}
";
            var compilation0 = CreateStandardCompilation(source, options: TestOptions.DebugDll);
            WithRuntimeInstance(compilation0, runtime =>
            {
                var context = CreateMethodContext(runtime, "C.M");
            string error;
            var testData = new CompilationTestData();
            context.CompileExpression("e.HasValue", out error, testData);
            testData.GetMethodData("<>x.<>m0").VerifyIL(@"
{
  // Code size       12 (0xc)
  .maxstack  1
  .locals init (C.<>c__DisplayClass0_0 V_0, //CS$<>8__locals0
                System.Action V_1, //a
                E V_2, //ee
                System.Action V_3)
  IL_0000:  ldloc.0
  IL_0001:  ldflda     ""E? C.<>c__DisplayClass0_0.e""
  IL_0006:  call       ""bool E?.HasValue.get""
  IL_000b:  ret
}");
            });
        }

        [Fact]
        public void EvaluateCapturedLocalsOutsideLambda()
        {
            var source =
@"class A
{
    internal virtual object F(object o)
    {
        return 1;
    }
}
class B : A
{
    internal override object F(object o)
    {
        return 2;
    }
    static void F(System.Func<object> f)
    {
        f();
    }
    void M<T>(object x) where T : A, new()
    {
        F(() => this.F(x));
        if (x != null)
        {
#line 999
            var y = new T();
            var z = 1;
            F(() => base.F(y));
        }
        else
        {
            var w = 2;
            F(() => w);
        }
    }
}";
            var compilation0 = CreateStandardCompilation(source, options: TestOptions.DebugDll);

            WithRuntimeInstance(compilation0, runtime =>
            {
                var context = CreateMethodContext(runtime, methodName: "B.M", atLineNumber: 999);

            string error;
            var testData = new CompilationTestData();
            context.CompileExpression("this.F(y)", out error, testData);

            testData.GetMethodData("<>x.<>m0<T>").VerifyIL(@"
{
  // Code size       23 (0x17)
  .maxstack  2
  .locals init (B.<>c__DisplayClass2_0<T> V_0, //CS$<>8__locals0
                bool V_1,
                B.<>c__DisplayClass2_1<T> V_2, //CS$<>8__locals1
                int V_3, //z
                B.<>c__DisplayClass2_2<T> V_4)
  IL_0000:  ldloc.0
  IL_0001:  ldfld      ""B B.<>c__DisplayClass2_0<T>.<>4__this""
  IL_0006:  ldloc.2
  IL_0007:  ldfld      ""T B.<>c__DisplayClass2_1<T>.y""
  IL_000c:  box        ""T""
  IL_0011:  callvirt   ""object B.F(object)""
  IL_0016:  ret
}");
            testData = new CompilationTestData();
            context.CompileExpression("base.F(x)", out error, testData);

            testData.GetMethodData("<>x.<>m0<T>").VerifyIL(
@"{
  // Code size       18 (0x12)
  .maxstack  2
  .locals init (B.<>c__DisplayClass2_0<T> V_0, //CS$<>8__locals0
                bool V_1,
                B.<>c__DisplayClass2_1<T> V_2, //CS$<>8__locals1
                int V_3, //z
                B.<>c__DisplayClass2_2<T> V_4)
  IL_0000:  ldloc.0
  IL_0001:  ldfld      ""B B.<>c__DisplayClass2_0<T>.<>4__this""
  IL_0006:  ldloc.0
  IL_0007:  ldfld      ""object B.<>c__DisplayClass2_0<T>.x""
  IL_000c:  call       ""object A.F(object)""
  IL_0011:  ret
}");
            });
        }

        [Fact]
        public void EvaluateCapturedLocalsInsideLambda()
        {
            var source =
@"class C
{
    static void F(System.Func<object> f)
    {
        f();
    }
    void M(C x)
    {
        F(() => x ?? this);
        if (x != null)
        {
            var y = new C();
            F(() =>
            {
                var z = 1;
                return y ?? this;
            });
        }
    }
}";
            var testData = Evaluate(
                source,
                OutputKind.DynamicallyLinkedLibrary,
                methodName: "C.<>c__DisplayClass1_1.<M>b__1",
                expr: "y ?? this ?? (object)z");

            testData.GetMethodData("<>x.<>m0").VerifyIL(
@"{
  // Code size       32 (0x20)
  .maxstack  2
  .locals init (int V_0, //z
                object V_1)
  IL_0000:  ldarg.0
  IL_0001:  ldfld      ""C C.<>c__DisplayClass1_1.y""
  IL_0006:  dup
  IL_0007:  brtrue.s   IL_001f
  IL_0009:  pop
  IL_000a:  ldarg.0
  IL_000b:  ldfld      ""C.<>c__DisplayClass1_0 C.<>c__DisplayClass1_1.CS$<>8__locals1""
  IL_0010:  ldfld      ""C C.<>c__DisplayClass1_0.<>4__this""
  IL_0015:  dup
  IL_0016:  brtrue.s   IL_001f
  IL_0018:  pop
  IL_0019:  ldloc.0
  IL_001a:  box        ""int""
  IL_001f:  ret
}");
        }

        /// <summary>
        /// Values of existing locals must be copied to new display
        /// classes generated in the compiled expression.
        /// </summary>
        [Fact]
        public void CopyLocalsToDisplayClass()
        {
            var source =
@"class C
{
    static void F(System.Func<object> f)
    {
        f();
    }
    void M(int p, int q)
    {
        int x = 1;
        if (p > 0)
        {
#line 999
            int y = 2;
            F(() => x + q);
        }
    }
}";
            var testData = Evaluate(
                source,
                OutputKind.DynamicallyLinkedLibrary,
                methodName: "C.M",
                atLineNumber: 999,
                expr: "F(() => x + y + p + q)");
            testData.GetMethodData("<>x.<>m0").VerifyIL(
@"{
  // Code size       43 (0x2b)
  .maxstack  3
  .locals init (C.<>c__DisplayClass1_0 V_0, //CS$<>8__locals0
                bool V_1,
                int V_2) //y
  IL_0000:  newobj     ""<>x.<>c__DisplayClass0_0..ctor()""
  IL_0005:  dup
  IL_0006:  ldloc.0
  IL_0007:  stfld      ""C.<>c__DisplayClass1_0 <>x.<>c__DisplayClass0_0.CS$<>8__locals0""
  IL_000c:  dup
  IL_000d:  ldloc.2
  IL_000e:  stfld      ""int <>x.<>c__DisplayClass0_0.y""
  IL_0013:  dup
  IL_0014:  ldarg.1
  IL_0015:  stfld      ""int <>x.<>c__DisplayClass0_0.p""
  IL_001a:  ldftn      ""object <>x.<>c__DisplayClass0_0.<<>m0>b__0()""
  IL_0020:  newobj     ""System.Func<object>..ctor(object, System.IntPtr)""
  IL_0025:  call       ""void C.F(System.Func<object>)""
  IL_002a:  ret
}");
        }

        [Fact]
        public void EvaluateNewAnonymousType()
        {
            var source =
@"class C
{
    static void M()
    {
    }
}";
            var testData = Evaluate(
                source,
                OutputKind.DynamicallyLinkedLibrary,
                methodName: "C.M",
                expr: "new { A = 1, B = 2 }");

            // Verify anonymous type was generated (find an
            // accessor of one of the generated properties).
            testData.GetMethodData("<>f__AnonymousType0<<A>j__TPar, <B>j__TPar>.A.get").VerifyIL(
@"{
  // Code size        7 (0x7)
  .maxstack  1
  IL_0000:  ldarg.0
  IL_0001:  ldfld      ""<A>j__TPar <>f__AnonymousType0<<A>j__TPar, <B>j__TPar>.<A>i__Field""
  IL_0006:  ret
}");

            // Verify evaluation method.
            testData.GetMethodData("<>x.<>m0").VerifyIL(
@"{
  // Code size        8 (0x8)
  .maxstack  2
  IL_0000:  ldc.i4.1
  IL_0001:  ldc.i4.2
  IL_0002:  newobj     ""<>f__AnonymousType0<int, int>..ctor(int, int)""
  IL_0007:  ret
}");
        }

        [Fact]
        public void EvaluateExistingAnonymousType()
        {
            var source =
@"class C
{
    static object F()
    {
        return new { A = new { }, B = 2 };
    }
}";
            var testData = Evaluate(
                source,
                OutputKind.DynamicallyLinkedLibrary,
                methodName: "C.F",
                expr: "new { A = 1, B = new { } }");
            // Verify anonymous types were generated. (There
            // shouldn't be any reuse of existing anonymous types
            // since the existing types were from metadata.)
            var methods = testData.GetMethodsByName();
            Assert.True(methods.ContainsKey("<>f__AnonymousType0<<A>j__TPar, <B>j__TPar>..ctor(<A>j__TPar, <B>j__TPar)"));
            Assert.True(methods.ContainsKey("<>f__AnonymousType1..ctor()"));

            // Verify evaluation method.
            testData.GetMethodData("<>x.<>m0").VerifyIL(@"
{
  // Code size       12 (0xc)
  .maxstack  2
  .locals init (object V_0)
  IL_0000:  ldc.i4.1
  IL_0001:  newobj     ""<>f__AnonymousType1..ctor()""
  IL_0006:  newobj     ""<>f__AnonymousType0<int, <empty anonymous type>>..ctor(int, <empty anonymous type>)""
  IL_000b:  ret
}");
        }

        /// <summary>
        /// Should re-use anonymous types from the module
        /// containing the current frame, so new instances can
        /// be used interchangeably with existing instances.
        /// </summary>
        [WorkItem(3188, "https://github.com/dotnet/roslyn/issues/3188")]
        [Fact(Skip = "https://github.com/dotnet/roslyn/issues/3188")]
        public void EvaluateExistingAnonymousType_2()
        {
            var source =
@"class C
{
    static void M()
    {
        var o = new { P = 1 };
    }
}";
            var testData = Evaluate(
                source,
                OutputKind.DynamicallyLinkedLibrary,
                methodName: "C.M",
                expr: "o == new { P = 2 }");
            testData.GetMethodData("<>x.<>m0").VerifyIL(
@"{
...
}");
        }

        /// <summary>
        /// Generate PrivateImplementationDetails class
        /// for initializer expressions.
        /// </summary>
        [Fact]
        public void EvaluateInitializerExpression()
        {
            var source =
@"class C
{
    static void M()
    {
    }
}";
            var compilation0 = CreateStandardCompilation(source, options: TestOptions.DebugDll.WithModuleName("MODULE"));
            WithRuntimeInstance(compilation0, runtime =>
            {
                var context = CreateMethodContext(runtime, "C.M");
            string error;
            var testData = new CompilationTestData();
            context.CompileExpression("new [] { 1, 2, 3, 4, 5 }", out error, testData);
            var methodData = testData.GetMethodData("<>x.<>m0");
            Assert.Equal(methodData.Method.ReturnType.ToDisplayString(), "int[]");
            methodData.VerifyIL(
@"{
  // Code size       18 (0x12)
  .maxstack  3
  IL_0000:  ldc.i4.5
  IL_0001:  newarr     ""int""
  IL_0006:  dup
  IL_0007:  ldtoken    ""<PrivateImplementationDetails>.__StaticArrayInitTypeSize=20 <PrivateImplementationDetails>.1036C5F8EF306104BD582D73E555F4DAE8EECB24""
  IL_000c:  call       ""void System.Runtime.CompilerServices.RuntimeHelpers.InitializeArray(System.Array, System.RuntimeFieldHandle)""
  IL_0011:  ret
}");
            });
        }

        // Scenario from the lambda / anonymous type milestone.
        [Fact]
        public void EvaluateLINQExpression()
        {
            var source =
@"using System.Collections.Generic;
using System.Linq;
class Employee
{
    internal string Name;
    internal int Salary;
    internal List<Employee> Reports;
}
class Program
{
    static void F(Employee mgr)
    {
        var o = mgr.Reports.Where(e => e.Salary < 100).Select(e => new { e.Name, e.Salary }).First();
    }
}";
            var compilation0 = CreateCompilationWithMscorlibAndSystemCore(source, options: TestOptions.DebugDll);
            WithRuntimeInstance(compilation0, runtime =>
            {
                var context = CreateMethodContext(runtime, "Program.F");
            string error;
            var testData = new CompilationTestData();
            context.CompileExpression("mgr.Reports.Where(e => e.Salary < 100).Select(e => new { e.Name, e.Salary }).First()", out error, testData);
            testData.GetMethodData("<>x.<>m0").VerifyIL(@"
{
  // Code size       84 (0x54)
  .maxstack  3
  .locals init (<>f__AnonymousType0<string, int> V_0) //o
  IL_0000:  ldarg.0
  IL_0001:  ldfld      ""System.Collections.Generic.List<Employee> Employee.Reports""
  IL_0006:  ldsfld     ""System.Func<Employee, bool> <>x.<>c.<>9__0_0""
  IL_000b:  dup
  IL_000c:  brtrue.s   IL_0025
  IL_000e:  pop
  IL_000f:  ldsfld     ""<>x.<>c <>x.<>c.<>9""
  IL_0014:  ldftn      ""bool <>x.<>c.<<>m0>b__0_0(Employee)""
  IL_001a:  newobj     ""System.Func<Employee, bool>..ctor(object, System.IntPtr)""
  IL_001f:  dup
  IL_0020:  stsfld     ""System.Func<Employee, bool> <>x.<>c.<>9__0_0""
  IL_0025:  call       ""System.Collections.Generic.IEnumerable<Employee> System.Linq.Enumerable.Where<Employee>(System.Collections.Generic.IEnumerable<Employee>, System.Func<Employee, bool>)""
  IL_002a:  ldsfld     ""System.Func<Employee, <anonymous type: string Name, int Salary>> <>x.<>c.<>9__0_1""
  IL_002f:  dup
  IL_0030:  brtrue.s   IL_0049
  IL_0032:  pop
  IL_0033:  ldsfld     ""<>x.<>c <>x.<>c.<>9""
  IL_0038:  ldftn      ""<anonymous type: string Name, int Salary> <>x.<>c.<<>m0>b__0_1(Employee)""
  IL_003e:  newobj     ""System.Func<Employee, <anonymous type: string Name, int Salary>>..ctor(object, System.IntPtr)""
  IL_0043:  dup
  IL_0044:  stsfld     ""System.Func<Employee, <anonymous type: string Name, int Salary>> <>x.<>c.<>9__0_1""
  IL_0049:  call       ""System.Collections.Generic.IEnumerable<<anonymous type: string Name, int Salary>> System.Linq.Enumerable.Select<Employee, <anonymous type: string Name, int Salary>>(System.Collections.Generic.IEnumerable<Employee>, System.Func<Employee, <anonymous type: string Name, int Salary>>)""
  IL_004e:  call       ""<anonymous type: string Name, int Salary> System.Linq.Enumerable.First<<anonymous type: string Name, int Salary>>(System.Collections.Generic.IEnumerable<<anonymous type: string Name, int Salary>>)""
  IL_0053:  ret
}");
            });
        }

        [Fact]
        public void ExpressionTree()
        {
            var source =
@"using System;
using System.Linq.Expressions;
class C
{
    static object F(Expression<Func<object>> e)
    {
        var f = e.Compile();
        return f();
    }
    static void M(int o)
    {
    }
}";
            var compilation0 = CreateCompilationWithMscorlibAndSystemCore(source, options: TestOptions.DebugDll);
            WithRuntimeInstance(compilation0, runtime =>
            {
                var context = CreateMethodContext(runtime, "C.M");
            string error;
            var testData = new CompilationTestData();
            context.CompileExpression("F(() => o + 1)", out error, testData);
            testData.GetMethodData("<>x.<>m0").VerifyIL(
@"{
  // Code size      100 (0x64)
  .maxstack  3
  IL_0000:  newobj     ""<>x.<>c__DisplayClass0_0..ctor()""
  IL_0005:  dup
  IL_0006:  ldarg.0
  IL_0007:  stfld      ""int <>x.<>c__DisplayClass0_0.o""
  IL_000c:  ldtoken    ""<>x.<>c__DisplayClass0_0""
  IL_0011:  call       ""System.Type System.Type.GetTypeFromHandle(System.RuntimeTypeHandle)""
  IL_0016:  call       ""System.Linq.Expressions.ConstantExpression System.Linq.Expressions.Expression.Constant(object, System.Type)""
  IL_001b:  ldtoken    ""int <>x.<>c__DisplayClass0_0.o""
  IL_0020:  call       ""System.Reflection.FieldInfo System.Reflection.FieldInfo.GetFieldFromHandle(System.RuntimeFieldHandle)""
  IL_0025:  call       ""System.Linq.Expressions.MemberExpression System.Linq.Expressions.Expression.Field(System.Linq.Expressions.Expression, System.Reflection.FieldInfo)""
  IL_002a:  ldc.i4.1
  IL_002b:  box        ""int""
  IL_0030:  ldtoken    ""int""
  IL_0035:  call       ""System.Type System.Type.GetTypeFromHandle(System.RuntimeTypeHandle)""
  IL_003a:  call       ""System.Linq.Expressions.ConstantExpression System.Linq.Expressions.Expression.Constant(object, System.Type)""
  IL_003f:  call       ""System.Linq.Expressions.BinaryExpression System.Linq.Expressions.Expression.Add(System.Linq.Expressions.Expression, System.Linq.Expressions.Expression)""
  IL_0044:  ldtoken    ""object""
  IL_0049:  call       ""System.Type System.Type.GetTypeFromHandle(System.RuntimeTypeHandle)""
  IL_004e:  call       ""System.Linq.Expressions.UnaryExpression System.Linq.Expressions.Expression.Convert(System.Linq.Expressions.Expression, System.Type)""
  IL_0053:  ldc.i4.0
  IL_0054:  newarr     ""System.Linq.Expressions.ParameterExpression""
  IL_0059:  call       ""System.Linq.Expressions.Expression<System.Func<object>> System.Linq.Expressions.Expression.Lambda<System.Func<object>>(System.Linq.Expressions.Expression, params System.Linq.Expressions.ParameterExpression[])""
  IL_005e:  call       ""object C.F(System.Linq.Expressions.Expression<System.Func<object>>)""
  IL_0063:  ret
}");
            });
        }

        /// <summary>
        /// DiagnosticsPass must be run on evaluation method.
        /// </summary>
        [WorkItem(530404, "http://vstfdevdiv:8080/DevDiv2/DevDiv/_workitems/edit/530404")]
        [Fact]
        public void DiagnosticsPass()
        {
            var source =
@"using System;
using System.Linq.Expressions;
class C
{
    static object F(Expression<Func<object>> e)
    {
        var f = e.Compile();
        return f();
    }
    static void M()
    {
    }
}";
            var compilation0 = CreateCompilationWithMscorlibAndSystemCore(source, options: TestOptions.DebugDll);
            WithRuntimeInstance(compilation0, runtime =>
            {
                var context = CreateMethodContext(runtime, "C.M");
                string error;
                var testData = new CompilationTestData();
                context.CompileExpression("F(() => null ?? new object())", out error, testData);
                Assert.Equal(error, "error CS0845: An expression tree lambda may not contain a coalescing operator with a null or default literal left-hand side");
            });
        }

        [WorkItem(935651, "http://vstfdevdiv:8080/DevDiv2/DevDiv/_workitems/edit/935651")]
        [Fact]
        public void EvaluatePropertySet()
        {
            var source =
@"class C
{
    object P { get; set; }
    void M()
    {
    }
}";
            var testData = Evaluate(
                source,
                OutputKind.DynamicallyLinkedLibrary,
                methodName: "C.M",
                expr: "this.P = null");

            testData.GetMethodData("<>x.<>m0").VerifyIL(
@"{
  // Code size       11 (0xb)
  .maxstack  3
  .locals init (object V_0)
  IL_0000:  ldarg.0
  IL_0001:  ldnull
  IL_0002:  dup
  IL_0003:  stloc.0
  IL_0004:  callvirt   ""void C.P.set""
  IL_0009:  ldloc.0
  IL_000a:  ret
}");
        }

        /// <summary>
        /// Evaluating an expression where the imported namespace
        /// is valid but the required reference is missing.
        /// </summary>
        [Fact]
        public void EvaluateExpression_MissingReferenceImportedNamespace()
        {
            // System.Linq namespace is available but System.Core is
            // missing since the reference was not needed in compilation.
            var source =
@"using System.Linq;
class C
{
    static void M(object []o)
    {
    }
}";
            var compilation0 = CreateCompilationWithMscorlibAndSystemCore(source, options: TestOptions.DebugDll);
            WithRuntimeInstance(compilation0, runtime =>
            {
                var context = CreateMethodContext(runtime, "C.M");

            ResultProperties resultProperties;
            string error;
            ImmutableArray<AssemblyIdentity> missingAssemblyIdentities;
            var result = context.CompileExpression(
                "o.First()",
                DkmEvaluationFlags.TreatAsExpression,
                NoAliases,
                DebuggerDiagnosticFormatter.Instance,
                out resultProperties,
                out error,
                out missingAssemblyIdentities,
                EnsureEnglishUICulture.PreferredOrNull,
                testData: null);
            Assert.Equal(error, "error CS1061: 'object[]' does not contain a definition for 'First' and no extension method 'First' accepting a first argument of type 'object[]' could be found (are you missing a using directive or an assembly reference?)");
            AssertEx.SetEqual(missingAssemblyIdentities, EvaluationContextBase.SystemCoreIdentity);
            });
        }

        [Fact]
        public void EvaluateExpression_UnusedImportedType()
        {
            var source =
@"using E=System.Linq.Enumerable;
class C
{
    static void M(object []o)
    {
    }
}";
            var compilation0 = CreateCompilationWithMscorlibAndSystemCore(source, options: TestOptions.DebugDll);
            WithRuntimeInstance(compilation0, runtime =>
            {
                var context = CreateMethodContext(runtime, "C.M");
            string error;

            var testData = new CompilationTestData();
            var result = context.CompileExpression("E.First(o)", out error, testData);
            Assert.Null(error);

            testData.GetMethodData("<>x.<>m0").VerifyIL(@"
{
  // Code size        7 (0x7)
  .maxstack  1
  IL_0000:  ldarg.0
  IL_0001:  call       ""object System.Linq.Enumerable.First<object>(System.Collections.Generic.IEnumerable<object>)""
  IL_0006:  ret
}");
            });
        }

        [Fact]
        public void NetModuleReference()
        {
            var sourceNetModule =
@"class A
{
}";
            var source1 =
@"class B : A
{
    void M()
    {
    }
}";
            var netModuleRef = CreateStandardCompilation(sourceNetModule, options: TestOptions.DebugModule).EmitToImageReference();
            var compilation1 = CreateStandardCompilation(source1, options: TestOptions.DebugDll, references: new[] { netModuleRef });

            WithRuntimeInstance(compilation1, runtime =>
            {
                var context = CreateMethodContext(runtime, "B.M");
            string error;
            var testData = new CompilationTestData();
            context.CompileExpression("this", out error, testData);
                testData.GetMethodData("<>x.<>m0").VerifyIL(@"
{
  // Code size        2 (0x2)
  .maxstack  1
  IL_0000:  ldarg.0
  IL_0001:  ret
}");
            });
        }

        /// <summary>
        /// Netmodules with same name.
        /// </summary>
        [Fact]
        public void NetModuleDuplicateReferences()
        {
            // Netmodule 0
            var sourceN0 =
@"public class A0
{
    public int F0;
}";
            // Netmodule 1
            var sourceN1 =
@"public class A1
{
    public int F1;
}";
            // Netmodule 2
            var sourceN2 =
@"public class A2
{
    public int F2;
}";
            // DLL 0 + netmodule 0
            var sourceD0 =
@"public class B0 : A0
{
}";
            // DLL 1 + netmodule 0
            var sourceD1 =
@"public class B1 : A0
{
}";
            // DLL 2 + netmodule 1 + netmodule 2
            var source =
@"class C
{
    static B0 x;
    static B1 y;
    static A1 z;
    static A2 w;
    static void M()
    {
    }
}";
            var assemblyName = ExpressionCompilerUtilities.GenerateUniqueName();
            var compilationN0 = CreateStandardCompilation(
                sourceN0,
                options: TestOptions.DebugModule,
                assemblyName: assemblyName + "_N0");
            var referenceN0 = ModuleMetadata.CreateFromImage(compilationN0.EmitToArray()).GetReference(display: assemblyName + "_N0");
            var compilationN1 = CreateStandardCompilation(
                sourceN1,
                options: TestOptions.DebugModule,
                assemblyName: assemblyName + "_N0"); // Note: "_N0" not "_N1"
            var referenceN1 = ModuleMetadata.CreateFromImage(compilationN1.EmitToArray()).GetReference(display: assemblyName + "_N0");
            var compilationN2 = CreateStandardCompilation(
                sourceN2,
                options: TestOptions.DebugModule,
                assemblyName: assemblyName + "_N2");
            var referenceN2 = ModuleMetadata.CreateFromImage(compilationN2.EmitToArray()).GetReference(display: assemblyName + "_N2");
            var compilationD0 = CreateStandardCompilation(
                sourceD0,
                options: TestOptions.DebugDll,
                assemblyName: assemblyName + "_D0",
                references: new MetadataReference[] { referenceN0 });
            var referenceD0 = AssemblyMetadata.CreateFromImage(compilationD0.EmitToArray()).GetReference(display: assemblyName + "_D0");
            var compilationD1 = CreateStandardCompilation(
                sourceD1,
                options: TestOptions.DebugDll,
                assemblyName: assemblyName + "_D1",
                references: new MetadataReference[] { referenceN0 });
            var referenceD1 = AssemblyMetadata.CreateFromImage(compilationD1.EmitToArray()).GetReference(display: assemblyName + "_D1");
            var compilation = CreateStandardCompilation(
                source,
                options: TestOptions.DebugDll,
                assemblyName: assemblyName,
                references: new MetadataReference[] { referenceN1, referenceN2, referenceD0, referenceD1 });

            Assert.Equal(((ModuleMetadata)referenceN0.GetMetadataNoCopy()).Name, ((ModuleMetadata)referenceN1.GetMetadataNoCopy()).Name); // different netmodule, same name

            var references = new[]
                {
                    MscorlibRef,
                    referenceD0,
                    referenceN0, // From D0
                    referenceD1,
                    referenceN0, // From D1
                    referenceN1, // From D2
                referenceN2, // From D2
            };

            WithRuntimeInstance(compilation, references, runtime =>
            {
                var context = CreateMethodContext(runtime, "C.M");

            // Expression references ambiguous modules.
            ResultProperties resultProperties;
            string error;
            ImmutableArray<AssemblyIdentity> missingAssemblyIdentities;
            context.CompileExpression(
                "x.F0 + y.F0",
                DkmEvaluationFlags.TreatAsExpression,
                NoAliases,
                DebuggerDiagnosticFormatter.Instance,
                out resultProperties,
                out error,
                out missingAssemblyIdentities,
                EnsureEnglishUICulture.PreferredOrNull,
                testData: null);
            AssertEx.SetEqual(missingAssemblyIdentities, EvaluationContextBase.SystemCoreIdentity);
            Assert.Equal("error CS7079: The type 'A0' is defined in a module that has not been added. You must add the module '" + assemblyName + "_N0.netmodule'.", error);

            context.CompileExpression(
                "y.F0",
                DkmEvaluationFlags.TreatAsExpression,
                NoAliases,
                DebuggerDiagnosticFormatter.Instance,
                out resultProperties,
                out error,
                out missingAssemblyIdentities,
                EnsureEnglishUICulture.PreferredOrNull,
                testData: null);
            AssertEx.SetEqual(missingAssemblyIdentities, EvaluationContextBase.SystemCoreIdentity);
            Assert.Equal("error CS7079: The type 'A0' is defined in a module that has not been added. You must add the module '" + assemblyName + "_N0.netmodule'.", error);

            context.CompileExpression(
                "z.F1",
                DkmEvaluationFlags.TreatAsExpression,
                NoAliases,
                DebuggerDiagnosticFormatter.Instance,
                out resultProperties,
                out error,
                out missingAssemblyIdentities,
                EnsureEnglishUICulture.PreferredOrNull,
                testData: null);
            Assert.Empty(missingAssemblyIdentities);
            Assert.Equal("error CS7079: The type 'A1' is defined in a module that has not been added. You must add the module '" + assemblyName + "_N0.netmodule'.", error);

            // Expression does not reference ambiguous modules.
            var testData = new CompilationTestData();
            context.CompileExpression("w.F2", out error, testData);
            testData.GetMethodData("<>x.<>m0").VerifyIL(
@"{
  // Code size       11 (0xb)
  .maxstack  1
  IL_0000:  ldsfld     ""A2 C.w""
  IL_0005:  ldfld      ""int A2.F2""
  IL_000a:  ret
}");
            });
        }

        [Fact]
        public void SizeOfReferenceType()
        {
            var source =
@"class C
{
    static void M()
    {
    }
}";
            ResultProperties resultProperties;
            string error;
            var testData = Evaluate(
                source,
                OutputKind.DynamicallyLinkedLibrary,
                methodName: "C.M",
                expr: "sizeof(C)",
                resultProperties: out resultProperties,
                error: out error);
            Assert.Equal(error, "error CS0208: Cannot take the address of, get the size of, or declare a pointer to a managed type ('C')");
        }

        [Fact]
        public void SizeOfValueType()
        {
            var source =
@"struct S
{
}
class C
{
    static void M()
    {
    }
}";
            var testData = Evaluate(
                source,
                OutputKind.DynamicallyLinkedLibrary,
                methodName: "C.M",
                expr: "sizeof(S)");
            testData.GetMethodData("<>x.<>m0").VerifyIL(
@"{
  // Code size        7 (0x7)
  .maxstack  1
  IL_0000:  sizeof     ""S""
  IL_0006:  ret
}");
        }

        /// <summary>
        /// Unnamed temporaries at the end of the local
        /// signature should be preserved.
        /// </summary>
        [Fact]
        public void TrailingUnnamedTemporaries()
        {
            var source =
@"class C
{
    object F;
    static bool M(object[] c)
    {
        foreach (var o in c)
        {
            if (o != null) return true;
        }
        return false;
    }
}";
            string error;
            ResultProperties resultProperties;
            var testData = Evaluate(
                source,
                OutputKind.DynamicallyLinkedLibrary,
                methodName: "C.M",
                expr: "new C() { F = 1 }",
                resultProperties: out resultProperties,
                error: out error);

            testData.GetMethodData("<>x.<>m0").VerifyIL(
@"{
  // Code size       18 (0x12)
  .maxstack  3
  .locals init (object[] V_0,
  int V_1,
  object V_2,
  bool V_3,
  bool V_4)
  IL_0000:  newobj     ""C..ctor()""
  IL_0005:  dup
  IL_0006:  ldc.i4.1
  IL_0007:  box        ""int""
  IL_000c:  stfld      ""object C.F""
  IL_0011:  ret
}");
        }

        [WorkItem(958448, "http://vstfdevdiv:8080/DevDiv2/DevDiv/_workitems/edit/958448")]
        [Fact]
        public void ConditionalAttribute()
        {
            var source =
@"using System.Diagnostics;
class C
{
    static void M(int x)
    {
    }
    [Conditional(""D"")]
    static void F(object o)
    {
    }
}";
            var testData = Evaluate(
                source,
                OutputKind.DynamicallyLinkedLibrary,
                methodName: "C.M",
                expr: "F(x + 1)");

            testData.GetMethodData("<>x.<>m0").VerifyIL(
@"{
  // Code size       14 (0xe)
  .maxstack  2
  IL_0000:  ldarg.0
  IL_0001:  ldc.i4.1
  IL_0002:  add
  IL_0003:  box        ""int""
  IL_0008:  call       ""void C.F(object)""
  IL_000d:  ret
}");
        }

        [WorkItem(958448, "http://vstfdevdiv:8080/DevDiv2/DevDiv/_workitems/edit/958448")]
        [Fact]
        public void ConditionalAttribute_CollectionInitializer()
        {
            var source =
@"using System.Collections;
using System.Collections.Generic;
using System.Diagnostics;
class C : IEnumerable
{
    private List<object> c = new List<object>();
    [Conditional(""D"")]
    void Add(object o)
    {
        this.c.Add(o);
    }
    IEnumerator IEnumerable.GetEnumerator()
    {
        return this.c.GetEnumerator();
    }
    static void M()
    {
    }
}";
            var testData = Evaluate(
                source,
                OutputKind.DynamicallyLinkedLibrary,
                methodName: "C.M",
                expr: "new C() { 1, 2 }");

            testData.GetMethodData("<>x.<>m0").VerifyIL(
@"{
  // Code size       30 (0x1e)
  .maxstack  3
  IL_0000:  newobj     ""C..ctor()""
  IL_0005:  dup
  IL_0006:  ldc.i4.1
  IL_0007:  box        ""int""
  IL_000c:  callvirt   ""void C.Add(object)""
  IL_0011:  dup
  IL_0012:  ldc.i4.2
  IL_0013:  box        ""int""
  IL_0018:  callvirt   ""void C.Add(object)""
  IL_001d:  ret
}");
        }

        [Fact]
        public void ConditionalAttribute_Delegate()
        {
            var source =
@"using System.Diagnostics;
delegate void D();
class C
{
    [Conditional(""D"")]
    static void F()
    {
    }
    static void G(D d)
    {
    }
    static void M()
    {
    }
}";
            ResultProperties resultProperties;
            string error;
            var testData = Evaluate(
                source,
                OutputKind.DynamicallyLinkedLibrary,
                methodName: "C.M",
                expr: "G(F)",
                resultProperties: out resultProperties,
                error: out error);
            // Should delegates to [Conditional] methods be supported?
            Assert.Equal(error, "error CS1618: Cannot create delegate with 'C.F()' because it or a method it overrides has a Conditional attribute");
        }

        [Fact]
        public void StaticDelegate()
        {
            var source =
@"delegate void D();
class C
{
    static void F()
    {
    }
    static void G(D d)
    {
    }
    static void M()
    {
    }
}";
            var testData = Evaluate(
                source,
                OutputKind.DynamicallyLinkedLibrary,
                methodName: "C.M",
                expr: "G(F)");
            testData.GetMethodData("<>x.<>m0").VerifyIL(
@"{
  // Code size       18 (0x12)
  .maxstack  2
  IL_0000:  ldnull
  IL_0001:  ldftn      ""void C.F()""
  IL_0007:  newobj     ""D..ctor(object, System.IntPtr)""
  IL_000c:  call       ""void C.G(D)""
  IL_0011:  ret
}");
        }

        [Fact]
        public void StaticLambda()
        {
            var source = @"
delegate int D(int x);

class C
{
    void M()
    {
    }
}
";
            var testData = Evaluate(
                source,
                OutputKind.DynamicallyLinkedLibrary,
                methodName: "C.M",
                expr: "((D)(x => x + x))(1)");

            testData.GetMethodData("<>x.<>m0").VerifyIL(
@"
{
  // Code size       38 (0x26)
  .maxstack  2
  IL_0000:  ldsfld     ""D <>x.<>c.<>9__0_0""
  IL_0005:  dup
  IL_0006:  brtrue.s   IL_001f
  IL_0008:  pop
  IL_0009:  ldsfld     ""<>x.<>c <>x.<>c.<>9""
  IL_000e:  ldftn      ""int <>x.<>c.<<>m0>b__0_0(int)""
  IL_0014:  newobj     ""D..ctor(object, System.IntPtr)""
  IL_0019:  dup
  IL_001a:  stsfld     ""D <>x.<>c.<>9__0_0""
  IL_001f:  ldc.i4.1
  IL_0020:  callvirt   ""int D.Invoke(int)""
  IL_0025:  ret
}");
        }

        [WorkItem(984509, "http://vstfdevdiv:8080/DevDiv2/DevDiv/_workitems/edit/984509")]
        [Fact]
        public void LambdaContainingIncrementOperator()
        {
            var source =
@"class C
{
    static void M(int i)
    {
    }
}";
            string error;
            ResultProperties resultProperties;
            var testData = Evaluate(
                source,
                OutputKind.DynamicallyLinkedLibrary,
                methodName: "C.M",
                expr: "(System.Action)(() => i++)",
                resultProperties: out resultProperties,
                error: out error);

            Assert.Equal(resultProperties.Flags, DkmClrCompilationResultFlags.PotentialSideEffect | DkmClrCompilationResultFlags.ReadOnlyResult);
            testData.GetMethodData("<>x.<>c__DisplayClass0_0.<<>m0>b__0").VerifyIL(
@"{
  // Code size       17 (0x11)
  .maxstack  3
  .locals init (int V_0)
  IL_0000:  ldarg.0
  IL_0001:  ldfld      ""int <>x.<>c__DisplayClass0_0.i""
  IL_0006:  stloc.0
  IL_0007:  ldarg.0
  IL_0008:  ldloc.0
  IL_0009:  ldc.i4.1
  IL_000a:  add
  IL_000b:  stfld      ""int <>x.<>c__DisplayClass0_0.i""
  IL_0010:  ret
}");
        }

        [Fact]
        public void NestedGenericTypes()
        {
            var source = @"
class C<T>
{
    class D<U>
    {
        void M(U u, T t, System.Type type1, System.Type type2)
        {
        }
    }
}
";
            string error;
            ResultProperties resultProperties;
            var testData = Evaluate(
                source,
                OutputKind.DynamicallyLinkedLibrary,
                methodName: "C.D.M",
                expr: "M(u, t, typeof(U), typeof(T))",
                resultProperties: out resultProperties,
                error: out error);
            Assert.Null(error);
            Assert.Equal(DkmClrCompilationResultFlags.PotentialSideEffect | DkmClrCompilationResultFlags.ReadOnlyResult, resultProperties.Flags);
            testData.GetMethodData("<>x<T, U>.<>m0").VerifyIL(
@"{
  // Code size       29 (0x1d)
  .maxstack  5
  IL_0000:  ldarg.0
  IL_0001:  ldarg.1
  IL_0002:  ldarg.2
  IL_0003:  ldtoken    ""U""
  IL_0008:  call       ""System.Type System.Type.GetTypeFromHandle(System.RuntimeTypeHandle)""
  IL_000d:  ldtoken    ""T""
  IL_0012:  call       ""System.Type System.Type.GetTypeFromHandle(System.RuntimeTypeHandle)""
  IL_0017:  callvirt   ""void C<T>.D<U>.M(U, T, System.Type, System.Type)""
  IL_001c:  ret
}");
        }

        [Fact]
        public void NestedGenericTypes_GenericMethod()
        {
            var source = @"
class C<T>
{
    class D<U>
    {
        void M<V>(V v, U u, T t, System.Type type1, System.Type type2, System.Type type3)
        {
        }
    }
}
";
            string error;
            ResultProperties resultProperties;
            var testData = Evaluate(
                source,
                OutputKind.DynamicallyLinkedLibrary,
                methodName: "C.D.M",
                expr: "M(v, u, t, typeof(V), typeof(U), typeof(T))",
                resultProperties: out resultProperties,
                error: out error);

            Assert.Null(error);
            Assert.Equal(DkmClrCompilationResultFlags.PotentialSideEffect | DkmClrCompilationResultFlags.ReadOnlyResult, resultProperties.Flags);

            testData.GetMethodData("<>x<T, U>.<>m0<V>").VerifyIL(
@"{
  // Code size       40 (0x28)
  .maxstack  7
  IL_0000:  ldarg.0
  IL_0001:  ldarg.1
  IL_0002:  ldarg.2
  IL_0003:  ldarg.3
  IL_0004:  ldtoken    ""V""
  IL_0009:  call       ""System.Type System.Type.GetTypeFromHandle(System.RuntimeTypeHandle)""
  IL_000e:  ldtoken    ""U""
  IL_0013:  call       ""System.Type System.Type.GetTypeFromHandle(System.RuntimeTypeHandle)""
  IL_0018:  ldtoken    ""T""
  IL_001d:  call       ""System.Type System.Type.GetTypeFromHandle(System.RuntimeTypeHandle)""
  IL_0022:  callvirt   ""void C<T>.D<U>.M<V>(V, U, T, System.Type, System.Type, System.Type)""
  IL_0027:  ret
}");
        }

        [WorkItem(1000946, "http://vstfdevdiv:8080/DevDiv2/DevDiv/_workitems/edit/1000946")]
        [Fact]
        public void BaseExpression()
        {
            var source = @"
class Base
{
}

class Derived : Base
{
    void M() { }
}
";
            string error;
            ResultProperties resultProperties;
            var testData = Evaluate(
                source,
                OutputKind.DynamicallyLinkedLibrary,
                methodName: "Derived.M",
                expr: "base",
                resultProperties: out resultProperties,
                error: out error);

            Assert.Equal("error CS0175: Use of keyword 'base' is not valid in this context", error);
        }

        [Fact]
        public void StructBaseCall()
        {
            var source = @"
struct S
{
    public void M()
    {
    }
}
";
            string error;
            ResultProperties resultProperties;
            var testData = Evaluate(
                source,
                OutputKind.DynamicallyLinkedLibrary,
                methodName: "S.M",
                expr: "base.ToString()",
                resultProperties: out resultProperties,
                error: out error);
            Assert.Null(error);
            testData.GetMethodData("<>x.<>m0").VerifyIL(
@"{
  // Code size       17 (0x11)
  .maxstack  1
  IL_0000:  ldarg.0
  IL_0001:  ldobj      ""S""
  IL_0006:  box        ""S""
  IL_000b:  call       ""string System.ValueType.ToString()""
  IL_0010:  ret
}");
        }

        [WorkItem(1010922, "http://vstfdevdiv:8080/DevDiv2/DevDiv/_workitems/edit/1010922")]
        [Fact]
        public void IntOverflow()
        {
            var source = @"
class C
{
    public void M()
    {
    }
}
";
            var comp = CreateStandardCompilation(source, options: TestOptions.DebugDll);
            WithRuntimeInstance(comp, runtime =>
            {
                var context = CreateMethodContext(runtime, "C.M");

            string error;
            var testData = new CompilationTestData();
            context.CompileExpression("checked(2147483647 + 1)", out error, testData);
            Assert.Equal("error CS0220: The operation overflows at compile time in checked mode", error);

            testData = new CompilationTestData();
            context.CompileExpression("unchecked(2147483647 + 1)", out error, testData);
            Assert.Null(error);

            testData.GetMethodData("<>x.<>m0").VerifyIL(
@"{
  // Code size        6 (0x6)
  .maxstack  1
  IL_0000:  ldc.i4     0x80000000
  IL_0005:  ret
}");

            testData = new CompilationTestData();
            context.CompileExpression("2147483647 + 1", out error, testData);
            Assert.Null(error);

            testData.GetMethodData("<>x.<>m0").VerifyIL(
@"{
  // Code size        6 (0x6)
  .maxstack  1
  IL_0000:  ldc.i4     0x80000000
  IL_0005:  ret
}");
            });
        }

        [WorkItem(1012956, "http://vstfdevdiv:8080/DevDiv2/DevDiv/_workitems/edit/1012956")]
        [Fact]
        public void AssignmentConversion()
        {
            var source = @"
class C
{
    public void M(uint u)
    {
    }
}
";
            var comp = CreateStandardCompilation(source, options: TestOptions.DebugDll);
            WithRuntimeInstance(comp, runtime =>
            {
                var context = CreateMethodContext(runtime, "C.M");

            string error;
            var testData = new CompilationTestData();
            context.CompileExpression("u = 2147483647 + 1", out error, testData);
            Assert.Equal("error CS0031: Constant value '-2147483648' cannot be converted to a 'uint'", error);

            testData = new CompilationTestData();
            context.CompileAssignment("u", "2147483647 + 1", out error, testData);
            Assert.Equal("error CS0031: Constant value '-2147483648' cannot be converted to a 'uint'", error);

            testData = new CompilationTestData();
            context.CompileExpression("u = 2147483647 + 1u", out error, testData);
            Assert.Null(error);
            testData.GetMethodData("<>x.<>m0").VerifyIL(
@"{
  // Code size        9 (0x9)
  .maxstack  2
  IL_0000:  ldc.i4     0x80000000
  IL_0005:  dup
  IL_0006:  starg.s    V_1
  IL_0008:  ret
}");

            testData = new CompilationTestData();
            context.CompileAssignment("u", "2147483647 + 1u", out error, testData);
            Assert.Null(error);
            testData.GetMethodData("<>x.<>m0").VerifyIL(
@"{
  // Code size        8 (0x8)
  .maxstack  1
  IL_0000:  ldc.i4     0x80000000
  IL_0005:  starg.s    V_1
  IL_0007:  ret
}");
            });
        }

        [WorkItem(1016530, "http://vstfdevdiv:8080/DevDiv2/DevDiv/_workitems/edit/1016530")]
        [Fact]
        public void EvaluateStatement()
        {
            var source = @"
class C
{
    void M() { }
}
";
            string error;
            ResultProperties resultProperties;
            var testData = Evaluate(
                source,
                OutputKind.DynamicallyLinkedLibrary,
                methodName: "C.M",
                expr: "throw new System.Exception()",
                resultProperties: out resultProperties,
                error: out error);
            Assert.Equal("error CS8115: A throw expression is not allowed in this context.", error);
        }

        [WorkItem(1016555, "http://vstfdevdiv:8080/DevDiv2/DevDiv/_workitems/edit/1016555")]
        [Fact]
        public void UnmatchedCloseAndOpenParens()
        {
            var source =
@"class C
{
    static void M()
    {
        object o = 1;
    }
}";
            var compilation0 = CreateStandardCompilation(source, options: TestOptions.DebugDll);
            WithRuntimeInstance(compilation0, runtime =>
            {
                var context = CreateMethodContext(runtime, "C.M");
            string error;
            var testData = new CompilationTestData();
            var result = context.CompileAssignment(
                target: "o",
                expr: "(System.Func<object>)(() => 2))(",
                error: out error,
                testData: testData);
            Assert.Equal("error CS1073: Unexpected token ')'", error);
            });
        }

        [WorkItem(1015887, "http://vstfdevdiv:8080/DevDiv2/DevDiv/_workitems/edit/1015887")]
        [Fact]
        public void DateTimeFieldConstant()
        {
            var source =
@".class public C
{
  .field public static initonly valuetype [mscorlib]System.DateTime D
  .custom instance void [mscorlib]System.Runtime.CompilerServices.DateTimeConstantAttribute::.ctor(int64)
           = {int64(633979872000000000)}

  .method public specialname rtspecialname instance void .ctor()
  {
    ret
  }

  .method public static void M()
  {
    ret
  }
}";
            var module = ExpressionCompilerTestHelpers.GetModuleInstanceForIL(source);
            var runtime = CreateRuntimeInstance(module, new[] { MscorlibRef });
            var context = CreateMethodContext(runtime, methodName: "C.M");

            string error;
            var testData = new CompilationTestData();
            context.CompileExpression("D", out error, testData);
            testData.GetMethodData("<>x.<>m0").VerifyIL(
@"{
  // Code size        6 (0x6)
  .maxstack  1
  IL_0000:  ldsfld     ""System.DateTime C.D""
  IL_0005:  ret
}");
        }

        [WorkItem(1015887, "http://vstfdevdiv:8080/DevDiv2/DevDiv/_workitems/edit/1015887")]
        [Fact]
        public void DecimalFieldConstant()
        {
            var source = @"
struct S
{
    public const decimal D = 3.14M;

    public void M()
    {
        System.Console.WriteLine();
    }
}
";
            string error;
            ResultProperties resultProperties;
            var testData = Evaluate(
                source,
                OutputKind.DynamicallyLinkedLibrary,
                methodName: "S.M",
                expr: "D",
                resultProperties: out resultProperties,
                error: out error);
            Assert.Null(error);
            testData.GetMethodData("<>x.<>m0").VerifyIL(
@"{
  // Code size       15 (0xf)
  .maxstack  5
  IL_0000:  ldc.i4     0x13a
  IL_0005:  ldc.i4.0
  IL_0006:  ldc.i4.0
  IL_0007:  ldc.i4.0
  IL_0008:  ldc.i4.2
  IL_0009:  newobj     ""decimal..ctor(int, int, int, bool, byte)""
  IL_000e:  ret
}");
        }

        [WorkItem(1024137, "http://vstfdevdiv:8080/DevDiv2/DevDiv/_workitems/edit/1024137")]
        [Fact]
        public void IteratorParameter()
        {
            var source =
@"class C
{
    System.Collections.IEnumerable F(int x)
    {
        yield return x;
        yield return this; // Until iterators always capture 'this', do it explicitly.
    }
}";
            var compilation0 = CreateStandardCompilation(source, options: TestOptions.DebugDll);
            WithRuntimeInstance(compilation0, runtime =>
            {
            var context = CreateMethodContext(runtime, "C.<F>d__0.MoveNext");
            string error;
            var testData = new CompilationTestData();
            context.CompileExpression("x", out error, testData);
            var methodData = testData.GetMethodData("<>x.<>m0");
            Assert.Equal(SpecialType.System_Int32, methodData.Method.ReturnType.SpecialType);
            methodData.VerifyIL(@"
{
  // Code size        7 (0x7)
  .maxstack  1
  .locals init (int V_0)
  IL_0000:  ldarg.0
  IL_0001:  ldfld      ""int C.<F>d__0.x""
  IL_0006:  ret
}
");
            });
        }

        [WorkItem(1024137, "http://vstfdevdiv:8080/DevDiv2/DevDiv/_workitems/edit/1024137")]
        [Fact]
        public void IteratorGenericLocal()
        {
            var source =
@"class C<T>
{
    System.Collections.IEnumerable F(int x)
    {
        T t = default(T);
        yield return t;
        t.ToString();
        yield return this; // Until iterators always capture 'this', do it explicitly.
    }
}";
            var compilation0 = CreateStandardCompilation(source, options: TestOptions.DebugDll);
            WithRuntimeInstance(compilation0, runtime =>
            {
            var context = CreateMethodContext(runtime, "C.<F>d__0.MoveNext");
            string error;
            var testData = new CompilationTestData();
            context.CompileExpression("t", out error, testData);
            var methodData = testData.GetMethodData("<>x<T>.<>m0");
            Assert.Equal("T", methodData.Method.ReturnType.Name);
            methodData.VerifyIL(@"
{
  // Code size        7 (0x7)
  .maxstack  1
  .locals init (int V_0)
  IL_0000:  ldarg.0
  IL_0001:  ldfld      ""T C<T>.<F>d__0.<t>5__1""
  IL_0006:  ret
}
");
            });
        }

        [WorkItem(1028808, "http://vstfdevdiv:8080/DevDiv2/DevDiv/_workitems/edit/1028808")]
        [Fact]
        public void StaticLambdaInDisplayClass()
        {
            var source =
@".class private auto ansi beforefieldinit C
       extends [mscorlib]System.Object
{
  .class auto ansi sealed nested private beforefieldinit '<>c__DisplayClass2'
         extends [mscorlib]System.Object
  {
    .custom instance void [mscorlib]System.Runtime.CompilerServices.CompilerGeneratedAttribute::.ctor() = ( 01 00 00 00 ) 
    .field public class C c
    .field private static class [mscorlib]System.Action`1<int32> 'CS$<>9__CachedAnonymousMethodDelegate4'
    .method public hidebysig specialname rtspecialname 
            instance void  .ctor() cil managed
    {
      ret
    }

    .method private hidebysig static void 
            '<Test>b__1'(int32 x) cil managed
    {
      ret
    }
  }

  // Need some static method 'Test' with 'x' in scope.
  .method private hidebysig static void 
          Test(int32 x) cil managed
  {
    ret
  }

  .method public hidebysig specialname rtspecialname 
          instance void  .ctor() cil managed
  {
    ret
  }
}";
            var module = ExpressionCompilerTestHelpers.GetModuleInstanceForIL(source);
            var runtime = CreateRuntimeInstance(module, new[] { MscorlibRef });
            var context = CreateMethodContext(runtime, methodName: "C.<>c__DisplayClass2.<Test>b__1");

            string error;
            var testData = new CompilationTestData();
            context.CompileExpression("x", out error, testData);
            Assert.Null(error);
            testData.GetMethodData("<>x.<>m0").VerifyIL(
@"{
  // Code size        2 (0x2)
  .maxstack  1
  IL_0000:  ldarg.0
  IL_0001:  ret
}");
        }

        [Fact]
        public void ConditionalAccessExpressionType()
        {
            var source =
@"class C
{
    int F()
    {
        return 0;
    }
    C G()
    {
        return null;
    }
    void M()
    {
    }
}";
            var compilation0 = CreateStandardCompilation(source, options: TestOptions.DebugDll);
            WithRuntimeInstance(compilation0, runtime =>
            {
            var context = CreateMethodContext(runtime, "C.M");
            string error;
            var testData = new CompilationTestData();
            var result = context.CompileExpression("this?.F()", out error, testData);
            var methodData = testData.GetMethodData("<>x.<>m0");
            Assert.Equal(((MethodSymbol)methodData.Method).ReturnType.ToDisplayString(), "int?");
            methodData.VerifyIL(
@"{
  // Code size       25 (0x19)
  .maxstack  1
  .locals init (int? V_0)
  IL_0000:  ldarg.0
  IL_0001:  brtrue.s   IL_000d
  IL_0003:  ldloca.s   V_0
  IL_0005:  initobj    ""int?""
  IL_000b:  ldloc.0
  IL_000c:  ret
  IL_000d:  ldarg.0
  IL_000e:  call       ""int C.F()""
  IL_0013:  newobj     ""int?..ctor(int)""
  IL_0018:  ret
}");

            testData = new CompilationTestData();
            result = context.CompileExpression("(new C())?.G()?.F()", out error, testData);
            methodData = testData.GetMethodData("<>x.<>m0");
            Assert.Equal(((MethodSymbol)methodData.Method).ReturnType.ToDisplayString(), "int?");

            testData = new CompilationTestData();
            result = context.CompileExpression("G()?.M()", out error, testData);
            methodData = testData.GetMethodData("<>x.<>m0");
            Assert.True(((MethodSymbol)methodData.Method).ReturnsVoid);
            methodData.VerifyIL(
@"{
  // Code size       17 (0x11)
  .maxstack  2
  IL_0000:  ldarg.0
  IL_0001:  callvirt   ""C C.G()""
  IL_0006:  dup
  IL_0007:  brtrue.s   IL_000b
  IL_0009:  pop
  IL_000a:  ret
  IL_000b:  call       ""void C.M()""
  IL_0010:  ret
}");
            });
        }

        [Fact]
        public void CallerInfoAttributes()
        {
            var source =
@"using System.Runtime.CompilerServices;
class C
{
    static object F(
        [CallerFilePath]string path = null,
        [CallerMemberName]string member = null,
        [CallerLineNumber]int line = 0)
    {
        return string.Format(""[{0}] [{1}] [{2}]"", path, member, line);
    }
    static void Main()
    {
    }
}";
            var compilation0 = CreateCompilationWithMscorlib45(source, options: TestOptions.DebugDll);
            WithRuntimeInstance(compilation0, runtime =>
            {
            var context = CreateMethodContext(runtime, "C.Main");
            string error;
            var testData = new CompilationTestData();
            var result = context.CompileExpression("F()", out error, testData);
            // Currently, the name of the evaluation method is used for
            // [CallerMemberName] so "F()" will generate "[] [<>m0] [1]".
            testData.GetMethodData("<>x.<>m0").VerifyIL(
@"{
  // Code size       17 (0x11)
  .maxstack  3
  IL_0000:  ldstr      """"
  IL_0005:  ldstr      ""<>m0""
  IL_000a:  ldc.i4.1
  IL_000b:  call       ""object C.F(string, string, int)""
  IL_0010:  ret
}");
            });
        }

        [Fact]
        public void ExternAlias()
        {
            var source = @"
extern alias X;
using SXL = X::System.Xml.Linq;
using LO = X::System.Xml.Linq.LoadOptions;
using X::System.Xml.Linq;

class C
{
    int M()
    {
        X::System.Xml.Linq.LoadOptions.None.ToString();
        return 1;
    }
}
";
            var expectedIL = @"
{
  // Code size       16 (0x10)
  .maxstack  1
  .locals init (System.Xml.Linq.LoadOptions V_0,
                System.Xml.Linq.LoadOptions V_1)
  IL_0000:  ldc.i4.0
  IL_0001:  stloc.1
  IL_0002:  ldloca.s   V_1
  IL_0004:  constrained. ""System.Xml.Linq.LoadOptions""
  IL_000a:  callvirt   ""string object.ToString()""
  IL_000f:  ret
}
";

            var comp = CreateStandardCompilation(source, new[] { SystemXmlLinqRef.WithAliases(ImmutableArray.Create("X")) });
            WithRuntimeInstance(comp, runtime =>
            {
            var context = CreateMethodContext(runtime, "C.M");

            string error;
            var testData = new CompilationTestData();
            var result = context.CompileExpression("SXL.LoadOptions.None.ToString()", out error, testData);
            Assert.Null(error);
            testData.GetMethodData("<>x.<>m0").VerifyIL(expectedIL);

            testData = new CompilationTestData();
            result = context.CompileExpression("LO.None.ToString()", out error, testData);
            Assert.Null(error);
            testData.GetMethodData("<>x.<>m0").VerifyIL(expectedIL);

            testData = new CompilationTestData();
            result = context.CompileExpression("LoadOptions.None.ToString()", out error, testData);
            Assert.Null(error);
            testData.GetMethodData("<>x.<>m0").VerifyIL(expectedIL);

            testData = new CompilationTestData();
            result = context.CompileExpression("X.System.Xml.Linq.LoadOptions.None.ToString()", out error, testData);
            Assert.Null(error);
            testData.GetMethodData("<>x.<>m0").VerifyIL(expectedIL);

            testData = new CompilationTestData();
            result = context.CompileExpression("X::System.Xml.Linq.LoadOptions.None.ToString()", out error, testData);
            Assert.Null(error);
            testData.GetMethodData("<>x.<>m0").VerifyIL(expectedIL);
            });
        }

        [Fact]
        public void ExternAliasAndGlobal()
        {
            var source = @"
extern alias X;
using A = X::System.Xml.Linq;
using B = global::System.Xml.Linq;

class C
{
    int M()
    {
        A.LoadOptions.None.ToString();
        B.LoadOptions.None.ToString();
        return 1;
    }
}
";
            var expectedIL = @"
{
  // Code size       16 (0x10)
  .maxstack  1
  .locals init (System.Xml.Linq.LoadOptions V_0,
                System.Xml.Linq.LoadOptions V_1)
  IL_0000:  ldc.i4.0
  IL_0001:  stloc.1
  IL_0002:  ldloca.s   V_1
  IL_0004:  constrained. ""System.Xml.Linq.LoadOptions""
  IL_000a:  callvirt   ""string object.ToString()""
  IL_000f:  ret
}
";

            var comp = CreateStandardCompilation(source, new[] { SystemXmlLinqRef.WithAliases(ImmutableArray.Create("global", "X")) });
            WithRuntimeInstance(comp, runtime =>
            {
            var context = CreateMethodContext(runtime, "C.M");

            string error;
            var testData = new CompilationTestData();
            var result = context.CompileExpression("A.LoadOptions.None.ToString()", out error, testData);
            Assert.Null(error);
            testData.GetMethodData("<>x.<>m0").VerifyIL(expectedIL);

            testData = new CompilationTestData();
            result = context.CompileExpression("B.LoadOptions.None.ToString()", out error, testData);
            Assert.Null(error);
            testData.GetMethodData("<>x.<>m0").VerifyIL(expectedIL);
            });
        }

        [Fact]
        public void ExternAliasForMultipleAssemblies()
        {
            var source = @"
extern alias X;

class C
{
    int M()
    {
        X::System.Xml.Linq.LoadOptions.None.ToString();
        var d = new X::System.Xml.XmlDocument();
        return 1;
    }
}
";

            var comp = CreateStandardCompilation(
                source,
                new[]
                {
                    SystemXmlLinqRef.WithAliases(ImmutableArray.Create("X")),
                    SystemXmlRef.WithAliases(ImmutableArray.Create("X"))
                });

            WithRuntimeInstance(comp, runtime =>
            {
            var context = CreateMethodContext(runtime, "C.M");

            string error;
            var testData = new CompilationTestData();
            var result = context.CompileExpression("new X::System.Xml.XmlDocument()", out error, testData);
            Assert.Null(error);
            testData.GetMethodData("<>x.<>m0").VerifyIL(@"
{
  // Code size        6 (0x6)
  .maxstack  1
  .locals init (System.Xml.Linq.LoadOptions V_0)
  IL_0000:  newobj     ""System.Xml.XmlDocument..ctor()""
  IL_0005:  ret
}
");

            testData = new CompilationTestData();
            result = context.CompileExpression("X::System.Xml.Linq.LoadOptions.None", out error, testData);
            Assert.Null(error);
            testData.GetMethodData("<>x.<>m0").VerifyIL(@"
{
  // Code size        2 (0x2)
  .maxstack  1
  .locals init (System.Xml.Linq.LoadOptions V_0)
  IL_0000:  ldc.i4.0
  IL_0001:  ret
}
");
            });
        }

        [Fact]
        [WorkItem(1055825, "http://vstfdevdiv:8080/DevDiv2/DevDiv/_workitems/edit/1055825")]
        public void FieldLikeEvent()
        {
            var source = @"
class C
{
    event System.Action E;

    void M()
    {
    }
}
";
            var comp = CreateStandardCompilation(source);
            WithRuntimeInstance(comp, runtime =>
            {
            var context = CreateMethodContext(runtime, "C.M");

            var actionType = context.Compilation.GetWellKnownType(WellKnownType.System_Action);

            ResultProperties resultProperties;
            string error;
            CompilationTestData testData;
            CompileResult result;
            CompilationTestData.MethodData methodData;

            // Inspect the value.
            testData = new CompilationTestData();
            result = context.CompileExpression("E", out resultProperties, out error, testData);
            Assert.Null(error);
            Assert.Equal(DkmClrCompilationResultFlags.None, resultProperties.Flags);
            methodData = testData.GetMethodData("<>x.<>m0");
            Assert.Equal(actionType, methodData.Method.ReturnType);
            methodData.VerifyIL(@"
{
  // Code size        7 (0x7)
  .maxstack  1
  IL_0000:  ldarg.0
  IL_0001:  ldfld      ""System.Action C.E""
  IL_0006:  ret
}
");

            // Invoke the delegate.
            testData = new CompilationTestData();
            result = context.CompileExpression("E()", out resultProperties, out error, testData);
            Assert.Null(error);
            Assert.Equal(DkmClrCompilationResultFlags.PotentialSideEffect | DkmClrCompilationResultFlags.ReadOnlyResult, resultProperties.Flags);
            methodData = testData.GetMethodData("<>x.<>m0");
            Assert.True(methodData.Method.ReturnsVoid);
            methodData.VerifyIL(@"
{
  // Code size       12 (0xc)
  .maxstack  1
  IL_0000:  ldarg.0
  IL_0001:  ldfld      ""System.Action C.E""
  IL_0006:  callvirt   ""void System.Action.Invoke()""
  IL_000b:  ret
}
");

            // Assign to the event.
            testData = new CompilationTestData();
            result = context.CompileExpression("E = null", out resultProperties, out error, testData);
            Assert.Null(error);
            Assert.Equal(DkmClrCompilationResultFlags.PotentialSideEffect | DkmClrCompilationResultFlags.ReadOnlyResult, resultProperties.Flags);
            methodData = testData.GetMethodData("<>x.<>m0");
            Assert.Equal(actionType, methodData.Method.ReturnType);
            methodData.VerifyIL(@"
{
  // Code size       11 (0xb)
  .maxstack  3
  .locals init (System.Action V_0)
  IL_0000:  ldarg.0
  IL_0001:  ldnull
  IL_0002:  dup
  IL_0003:  stloc.0
  IL_0004:  stfld      ""System.Action C.E""
  IL_0009:  ldloc.0
  IL_000a:  ret
}
");

            // Event (compound) assignment.
            testData = new CompilationTestData();
            result = context.CompileExpression("E += null", out resultProperties, out error, testData);
            Assert.Null(error);
            Assert.Equal(DkmClrCompilationResultFlags.PotentialSideEffect | DkmClrCompilationResultFlags.ReadOnlyResult, resultProperties.Flags);
            methodData = testData.GetMethodData("<>x.<>m0");
            Assert.True(methodData.Method.ReturnsVoid);
            methodData.VerifyIL(@"
{
  // Code size        8 (0x8)
  .maxstack  2
  IL_0000:  ldarg.0
  IL_0001:  ldnull
  IL_0002:  callvirt   ""void C.E.add""
  IL_0007:  ret
}
");
            });
        }

        [Fact]
        [WorkItem(1055825, "http://vstfdevdiv:8080/DevDiv2/DevDiv/_workitems/edit/1055825")]
        public void FieldLikeEvent_WinRT()
        {
            var ilSource = @"
.class public auto ansi beforefieldinit C
       extends [mscorlib]System.Object
{
  .field private class [mscorlib]System.Runtime.InteropServices.WindowsRuntime.EventRegistrationTokenTable`1<class [mscorlib]System.Action> E

  .method public hidebysig specialname instance valuetype [mscorlib]System.Runtime.InteropServices.WindowsRuntime.EventRegistrationToken 
          add_E(class [mscorlib]System.Action 'value') cil managed
  {
    ldnull
    throw
  }

  .method public hidebysig specialname instance void 
          remove_E(valuetype [mscorlib]System.Runtime.InteropServices.WindowsRuntime.EventRegistrationToken 'value') cil managed
  {
    ldnull
    throw
  }

  .method public hidebysig specialname rtspecialname 
          instance void  .ctor() cil managed
  {
    ldarg.0
    call       instance void [mscorlib]System.Object::.ctor()
    ret
  }

  .event [mscorlib]System.Action E
  {
    .addon instance valuetype [mscorlib]System.Runtime.InteropServices.WindowsRuntime.EventRegistrationToken C::add_E(class [mscorlib]System.Action)
    .removeon instance void C::remove_E(valuetype [mscorlib]System.Runtime.InteropServices.WindowsRuntime.EventRegistrationToken)
  } // end of event C::E

  .method public hidebysig instance void 
          M() cil managed
  {
    ret
  }
} // end of class C
";
            var module = ExpressionCompilerTestHelpers.GetModuleInstanceForIL(ilSource);
            var runtime = CreateRuntimeInstance(module, WinRtRefs);
            var context = CreateMethodContext(runtime, "C.M");

            var actionType = context.Compilation.GetWellKnownType(WellKnownType.System_Action);

            ResultProperties resultProperties;
            string error;
            CompilationTestData testData;
            CompileResult result;
            CompilationTestData.MethodData methodData;

            // Inspect the value.
            testData = new CompilationTestData();
            result = context.CompileExpression("E", out resultProperties, out error, testData);
            Assert.Null(error);
            Assert.Equal(DkmClrCompilationResultFlags.None, resultProperties.Flags);
            methodData = testData.GetMethodData("<>x.<>m0");
            Assert.Equal(actionType, methodData.Method.ReturnType);
            methodData.VerifyIL(@"
{
  // Code size       17 (0x11)
  .maxstack  1
  IL_0000:  ldarg.0
  IL_0001:  ldflda     ""System.Runtime.InteropServices.WindowsRuntime.EventRegistrationTokenTable<System.Action> C.E""
  IL_0006:  call       ""System.Runtime.InteropServices.WindowsRuntime.EventRegistrationTokenTable<System.Action> System.Runtime.InteropServices.WindowsRuntime.EventRegistrationTokenTable<System.Action>.GetOrCreateEventRegistrationTokenTable(ref System.Runtime.InteropServices.WindowsRuntime.EventRegistrationTokenTable<System.Action>)""
  IL_000b:  callvirt   ""System.Action System.Runtime.InteropServices.WindowsRuntime.EventRegistrationTokenTable<System.Action>.InvocationList.get""
  IL_0010:  ret
}
");

            // Invoke the delegate.
            testData = new CompilationTestData();
            result = context.CompileExpression("E()", out resultProperties, out error, testData);
            Assert.Null(error);
            Assert.Equal(DkmClrCompilationResultFlags.PotentialSideEffect | DkmClrCompilationResultFlags.ReadOnlyResult, resultProperties.Flags);
            methodData = testData.GetMethodData("<>x.<>m0");
            Assert.True(methodData.Method.ReturnsVoid);
            methodData.VerifyIL(@"
{
  // Code size       22 (0x16)
  .maxstack  1
  IL_0000:  ldarg.0
  IL_0001:  ldflda     ""System.Runtime.InteropServices.WindowsRuntime.EventRegistrationTokenTable<System.Action> C.E""
  IL_0006:  call       ""System.Runtime.InteropServices.WindowsRuntime.EventRegistrationTokenTable<System.Action> System.Runtime.InteropServices.WindowsRuntime.EventRegistrationTokenTable<System.Action>.GetOrCreateEventRegistrationTokenTable(ref System.Runtime.InteropServices.WindowsRuntime.EventRegistrationTokenTable<System.Action>)""
  IL_000b:  callvirt   ""System.Action System.Runtime.InteropServices.WindowsRuntime.EventRegistrationTokenTable<System.Action>.InvocationList.get""
  IL_0010:  callvirt   ""void System.Action.Invoke()""
  IL_0015:  ret
}
");

            // Assign to the event.
            testData = new CompilationTestData();
            result = context.CompileExpression("E = null", out resultProperties, out error, testData);
            Assert.Equal(DkmClrCompilationResultFlags.PotentialSideEffect | DkmClrCompilationResultFlags.ReadOnlyResult, resultProperties.Flags);
            methodData = testData.GetMethodData("<>x.<>m0");
            Assert.True(methodData.Method.ReturnsVoid);
            methodData.VerifyIL(@"
{
  // Code size       48 (0x30)
  .maxstack  3
  IL_0000:  ldarg.0
  IL_0001:  ldftn      ""void C.E.remove""
  IL_0007:  newobj     ""System.Action<System.Runtime.InteropServices.WindowsRuntime.EventRegistrationToken>..ctor(object, System.IntPtr)""
  IL_000c:  call       ""void System.Runtime.InteropServices.WindowsRuntime.WindowsRuntimeMarshal.RemoveAllEventHandlers(System.Action<System.Runtime.InteropServices.WindowsRuntime.EventRegistrationToken>)""
  IL_0011:  ldarg.0
  IL_0012:  ldftn      ""System.Runtime.InteropServices.WindowsRuntime.EventRegistrationToken C.E.add""
  IL_0018:  newobj     ""System.Func<System.Action, System.Runtime.InteropServices.WindowsRuntime.EventRegistrationToken>..ctor(object, System.IntPtr)""
  IL_001d:  ldarg.0
  IL_001e:  ldftn      ""void C.E.remove""
  IL_0024:  newobj     ""System.Action<System.Runtime.InteropServices.WindowsRuntime.EventRegistrationToken>..ctor(object, System.IntPtr)""
  IL_0029:  ldnull
  IL_002a:  call       ""void System.Runtime.InteropServices.WindowsRuntime.WindowsRuntimeMarshal.AddEventHandler<System.Action>(System.Func<System.Action, System.Runtime.InteropServices.WindowsRuntime.EventRegistrationToken>, System.Action<System.Runtime.InteropServices.WindowsRuntime.EventRegistrationToken>, System.Action)""
  IL_002f:  ret
}
");

            // Event (compound) assignment.
            testData = new CompilationTestData();
            result = context.CompileExpression("E += null", out resultProperties, out error, testData);
            Assert.Null(error);
            Assert.Equal(DkmClrCompilationResultFlags.PotentialSideEffect | DkmClrCompilationResultFlags.ReadOnlyResult, resultProperties.Flags);
            methodData = testData.GetMethodData("<>x.<>m0");
            Assert.True(methodData.Method.ReturnsVoid);
            methodData.VerifyIL(@"
{
  // Code size       31 (0x1f)
  .maxstack  3
  IL_0000:  ldarg.0
  IL_0001:  ldftn      ""System.Runtime.InteropServices.WindowsRuntime.EventRegistrationToken C.E.add""
  IL_0007:  newobj     ""System.Func<System.Action, System.Runtime.InteropServices.WindowsRuntime.EventRegistrationToken>..ctor(object, System.IntPtr)""
  IL_000c:  ldarg.0
  IL_000d:  ldftn      ""void C.E.remove""
  IL_0013:  newobj     ""System.Action<System.Runtime.InteropServices.WindowsRuntime.EventRegistrationToken>..ctor(object, System.IntPtr)""
  IL_0018:  ldnull
  IL_0019:  call       ""void System.Runtime.InteropServices.WindowsRuntime.WindowsRuntimeMarshal.AddEventHandler<System.Action>(System.Func<System.Action, System.Runtime.InteropServices.WindowsRuntime.EventRegistrationToken>, System.Action<System.Runtime.InteropServices.WindowsRuntime.EventRegistrationToken>, System.Action)""
  IL_001e:  ret
}
");
        }

        [WorkItem(1079749, "http://vstfdevdiv:8080/DevDiv2/DevDiv/_workitems/edit/1079749")]
        [Fact]
        public void RangeVariableError()
        {
            var source =
@"class C
{
    static void M()
    {
    }
}";

            var comp = CreateStandardCompilation(source, options: TestOptions.DebugDll);
            WithRuntimeInstance(comp, runtime =>
            {
            var context = CreateMethodContext(runtime, "C.M");
            var testData = new CompilationTestData();
            ResultProperties resultProperties;
            string error;
            ImmutableArray<AssemblyIdentity> missingAssemblyIdentities;
            context.CompileExpression(
                "from c in \"ABC\" select c",
                DkmEvaluationFlags.TreatAsExpression,
                NoAliases,
                DebuggerDiagnosticFormatter.Instance,
                out resultProperties,
                out error,
                out missingAssemblyIdentities,
                EnsureEnglishUICulture.PreferredOrNull,
                testData);
            Assert.Equal(new AssemblyIdentity("System.Core"), missingAssemblyIdentities.Single());
            Assert.Equal(error, "error CS1935: Could not find an implementation of the query pattern for source type 'string'.  'Select' not found.  Are you missing a reference to 'System.Core.dll' or a using directive for 'System.Linq'?");
            });
        }

        [WorkItem(1079762, "http://vstfdevdiv:8080/DevDiv2/DevDiv/_workitems/edit/1079762")]
        [Fact]
        public void Bug1079762()
        {
            var source =
@"class C
{
    static void F(System.Func<object, bool> f, object o)
    {
        f(o);
    }
    static void M(object x, object y)
    {
        F(z => z != null && x != null, 3);
    }
}";
            var compilation0 = CreateStandardCompilation(source, options: TestOptions.DebugDll);
            WithRuntimeInstance(compilation0, runtime =>
            {
            var context = CreateMethodContext(runtime, "C.<>c__DisplayClass1_0.<M>b__0");
            string error;
            var testData = new CompilationTestData();
            context.CompileExpression("z", out error, testData);
            Assert.Null(error);
            testData.GetMethodData("<>x.<>m0").VerifyIL(
@"{
  // Code size        2 (0x2)
  .maxstack  1
  IL_0000:  ldarg.1
  IL_0001:  ret
}");
            testData = new CompilationTestData();
            context.CompileExpression("y", out error, testData);
            Assert.Equal(error, "error CS0103: The name 'y' does not exist in the current context");
            });
        }

        [WorkItem(1079762, "http://vstfdevdiv:8080/DevDiv2/DevDiv/_workitems/edit/1079762")]
        [Fact]
        public void LambdaParameter()
        {
            var source =
@"class C
{
    static void M()
    {
        System.Func<object, bool> f = z => z != null;
    }
}";
            var compilation0 = CreateStandardCompilation(source, options: TestOptions.DebugDll);
            WithRuntimeInstance(compilation0, runtime =>
            {
            var context = CreateMethodContext(runtime, "C.<>c.<M>b__0_0");
            ResultProperties resultProperties;
            string error;
            var testData = new CompilationTestData();
            context.CompileExpression("z", out resultProperties, out error, testData);
            Assert.Null(error);
            Assert.Equal(DkmClrCompilationResultFlags.None, resultProperties.Flags);
            testData.GetMethodData("<>x.<>m0").VerifyIL(
@"{
  // Code size        2 (0x2)
  .maxstack  1
  IL_0000:  ldarg.1
  IL_0001:  ret
}");
            });
        }

        [WorkItem(1084059, "http://vstfdevdiv:8080/DevDiv2/DevDiv/_workitems/edit/1084059")]
        [Fact]
        public void StaticTypeImport()
        {
            var source = @"
using static System.Math;

class C
{
    static void M()
    {
        Max(1, 2);
    }
}";
            var compilation0 = CreateStandardCompilation(source, options: TestOptions.DebugDll);
            WithRuntimeInstance(compilation0, runtime =>
            {
            var context = CreateMethodContext(runtime, "C.M");
            ResultProperties resultProperties;
            string error;
            var testData = new CompilationTestData();
            context.CompileExpression("Min(1, 2)", out resultProperties, out error, testData);
            Assert.Null(error);
            Assert.Equal(DkmClrCompilationResultFlags.PotentialSideEffect | DkmClrCompilationResultFlags.ReadOnlyResult, resultProperties.Flags);
            testData.GetMethodData("<>x.<>m0").VerifyIL(
@"{
  // Code size        8 (0x8)
  .maxstack  2
  IL_0000:  ldc.i4.1
  IL_0001:  ldc.i4.2
  IL_0002:  call       ""int System.Math.Min(int, int)""
  IL_0007:  ret
}");
            });
        }

        [WorkItem(1014763, "http://vstfdevdiv:8080/DevDiv2/DevDiv/_workitems/edit/1014763")]
        [Fact]
        public void NonStateMachineTypeParameter()
        {
            var source = @"
using System.Collections.Generic;

class C
{
    static IEnumerable<T> I<T>(T[] tt)
    {
        return tt;
    }
}";
            var compilation0 = CreateStandardCompilation(source, options: TestOptions.DebugDll);
            WithRuntimeInstance(compilation0, runtime =>
            {
            var context = CreateMethodContext(runtime, "C.I");
            string error;
            var testData = new CompilationTestData();
            context.CompileExpression("typeof(T)", out error, testData);
            Assert.Null(error);
            testData.GetMethodData("<>x.<>m0<T>").VerifyIL(@"
{
  // Code size       11 (0xb)
  .maxstack  1
  .locals init (System.Collections.Generic.IEnumerable<T> V_0)
  IL_0000:  ldtoken    ""T""
  IL_0005:  call       ""System.Type System.Type.GetTypeFromHandle(System.RuntimeTypeHandle)""
  IL_000a:  ret
}");
            });
        }

        [WorkItem(1014763, "http://vstfdevdiv:8080/DevDiv2/DevDiv/_workitems/edit/1014763")]
        [Fact]
        public void StateMachineTypeParameter()
        {
            var source = @"
using System.Collections.Generic;

class C
{
    static IEnumerable<T> I<T>(T[] tt)
    {
        foreach (T t in tt)
        {
            yield return t;
        }
    }
}";
            var compilation0 = CreateStandardCompilation(source, options: TestOptions.DebugDll);
            WithRuntimeInstance(compilation0, runtime =>
            {
            var context = CreateMethodContext(runtime, "C.<I>d__0.MoveNext");
            string error;
            var testData = new CompilationTestData();
            context.CompileExpression("typeof(T)", out error, testData);
            Assert.Null(error);
            testData.GetMethodData("<>x<T>.<>m0").VerifyIL(@"
{
  // Code size       11 (0xb)
  .maxstack  1
  .locals init (int V_0)
  IL_0000:  ldtoken    ""T""
  IL_0005:  call       ""System.Type System.Type.GetTypeFromHandle(System.RuntimeTypeHandle)""
  IL_000a:  ret
}");
            });
        }

        [WorkItem(1085642, "http://vstfdevdiv:8080/DevDiv2/DevDiv/_workitems/edit/1085642")]
        [Fact]
        public void ModuleWithBadImageFormat()
        {
            var source = @"
class C
{
    int F = 1;
    static void M()
    {
    }
}";
            var comp = CreateStandardCompilation(source, options: TestOptions.DebugDll);

            var modulesBuilder = ArrayBuilder<ModuleInstance>.GetInstance();

            using (var pinnedMetadata = new PinnedBlob(CommonResources.NoValidTables))
            {
                var corruptMetadata = ModuleInstance.Create(pinnedMetadata.Pointer, pinnedMetadata.Size, default(Guid));

                var runtime = RuntimeInstance.Create(new[] { corruptMetadata, comp.ToModuleInstance(), MscorlibRef.ToModuleInstance() });
                var context = CreateMethodContext(runtime, "C.M");
                ResultProperties resultProperties;
                string error;
                var testData = new CompilationTestData();
                // Verify that we can still evaluate expressions for modules that are not corrupt.
                context.CompileExpression("(new C()).F", out resultProperties, out error, testData);
                Assert.Null(error);
                Assert.Equal(DkmClrCompilationResultFlags.None, resultProperties.Flags);
                testData.GetMethodData("<>x.<>m0").VerifyIL(@"
{
  // Code size       11 (0xb)
  .maxstack  1
  IL_0000:  newobj     ""C..ctor()""
  IL_0005:  ldfld      ""int C.F""
  IL_000a:  ret
}");
            }
        }

        [WorkItem(1089688, "http://vstfdevdiv:8080/DevDiv2/DevDiv/_workitems/edit/1089688")]
        [Fact]
        public void MissingType()
        {
            var libSource = @"
public class Missing { }
";

            var source = @"
public class C
{
    Missing field;    

    public void M(Missing parameter)
    {
        Missing local;
    }
}
";
            var libRef = CreateStandardCompilation(libSource, assemblyName: "Lib").EmitToImageReference();
            var comp = CreateStandardCompilation(source, new[] { libRef }, TestOptions.DebugDll);

            WithRuntimeInstance(comp, new[] { MscorlibRef }, runtime =>
            {
            var context = CreateMethodContext(runtime, "C.M");

            var expectedError = "error CS0012: The type 'Missing' is defined in an assembly that is not referenced. You must add a reference to assembly 'Lib, Version=0.0.0.0, Culture=neutral, PublicKeyToken=null'.";
            var expectedMissingAssemblyIdentity = new AssemblyIdentity("Lib");

            ResultProperties resultProperties;
            string actualError;
            ImmutableArray<AssemblyIdentity> actualMissingAssemblyIdentities;

<<<<<<< HEAD
            Action<string> verify = expr =>
            {
                context.CompileExpression(
                    expr,
                    DkmEvaluationFlags.TreatAsExpression,
                    NoAliases,
                    DebuggerDiagnosticFormatter.Instance,
                    out resultProperties,
                    out actualError,
                    out actualMissingAssemblyIdentities,
                    EnsureEnglishUICulture.PreferredOrNull,
                    testData: null);
                Assert.Equal(expectedError, actualError);
                Assert.Equal(expectedMissingAssemblyIdentity, actualMissingAssemblyIdentities.Single());
            };

            verify("M(null)");
            verify("field");
            verify("field.Method");
            verify("parameter");
            verify("parameter.Method");
            verify("local");
            verify("local.Method");

            // Note that even expressions that don't require the missing type will fail because
            // the method we synthesize refers to the original locals and parameters.
            verify("0");
=======
                void verify(string expr)
                {
                    context.CompileExpression(
                        expr,
                        DkmEvaluationFlags.TreatAsExpression,
                        NoAliases,
                        DebuggerDiagnosticFormatter.Instance,
                        out resultProperties,
                        out actualError,
                        out actualMissingAssemblyIdentities,
                        EnsureEnglishUICulture.PreferredOrNull,
                        testData: null);
                    Assert.Equal(expectedError, actualError);
                    Assert.Equal(expectedMissingAssemblyIdentity, actualMissingAssemblyIdentities.Single());
                }

                verify("M(null)");
                verify("field");
                verify("field.Method");
                verify("parameter");
                verify("parameter.Method");
                verify("local");
                verify("local.Method");

                // Note that even expressions that don't require the missing type will fail because
                // the method we synthesize refers to the original locals and parameters.
                verify("0");
>>>>>>> 7dd7af9f
            });
        }

        [WorkItem(1089688, "http://vstfdevdiv:8080/DevDiv2/DevDiv/_workitems/edit/1089688")]
        [Fact]
        public void UseSiteWarning()
        {
            var signedDllOptions = TestOptions.ReleaseDll.
                WithCryptoKeyFile(SigningTestHelpers.KeyPairFile).
                WithStrongNameProvider(new SigningTestHelpers.VirtualizedStrongNameProvider(ImmutableArray.Create<string>()));

            var libBTemplate = @"
[assembly: System.Reflection.AssemblyVersion(""{0}.0.0.0"")]
public class B {{ }}
";

            var libBv1Ref = CreateStandardCompilation(string.Format(libBTemplate, "1"), assemblyName: "B", options: signedDllOptions).EmitToImageReference();
            var libBv2Ref = CreateStandardCompilation(string.Format(libBTemplate, "2"), assemblyName: "B", options: signedDllOptions).EmitToImageReference();

            var libASource = @"
[assembly: System.Reflection.AssemblyVersion(""1.0.0.0"")]

public class A : B
{
}
";

            var libAv1Ref = CreateStandardCompilation(libASource, new[] { libBv1Ref }, assemblyName: "A", options: signedDllOptions).EmitToImageReference();

            var source = @"
public class Source
{
    public void Test()
    {
        object o = new A();
    }
}
";

            var comp = CreateStandardCompilation(source, new[] { libAv1Ref, libBv2Ref }, TestOptions.DebugDll);
            comp.VerifyDiagnostics(
                // warning CS1701: Assuming assembly reference 'B, Version=1.0.0.0, Culture=neutral, PublicKeyToken=ce65828c82a341f2' used by 'A' matches identity 'B, Version=2.0.0.0, Culture=neutral, PublicKeyToken=ce65828c82a341f2' of 'B', you may need to supply runtime policy
                Diagnostic(ErrorCode.WRN_UnifyReferenceMajMin).WithArguments("B, Version=1.0.0.0, Culture=neutral, PublicKeyToken=ce65828c82a341f2", "A", "B, Version=2.0.0.0, Culture=neutral, PublicKeyToken=ce65828c82a341f2", "B").WithLocation(1, 1));

            WithRuntimeInstance(comp, new[] { MscorlibRef, libAv1Ref, libBv2Ref }, runtime =>
            {
            var context = CreateMethodContext(runtime, "Source.Test");

            string error;
            var testData = new CompilationTestData();
            context.CompileExpression("new A()", out error, testData);
            Assert.Null(error);
            var methodData = testData.GetMethodData("<>x.<>m0");

            // Even though the method's return type has a use-site warning, we are able to evaluate the expression.
            Assert.Equal(ErrorCode.WRN_UnifyReferenceMajMin, (ErrorCode)((MethodSymbol)methodData.Method).ReturnType.TypeSymbol.GetUseSiteDiagnostic().Code);
            methodData.VerifyIL(@"
{
  // Code size        6 (0x6)
  .maxstack  1
  .locals init (object V_0) //o
  IL_0000:  newobj     ""A..ctor()""
  IL_0005:  ret
}");
            });
        }

        [WorkItem(1090458, "http://vstfdevdiv:8080/DevDiv2/DevDiv/_workitems/edit/1090458")]
        [Fact]
        public void ObsoleteAttribute()
        {
            var source = @"
using System;
using System.Diagnostics;
　
class C
{
    static void Main()
    {
        C c = new C();
    }

    [Obsolete(""Hello"", true)]
    int P { get; set; }
}
";
            var comp = CreateStandardCompilation(source, options: TestOptions.DebugDll);
            WithRuntimeInstance(comp, runtime =>
            {
            var context = CreateMethodContext(runtime, "C.Main");
            ResultProperties resultProperties;
            string error;
            context.CompileExpression("c.P", out resultProperties, out error);
            Assert.Null(error);
            });
        }

        [WorkItem(1090458, "http://vstfdevdiv:8080/DevDiv2/DevDiv/_workitems/edit/1090458")]
        [Fact]
        public void DeprecatedAttribute()
        {
            var source = @"
using System;
using Windows.Foundation.Metadata;
　
class C
{
    static void Main()
    {
        C c = new C();
    }

    [Deprecated(""Hello"", DeprecationType.Remove, 1)]
    int P { get; set; }
}

namespace Windows.Foundation.Metadata
{
    [AttributeUsage(
        AttributeTargets.Class | 
        AttributeTargets.Struct | 
        AttributeTargets.Enum | 
        AttributeTargets.Constructor | 
        AttributeTargets.Method | 
        AttributeTargets.Property | 
        AttributeTargets.Field | 
        AttributeTargets.Event | 
        AttributeTargets.Interface | 
        AttributeTargets.Delegate, AllowMultiple = true)]
    public sealed class DeprecatedAttribute : Attribute
    {
        public DeprecatedAttribute(string message, DeprecationType type, uint version)
        {
        }

        public DeprecatedAttribute(string message, DeprecationType type, uint version, Type contract)
        {
        }
    }

    public enum DeprecationType
    {
        Deprecate = 0,
        Remove = 1
    }
}
";
            var comp = CreateStandardCompilation(source, options: TestOptions.DebugDll);
            WithRuntimeInstance(comp, runtime =>
            {
            var context = CreateMethodContext(runtime, "C.Main");
            ResultProperties resultProperties;
            string error;
            context.CompileExpression("c.P", out resultProperties, out error);
            Assert.Null(error);
            });
        }

        [WorkItem(1089591, "http://vstfdevdiv:8080/DevDiv2/DevDiv/_workitems/edit/1089591")]
        [Fact]
        public void BadPdb_MissingMethod()
        {
            var source = @"
public class C
{
    public static void Main()
    {
    }
}
";
            var comp = CreateStandardCompilation(source);
            var peImage = comp.EmitToArray();
            var symReader = new MockSymUnmanagedReader(ImmutableDictionary<int, MethodDebugInfoBytes>.Empty);
            var module = ModuleInstance.Create(peImage, symReader);

            var runtime = CreateRuntimeInstance(module, new[] { MscorlibRef });
            var evalContext = CreateMethodContext(runtime, "C.Main");
            string error;
            var testData = new CompilationTestData();
            evalContext.CompileExpression("1", out error, testData);
            Assert.Null(error);
            testData.GetMethodData("<>x.<>m0").VerifyIL(@"
{
  // Code size        2 (0x2)
  .maxstack  1
  IL_0000:  ldc.i4.1
  IL_0001:  ret
}
");
        }

        [WorkItem(1108133, "http://vstfdevdiv:8080/DevDiv2/DevDiv/_workitems/edit/1108133")]
        [Fact]
        public void SymUnmanagedReaderNotImplemented()
        {
            var source = @"
public class C
{
    public static void Main()
    {
    }
}
";
            var comp = CreateStandardCompilation(source);
            var peImage = comp.EmitToArray();
            var module = ModuleInstance.Create(peImage, NotImplementedSymUnmanagedReader.Instance);
            var runtime = CreateRuntimeInstance(module, new[] { MscorlibRef });
            var evalContext = CreateMethodContext(runtime, "C.Main");

            string error;
            var testData = new CompilationTestData();
            evalContext.CompileExpression("1", out error, testData);
            Assert.Null(error);
            testData.GetMethodData("<>x.<>m0").VerifyIL(@"
{
  // Code size        2 (0x2)
  .maxstack  1
  IL_0000:  ldc.i4.1
  IL_0001:  ret
}
");
        }

        [WorkItem(1115543, "http://vstfdevdiv:8080/DevDiv2/DevDiv/_workitems/edit/1115543")]
        [Fact]
        public void MethodTypeParameterInLambda()
        {
            var source = @"
using System;

public class C<T>
{
    public void M<U>()
    {
        Func<U, int> getInt = u =>
        {
            return u.GetHashCode();
        };

        var result = getInt(default(U));
    }
}
";
            var comp = CreateCompilationWithMscorlib45(source);
            WithRuntimeInstance(comp, runtime =>
            {
            var context = CreateMethodContext(runtime, "C.<>c__0.<M>b__0_0");

            string error;
            var testData = new CompilationTestData();
            context.CompileExpression("typeof(U)", out error, testData);
            Assert.Null(error);
            testData.GetMethodData("<>x<T, U>.<>m0").VerifyIL(@"
{
  // Code size       11 (0xb)
  .maxstack  1
  IL_0000:  ldtoken    ""U""
  IL_0005:  call       ""System.Type System.Type.GetTypeFromHandle(System.RuntimeTypeHandle)""
  IL_000a:  ret
}
");
            });
        }

        [WorkItem(1136085, "http://vstfdevdiv:8080/DevDiv2/DevDiv/_workitems/edit/1136085")]
        [Fact]
        public void TypeofOpenGenericType()
        {
            var source = @"
using System;

public class C
{
    public void M()
    {
    }
}";
            var compilation = CreateCompilationWithMscorlib45(source);
            WithRuntimeInstance(compilation, runtime =>
            {
            var context = CreateMethodContext(runtime, "C.M");

            string error;
            var expectedIL = @"
{
  // Code size       11 (0xb)
  .maxstack  1
  IL_0000:  ldtoken    ""System.Action<T>""
  IL_0005:  call       ""System.Type System.Type.GetTypeFromHandle(System.RuntimeTypeHandle)""
  IL_000a:  ret
}";

            var testData = new CompilationTestData();
            context.CompileExpression("typeof(Action<>)", out error, testData);
            Assert.Null(error);
            testData.GetMethodData("<>x.<>m0").VerifyIL(expectedIL);

            testData = new CompilationTestData();
            context.CompileExpression("typeof(Action<>  )", out error, testData);
            Assert.Null(error);
            testData.GetMethodData("<>x.<>m0").VerifyIL(expectedIL);

            context.CompileExpression("typeof(Action<Action<>>)", out error, testData);
            Assert.Equal("error CS7003: Unexpected use of an unbound generic name", error);

            context.CompileExpression("typeof(Action<Action< > > )", out error);
            Assert.Equal("error CS7003: Unexpected use of an unbound generic name", error);

            context.CompileExpression("typeof(Action<>a)", out error);
            Assert.Equal("error CS1026: ) expected", error);
            });
        }

        [WorkItem(1068138, "DevDiv")]
        [Fact]
        public void GetSymAttributeByVersion()
        {
            var source1 = @"
public class C
{
    public static void M()
    {
        int x = 1;
    }
}";

            var source2 = @"
public class C
{
    public static void M()
    {
        int x = 1;
        string y = ""a"";
    }
}";
            var comp1 = CreateStandardCompilation(source1, options: TestOptions.DebugDll);
            var comp2 = CreateStandardCompilation(source2, options: TestOptions.DebugDll);

            using (MemoryStream
                peStream1Unused = new MemoryStream(),
                peStream2 = new MemoryStream(),
                pdbStream1 = new MemoryStream(),
                pdbStream2 = new MemoryStream())
            {
                Assert.True(comp1.Emit(peStream1Unused, pdbStream1).Success);
                Assert.True(comp2.Emit(peStream2, pdbStream2).Success);

                pdbStream1.Position = 0;
                pdbStream2.Position = 0;
                peStream2.Position = 0;

                var symReader = SymReaderFactory.CreateReader(pdbStream1);
                symReader.UpdateSymbolStore(pdbStream2);

                var module = ModuleInstance.Create(peStream2.ToImmutable(), symReader);
                var runtime = CreateRuntimeInstance(module, new[] { MscorlibRef, ExpressionCompilerTestHelpers.IntrinsicAssemblyReference });

                ImmutableArray<MetadataBlock> blocks;
                Guid moduleVersionId;
                ISymUnmanagedReader symReader2;
                int methodToken;
                int localSignatureToken;
                GetContextState(runtime, "C.M", out blocks, out moduleVersionId, out symReader2, out methodToken, out localSignatureToken);

                Assert.Same(symReader, symReader2);

                AssertEx.SetEqual(symReader.GetLocalNames(methodToken, methodVersion: 1), "x");
                AssertEx.SetEqual(symReader.GetLocalNames(methodToken, methodVersion: 2), "x", "y");

                var context1 = EvaluationContext.CreateMethodContext(
                    default(CSharpMetadataContext),
                    blocks,
                    symReader,
                    moduleVersionId,
                    methodToken: methodToken,
                    methodVersion: 1,
                    ilOffset: 0,
                    localSignatureToken: localSignatureToken);

                var locals = ArrayBuilder<LocalAndMethod>.GetInstance();
                string typeName;
                context1.CompileGetLocals(
                    locals,
                    argumentsOnly: false,
                    typeName: out typeName,
                    testData: null);
                AssertEx.SetEqual(locals.Select(l => l.LocalName), "x");

                var context2 = EvaluationContext.CreateMethodContext(
                    default(CSharpMetadataContext),
                    blocks,
                    symReader,
                    moduleVersionId,
                    methodToken: methodToken,
                    methodVersion: 2,
                    ilOffset: 0,
                    localSignatureToken: localSignatureToken);

                locals.Clear();
                context2.CompileGetLocals(
                    locals,
                    argumentsOnly: false,
                    typeName: out typeName,
                    testData: null);
                AssertEx.SetEqual(locals.Select(l => l.LocalName), "x", "y");
            }
        }

        /// <summary>
        /// Ignore accessibility in lambda rewriter.
        /// </summary>
        [WorkItem(1618, "https://github.com/dotnet/roslyn/issues/1618")]
        [Fact]
        public void LambdaRewriterIgnoreAccessibility()
        {
            var source =
@"using System.Linq;
class C
{
    static void M()
    {
        var q = new[] { new C() }.AsQueryable();
    }
}";
            var compilation0 = CreateCompilationWithMscorlibAndSystemCore(source, options: TestOptions.DebugDll);
            WithRuntimeInstance(compilation0, runtime =>
            {
            var context = CreateMethodContext(runtime, methodName: "C.M");
            var testData = new CompilationTestData();
            string error;
            context.CompileExpression("q.Where(c => true)", out error, testData);
            testData.GetMethodData("<>x.<>m0").VerifyIL(
@"{
  // Code size       64 (0x40)
  .maxstack  6
  .locals init (System.Linq.IQueryable<C> V_0, //q
                System.Linq.Expressions.ParameterExpression V_1)
  IL_0000:  ldloc.0
  IL_0001:  ldtoken    ""C""
  IL_0006:  call       ""System.Type System.Type.GetTypeFromHandle(System.RuntimeTypeHandle)""
  IL_000b:  ldstr      ""c""
  IL_0010:  call       ""System.Linq.Expressions.ParameterExpression System.Linq.Expressions.Expression.Parameter(System.Type, string)""
  IL_0015:  stloc.1
  IL_0016:  ldc.i4.1
  IL_0017:  box        ""bool""
  IL_001c:  ldtoken    ""bool""
  IL_0021:  call       ""System.Type System.Type.GetTypeFromHandle(System.RuntimeTypeHandle)""
  IL_0026:  call       ""System.Linq.Expressions.ConstantExpression System.Linq.Expressions.Expression.Constant(object, System.Type)""
  IL_002b:  ldc.i4.1
  IL_002c:  newarr     ""System.Linq.Expressions.ParameterExpression""
  IL_0031:  dup
  IL_0032:  ldc.i4.0
  IL_0033:  ldloc.1
  IL_0034:  stelem.ref
  IL_0035:  call       ""System.Linq.Expressions.Expression<System.Func<C, bool>> System.Linq.Expressions.Expression.Lambda<System.Func<C, bool>>(System.Linq.Expressions.Expression, params System.Linq.Expressions.ParameterExpression[])""
  IL_003a:  call       ""System.Linq.IQueryable<C> System.Linq.Queryable.Where<C>(System.Linq.IQueryable<C>, System.Linq.Expressions.Expression<System.Func<C, bool>>)""
  IL_003f:  ret
}");
            });
        }

        /// <summary>
        /// Ignore accessibility in async rewriter.
        /// </summary>
        [Fact]
        public void AsyncRewriterIgnoreAccessibility()
        {
            var source =
@"using System;
using System.Threading.Tasks;
class C
{
    static void F<T>(Func<Task<T>> f)
    {
    }
    static void M()
    {
    }
}";
            var compilation0 = CreateCompilationWithMscorlib45(source, options: TestOptions.DebugDll);
            WithRuntimeInstance(compilation0, runtime =>
            {
            var context = CreateMethodContext(runtime, methodName: "C.M");
            var testData = new CompilationTestData();
            string error;
            context.CompileExpression("F(async () => new C())", out error, testData);
            testData.GetMethodData("<>x.<>m0").VerifyIL(
@"{
  // Code size       37 (0x25)
  .maxstack  2
  IL_0000:  ldsfld     ""System.Func<System.Threading.Tasks.Task<C>> <>x.<>c.<>9__0_0""
  IL_0005:  dup
  IL_0006:  brtrue.s   IL_001f
  IL_0008:  pop
  IL_0009:  ldsfld     ""<>x.<>c <>x.<>c.<>9""
  IL_000e:  ldftn      ""System.Threading.Tasks.Task<C> <>x.<>c.<<>m0>b__0_0()""
  IL_0014:  newobj     ""System.Func<System.Threading.Tasks.Task<C>>..ctor(object, System.IntPtr)""
  IL_0019:  dup
  IL_001a:  stsfld     ""System.Func<System.Threading.Tasks.Task<C>> <>x.<>c.<>9__0_0""
  IL_001f:  call       ""void C.F<C>(System.Func<System.Threading.Tasks.Task<C>>)""
  IL_0024:  ret
}");
            });
        }

        [Fact]
        public void CapturedLocalInLambda()
        {
            var source = @"
using System;
class C
{
    void M(Func<int> f)
    {
        int x = 42;
        M(() => x);
    }
}";
            var comp = CreateCompilationWithMscorlib45(source);
            WithRuntimeInstance(comp, runtime =>
            {
            var context = CreateMethodContext(runtime, "C.M");

            string error;
            var testData = new CompilationTestData();
            context.CompileExpression("M(() => x)", out error, testData);
            Assert.Null(error);
            testData.GetMethodData("<>x.<>m0").VerifyIL(@"
{
  // Code size       32 (0x20)
  .maxstack  3
  .locals init (C.<>c__DisplayClass0_0 V_0, //CS$<>8__locals0
                <>x.<>c__DisplayClass0_0 V_1) //CS$<>8__locals0
  IL_0000:  newobj     ""<>x.<>c__DisplayClass0_0..ctor()""
  IL_0005:  stloc.1
  IL_0006:  ldloc.1
  IL_0007:  ldloc.0
  IL_0008:  stfld      ""C.<>c__DisplayClass0_0 <>x.<>c__DisplayClass0_0.CS$<>8__locals0""
  IL_000d:  ldarg.0
  IL_000e:  ldloc.1
  IL_000f:  ldftn      ""int <>x.<>c__DisplayClass0_0.<<>m0>b__0()""
  IL_0015:  newobj     ""System.Func<int>..ctor(object, System.IntPtr)""
  IL_001a:  callvirt   ""void C.M(System.Func<int>)""
  IL_001f:  ret
}");
            });
        }

        [WorkItem(3309, "https://github.com/dotnet/roslyn/issues/3309")]
        [Fact]
        public void NullAnonymousTypeInstance()
        {
            var source =
@"class C
{
    static void Main()
    {
    }
}";
            var testData = Evaluate(source, OutputKind.ConsoleApplication, "C.Main", "false ? new { P = 1 } : null");
            var methodData = testData.GetMethodData("<>x.<>m0");
            var returnType = (NamedTypeSymbol)methodData.Method.ReturnType;
            Assert.True(returnType.IsAnonymousType);
            methodData.VerifyIL(
@"{
  // Code size        2 (0x2)
  .maxstack  1
  IL_0000:  ldnull
  IL_0001:  ret
}");
        }

        /// <summary>
        /// DkmClrInstructionAddress.ILOffset is set to uint.MaxValue
        /// if the instruction does not map to an IL offset.
        /// </summary>
        [WorkItem(1185315, "http://vstfdevdiv:8080/DevDiv2/DevDiv/_workitems/edit/1185315")]
        [Fact]
        public void NoILOffset()
        {
            var source =
@"class C
{
    static void M(int x)
    {
        int y;
    }
}";
            var compilation0 = CreateStandardCompilation(source, options: TestOptions.DebugDll);
            WithRuntimeInstance(compilation0, runtime =>
            {
            ImmutableArray<MetadataBlock> blocks;
            Guid moduleVersionId;
            ISymUnmanagedReader symReader;
            int methodToken;
            int localSignatureToken;
            GetContextState(runtime, "C.M", out blocks, out moduleVersionId, out symReader, out methodToken, out localSignatureToken);

            var context = EvaluationContext.CreateMethodContext(
                blocks.ToCompilation(),
                symReader,
                moduleVersionId,
                methodToken: methodToken,
                methodVersion: 1,
                ilOffset: ExpressionCompilerTestHelpers.NoILOffset,
                localSignatureToken: localSignatureToken);

            string error;
            var testData = new CompilationTestData();
            var result = context.CompileExpression("x + y", out error, testData);
            testData.GetMethodData("<>x.<>m0").VerifyIL(
@"{
  // Code size        4 (0x4)
  .maxstack  2
  .locals init (int V_0) //y
  IL_0000:  ldarg.0
  IL_0001:  ldloc.0
  IL_0002:  add
  IL_0003:  ret
}");

            // Verify the context is re-used for ILOffset == 0.
            var previous = context;
            context = EvaluationContext.CreateMethodContext(
                new CSharpMetadataContext(blocks, previous),
                blocks,
                symReader,
                moduleVersionId,
                methodToken: methodToken,
                methodVersion: 1,
                ilOffset: 0,
                localSignatureToken: localSignatureToken);
            Assert.Same(previous, context);

            // Verify the context is re-used for NoILOffset.
            previous = context;
            context = EvaluationContext.CreateMethodContext(
                new CSharpMetadataContext(blocks, previous),
                blocks,
                symReader,
                moduleVersionId,
                methodToken: methodToken,
                methodVersion: 1,
                ilOffset: ExpressionCompilerTestHelpers.NoILOffset,
                localSignatureToken: localSignatureToken);
            Assert.Same(previous, context);
            });
        }

        [WorkItem(4098, "https://github.com/dotnet/roslyn/issues/4098")]
        [Fact]
        public void SelectAnonymousType()
        {
            var source =
@"using System.Collections.Generic;
using System.Linq;

class C
{
    static void M(List<int> list)
    {
        var useLinq = list.Last();
    }
}";
            var compilation0 = CreateCompilationWithMscorlibAndSystemCore(source, options: TestOptions.DebugDll);
            WithRuntimeInstance(compilation0, runtime =>
            {
                var context = CreateMethodContext(runtime, "C.M");
            string error;
            var testData = new CompilationTestData();
            context.CompileExpression("from x in list from y in list where x > 0 select new { x, y };", out error, testData);
            Assert.Null(error);
            testData.GetMethodData("<>x.<>m0").VerifyIL(
@"{
  // Code size      140 (0x8c)
  .maxstack  4
  .locals init (int V_0, //useLinq
                <>x.<>c__DisplayClass0_0 V_1) //CS$<>8__locals0
  IL_0000:  newobj     ""<>x.<>c__DisplayClass0_0..ctor()""
  IL_0005:  stloc.1
  IL_0006:  ldloc.1
  IL_0007:  ldarg.0
  IL_0008:  stfld      ""System.Collections.Generic.List<int> <>x.<>c__DisplayClass0_0.list""
  IL_000d:  ldloc.1
  IL_000e:  ldfld      ""System.Collections.Generic.List<int> <>x.<>c__DisplayClass0_0.list""
  IL_0013:  ldloc.1
  IL_0014:  ldftn      ""System.Collections.Generic.IEnumerable<int> <>x.<>c__DisplayClass0_0.<<>m0>b__0(int)""
  IL_001a:  newobj     ""System.Func<int, System.Collections.Generic.IEnumerable<int>>..ctor(object, System.IntPtr)""
  IL_001f:  ldsfld     ""System.Func<int, int, <anonymous type: int x, int y>> <>x.<>c.<>9__0_1""
  IL_0024:  dup
  IL_0025:  brtrue.s   IL_003e
  IL_0027:  pop
  IL_0028:  ldsfld     ""<>x.<>c <>x.<>c.<>9""
  IL_002d:  ldftn      ""<anonymous type: int x, int y> <>x.<>c.<<>m0>b__0_1(int, int)""
  IL_0033:  newobj     ""System.Func<int, int, <anonymous type: int x, int y>>..ctor(object, System.IntPtr)""
  IL_0038:  dup
  IL_0039:  stsfld     ""System.Func<int, int, <anonymous type: int x, int y>> <>x.<>c.<>9__0_1""
  IL_003e:  call       ""System.Collections.Generic.IEnumerable<<anonymous type: int x, int y>> System.Linq.Enumerable.SelectMany<int, int, <anonymous type: int x, int y>>(System.Collections.Generic.IEnumerable<int>, System.Func<int, System.Collections.Generic.IEnumerable<int>>, System.Func<int, int, <anonymous type: int x, int y>>)""
  IL_0043:  ldsfld     ""System.Func<<anonymous type: int x, int y>, bool> <>x.<>c.<>9__0_2""
  IL_0048:  dup
  IL_0049:  brtrue.s   IL_0062
  IL_004b:  pop
  IL_004c:  ldsfld     ""<>x.<>c <>x.<>c.<>9""
  IL_0051:  ldftn      ""bool <>x.<>c.<<>m0>b__0_2(<anonymous type: int x, int y>)""
  IL_0057:  newobj     ""System.Func<<anonymous type: int x, int y>, bool>..ctor(object, System.IntPtr)""
  IL_005c:  dup
  IL_005d:  stsfld     ""System.Func<<anonymous type: int x, int y>, bool> <>x.<>c.<>9__0_2""
  IL_0062:  call       ""System.Collections.Generic.IEnumerable<<anonymous type: int x, int y>> System.Linq.Enumerable.Where<<anonymous type: int x, int y>>(System.Collections.Generic.IEnumerable<<anonymous type: int x, int y>>, System.Func<<anonymous type: int x, int y>, bool>)""
  IL_0067:  ldsfld     ""System.Func<<anonymous type: int x, int y>, <anonymous type: int x, int y>> <>x.<>c.<>9__0_3""
  IL_006c:  dup
  IL_006d:  brtrue.s   IL_0086
  IL_006f:  pop
  IL_0070:  ldsfld     ""<>x.<>c <>x.<>c.<>9""
  IL_0075:  ldftn      ""<anonymous type: int x, int y> <>x.<>c.<<>m0>b__0_3(<anonymous type: int x, int y>)""
  IL_007b:  newobj     ""System.Func<<anonymous type: int x, int y>, <anonymous type: int x, int y>>..ctor(object, System.IntPtr)""
  IL_0080:  dup
  IL_0081:  stsfld     ""System.Func<<anonymous type: int x, int y>, <anonymous type: int x, int y>> <>x.<>c.<>9__0_3""
  IL_0086:  call       ""System.Collections.Generic.IEnumerable<<anonymous type: int x, int y>> System.Linq.Enumerable.Select<<anonymous type: int x, int y>, <anonymous type: int x, int y>>(System.Collections.Generic.IEnumerable<<anonymous type: int x, int y>>, System.Func<<anonymous type: int x, int y>, <anonymous type: int x, int y>>)""
  IL_008b:  ret
}");
            });
        }

        [WorkItem(2501, "https://github.com/dotnet/roslyn/issues/2501")]
        [Fact]
        public void ImportsInAsyncLambda()
        {
            var source =
@"namespace N
{
    using System.Linq;
    class C
    {
        static void M()
        {
            System.Action f = async () =>
            {
                var c = new[] { 1, 2, 3 };
                c.Select(i => i);
            };
        }
    }
}";
            var compilation0 = CreateCompilationWithMscorlib45(
                source,
                options: TestOptions.DebugDll,
                references: new[] { SystemCoreRef });

            WithRuntimeInstance(compilation0, runtime =>
            {
                var context = CreateMethodContext(runtime, "N.C.<>c.<<M>b__0_0>d.MoveNext");
            string error;
            var testData = new CompilationTestData();
            context.CompileExpression("c.Where(n => n > 0)", out error, testData);
            Assert.Null(error);
            testData.GetMethodData("<>x.<>m0").VerifyIL(
@"{
  // Code size       43 (0x2b)
  .maxstack  3
  .locals init (int V_0,
                System.Exception V_1)
  IL_0000:  ldarg.0
  IL_0001:  ldfld      ""int[] N.C.<>c.<<M>b__0_0>d.<c>5__1""
  IL_0006:  ldsfld     ""System.Func<int, bool> <>x.<>c.<>9__0_0""
  IL_000b:  dup
  IL_000c:  brtrue.s   IL_0025
  IL_000e:  pop
  IL_000f:  ldsfld     ""<>x.<>c <>x.<>c.<>9""
  IL_0014:  ldftn      ""bool <>x.<>c.<<>m0>b__0_0(int)""
  IL_001a:  newobj     ""System.Func<int, bool>..ctor(object, System.IntPtr)""
  IL_001f:  dup
  IL_0020:  stsfld     ""System.Func<int, bool> <>x.<>c.<>9__0_0""
  IL_0025:  call       ""System.Collections.Generic.IEnumerable<int> System.Linq.Enumerable.Where<int>(System.Collections.Generic.IEnumerable<int>, System.Func<int, bool>)""
  IL_002a:  ret
}");
            });
        }

        [Fact]
        public void AssignDefaultToLocal()
        {
            var source = @"
class C
{
    void Test()
    {
        int a = 1;
    }
}
";
            var comp = CreateStandardCompilation(source, options: TestOptions.DebugDll, parseOptions: TestOptions.Regular);
            WithRuntimeInstance(comp, runtime =>
            {
                var context = CreateMethodContext(runtime, methodName: "C.Test");

                ResultProperties resultProperties;
                string error;
                var testData = new CompilationTestData();
                ImmutableArray<AssemblyIdentity> missingAssemblyIdentities;
                context.CompileAssignment("a", "default", NoAliases, DebuggerDiagnosticFormatter.Instance, out resultProperties, out error, out missingAssemblyIdentities, EnsureEnglishUICulture.PreferredOrNull, testData);
                Assert.Null(error);
                Assert.Empty(missingAssemblyIdentities);

                Assert.Equal(DkmClrCompilationResultFlags.PotentialSideEffect, resultProperties.Flags);
                Assert.Equal(default(DkmEvaluationResultCategory), resultProperties.Category); // Not Data
                Assert.Equal(default(DkmEvaluationResultAccessType), resultProperties.AccessType); // Not Public
                Assert.Equal(default(DkmEvaluationResultStorageType), resultProperties.StorageType);
                Assert.Equal(default(DkmEvaluationResultTypeModifierFlags), resultProperties.ModifierFlags); // Not Virtual
                testData.GetMethodData("<>x.<>m0").VerifyIL(@"
{
  // Code size        3 (0x3)
  .maxstack  1
  .locals init (int V_0) //a
  IL_0000:  ldc.i4.0
  IL_0001:  stloc.0
  IL_0002:  ret
}");

                testData = new CompilationTestData();
                context.CompileExpression("a = default;", DkmEvaluationFlags.None, ImmutableArray<Alias>.Empty, out error, testData);
                Assert.Null(error);
                testData.GetMethodData("<>x.<>m0").VerifyIL(@"
{
  // Code size        4 (0x4)
  .maxstack  2
  .locals init (int V_0) //a
  IL_0000:  ldc.i4.0
  IL_0001:  dup
  IL_0002:  stloc.0
  IL_0003:  ret
}");
                testData = new CompilationTestData();
                context.CompileExpression("int b = default;", DkmEvaluationFlags.None, ImmutableArray<Alias>.Empty, out error, testData);
                Assert.Null(error);
                testData.GetMethodData("<>x.<>m0").VerifyIL(@"
{
  // Code size       43 (0x2b)
  .maxstack  4
  .locals init (int V_0, //a
                System.Guid V_1)
  IL_0000:  ldtoken    ""int""
  IL_0005:  call       ""System.Type System.Type.GetTypeFromHandle(System.RuntimeTypeHandle)""
  IL_000a:  ldstr      ""b""
  IL_000f:  ldloca.s   V_1
  IL_0011:  initobj    ""System.Guid""
  IL_0017:  ldloc.1
  IL_0018:  ldnull
  IL_0019:  call       ""void Microsoft.VisualStudio.Debugger.Clr.IntrinsicMethods.CreateVariable(System.Type, string, System.Guid, byte[])""
  IL_001e:  ldstr      ""b""
  IL_0023:  call       ""int Microsoft.VisualStudio.Debugger.Clr.IntrinsicMethods.GetVariableAddress<int>(string)""
  IL_0028:  ldc.i4.0
  IL_0029:  stind.i4
  IL_002a:  ret
}");

                testData = new CompilationTestData();
                context.CompileExpression("default", DkmEvaluationFlags.None, ImmutableArray<Alias>.Empty, out error, testData);
                Assert.Null(error);
                testData.GetMethodData("<>x.<>m0").VerifyIL(@"
{
  // Code size        2 (0x2)
  .maxstack  1
  .locals init (int V_0) //a
  IL_0000:  ldnull
  IL_0001:  ret
}");
                Assert.Equal(SpecialType.System_Object, testData.GetMethodData("<>x.<>m0").Method.ReturnType.SpecialType);

                testData = new CompilationTestData();
                context.CompileExpression("null", DkmEvaluationFlags.None, ImmutableArray<Alias>.Empty, out error, testData);
                Assert.Null(error);
                testData.GetMethodData("<>x.<>m0").VerifyIL(@"
{
  // Code size        2 (0x2)
  .maxstack  1
  .locals init (int V_0) //a
  IL_0000:  ldnull
  IL_0001:  ret
}");
        });
        }
    }
}<|MERGE_RESOLUTION|>--- conflicted
+++ resolved
@@ -5392,44 +5392,15 @@
 
             WithRuntimeInstance(comp, new[] { MscorlibRef }, runtime =>
             {
-            var context = CreateMethodContext(runtime, "C.M");
-
-            var expectedError = "error CS0012: The type 'Missing' is defined in an assembly that is not referenced. You must add a reference to assembly 'Lib, Version=0.0.0.0, Culture=neutral, PublicKeyToken=null'.";
-            var expectedMissingAssemblyIdentity = new AssemblyIdentity("Lib");
-
-            ResultProperties resultProperties;
-            string actualError;
-            ImmutableArray<AssemblyIdentity> actualMissingAssemblyIdentities;
-
-<<<<<<< HEAD
-            Action<string> verify = expr =>
-            {
-                context.CompileExpression(
-                    expr,
-                    DkmEvaluationFlags.TreatAsExpression,
-                    NoAliases,
-                    DebuggerDiagnosticFormatter.Instance,
-                    out resultProperties,
-                    out actualError,
-                    out actualMissingAssemblyIdentities,
-                    EnsureEnglishUICulture.PreferredOrNull,
-                    testData: null);
-                Assert.Equal(expectedError, actualError);
-                Assert.Equal(expectedMissingAssemblyIdentity, actualMissingAssemblyIdentities.Single());
-            };
-
-            verify("M(null)");
-            verify("field");
-            verify("field.Method");
-            verify("parameter");
-            verify("parameter.Method");
-            verify("local");
-            verify("local.Method");
-
-            // Note that even expressions that don't require the missing type will fail because
-            // the method we synthesize refers to the original locals and parameters.
-            verify("0");
-=======
+                var context = CreateMethodContext(runtime, "C.M");
+
+                var expectedError = "error CS0012: The type 'Missing' is defined in an assembly that is not referenced. You must add a reference to assembly 'Lib, Version=0.0.0.0, Culture=neutral, PublicKeyToken=null'.";
+                var expectedMissingAssemblyIdentity = new AssemblyIdentity("Lib");
+
+                ResultProperties resultProperties;
+                string actualError;
+                ImmutableArray<AssemblyIdentity> actualMissingAssemblyIdentities;
+
                 void verify(string expr)
                 {
                     context.CompileExpression(
@@ -5457,7 +5428,6 @@
                 // Note that even expressions that don't require the missing type will fail because
                 // the method we synthesize refers to the original locals and parameters.
                 verify("0");
->>>>>>> 7dd7af9f
             });
         }
 
