﻿// Licensed to the .NET Foundation under one or more agreements.
// The .NET Foundation licenses this file to you under the MIT license.
// See the LICENSE file in the project root for more information.

using System;
using System.Collections.Immutable;
using System.Diagnostics.CodeAnalysis;
using System.Threading;
using System.Threading.Tasks;
using Microsoft.CodeAnalysis.Text;
using Microsoft.CommonLanguageServerProtocol.Framework;
using Microsoft.VisualStudio.LanguageServer.Protocol;
using Roslyn.Utilities;

namespace Microsoft.CodeAnalysis.LanguageServer.Handler;

/// <summary>
/// Context for requests handled by <see cref="IMethodHandler"/>
/// </summary>
internal readonly struct RequestContext
{
    /// <summary>
    /// This will be the <see cref="NonMutatingDocumentChangeTracker"/> for non-mutating requests because they're not allowed to change documents
    /// </summary>
    private readonly IDocumentChangeTracker _documentChangeTracker;

    /// <summary>
    /// Contains the LSP text for all opened LSP documents from when this request was processed in the queue.
    /// </summary>
    /// <remarks>
    /// This is a snapshot of the source text that reflects the LSP text based on the order of this request in the queue.
    /// It contains text that is consistent with all prior LSP text sync notifications, but LSP text sync requests
    /// which are ordered after this one in the queue are not reflected here.
    /// </remarks>
    private readonly ImmutableDictionary<Uri, SourceText> _trackedDocuments;

    private readonly ILspServices _lspServices;

    /// <summary>
    /// The solution state that the request should operate on, if the handler requires an LSP solution, or <see langword="null"/> otherwise
    /// </summary>
    public readonly Solution? Solution;

    /// <summary>
    /// The client capabilities for the request.
    /// </summary>
    public readonly ClientCapabilities? ClientCapabilities;

    /// <summary>
    /// The LSP server handling the request.
    /// </summary>
    public readonly string ServerKind;

    /// <summary>
    /// The document that the request is for, if applicable. This comes from the <see cref="TextDocumentIdentifier"/> returned from the handler itself via a call to <see cref="ITextDocumentIdentifierHandler{RequestType, TextDocumentIdentifierType}.GetTextDocumentIdentifier(RequestType)"/>.
    /// </summary>
    public readonly Document? Document;

    /// <summary>
    /// The method this request is targeting.
    /// </summary>
    public readonly string Method;

    /// <summary>
    /// The languages supported by the server making the request.
    /// </summary>
    public readonly ImmutableArray<string> SupportedLanguages;

    public readonly CancellationToken QueueCancellationToken;

    /// <summary>
    /// Tracing object that can be used to log information about the status of requests.
    /// </summary>
    private readonly ILspLogger _logger;

    public RequestContext(
        Solution? solution,
        ILspLogger logger,
        string method,
        ClientCapabilities? clientCapabilities,
        string serverKind,
        Document? document,
        IDocumentChangeTracker documentChangeTracker,
        ImmutableDictionary<Uri, SourceText> trackedDocuments,
        ImmutableArray<string> supportedLanguages,
        ILspServices lspServices,
        CancellationToken queueCancellationToken)
    {
        Document = document;
        Solution = solution;
        ClientCapabilities = clientCapabilities;
        ServerKind = serverKind;
        SupportedLanguages = supportedLanguages;
        _documentChangeTracker = documentChangeTracker;
        _logger = logger;
        _trackedDocuments = trackedDocuments;
        _lspServices = lspServices;
        QueueCancellationToken = queueCancellationToken;
        Method = method;
    }

    [MemberNotNull(nameof(ClientCapabilities))]
    public void RequireClientCapabilities()
    {
        if (ClientCapabilities is null)
        {
            throw new ArgumentNullException($"{nameof(ClientCapabilities)} is null when it was required for {Method}");
        }
    }

    [MemberNotNull(nameof(Document))]
    public void RequireDocument()
    {
        if (Document is null)
        {
            throw new ArgumentNullException($"{nameof(Document)} is null when it was required for {Method}");
        }
    }

    public static async Task<RequestContext> CreateAsync(
        bool mutatesSolutionState,
        bool requiresLSPSolution,
        TextDocumentIdentifier? textDocument,
        string serverKind,
        ClientCapabilities? clientCapabilities,
        ImmutableArray<string> supportedLanguages,
        ILspServices lspServices,
        ILspLogger logger,
        string method,
        CancellationToken cancellationToken)
    {
        var lspWorkspaceManager = lspServices.GetRequiredService<LspWorkspaceManager>();
        var documentChangeTracker = mutatesSolutionState ? (IDocumentChangeTracker)lspWorkspaceManager : new NonMutatingDocumentChangeTracker();

        // Retrieve the current LSP tracked text as of this request.
        // This is safe as all creation of request contexts cannot happen concurrently.
        var trackedDocuments = lspWorkspaceManager.GetTrackedLspText();

        // If the handler doesn't need an LSP solution we do two important things:
        // 1. We don't bother building the LSP solution for perf reasons
        // 2. We explicitly don't give the handler a solution or document, even if we could
        //    so they're not accidentally operating on stale solution state.

        RequestContext context;
        if (!requiresLSPSolution)
        {
            context = new RequestContext(
                solution: null, logger: logger, method: method, clientCapabilities: clientCapabilities, serverKind: serverKind, document: null,
                documentChangeTracker: documentChangeTracker, trackedDocuments: trackedDocuments, supportedLanguages: supportedLanguages, lspServices: lspServices,
                queueCancellationToken: cancellationToken);
        }
        else
        {
            Solution? workspaceSolution;
            Document? document = null;
            if (textDocument is not null)
            {
                // we were given a request associated with a document.  Find the corresponding roslyn document for this. 
                // There are certain cases where we may be asked for a document that does not exist (for example a document is removed)
                // For example, document pull diagnostics can ask us after removal to clear diagnostics for a document.
<<<<<<< HEAD
                document = await lspWorkspaceManager.GetLspDocumentAsync(textDocument, cancellationToken).ConfigureAwait(false);
=======
                (_, document) = await lspWorkspaceManager.GetLspDocumentAsync(textDocument, requestCancellationToken).ConfigureAwait(false);
>>>>>>> aa1540e5
            }

            workspaceSolution = document?.Project.Solution ?? await lspWorkspaceManager.TryGetHostLspSolutionAsync(cancellationToken).ConfigureAwait(false);

            context = new RequestContext(
                workspaceSolution,
                logger,
                method,
                clientCapabilities,
                serverKind,
                document,
                documentChangeTracker,
                trackedDocuments,
                supportedLanguages,
                lspServices,
                cancellationToken);
        }

        return context;
    }

    /// <summary>
    /// Allows a mutating request to open a document and start it being tracked.
    /// Mutating requests are serialized by the execution queue in order to prevent concurrent access.
    /// </summary>
    public void StartTracking(Uri uri, SourceText initialText)
        => _documentChangeTracker.StartTracking(uri, initialText);

    /// <summary>
    /// Allows a mutating request to update the contents of a tracked document.
    /// Mutating requests are serialized by the execution queue in order to prevent concurrent access.
    /// </summary>
    public void UpdateTrackedDocument(Uri uri, SourceText changedText)
        => _documentChangeTracker.UpdateTrackedDocument(uri, changedText);

    public SourceText GetTrackedDocumentSourceText(Uri documentUri)
    {
        Contract.ThrowIfFalse(_trackedDocuments.ContainsKey(documentUri), $"Attempted to get text for {documentUri} which is not open.");
        return _trackedDocuments[documentUri];
    }

    /// <summary>
    /// Allows a mutating request to close a document and stop it being tracked.
    /// Mutating requests are serialized by the execution queue in order to prevent concurrent access.
    /// </summary>
    public void StopTracking(Uri uri)
        => _documentChangeTracker.StopTracking(uri);

    public bool IsTracking(Uri documentUri)
        => _trackedDocuments.ContainsKey(documentUri);

    /// <summary>
    /// Logs an informational message.
    /// </summary>
    public void TraceInformation(string message)
        => _logger.LogInformation(message);

    public void TraceWarning(string message)
        => _logger.LogWarning(message);

    public void TraceError(string message)
        => _logger.LogError(message);

    public void TraceException(Exception exception)
        => _logger.LogException(exception);

    public T GetRequiredLspService<T>() where T : class, ILspService
    {
        return _lspServices.GetRequiredService<T>();
    }

    public T GetRequiredService<T>() where T : class
    {
        return _lspServices.GetRequiredService<T>();
    }
}<|MERGE_RESOLUTION|>--- conflicted
+++ resolved
@@ -158,11 +158,7 @@
                 // we were given a request associated with a document.  Find the corresponding roslyn document for this. 
                 // There are certain cases where we may be asked for a document that does not exist (for example a document is removed)
                 // For example, document pull diagnostics can ask us after removal to clear diagnostics for a document.
-<<<<<<< HEAD
-                document = await lspWorkspaceManager.GetLspDocumentAsync(textDocument, cancellationToken).ConfigureAwait(false);
-=======
-                (_, document) = await lspWorkspaceManager.GetLspDocumentAsync(textDocument, requestCancellationToken).ConfigureAwait(false);
->>>>>>> aa1540e5
+                (_, document) = await lspWorkspaceManager.GetLspDocumentAsync(textDocument, cancellationToken).ConfigureAwait(false);
             }
 
             workspaceSolution = document?.Project.Solution ?? await lspWorkspaceManager.TryGetHostLspSolutionAsync(cancellationToken).ConfigureAwait(false);
