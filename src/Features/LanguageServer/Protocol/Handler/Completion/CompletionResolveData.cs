﻿// Licensed to the .NET Foundation under one or more agreements.
// The .NET Foundation licenses this file to you under the MIT license.
// See the LICENSE file in the project root for more information.

<<<<<<< HEAD
using Microsoft.VisualStudio.LanguageServer.Protocol;
=======
using LSP = Roslyn.LanguageServer.Protocol;
>>>>>>> 600821c9

namespace Microsoft.CodeAnalysis.LanguageServer.Handler.Completion
{
    /// <summary>
    /// Provides the intermediate data passed from CompletionHandler to CompletionResolveHandler.
    /// Passed along via <see cref="CompletionItem.Data"/>.
    /// <param name="ResultId">the resultId associated with the completion created on original request.</param>
    /// <param name="TextDocument">the text document associated with the completion request to resolve.</param>
    /// </summary>
    internal sealed record CompletionResolveData(long ResultId, TextDocumentIdentifier TextDocument) : DocumentResolveData(TextDocument);
}<|MERGE_RESOLUTION|>--- conflicted
+++ resolved
@@ -2,19 +2,15 @@
 // The .NET Foundation licenses this file to you under the MIT license.
 // See the LICENSE file in the project root for more information.
 
-<<<<<<< HEAD
-using Microsoft.VisualStudio.LanguageServer.Protocol;
-=======
 using LSP = Roslyn.LanguageServer.Protocol;
->>>>>>> 600821c9
 
 namespace Microsoft.CodeAnalysis.LanguageServer.Handler.Completion
 {
     /// <summary>
     /// Provides the intermediate data passed from CompletionHandler to CompletionResolveHandler.
-    /// Passed along via <see cref="CompletionItem.Data"/>.
+    /// Passed along via <see cref="LSP.CompletionItem.Data"/>.
     /// <param name="ResultId">the resultId associated with the completion created on original request.</param>
     /// <param name="TextDocument">the text document associated with the completion request to resolve.</param>
     /// </summary>
-    internal sealed record CompletionResolveData(long ResultId, TextDocumentIdentifier TextDocument) : DocumentResolveData(TextDocument);
+    internal sealed record CompletionResolveData(long ResultId, LSP.TextDocumentIdentifier TextDocument) : DocumentResolveData(TextDocument);
 }