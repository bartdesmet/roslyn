--- conflicted
+++ resolved
@@ -34,14 +34,8 @@
 
         [ImportingConstructor]
         [Obsolete(MefConstruction.ImportingConstructorMessage, error: true)]
-<<<<<<< HEAD
         public CompletionHandler(
-            ILspSolutionProvider solutionProvider,
             [ImportMany] IEnumerable<Lazy<CompletionProvider, CompletionProviderMetadata>> completionProviders)
-            : base(solutionProvider)
-=======
-        public CompletionHandler()
->>>>>>> e22799b5
         {
             _csharpTriggerCharacters = completionProviders.Where(lz => lz.Metadata.Language == LanguageNames.CSharp).SelectMany(
                 lz => GetTriggerCharacters(lz.Value)).Select(c => c.ToString()).ToImmutableHashSet();
