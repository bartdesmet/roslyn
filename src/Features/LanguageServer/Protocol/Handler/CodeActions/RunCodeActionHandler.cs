﻿// Licensed to the .NET Foundation under one or more agreements.
// The .NET Foundation licenses this file to you under the MIT license.
// See the LICENSE file in the project root for more information.

using System;
using System.ComponentModel.Composition;
using System.Linq;
using System.Threading;
using System.Threading.Tasks;
using Microsoft.CodeAnalysis.CodeFixes;
using Microsoft.CodeAnalysis.CodeRefactorings;
using Microsoft.CodeAnalysis.Editor.Shared.Utilities;
using Microsoft.CodeAnalysis.Host.Mef;
using Microsoft.CodeAnalysis.LanguageServer.Handler.CodeActions;
using Microsoft.CodeAnalysis.LanguageServer.Handler.Commands;
using Newtonsoft.Json.Linq;
using Roslyn.Utilities;
using LSP = Microsoft.VisualStudio.LanguageServer.Protocol;

namespace Microsoft.CodeAnalysis.LanguageServer.Handler
{
    /// <summary>
    /// Runs a code action as a command on the server.
    /// This is done when a code action cannot be applied as a WorkspaceEdit on the LSP client.
    /// For example, all non-ApplyChangesOperations must be applied as a command.
    /// TO-DO: Currently, any ApplyChangesOperation that adds or removes a document must also be
    /// applied as a command due to an LSP bug (see https://devdiv.visualstudio.com/DevDiv/_workitems/edit/1147293/).
    /// Commands must be applied from the UI thread in VS.
    /// </summary>
    [ExportExecuteWorkspaceCommand(CodeActionsHandler.RunCodeActionCommandName)]
    internal class RunCodeActionHandler : IExecuteWorkspaceCommandHandler
    {
        private readonly CodeActionsCache _codeActionsCache;
        private readonly ICodeFixService _codeFixService;
        private readonly ICodeRefactoringService _codeRefactoringService;
        private readonly ILspSolutionProvider _solutionProvider;
        private readonly IThreadingContext _threadingContext;

        [ImportingConstructor]
        [Obsolete(MefConstruction.ImportingConstructorMessage, error: true)]
        public RunCodeActionHandler(
            CodeActionsCache codeActionsCache,
            ICodeFixService codeFixService,
            ICodeRefactoringService codeRefactoringService,
            ILspSolutionProvider solutionProvider,
            IThreadingContext threadingContext)
        {
            _codeActionsCache = codeActionsCache;
            _codeFixService = codeFixService;
            _codeRefactoringService = codeRefactoringService;
            _solutionProvider = solutionProvider;
            _threadingContext = threadingContext;
        }

        public async Task<object> HandleRequestAsync(LSP.ExecuteCommandParams request, RequestContext context, CancellationToken cancellationToken)
        {
            var runRequest = ((JToken)request.Arguments.Single()).ToObject<CodeActionResolveData>();
            var document = _solutionProvider.GetDocument(runRequest.TextDocument);
            var codeActions = await CodeActionHelpers.GetCodeActionsAsync(
<<<<<<< HEAD
                _codeActionsCache, document, runRequest.Range, _codeFixService, _codeRefactoringService,
                _threadingContext, cancellationToken).ConfigureAwait(false);
=======
                document, _codeFixService, _codeRefactoringService,
                runRequest.Range, cancellationToken).ConfigureAwait(false);
>>>>>>> decc86a1

            var actionToRun = CodeActionHelpers.GetCodeActionToResolve(runRequest.UniqueIdentifier, codeActions);
            Contract.ThrowIfNull(actionToRun);

            var operations = await actionToRun.GetOperationsAsync(cancellationToken).ConfigureAwait(false);

            // TODO - This UI thread dependency should be removed.
            // https://github.com/dotnet/roslyn/projects/45#card-20619668
            await _threadingContext.JoinableTaskFactory.SwitchToMainThreadAsync(cancellationToken);

            foreach (var operation in operations)
            {
                operation.Apply(document.Project.Solution.Workspace, cancellationToken);
            }

            return true;
        }
    }
}<|MERGE_RESOLUTION|>--- conflicted
+++ resolved
@@ -57,13 +57,7 @@
             var runRequest = ((JToken)request.Arguments.Single()).ToObject<CodeActionResolveData>();
             var document = _solutionProvider.GetDocument(runRequest.TextDocument);
             var codeActions = await CodeActionHelpers.GetCodeActionsAsync(
-<<<<<<< HEAD
-                _codeActionsCache, document, runRequest.Range, _codeFixService, _codeRefactoringService,
-                _threadingContext, cancellationToken).ConfigureAwait(false);
-=======
-                document, _codeFixService, _codeRefactoringService,
-                runRequest.Range, cancellationToken).ConfigureAwait(false);
->>>>>>> decc86a1
+                _codeActionsCache, document, runRequest.Range, _codeFixService, _codeRefactoringService, cancellationToken).ConfigureAwait(false);
 
             var actionToRun = CodeActionHelpers.GetCodeActionToResolve(runRequest.UniqueIdentifier, codeActions);
             Contract.ThrowIfNull(actionToRun);
