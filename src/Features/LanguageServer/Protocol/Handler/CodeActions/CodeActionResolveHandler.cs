--- conflicted
+++ resolved
@@ -61,45 +61,23 @@
     public TextDocumentIdentifier GetTextDocumentIdentifier(LSP.CodeAction request)
         => ((JToken)request.Data!).ToObject<CodeActionResolveData>()!.TextDocument;
 
-<<<<<<< HEAD
     public async Task<LSP.CodeAction> HandleRequestAsync(LSP.CodeAction codeAction, RequestContext context, CancellationToken cancellationToken)
     {
-        var document = context.TextDocument;
-        Contract.ThrowIfNull(document);
-
-        var solution = document.Project.Solution;
-
         var data = ((JToken)codeAction.Data!).ToObject<CodeActionResolveData>();
         Assumes.Present(data);
 
+        // Fix All Code Action does not need further resolution since it already has the command callback
+        // when the action is initially created.
+        if (data.FixAllFlavors is not null)
+        {
+            return codeAction;
+        }
+
+        var document = context.TextDocument;
+        Contract.ThrowIfNull(document);
+        var solution = document.Project.Solution;
+
         var options = _globalOptions.GetCodeActionOptionsProvider();
-=======
-        public async Task<LSP.CodeAction> HandleRequestAsync(LSP.CodeAction codeAction, RequestContext context, CancellationToken cancellationToken)
-        {
-            var data = ((JToken)codeAction.Data!).ToObject<CodeActionResolveData>();
-            Assumes.Present(data);
-
-            // Fix All Code Action does not need further resolution since it already has the command callback
-            // when the action is initially created.
-            if (data.FixAllFlavors is not null)
-            {
-                return codeAction;
-            }
-
-            var document = context.GetRequiredDocument();
-            var solution = document.Project.Solution;
-
-            var options = _globalOptions.GetCodeActionOptionsProvider();
-
-            var codeActions = await CodeActionHelpers.GetCodeActionsAsync(
-                document,
-                data.Range,
-                options,
-                _codeFixService,
-                _codeRefactoringService,
-                fixAllScope: null,
-                cancellationToken).ConfigureAwait(false);
->>>>>>> 74619838
 
         var codeActions = await CodeActionHelpers.GetCodeActionsAsync(
             document,
@@ -107,314 +85,19 @@
             options,
             _codeFixService,
             _codeRefactoringService,
+            fixAllScope: null,
             cancellationToken).ConfigureAwait(false);
 
-<<<<<<< HEAD
         var codeActionToResolve = CodeActionHelpers.GetCodeActionToResolve(data.UniqueIdentifier, codeActions);
         Contract.ThrowIfNull(codeActionToResolve);
 
+        // LSP currently has no way to report progress for code action computation.
         var operations = await codeActionToResolve.GetOperationsAsync(
-            solution, new ProgressTracker(), cancellationToken).ConfigureAwait(false);
+            solution, CodeAnalysisProgress.None, cancellationToken).ConfigureAwait(false);
 
-        // TO-DO: We currently must execute code actions which add new documents on the server as commands,
-        // since there is no LSP support for adding documents yet. In the future, we should move these actions
-        // to execute on the client.
-        // https://devdiv.visualstudio.com/DevDiv/_workitems/edit/1147293/
+        var edit = await CodeActionResolveHelper.GetCodeActionResolveEditsAsync(context, data, operations, cancellationToken).ConfigureAwait(false);
 
-        var textDiffService = solution.Services.GetService<IDocumentTextDifferencingService>();
-
-        using var _1 = ArrayBuilder<SumType<TextDocumentEdit, CreateFile, RenameFile, DeleteFile>>.GetInstance(out var textDocumentEdits);
-        using var _2 = PooledHashSet<DocumentId>.GetInstance(out var modifiedDocumentIds);
-
-        foreach (var option in operations)
-        {
-            // We only support making solution-updating operations in LSP.  And only ones that modify documents. 1st
-            // class code actions that do more than this are supposed to add the CodeAction.MakesNonDocumentChange
-            // in their Tags so we can filter them out before returning them to the client.
-            //
-            // However, we cannot enforce this as 3rd party fixers can still run.  So we filter their results to 
-            // only apply the portions of their work that updates documents, and nothing else.
-            if (option is not ApplyChangesOperation applyChangesOperation)
-            {
-                context.TraceInformation($"Skipping code action operation for '{data.UniqueIdentifier}'.  It was a '{option.GetType().FullName}'");
-                continue;
-            }
-
-            var changes = applyChangesOperation.ChangedSolution.GetChanges(solution);
-            var newSolution = await applyChangesOperation.ChangedSolution.WithMergedLinkedFileChangesAsync(solution, changes, cancellationToken: cancellationToken).ConfigureAwait(false);
-            changes = newSolution.GetChanges(solution);
-
-            var projectChanges = changes.GetProjectChanges();
-
-            // Don't apply changes in the presence of any non-document changes for now.  Note though that LSP does
-            // support additional functionality (like create/rename/delete file).  Once VS updates their LSP client
-            // impl to support this, we should add that support here.
-            //
-            // https://microsoft.github.io/language-server-protocol/specifications/lsp/3.17/specification/#workspaceEdit
-            //
-            // Tracked with: https://github.com/dotnet/roslyn/issues/65303
-            foreach (var projectChange in projectChanges)
-            {
-                if (projectChange.GetAddedProjectReferences().Any()
-                    || projectChange.GetRemovedProjectReferences().Any()
-                    || projectChange.GetAddedMetadataReferences().Any()
-                    || projectChange.GetRemovedMetadataReferences().Any()
-                    || projectChange.GetAddedAnalyzerReferences().Any()
-                    || projectChange.GetRemovedAnalyzerReferences().Any())
-                {
-                    // Changes to references are not currently supported
-                    codeAction.Edit = new LSP.WorkspaceEdit { DocumentChanges = Array.Empty<TextDocumentEdit>() };
-                    return codeAction;
-                }
-
-                if (projectChange.GetRemovedDocuments().Any()
-                    || projectChange.GetRemovedAdditionalDocuments().Any()
-                    || projectChange.GetRemovedAnalyzerConfigDocuments().Any())
-                {
-                    if (context.GetRequiredClientCapabilities() is not { Workspace.WorkspaceEdit.ResourceOperations: { } resourceOperations }
-                        || !resourceOperations.Contains(ResourceOperationKind.Delete))
-                    {
-                        // Removing documents is not supported by this workspace
-                        codeAction.Edit = new LSP.WorkspaceEdit { DocumentChanges = Array.Empty<TextDocumentEdit>() };
-                        return codeAction;
-                    }
-                }
-
-                if (projectChange.GetAddedDocuments().Any()
-                    || projectChange.GetAddedAdditionalDocuments().Any()
-                    || projectChange.GetAddedAnalyzerConfigDocuments().Any())
-                {
-                    if (context.GetRequiredClientCapabilities() is not { Workspace.WorkspaceEdit.ResourceOperations: { } resourceOperations }
-                        || !resourceOperations.Contains(ResourceOperationKind.Create))
-                    {
-                        // Adding documents is not supported by this workspace
-                        codeAction.Edit = new LSP.WorkspaceEdit { DocumentChanges = Array.Empty<TextDocumentEdit>() };
-                        return codeAction;
-                    }
-                }
-
-                if (projectChange.GetChangedDocuments().Any(docId => HasDocumentNameChange(docId, newSolution, solution))
-                    || projectChange.GetChangedAdditionalDocuments().Any(docId => HasDocumentNameChange(docId, newSolution, solution)
-                    || projectChange.GetChangedAnalyzerConfigDocuments().Any(docId => HasDocumentNameChange(docId, newSolution, solution))))
-                {
-                    if (context.GetRequiredClientCapabilities() is not { Workspace.WorkspaceEdit.ResourceOperations: { } resourceOperations }
-                        || !resourceOperations.Contains(ResourceOperationKind.Rename))
-                    {
-                        // Rename documents is not supported by this workspace
-                        codeAction.Edit = new LSP.WorkspaceEdit { DocumentChanges = Array.Empty<TextDocumentEdit>() };
-                        return codeAction;
-                    }
-                }
-            }
-
-#if false
-
-            // TO-DO: If the change involves adding or removing a document, execute via command instead of WorkspaceEdit
-            // until adding/removing documents is supported in LSP: https://devdiv.visualstudio.com/DevDiv/_workitems/edit/1147293/
-            // After support is added, remove the below if-statement and add code to support adding/removing documents.
-            var addedDocuments = projectChanges.SelectMany(
-                pc => pc.GetAddedDocuments().Concat(pc.GetAddedAdditionalDocuments().Concat(pc.GetAddedAnalyzerConfigDocuments())));
-            var removedDocuments = projectChanges.SelectMany(
-                pc => pc.GetRemovedDocuments().Concat(pc.GetRemovedAdditionalDocuments().Concat(pc.GetRemovedAnalyzerConfigDocuments())));
-            if (addedDocuments.Any() || removedDocuments.Any())
-            {
-                codeAction.Command = SetCommand(codeAction.Title, data);
-                return codeAction;
-            }
-
-            // TO-DO: If the change involves adding or removing a project reference, execute via command instead of
-            // WorkspaceEdit until adding/removing project references is supported in LSP:
-            // https://devdiv.visualstudio.com/DevDiv/_workitems/edit/1166040
-            var projectReferences = projectChanges.SelectMany(
-                pc => pc.GetAddedProjectReferences().Concat(pc.GetRemovedProjectReferences()));
-            if (projectReferences.Any())
-            {
-                codeAction.Command = SetCommand(codeAction.Title, data);
-                return codeAction;
-            }
-
-#endif
-
-            // Removed documents
-            await AddTextDocumentDeletionsAsync(
-                projectChanges.SelectMany(pc => pc.GetRemovedDocuments()),
-                solution.GetDocument).ConfigureAwait(false);
-
-            // Removed analyzer config documents
-            await AddTextDocumentDeletionsAsync(
-                projectChanges.SelectMany(pc => pc.GetRemovedAnalyzerConfigDocuments()),
-                solution.GetAnalyzerConfigDocument).ConfigureAwait(false);
-
-            // Removed additional documents
-            await AddTextDocumentDeletionsAsync(
-                projectChanges.SelectMany(pc => pc.GetRemovedAdditionalDocuments()),
-                solution.GetAdditionalDocument).ConfigureAwait(false);
-
-            // Added documents
-            await AddTextDocumentAdditionsAsync(
-                projectChanges.SelectMany(pc => pc.GetAddedDocuments()),
-                newSolution.GetDocument).ConfigureAwait(false);
-
-            // Added analyzer config documents
-            await AddTextDocumentAdditionsAsync(
-                projectChanges.SelectMany(pc => pc.GetAddedAnalyzerConfigDocuments()),
-                newSolution.GetAnalyzerConfigDocument).ConfigureAwait(false);
-
-            // Added additional documents
-            await AddTextDocumentAdditionsAsync(
-                projectChanges.SelectMany(pc => pc.GetAddedAdditionalDocuments()),
-                newSolution.GetAdditionalDocument).ConfigureAwait(false);
-
-            // Changed documents
-            await AddTextDocumentEditsAsync(
-                projectChanges.SelectMany(pc => pc.GetChangedDocuments()),
-                newSolution.GetDocument,
-                solution.GetDocument).ConfigureAwait(false);
-
-            // Changed analyzer config documents
-            await AddTextDocumentEditsAsync(
-                projectChanges.SelectMany(pc => pc.GetChangedAnalyzerConfigDocuments()),
-                newSolution.GetAnalyzerConfigDocument,
-                solution.GetAnalyzerConfigDocument).ConfigureAwait(false);
-
-            // Changed additional documents
-            await AddTextDocumentEditsAsync(
-                projectChanges.SelectMany(pc => pc.GetChangedAdditionalDocuments()),
-                newSolution.GetAdditionalDocument,
-                solution.GetAdditionalDocument).ConfigureAwait(false);
-        }
-
-        codeAction.Edit = new LSP.WorkspaceEdit { DocumentChanges = textDocumentEdits.ToArray() };
-
+        codeAction.Edit = edit;
         return codeAction;
-
-        Task AddTextDocumentDeletionsAsync<TTextDocument>(
-            IEnumerable<DocumentId> removedDocuments,
-            Func<DocumentId, TTextDocument?> getOldDocument)
-            where TTextDocument : TextDocument
-        {
-            foreach (var docId in removedDocuments)
-            {
-                var oldTextDoc = getOldDocument(docId);
-                Contract.ThrowIfNull(oldTextDoc);
-
-                textDocumentEdits.Add(new DeleteFile { Uri = oldTextDoc.GetURI() });
-            }
-
-            return Task.CompletedTask;
-        }
-
-        async Task AddTextDocumentAdditionsAsync<TTextDocument>(
-            IEnumerable<DocumentId> addedDocuments,
-            Func<DocumentId, TTextDocument?> getNewDocument)
-            where TTextDocument : TextDocument
-        {
-            foreach (var docId in addedDocuments)
-            {
-                var newTextDoc = getNewDocument(docId);
-                Contract.ThrowIfNull(newTextDoc);
-
-                Uri? uri = null;
-                if (newTextDoc.FilePath != null)
-                {
-                    uri = newTextDoc.GetURI();
-                }
-                else if (newTextDoc.Project.FilePath != null)
-                {
-                    // If there is no file path with the document, try to find its path by using its project file.
-                    uri = newTextDoc.CreateUriForDocumentWithoutFilePath();
-                }
-                else
-                {
-                    // No document file path, and no project path. We don't know how to add this document. Throw.
-                    Contract.Fail($"Can't find uri for document: {newTextDoc.Name}.");
-                }
-
-                textDocumentEdits.Add(new CreateFile { Uri = uri });
-
-                // And then give it content
-                var newText = await newTextDoc.GetValueTextAsync(cancellationToken).ConfigureAwait(false);
-                var emptyDocumentRange = new LSP.Range { Start = new Position { Line = 0, Character = 0 }, End = new Position { Line = 0, Character = 0 } };
-                var edit = new TextEdit { Range = emptyDocumentRange, NewText = newText.ToString() };
-                var documentIdentifier = new OptionalVersionedTextDocumentIdentifier { Uri = uri };
-                textDocumentEdits.Add(new TextDocumentEdit { TextDocument = documentIdentifier, Edits = new[] { edit } });
-            }
-        }
-
-        async Task AddTextDocumentEditsAsync<TTextDocument>(
-            IEnumerable<DocumentId> changedDocuments,
-            Func<DocumentId, TTextDocument?> getNewDocument,
-            Func<DocumentId, TTextDocument?> getOldDocument)
-            where TTextDocument : TextDocument
-        {
-            foreach (var docId in changedDocuments)
-            {
-                var newTextDoc = getNewDocument(docId);
-                var oldTextDoc = getOldDocument(docId);
-
-                Contract.ThrowIfNull(oldTextDoc);
-                Contract.ThrowIfNull(newTextDoc);
-
-                // For linked documents, only generated the document edit once.
-                if (modifiedDocumentIds.Add(docId))
-                {
-                    var oldText = await oldTextDoc.GetValueTextAsync(cancellationToken).ConfigureAwait(false);
-
-                    IEnumerable<TextChange> textChanges;
-
-                    // Normal documents have a unique service for calculating minimal text edits. If we used the standard 'GetTextChanges'
-                    // method instead, we would get a change that spans the entire document, which we ideally want to avoid.
-                    if (newTextDoc is Document newDoc && oldTextDoc is Document oldDoc)
-                    {
-                        Contract.ThrowIfNull(textDiffService);
-                        textChanges = await textDiffService.GetTextChangesAsync(oldDoc, newDoc, cancellationToken).ConfigureAwait(false);
-                    }
-                    else
-                    {
-                        var newText = await newTextDoc.GetValueTextAsync(cancellationToken).ConfigureAwait(false);
-                        textChanges = newText.GetTextChanges(oldText);
-                    }
-
-                    var edits = textChanges.Select(tc => ProtocolConversions.TextChangeToTextEdit(tc, oldText)).ToArray();
-
-                    if (edits.Length > 0)
-                    {
-                        var documentIdentifier = new OptionalVersionedTextDocumentIdentifier { Uri = newTextDoc.GetURI() };
-                        textDocumentEdits.Add(new TextDocumentEdit { TextDocument = documentIdentifier, Edits = edits });
-                    }
-
-                    // Add Rename edit.
-                    // Note:
-                    // Client is expected to do the change in the order in which they are provided.
-                    // https://microsoft.github.io/language-server-protocol/specifications/lsp/3.17/specification/#workspaceEdit
-                    // So we would like to first edit the old document, then rename it.
-                    if (oldTextDoc.Name != newTextDoc.Name)
-                    {
-                        textDocumentEdits.Add(new RenameFile() { OldUri = oldTextDoc.GetURI(), NewUri = newTextDoc.GetUriForRenamedDocument() });
-                    }
-
-                    var linkedDocuments = solution.GetRelatedDocumentIds(docId);
-                    modifiedDocumentIds.AddRange(linkedDocuments);
-                }
-            }
-        }
-    }
-
-    private static bool HasDocumentNameChange(DocumentId documentId, Solution newSolution, Solution oldSolution)
-    {
-        var newDocument = newSolution.GetRequiredTextDocument(documentId);
-        var oldDocument = oldSolution.GetRequiredTextDocument(documentId);
-        return newDocument.Name != oldDocument.Name;
-=======
-            // LSP currently has no way to report progress for code action computation.
-            var operations = await codeActionToResolve.GetOperationsAsync(
-                solution, CodeAnalysisProgress.None, cancellationToken).ConfigureAwait(false);
-
-            var edit = await CodeActionResolveHelper.GetCodeActionResolveEditsAsync(context, data, operations, cancellationToken).ConfigureAwait(false);
-
-            codeAction.Edit = edit;
-            return codeAction;
-        }
->>>>>>> 74619838
     }
 }