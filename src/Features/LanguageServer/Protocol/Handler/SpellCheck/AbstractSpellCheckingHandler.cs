--- conflicted
+++ resolved
@@ -124,13 +124,8 @@
 
             // If we had a progress object, then we will have been reporting to that.  Otherwise, take what we've been
             // collecting and return that.
-<<<<<<< HEAD
-            context.TraceDebug($"{this.GetType()} finished getting spans");
+            context.TraceInformation($"{this.GetType()} finished getting spans");
             return progress.GetFlattenedValues();
-=======
-            context.TraceInformation($"{this.GetType()} finished getting spans");
-            return progress.GetValues();
->>>>>>> 6ae1a3d5
         }
 
         private static Dictionary<Document, PreviousPullResult> GetDocumentToPreviousParams(
