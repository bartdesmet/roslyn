--- conflicted
+++ resolved
@@ -17,17 +17,10 @@
 {
     internal abstract class FormatDocumentHandlerBase
     {
-<<<<<<< HEAD
-        protected async Task<LSP.TextEdit[]> GetTextEditsAsync(Solution solution, Uri documentUri, string? clientName, CancellationToken cancellationToken, LSP.Range? range = null)
-        {
-            var edits = new ArrayBuilder<LSP.TextEdit>();
-            var document = solution.GetDocumentFromURI(documentUri, clientName);
-=======
         protected async Task<LSP.TextEdit[]> GetTextEditsAsync(Solution solution, LSP.TextDocumentIdentifier documentIdentifier, string? clientName, CancellationToken cancellationToken, LSP.Range? range = null)
         {
             var edits = new ArrayBuilder<LSP.TextEdit>();
             var document = solution.GetDocument(documentIdentifier, clientName);
->>>>>>> c8d525c5
 
             if (document != null)
             {
