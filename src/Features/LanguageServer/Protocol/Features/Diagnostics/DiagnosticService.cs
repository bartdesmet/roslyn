﻿// Licensed to the .NET Foundation under one or more agreements.
// The .NET Foundation licenses this file to you under the MIT license.
// See the LICENSE file in the project root for more information.

#nullable disable

using System;
using System.Collections.Generic;
using System.Collections.Immutable;
using System.Composition;
using System.Diagnostics;
using System.Threading;
using System.Threading.Tasks;
using Microsoft.CodeAnalysis.Common;
using Microsoft.CodeAnalysis.Host;
using Microsoft.CodeAnalysis.Host.Mef;
using Microsoft.CodeAnalysis.Options;
using Microsoft.CodeAnalysis.PooledObjects;
using Microsoft.CodeAnalysis.Shared.TestHooks;
using Roslyn.Utilities;

namespace Microsoft.CodeAnalysis.Diagnostics
{
    [Export(typeof(IDiagnosticService)), Shared]
    internal partial class DiagnosticService : IDiagnosticService
    {
        private const string DiagnosticsUpdatedEventName = "DiagnosticsUpdated";

        private readonly EventMap _eventMap = new();
        private readonly TaskQueue _eventQueue;

        private readonly object _gate = new();
        private readonly Dictionary<IDiagnosticUpdateSource, Dictionary<Workspace, Dictionary<object, Data>>> _map = new();

<<<<<<< HEAD
        public IGlobalOptionService GlobalOptions { get; }
=======
        private readonly EventListenerTracker<IDiagnosticService> _eventListenerTracker;
>>>>>>> 6cc2376a

        private ImmutableHashSet<IDiagnosticUpdateSource> _updateSources;

        [ImportingConstructor]
        [Obsolete(MefConstruction.ImportingConstructorMessage, error: true)]
        public DiagnosticService(
            IAsynchronousOperationListenerProvider listenerProvider,
            [ImportMany] IEnumerable<Lazy<IEventListener, EventListenerMetadata>> eventListeners)
        {
            // we use registry service rather than doing MEF import since MEF import method can have race issue where
            // update source gets created before aggregator - diagnostic service - is created and we will lose events
            // fired before the aggregator is created.
            _updateSources = ImmutableHashSet<IDiagnosticUpdateSource>.Empty;

            // queue to serialize events.
            _eventQueue = new TaskQueue(listenerProvider.GetListener(FeatureAttribute.DiagnosticService), TaskScheduler.Default);
        }

        public event EventHandler<DiagnosticsUpdatedArgs> DiagnosticsUpdated
        {
            add
            {
                _eventMap.AddEventHandler(DiagnosticsUpdatedEventName, value);
            }

            remove
            {
                _eventMap.RemoveEventHandler(DiagnosticsUpdatedEventName, value);
            }
        }

        private void RaiseDiagnosticsUpdated(IDiagnosticUpdateSource source, DiagnosticsUpdatedArgs args)
        {
            var ev = _eventMap.GetEventHandlers<EventHandler<DiagnosticsUpdatedArgs>>(DiagnosticsUpdatedEventName);

            _eventQueue.ScheduleTask(DiagnosticsUpdatedEventName, () =>
            {
                if (!UpdateDataMap(source, args))
                {
                    // there is no change, nothing to raise events for.
                    return;
                }

                ev.RaiseEvent(static (handler, arg) => handler(arg.source, arg.args), (source, args));
            }, CancellationToken.None);
        }

        private void RaiseDiagnosticsCleared(IDiagnosticUpdateSource source)
        {
            var ev = _eventMap.GetEventHandlers<EventHandler<DiagnosticsUpdatedArgs>>(DiagnosticsUpdatedEventName);

            _eventQueue.ScheduleTask(DiagnosticsUpdatedEventName, () =>
            {
                using var pooledObject = SharedPools.Default<List<DiagnosticsUpdatedArgs>>().GetPooledObject();

                var removed = pooledObject.Object;
                if (!ClearDiagnosticsReportedBySource(source, removed))
                {
                    // there is no change, nothing to raise events for.
                    return;
                }

                // don't create event listener if it haven't created yet. if there is a diagnostic to remove
                // listener should have already created since all events are done in the serialized queue
                foreach (var args in removed)
                {
                    ev.RaiseEvent(static (handler, arg) => handler(arg.source, arg.args), (source, args));
                }
            }, CancellationToken.None);
        }

        private bool UpdateDataMap(IDiagnosticUpdateSource source, DiagnosticsUpdatedArgs args)
        {
            // we expect source who uses this ability to have small number of diagnostics.
            lock (_gate)
            {
                Debug.Assert(_updateSources.Contains(source));

                // The diagnostic service itself caches all diagnostics produced by the IDiagnosticUpdateSource's.  As
                // such, we want to grab all the diagnostics (regardless of push/pull setting) and cache inside
                // ourselves.  Later, when anyone calls GetDiagnostics or GetDiagnosticBuckets we will check if their 
                // push/pull request matches the current user setting and return these if appropriate.
                var diagnostics = args.GetAllDiagnosticsRegardlessOfPushPullSetting();

                // check cheap early bail out
                if (diagnostics.Length == 0 && !_map.ContainsKey(source))
                {
                    // no new diagnostic, and we don't have update source for it.
                    return false;
                }

                // 2 different workspaces (ex, PreviewWorkspaces) can return same Args.Id, we need to
                // distinguish them. so we separate diagnostics per workspace map.
                var workspaceMap = _map.GetOrAdd(source, _ => new Dictionary<Workspace, Dictionary<object, Data>>());

                if (diagnostics.Length == 0 && !workspaceMap.ContainsKey(args.Workspace))
                {
                    // no new diagnostic, and we don't have workspace for it.
                    return false;
                }

                var diagnosticDataMap = workspaceMap.GetOrAdd(args.Workspace, _ => new Dictionary<object, Data>());

                diagnosticDataMap.Remove(args.Id);
                if (diagnosticDataMap.Count == 0 && diagnostics.Length == 0)
                {
                    workspaceMap.Remove(args.Workspace);

                    if (workspaceMap.Count == 0)
                    {
                        _map.Remove(source);
                    }

                    return true;
                }

                if (diagnostics.Length > 0)
                {
                    // save data only if there is a diagnostic
                    var data = source.SupportGetDiagnostics ? new Data(args) : new Data(args, diagnostics);
                    diagnosticDataMap.Add(args.Id, data);
                }

                return true;
            }
        }

        private bool ClearDiagnosticsReportedBySource(IDiagnosticUpdateSource source, List<DiagnosticsUpdatedArgs> removed)
        {
            // we expect source who uses this ability to have small number of diagnostics.
            lock (_gate)
            {
                Debug.Assert(_updateSources.Contains(source));

                // 2 different workspaces (ex, PreviewWorkspaces) can return same Args.Id, we need to
                // distinguish them. so we separate diagnostics per workspace map.
                if (!_map.TryGetValue(source, out var workspaceMap))
                {
                    return false;
                }

                foreach (var (workspace, map) in workspaceMap)
                {
                    foreach (var (id, data) in map)
                    {
                        removed.Add(DiagnosticsUpdatedArgs.DiagnosticsRemoved(id, data.Workspace, solution: null, data.ProjectId, data.DocumentId));
                    }
                }

                // all diagnostics from the source is cleared
                _map.Remove(source);
                return true;
            }
        }

        private void OnDiagnosticsUpdated(object sender, DiagnosticsUpdatedArgs e)
        {
            AssertIfNull(e.GetAllDiagnosticsRegardlessOfPushPullSetting());

            // all events are serialized by async event handler
            RaiseDiagnosticsUpdated((IDiagnosticUpdateSource)sender, e);
        }

        private void OnCleared(object sender, EventArgs e)
        {
            // all events are serialized by async event handler
            RaiseDiagnosticsCleared((IDiagnosticUpdateSource)sender);
        }

        public ValueTask<ImmutableArray<DiagnosticData>> GetPullDiagnosticsAsync(Workspace workspace, ProjectId projectId, DocumentId documentId, object id, bool includeSuppressedDiagnostics, DiagnosticMode diagnosticMode, CancellationToken cancellationToken)
            => GetDiagnosticsAsync(workspace, projectId, documentId, id, includeSuppressedDiagnostics, forPullDiagnostics: true, diagnosticMode, cancellationToken);

        public ValueTask<ImmutableArray<DiagnosticData>> GetPushDiagnosticsAsync(Workspace workspace, ProjectId projectId, DocumentId documentId, object id, bool includeSuppressedDiagnostics, DiagnosticMode diagnosticMode, CancellationToken cancellationToken)
            => GetDiagnosticsAsync(workspace, projectId, documentId, id, includeSuppressedDiagnostics, forPullDiagnostics: false, diagnosticMode, cancellationToken);

        private ValueTask<ImmutableArray<DiagnosticData>> GetDiagnosticsAsync(
            Workspace workspace,
            ProjectId projectId,
            DocumentId documentId,
            object id,
            bool includeSuppressedDiagnostics,
            bool forPullDiagnostics,
            DiagnosticMode diagnosticMode,
            CancellationToken cancellationToken)
        {
            // If this is a pull client, but pull diagnostics is not on, then they get nothing.  Similarly, if this is a
            // push client and pull diagnostics are on, they get nothing.
            if (forPullDiagnostics != (diagnosticMode == DiagnosticMode.Pull))
                return new ValueTask<ImmutableArray<DiagnosticData>>(ImmutableArray<DiagnosticData>.Empty);

            if (id != null)
            {
                // get specific one
                return GetSpecificDiagnosticsAsync(workspace, projectId, documentId, id, includeSuppressedDiagnostics, cancellationToken);
            }

            // get aggregated ones
            return GetDiagnosticsAsync(workspace, projectId, documentId, includeSuppressedDiagnostics, cancellationToken);
        }

        private async ValueTask<ImmutableArray<DiagnosticData>> GetSpecificDiagnosticsAsync(Workspace workspace, ProjectId projectId, DocumentId documentId, object id, bool includeSuppressedDiagnostics, CancellationToken cancellationToken)
        {
            using var _ = ArrayBuilder<Data>.GetInstance(out var buffer);

            foreach (var source in _updateSources)
            {
                cancellationToken.ThrowIfCancellationRequested();

                buffer.Clear();
                if (source.SupportGetDiagnostics)
                {
                    var diagnostics = await source.GetDiagnosticsAsync(workspace, projectId, documentId, id, includeSuppressedDiagnostics, cancellationToken).ConfigureAwait(false);
                    if (diagnostics.Length > 0)
                        return diagnostics;
                }
                else
                {
                    AppendMatchingData(source, workspace, projectId, documentId, id, buffer);
                    Debug.Assert(buffer.Count is 0 or 1);

                    if (buffer.Count == 1)
                    {
                        var diagnostics = buffer[0].Diagnostics;
                        return includeSuppressedDiagnostics
                            ? diagnostics
                            : diagnostics.NullToEmpty().WhereAsArray(d => !d.IsSuppressed);
                    }
                }
            }

            return ImmutableArray<DiagnosticData>.Empty;
        }

        private async ValueTask<ImmutableArray<DiagnosticData>> GetDiagnosticsAsync(
            Workspace workspace, ProjectId projectId, DocumentId documentId, bool includeSuppressedDiagnostics, CancellationToken cancellationToken)
        {
            using var _1 = ArrayBuilder<DiagnosticData>.GetInstance(out var result);
            using var _2 = ArrayBuilder<Data>.GetInstance(out var buffer);
            foreach (var source in _updateSources)
            {
                cancellationToken.ThrowIfCancellationRequested();

                buffer.Clear();
                if (source.SupportGetDiagnostics)
                {
                    result.AddRange(await source.GetDiagnosticsAsync(workspace, projectId, documentId, id: null, includeSuppressedDiagnostics, cancellationToken).ConfigureAwait(false));
                }
                else
                {
                    AppendMatchingData(source, workspace, projectId, documentId, id: null, buffer);

                    foreach (var data in buffer)
                    {
                        foreach (var diagnostic in data.Diagnostics)
                        {
                            AssertIfNull(diagnostic);
                            if (includeSuppressedDiagnostics || !diagnostic.IsSuppressed)
                                result.Add(diagnostic);
                        }
                    }
                }
            }

            return result.ToImmutable();
        }

        public ImmutableArray<DiagnosticBucket> GetPullDiagnosticBuckets(Workspace workspace, ProjectId projectId, DocumentId documentId, DiagnosticMode diagnosticMode, CancellationToken cancellationToken)
            => GetDiagnosticBuckets(workspace, projectId, documentId, forPullDiagnostics: true, diagnosticMode, cancellationToken);

        public ImmutableArray<DiagnosticBucket> GetPushDiagnosticBuckets(Workspace workspace, ProjectId projectId, DocumentId documentId, DiagnosticMode diagnosticMode, CancellationToken cancellationToken)
            => GetDiagnosticBuckets(workspace, projectId, documentId, forPullDiagnostics: false, diagnosticMode, cancellationToken);

        private ImmutableArray<DiagnosticBucket> GetDiagnosticBuckets(
            Workspace workspace,
            ProjectId projectId,
            DocumentId documentId,
            bool forPullDiagnostics,
            DiagnosticMode diagnosticMode,
            CancellationToken cancellationToken)
        {
            // If this is a pull client, but pull diagnostics is not on, then they get nothing.  Similarly, if this is a
            // push client and pull diagnostics are on, they get nothing.
            if (forPullDiagnostics != (diagnosticMode == DiagnosticMode.Pull))
                return ImmutableArray<DiagnosticBucket>.Empty;

            using var _1 = ArrayBuilder<DiagnosticBucket>.GetInstance(out var result);
            using var _2 = ArrayBuilder<Data>.GetInstance(out var buffer);

            foreach (var source in _updateSources)
            {
                buffer.Clear();
                cancellationToken.ThrowIfCancellationRequested();

                AppendMatchingData(source, workspace, projectId, documentId, id: null, buffer);
                foreach (var data in buffer)
                    result.Add(new DiagnosticBucket(data.Id, data.Workspace, data.ProjectId, data.DocumentId));
            }

            return result.ToImmutable();
        }

        private void AppendMatchingData(
            IDiagnosticUpdateSource source, Workspace workspace, ProjectId projectId, DocumentId documentId, object id, ArrayBuilder<Data> list)
        {
            Contract.ThrowIfNull(workspace);

            lock (_gate)
            {
                if (!_map.TryGetValue(source, out var workspaceMap) ||
                    !workspaceMap.TryGetValue(workspace, out var current))
                {
                    return;
                }

                if (id != null)
                {
                    if (current.TryGetValue(id, out var data))
                    {
                        list.Add(data);
                    }

                    return;
                }

                foreach (var data in current.Values)
                {
                    if (TryAddData(workspace, documentId, data, d => d.DocumentId, list) ||
                        TryAddData(workspace, projectId, data, d => d.ProjectId, list) ||
                        TryAddData(workspace, workspace, data, d => d.Workspace, list))
                    {
                        continue;
                    }
                }
            }
        }

        private static bool TryAddData<T>(Workspace workspace, T key, Data data, Func<Data, T> keyGetter, ArrayBuilder<Data> result) where T : class
        {
            if (key == null)
            {
                return false;
            }

            // make sure data is from same workspace. project/documentId can be shared between 2 different workspace
            if (workspace != data.Workspace)
            {
                return false;
            }

            if (key == keyGetter(data))
            {
                result.Add(data);
            }

            return true;
        }

        [Conditional("DEBUG")]
        private static void AssertIfNull(ImmutableArray<DiagnosticData> diagnostics)
        {
            for (var i = 0; i < diagnostics.Length; i++)
            {
                AssertIfNull(diagnostics[i]);
            }
        }

        [Conditional("DEBUG")]
        private static void AssertIfNull<T>(T obj) where T : class
        {
            if (obj == null)
            {
                Debug.Assert(false, "who returns invalid data?");
            }
        }

        private readonly struct Data
        {
            public readonly Workspace Workspace;
            public readonly ProjectId ProjectId;
            public readonly DocumentId DocumentId;
            public readonly object Id;
            public readonly ImmutableArray<DiagnosticData> Diagnostics;

            public Data(UpdatedEventArgs args)
                : this(args, ImmutableArray<DiagnosticData>.Empty)
            {
            }

            public Data(UpdatedEventArgs args, ImmutableArray<DiagnosticData> diagnostics)
            {
                Workspace = args.Workspace;
                ProjectId = args.ProjectId;
                DocumentId = args.DocumentId;
                Id = args.Id;
                Diagnostics = diagnostics;
            }
        }
    }
}<|MERGE_RESOLUTION|>--- conflicted
+++ resolved
@@ -14,7 +14,6 @@
 using Microsoft.CodeAnalysis.Common;
 using Microsoft.CodeAnalysis.Host;
 using Microsoft.CodeAnalysis.Host.Mef;
-using Microsoft.CodeAnalysis.Options;
 using Microsoft.CodeAnalysis.PooledObjects;
 using Microsoft.CodeAnalysis.Shared.TestHooks;
 using Roslyn.Utilities;
@@ -31,12 +30,6 @@
 
         private readonly object _gate = new();
         private readonly Dictionary<IDiagnosticUpdateSource, Dictionary<Workspace, Dictionary<object, Data>>> _map = new();
-
-<<<<<<< HEAD
-        public IGlobalOptionService GlobalOptions { get; }
-=======
-        private readonly EventListenerTracker<IDiagnosticService> _eventListenerTracker;
->>>>>>> 6cc2376a
 
         private ImmutableHashSet<IDiagnosticUpdateSource> _updateSources;
 
