﻿// Licensed to the .NET Foundation under one or more agreements.
// The .NET Foundation licenses this file to you under the MIT license.
// See the LICENSE file in the project root for more information.

using System;
using System.Collections.Generic;
using System.Collections.Immutable;
using System.Diagnostics;
using System.Diagnostics.CodeAnalysis;
using System.Linq;
using System.Threading;
using System.Threading.Tasks;
using Microsoft.CodeAnalysis.CodeActions;
using Microsoft.CodeAnalysis.ErrorReporting;
using Microsoft.CodeAnalysis.Internal.Log;
using Microsoft.CodeAnalysis.PooledObjects;
using Microsoft.CodeAnalysis.Shared.Extensions;
using Microsoft.CodeAnalysis.Telemetry;
using Microsoft.CodeAnalysis.Text;
using Roslyn.Utilities;

namespace Microsoft.CodeAnalysis.Diagnostics.EngineV2
{
    internal partial class DiagnosticIncrementalAnalyzer
    {
        public async Task<bool> TryAppendDiagnosticsForSpanAsync(
            TextDocument document, TextSpan? range, ArrayBuilder<DiagnosticData> result, Func<string, bool>? shouldIncludeDiagnostic,
            bool includeSuppressedDiagnostics, bool includeCompilerDiagnostics, ICodeActionRequestPriorityProvider priorityProvider, bool blockForData,
            Func<string, IDisposable?>? addOperationScope, DiagnosticKind diagnosticKinds, bool isExplicit, CancellationToken cancellationToken)
        {
            var getter = await LatestDiagnosticsForSpanGetter.CreateAsync(
                this, document, range, blockForData, addOperationScope, includeSuppressedDiagnostics, includeCompilerDiagnostics,
                priorityProvider, shouldIncludeDiagnostic, diagnosticKinds, isExplicit, cancellationToken).ConfigureAwait(false);
            return await getter.TryGetAsync(result, cancellationToken).ConfigureAwait(false);
        }

        public async Task<ImmutableArray<DiagnosticData>> GetDiagnosticsForSpanAsync(
            TextDocument document,
            TextSpan? range,
            Func<string, bool>? shouldIncludeDiagnostic,
            bool includeSuppressedDiagnostics,
            bool includeCompilerDiagnostics,
            ICodeActionRequestPriorityProvider priorityProvider,
            bool blockForData,
            Func<string, IDisposable?>? addOperationScope,
            DiagnosticKind diagnosticKinds,
            bool isExplicit,
            CancellationToken cancellationToken)
        {
            using var _ = ArrayBuilder<DiagnosticData>.GetInstance(out var list);
            var result = await TryAppendDiagnosticsForSpanAsync(
                document, range, list, shouldIncludeDiagnostic, includeSuppressedDiagnostics, includeCompilerDiagnostics,
                priorityProvider, blockForData, addOperationScope, diagnosticKinds, isExplicit, cancellationToken).ConfigureAwait(false);
            Debug.Assert(result);
            return list.ToImmutable();
        }

        /// <summary>
        /// Get diagnostics for given span either by using cache or calculating it on the spot.
        /// </summary>
        private sealed class LatestDiagnosticsForSpanGetter
        {
            // PERF: Cache the last Project and corresponding CompilationWithAnalyzers used to compute analyzer diagnostics for span.
            //       This is now required as async lightbulb will query and execute different priority buckets of analyzers with multiple
            //       calls, and we want to reuse CompilationWithAnalyzers instance if possible. 
            private static readonly WeakReference<ProjectAndCompilationWithAnalyzers?> _lastProjectAndCompilationWithAnalyzers = new(null);

            private readonly DiagnosticIncrementalAnalyzer _owner;
            private readonly TextDocument _document;
            private readonly SourceText _text;

            private readonly ImmutableArray<StateSet> _stateSets;
            private readonly CompilationWithAnalyzers? _compilationWithAnalyzers;

            private readonly TextSpan? _range;
            private readonly bool _blockForData;
            private readonly bool _includeSuppressedDiagnostics;
            private readonly ICodeActionRequestPriorityProvider _priorityProvider;
            private readonly Func<string, bool>? _shouldIncludeDiagnostic;
            private readonly bool _includeCompilerDiagnostics;
            private readonly Func<string, IDisposable?>? _addOperationScope;
            private readonly bool _isExplicit;
            private readonly bool _logPerformanceInfo;
            private readonly bool _incrementalAnalysis;
            private readonly DiagnosticKind _diagnosticKind;

            private delegate Task<IEnumerable<DiagnosticData>> DiagnosticsGetterAsync(DiagnosticAnalyzer analyzer, DocumentAnalysisExecutor executor, CancellationToken cancellationToken);

            public static async Task<LatestDiagnosticsForSpanGetter> CreateAsync(
                 DiagnosticIncrementalAnalyzer owner,
                 TextDocument document,
                 TextSpan? range,
                 bool blockForData,
                 Func<string, IDisposable?>? addOperationScope,
                 bool includeSuppressedDiagnostics,
                 bool includeCompilerDiagnostics,
                 ICodeActionRequestPriorityProvider priorityProvider,
                 Func<string, bool>? shouldIncludeDiagnostic,
                 DiagnosticKind diagnosticKinds,
                 bool isExplicit,
                 CancellationToken cancellationToken)
            {
                var text = await document.GetValueTextAsync(cancellationToken).ConfigureAwait(false);
                var stateSets = owner._stateManager
                    .GetOrCreateStateSets(document.Project)
                    .Where(s => DocumentAnalysisExecutor.IsAnalyzerEnabledForProject(s.Analyzer, document.Project, owner.GlobalOptions))
                    .ToImmutableArray();

                var ideOptions = owner.AnalyzerService.GlobalOptions.GetIdeAnalyzerOptions(document.Project);

<<<<<<< HEAD
                // We want to cache computed full document diagnostics in LatestDiagnosticsForSpanGetter
                // only in LSP pull diagnostics mode. In LSP push diagnostics mode,
                // the background analysis from solution crawler handles caching these diagnostics and
                // updating the error list simultaneously.
                var cacheFullDocumentDiagnostics = true;

=======
>>>>>>> cb3137e1
                // Note that some callers, such as diagnostic tagger, might pass in a range equal to the entire document span.
                // We clear out range for such cases as we are computing full document diagnostics.
                if (range == new TextSpan(0, text.Length))
                    range = null;

                // We log performance info when we are computing diagnostics for a span
                // and also blocking for data, i.e. for lightbulb code path for "Ctrl + Dot" user command.
                var logPerformanceInfo = range.HasValue && blockForData;
                var compilationWithAnalyzers = await GetOrCreateCompilationWithAnalyzersAsync(document.Project, ideOptions, stateSets, includeSuppressedDiagnostics, cancellationToken).ConfigureAwait(false);

                // If we are computing full document diagnostics, we will attempt to perform incremental
                // member edit analysis. This analysis is currently only enabled with LSP pull diagnostics.
                var incrementalAnalysis = !range.HasValue
                    && document is Document { SupportsSyntaxTree: true };

                return new LatestDiagnosticsForSpanGetter(
                    owner, compilationWithAnalyzers, document, text, stateSets, shouldIncludeDiagnostic, includeCompilerDiagnostics,
                    range, blockForData, addOperationScope, includeSuppressedDiagnostics, priorityProvider,
                    isExplicit, logPerformanceInfo, incrementalAnalysis, diagnosticKinds);
            }

            private static async Task<CompilationWithAnalyzers?> GetOrCreateCompilationWithAnalyzersAsync(
                Project project,
                IdeAnalyzerOptions ideOptions,
                ImmutableArray<StateSet> stateSets,
                bool includeSuppressedDiagnostics,
                CancellationToken cancellationToken)
            {
                if (_lastProjectAndCompilationWithAnalyzers.TryGetTarget(out var projectAndCompilationWithAnalyzers) &&
                    projectAndCompilationWithAnalyzers?.Project == project)
                {
                    if (projectAndCompilationWithAnalyzers.CompilationWithAnalyzers == null)
                    {
                        return null;
                    }

                    if (((WorkspaceAnalyzerOptions)projectAndCompilationWithAnalyzers.CompilationWithAnalyzers.AnalysisOptions.Options!).IdeOptions == ideOptions
                        && HasAllAnalyzers(stateSets, projectAndCompilationWithAnalyzers.CompilationWithAnalyzers))
                    {
                        return projectAndCompilationWithAnalyzers.CompilationWithAnalyzers;
                    }
                }

                var compilationWithAnalyzers = await CreateCompilationWithAnalyzersAsync(project, ideOptions, stateSets, includeSuppressedDiagnostics, cancellationToken).ConfigureAwait(false);
                _lastProjectAndCompilationWithAnalyzers.SetTarget(new ProjectAndCompilationWithAnalyzers(project, compilationWithAnalyzers));
                return compilationWithAnalyzers;

                static bool HasAllAnalyzers(IEnumerable<StateSet> stateSets, CompilationWithAnalyzers compilationWithAnalyzers)
                {
                    foreach (var stateSet in stateSets)
                    {
                        if (!compilationWithAnalyzers.Analyzers.Contains(stateSet.Analyzer))
                            return false;
                    }

                    return true;
                }
            }

            private LatestDiagnosticsForSpanGetter(
                DiagnosticIncrementalAnalyzer owner,
                CompilationWithAnalyzers? compilationWithAnalyzers,
                TextDocument document,
                SourceText text,
                ImmutableArray<StateSet> stateSets,
                Func<string, bool>? shouldIncludeDiagnostic,
                bool includeCompilerDiagnostics,
                TextSpan? range,
                bool blockForData,
                Func<string, IDisposable?>? addOperationScope,
                bool includeSuppressedDiagnostics,
                ICodeActionRequestPriorityProvider priorityProvider,
                bool isExplicit,
                bool logPerformanceInfo,
                bool incrementalAnalysis,
                DiagnosticKind diagnosticKind)
            {
                _owner = owner;
                _compilationWithAnalyzers = compilationWithAnalyzers;
                _document = document;
                _text = text;
                _stateSets = stateSets;
                _shouldIncludeDiagnostic = shouldIncludeDiagnostic;
                _includeCompilerDiagnostics = includeCompilerDiagnostics;
                _range = range;
                _blockForData = blockForData;
                _addOperationScope = addOperationScope;
                _includeSuppressedDiagnostics = includeSuppressedDiagnostics;
                _priorityProvider = priorityProvider;
                _isExplicit = isExplicit;
                _logPerformanceInfo = logPerformanceInfo;
                _incrementalAnalysis = incrementalAnalysis;
                _diagnosticKind = diagnosticKind;
            }

            public async Task<bool> TryGetAsync(ArrayBuilder<DiagnosticData> list, CancellationToken cancellationToken)
            {
                try
                {
                    var containsFullResult = true;

                    // Try to get cached diagnostics, and also compute non-cached state sets that need diagnostic computation.
                    using var _1 = ArrayBuilder<AnalyzerWithState>.GetInstance(out var syntaxAnalyzers);

                    // If we are performing incremental member edit analysis to compute diagnostics incrementally,
                    // we divide the analyzers into those that support span-based incremental analysis and
                    // those that do not support incremental analysis and must be executed for the entire document.
                    // Otherwise, if we are not performing incremental analysis, all semantic analyzers are added
                    // to the span-based analyzer set as we want to compute diagnostics only for the given span.
                    using var _2 = ArrayBuilder<AnalyzerWithState>.GetInstance(out var semanticSpanBasedAnalyzers);
                    using var _3 = ArrayBuilder<AnalyzerWithState>.GetInstance(out var semanticDocumentBasedAnalyzers);

                    using var _4 = TelemetryLogging.LogBlockTimeAggregated(FunctionId.RequestDiagnostics_Summary, $"Pri{_priorityProvider.Priority.GetPriorityInt()}");

                    foreach (var stateSet in _stateSets)
                    {
                        var analyzer = stateSet.Analyzer;
                        if (!ShouldIncludeAnalyzer(analyzer, _shouldIncludeDiagnostic, _priorityProvider, _owner))
                            continue;

                        bool includeSyntax = true, includeSemantic = true;
                        if (_diagnosticKind != DiagnosticKind.All)
                        {
                            var isCompilerAnalyzer = analyzer.IsCompilerAnalyzer();
                            includeSyntax = isCompilerAnalyzer
                                ? _diagnosticKind == DiagnosticKind.CompilerSyntax
                                : _diagnosticKind == DiagnosticKind.AnalyzerSyntax;
                            includeSemantic = isCompilerAnalyzer
                                ? _diagnosticKind == DiagnosticKind.CompilerSemantic
                                : _diagnosticKind == DiagnosticKind.AnalyzerSemantic;
                        }

                        includeSyntax = includeSyntax && analyzer.SupportAnalysisKind(AnalysisKind.Syntax);
                        includeSemantic = includeSemantic && analyzer.SupportAnalysisKind(AnalysisKind.Semantic) && _document is Document;

                        if (includeSyntax || includeSemantic)
                        {
                            var state = stateSet.GetOrCreateActiveFileState(_document.Id);

                            if (includeSyntax)
                            {
                                var existingData = state.GetAnalysisData(AnalysisKind.Syntax);
                                if (!await TryAddCachedDocumentDiagnosticsAsync(stateSet.Analyzer, AnalysisKind.Syntax, existingData, list, cancellationToken).ConfigureAwait(false))
                                    syntaxAnalyzers.Add(new AnalyzerWithState(stateSet.Analyzer, state, existingData));
                            }

                            if (includeSemantic)
                            {
                                var existingData = state.GetAnalysisData(AnalysisKind.Semantic);
                                if (!await TryAddCachedDocumentDiagnosticsAsync(stateSet.Analyzer, AnalysisKind.Semantic, existingData, list, cancellationToken).ConfigureAwait(false))
                                {
                                    if (ShouldRunSemanticAnalysis(stateSet.Analyzer, _incrementalAnalysis, _blockForData,
                                            semanticSpanBasedAnalyzers, semanticDocumentBasedAnalyzers, out var stateSets))
                                    {
                                        stateSets.Add(new AnalyzerWithState(stateSet.Analyzer, state, existingData));
                                    }
                                    else
                                    {
                                        Debug.Assert(!_blockForData);
                                        containsFullResult = false;
                                    }
                                }
                            }
                        }
                    }

                    // Compute diagnostics for non-cached state sets.
                    await ComputeDocumentDiagnosticsAsync(syntaxAnalyzers.ToImmutable(), AnalysisKind.Syntax, _range, list, incrementalAnalysis: false, cancellationToken).ConfigureAwait(false);
                    await ComputeDocumentDiagnosticsAsync(semanticSpanBasedAnalyzers.ToImmutable(), AnalysisKind.Semantic, _range, list, _incrementalAnalysis, cancellationToken).ConfigureAwait(false);
                    await ComputeDocumentDiagnosticsAsync(semanticDocumentBasedAnalyzers.ToImmutable(), AnalysisKind.Semantic, span: null, list, incrementalAnalysis: false, cancellationToken).ConfigureAwait(false);

                    // If we are blocked for data, then we should always have full result.
                    Debug.Assert(!_blockForData || containsFullResult);
                    return containsFullResult;
                }
                catch (Exception e) when (FatalError.ReportAndPropagateUnlessCanceled(e, cancellationToken))
                {
                    throw ExceptionUtilities.Unreachable();
                }

                // Local functions
                static bool ShouldIncludeAnalyzer(
                    DiagnosticAnalyzer analyzer,
                    Func<string, bool>? shouldIncludeDiagnostic,
                    ICodeActionRequestPriorityProvider priorityProvider,
                    DiagnosticIncrementalAnalyzer owner)
                {
                    // Skip executing analyzer if its priority does not match the request priority.
                    if (!priorityProvider.MatchesPriority(analyzer))
                        return false;

                    // Special case DocumentDiagnosticAnalyzer to never skip these document analyzers
                    // based on 'shouldIncludeDiagnostic' predicate. More specifically, TS has special document
                    // analyzer which report 0 supported diagnostics, but we always want to execute it.
                    if (analyzer is DocumentDiagnosticAnalyzer)
                        return true;

                    // Special case GeneratorDiagnosticsPlaceholderAnalyzer to never skip it based on
                    // 'shouldIncludeDiagnostic' predicate. More specifically, this is a placeholder analyzer
                    // for threading through all source generator reported diagnostics, but this special analyzer
                    // reports 0 supported diagnostics, and we always want to execute it.
                    if (analyzer is GeneratorDiagnosticsPlaceholderAnalyzer)
                        return true;

                    // Skip analyzer if none of its reported diagnostics should be included.
                    if (shouldIncludeDiagnostic != null &&
                        !owner.DiagnosticAnalyzerInfoCache.GetDiagnosticDescriptors(analyzer).Any(static (a, shouldIncludeDiagnostic) => shouldIncludeDiagnostic(a.Id), shouldIncludeDiagnostic))
                    {
                        return false;
                    }

                    return true;
                }

                static bool ShouldRunSemanticAnalysis(
                    DiagnosticAnalyzer analyzer,
                    bool incrementalAnalysis,
                    bool blockForData,
                    ArrayBuilder<AnalyzerWithState> semanticSpanBasedAnalyzers,
                    ArrayBuilder<AnalyzerWithState> semanticDocumentBasedAnalyzers,
                    [NotNullWhen(true)] out ArrayBuilder<AnalyzerWithState>? selectedStateSets)
                {
                    // If the caller doesn't want us to force compute diagnostics,
                    // we don't run semantic analysis.
                    if (!blockForData)
                    {
                        selectedStateSets = null;
                        return false;
                    }

                    if (!incrementalAnalysis)
                    {
                        // For non-incremental analysis, we always attempt to compute all
                        // analyzer diagnostics for the requested span.
                        selectedStateSets = semanticSpanBasedAnalyzers;
                    }
                    else
                    {
                        // We can perform incremental analysis only for analyzers that support
                        // span-based semantic diagnostic analysis.
                        selectedStateSets = analyzer.SupportsSpanBasedSemanticDiagnosticAnalysis()
                            ? semanticSpanBasedAnalyzers
                            : semanticDocumentBasedAnalyzers;
                    }

                    return true;
                }
            }

            /// <summary>
            /// Returns <see langword="true"/> if we were able to add the cached diagnostics and we do not need to compute them fresh.
            /// </summary>
            private async Task<bool> TryAddCachedDocumentDiagnosticsAsync(
                DiagnosticAnalyzer analyzer,
                AnalysisKind kind,
                DocumentAnalysisData existingData,
                ArrayBuilder<DiagnosticData> list,
                CancellationToken cancellationToken)
            {
                Debug.Assert(analyzer.SupportAnalysisKind(kind));
                Debug.Assert(_priorityProvider.MatchesPriority(analyzer));

                // see whether we can use existing info
                var version = await GetDiagnosticVersionAsync(_document.Project, cancellationToken).ConfigureAwait(false);
                if (existingData.Version == version)
                {
                    foreach (var item in existingData.Items)
                    {
                        if (ShouldInclude(item))
                            list.Add(item);
                    }

                    return true;
                }

                return false;
            }

            private async Task ComputeDocumentDiagnosticsAsync(
                ImmutableArray<AnalyzerWithState> analyzersWithState,
                AnalysisKind kind,
                TextSpan? span,
                ArrayBuilder<DiagnosticData> builder,
                bool incrementalAnalysis,
                CancellationToken cancellationToken)
            {
                Debug.Assert(!incrementalAnalysis || kind == AnalysisKind.Semantic);
                Debug.Assert(!incrementalAnalysis || analyzersWithState.All(analyzerWithState => analyzerWithState.Analyzer.SupportsSpanBasedSemanticDiagnosticAnalysis()));

                using var _ = ArrayBuilder<AnalyzerWithState>.GetInstance(analyzersWithState.Length, out var filteredAnalyzersWithStateBuilder);
                foreach (var analyzerWithState in analyzersWithState)
                {
                    Debug.Assert(_priorityProvider.MatchesPriority(analyzerWithState.Analyzer));

                    // Check if this is an expensive analyzer that needs to be de-prioritized to a lower priority bucket.
                    // If so, we skip this analyzer from execution in the current priority bucket.
                    // We will subsequently execute this analyzer in the lower priority bucket.
                    if (await TryDeprioritizeAnalyzerAsync(analyzerWithState.Analyzer, analyzerWithState.ExistingData).ConfigureAwait(false))
                    {
                        continue;
                    }

                    filteredAnalyzersWithStateBuilder.Add(analyzerWithState);
                }

                if (filteredAnalyzersWithStateBuilder.Count == 0)
                    return;

                analyzersWithState = filteredAnalyzersWithStateBuilder.ToImmutable();

                var analyzers = analyzersWithState.SelectAsArray(stateSet => stateSet.Analyzer);
                var analysisScope = new DocumentAnalysisScope(_document, span, analyzers, kind);
                var executor = new DocumentAnalysisExecutor(analysisScope, _compilationWithAnalyzers, _owner._diagnosticAnalyzerRunner, _isExplicit, _logPerformanceInfo);
                var version = await GetDiagnosticVersionAsync(_document.Project, cancellationToken).ConfigureAwait(false);

                ImmutableDictionary<DiagnosticAnalyzer, ImmutableArray<DiagnosticData>> diagnosticsMap;
                if (incrementalAnalysis)
                {
                    using var _2 = TelemetryLogging.LogBlockTimeAggregated(FunctionId.RequestDiagnostics_Summary, $"Pri{_priorityProvider.Priority.GetPriorityInt()}.Incremental");

                    diagnosticsMap = await _owner._incrementalMemberEditAnalyzer.ComputeDiagnosticsAsync(
                        executor,
                        analyzersWithState,
                        version,
                        ComputeDocumentDiagnosticsForAnalyzerCoreAsync,
                        ComputeDocumentDiagnosticsCoreAsync,
                        cancellationToken).ConfigureAwait(false);
                }
                else
                {
                    using var _2 = TelemetryLogging.LogBlockTimeAggregated(FunctionId.RequestDiagnostics_Summary, $"Pri{_priorityProvider.Priority.GetPriorityInt()}.Document");

                    diagnosticsMap = await ComputeDocumentDiagnosticsCoreAsync(executor, cancellationToken).ConfigureAwait(false);
                }

                foreach (var analyzerWithState in analyzersWithState)
                {
                    var diagnostics = diagnosticsMap[analyzerWithState.Analyzer];
                    builder.AddRange(diagnostics.Where(ShouldInclude));
                }

                if (incrementalAnalysis)
                    _owner._incrementalMemberEditAnalyzer.UpdateDocumentWithCachedDiagnostics((Document)_document);

                async Task<bool> TryDeprioritizeAnalyzerAsync(DiagnosticAnalyzer analyzer, DocumentAnalysisData existingData)
                {
                    // PERF: In order to improve lightbulb performance, we perform de-prioritization optimization for certain analyzers
                    // that moves the analyzer to a lower priority bucket. However, to ensure that de-prioritization happens for very rare cases,
                    // we only perform this optimizations when following conditions are met:
                    //  1. We are performing semantic span-based analysis.
                    //  2. We are processing 'CodeActionRequestPriority.Normal' priority request.
                    //  3. Analyzer registers certain actions that are known to lead to high performance impact due to its broad analysis scope,
                    //     such as SymbolStart/End actions and SemanticModel actions.
                    //  4. Analyzer did not report a diagnostic on the same line in prior document snapshot.

                    // Conditions 1. and 2.
                    if (kind != AnalysisKind.Semantic ||
                        !span.HasValue ||
                        _priorityProvider.Priority != CodeActionRequestPriority.Default)
                    {
                        return false;
                    }

                    Debug.Assert(span.Value.Length < _text.Length);

                    // Condition 3.
                    // Check if this is a candidate analyzer that can be de-prioritized into a lower priority bucket based on registered actions.
                    if (!await IsCandidateForDeprioritizationBasedOnRegisteredActionsAsync(analyzer).ConfigureAwait(false))
                    {
                        return false;
                    }

                    // Condition 4.
                    // We do not want to de-prioritize this analyzer if it reported a diagnostic on a prior document snapshot,
                    // such that diagnostic's start/end lines intersect the current analysis span's start/end lines.
                    // If an analyzer reported such a diagnostic, it is highly likely that the user intends to invoke the code fix
                    // for this diagnostic. Additionally, it is also highly likely that this analyzer will report a diagnostic
                    // on the current snapshot. So, we deem this as an important analyzer that should not be de-prioritized here.
                    // Note that we only perform this analysis if the prior document, whose existingData is cached, had same number
                    // of source lines as the current document snapshot. Otherwise, the start/end lines comparison across
                    // snapshots is not meaningful.
                    if (existingData.LineCount == _text.Lines.Count &&
                        !existingData.Items.IsEmpty)
                    {
                        _text.GetLinesAndOffsets(span.Value, out var startLineNumber, out var _, out var endLineNumber, out var _);

                        foreach (var diagnostic in existingData.Items)
                        {
                            if (diagnostic.DataLocation.UnmappedFileSpan.StartLinePosition.Line <= endLineNumber &&
                                diagnostic.DataLocation.UnmappedFileSpan.EndLinePosition.Line >= startLineNumber)
                            {
                                return false;
                            }
                        }
                    }

                    // 'LightbulbSkipExecutingDeprioritizedAnalyzers' option determines if we want to execute this analyzer
                    // in low priority bucket or skip it completely. If the option is not set, track the de-prioritized
                    // analyzer to be executed in low priority bucket.
                    // Note that 'AddDeprioritizedAnalyzerWithLowPriority' call below mutates the state in the provider to
                    // track this analyzer. This ensures that when the owner of this provider calls us back to execute
                    // the low priority bucket, we can still get back to this analyzer and execute it that time.
                    if (!_owner.GlobalOptions.GetOption(DiagnosticOptionsStorage.LightbulbSkipExecutingDeprioritizedAnalyzers))
                        _priorityProvider.AddDeprioritizedAnalyzerWithLowPriority(analyzer);

                    return true;
                }

                // Returns true if this is an analyzer that is a candidate to be de-prioritized to
                // 'CodeActionRequestPriority.Low' priority for improvement in analyzer
                // execution performance for priority buckets above 'Low' priority.
                // Based on performance measurements, currently only analyzers which register SymbolStart/End actions
                // or SemanticModel actions are considered candidates to be de-prioritized. However, these semantics
                // could be changed in future based on performance measurements.
                async Task<bool> IsCandidateForDeprioritizationBasedOnRegisteredActionsAsync(DiagnosticAnalyzer analyzer)
                {
                    // We deprioritize SymbolStart/End and SemanticModel analyzers from 'Normal' to 'Low' priority bucket,
                    // as these are computationally more expensive.
                    // Note that we never de-prioritize compiler analyzer, even though it registers a SemanticModel action.
                    if (_compilationWithAnalyzers == null ||
                        analyzer.IsWorkspaceDiagnosticAnalyzer() ||
                        analyzer.IsCompilerAnalyzer())
                    {
                        return false;
                    }

                    var telemetryInfo = await _compilationWithAnalyzers.GetAnalyzerTelemetryInfoAsync(analyzer, cancellationToken).ConfigureAwait(false);
                    if (telemetryInfo == null)
                        return false;

                    return telemetryInfo.SymbolStartActionsCount > 0 || telemetryInfo.SemanticModelActionsCount > 0;
                }
            }

            private async Task<ImmutableDictionary<DiagnosticAnalyzer, ImmutableArray<DiagnosticData>>> ComputeDocumentDiagnosticsCoreAsync(
                DocumentAnalysisExecutor executor,
                CancellationToken cancellationToken)
            {
                using var _ = PooledDictionary<DiagnosticAnalyzer, ImmutableArray<DiagnosticData>>.GetInstance(out var builder);
                foreach (var analyzer in executor.AnalysisScope.Analyzers)
                {
                    var diagnostics = await ComputeDocumentDiagnosticsForAnalyzerCoreAsync(analyzer, executor, cancellationToken).ConfigureAwait(false);
                    builder.Add(analyzer, diagnostics);
                }

                return builder.ToImmutableDictionary();
            }

            private async Task<ImmutableArray<DiagnosticData>> ComputeDocumentDiagnosticsForAnalyzerCoreAsync(
                DiagnosticAnalyzer analyzer,
                DocumentAnalysisExecutor executor,
                CancellationToken cancellationToken)
            {
                cancellationToken.ThrowIfCancellationRequested();

                var analyzerTypeName = analyzer.GetType().Name;
                var document = executor.AnalysisScope.TextDocument;

                using (_addOperationScope?.Invoke(analyzerTypeName))
                using (_addOperationScope is object ? RoslynEventSource.LogInformationalBlock(FunctionId.DiagnosticAnalyzerService_GetDiagnosticsForSpanAsync, analyzerTypeName, cancellationToken) : default)
                {
                    var diagnostics = await executor.ComputeDiagnosticsAsync(analyzer, cancellationToken).ConfigureAwait(false);
                    return diagnostics?.ToImmutableArrayOrEmpty() ?? ImmutableArray<DiagnosticData>.Empty;
                }
            }

            private bool ShouldInclude(DiagnosticData diagnostic)
            {
                return diagnostic.DocumentId == _document.Id &&
                    (_range == null || _range.Value.IntersectsWith(diagnostic.DataLocation.UnmappedFileSpan.GetClampedTextSpan(_text)))
                    && (_includeSuppressedDiagnostics || !diagnostic.IsSuppressed)
                    && (_includeCompilerDiagnostics || !diagnostic.CustomTags.Any(static t => t is WellKnownDiagnosticTags.Compiler))
                    && (_shouldIncludeDiagnostic == null || _shouldIncludeDiagnostic(diagnostic.Id));
            }
        }

        private sealed record class AnalyzerWithState(DiagnosticAnalyzer Analyzer, ActiveFileState State, DocumentAnalysisData ExistingData);
    }
}<|MERGE_RESOLUTION|>--- conflicted
+++ resolved
@@ -108,15 +108,6 @@
 
                 var ideOptions = owner.AnalyzerService.GlobalOptions.GetIdeAnalyzerOptions(document.Project);
 
-<<<<<<< HEAD
-                // We want to cache computed full document diagnostics in LatestDiagnosticsForSpanGetter
-                // only in LSP pull diagnostics mode. In LSP push diagnostics mode,
-                // the background analysis from solution crawler handles caching these diagnostics and
-                // updating the error list simultaneously.
-                var cacheFullDocumentDiagnostics = true;
-
-=======
->>>>>>> cb3137e1
                 // Note that some callers, such as diagnostic tagger, might pass in a range equal to the entire document span.
                 // We clear out range for such cases as we are computing full document diagnostics.
                 if (range == new TextSpan(0, text.Length))
