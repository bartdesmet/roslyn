--- conflicted
+++ resolved
@@ -2,10 +2,6 @@
 // The .NET Foundation licenses this file to you under the MIT license.
 // See the LICENSE file in the project root for more information.
 
-<<<<<<< HEAD
-using System.Globalization;
-=======
->>>>>>> de7c9dc8
 using Microsoft.CodeAnalysis.Host;
 using Microsoft.CodeAnalysis.Options;
 
@@ -24,15 +20,7 @@
           => new(globalOptions.GetImplementTypeOptions(languageServices.Language),
                  globalOptions.CreateProvider());
 
-<<<<<<< HEAD
-        private static readonly OptionGroup s_implementTypeGroup = new(
-            FeaturesResources.Implement_Type,
-            priority: int.MaxValue,
-            parent: null,
-            nonLocalizedDescription: FeaturesResources.ResourceManager.GetString(nameof(FeaturesResources.Implement_Type), new CultureInfo("en")));
-=======
         private static readonly OptionGroup s_implementTypeGroup = new(name: "Implement Type", description: "");
->>>>>>> de7c9dc8
 
         public static readonly PerLanguageOption2<ImplementTypeInsertionBehavior> InsertionBehavior =
             new("dotnet_insertion_behavior",
