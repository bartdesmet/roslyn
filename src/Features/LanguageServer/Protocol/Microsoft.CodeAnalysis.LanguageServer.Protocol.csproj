﻿<?xml version="1.0" encoding="utf-8"?>
<!-- Licensed to the .NET Foundation under one or more agreements. The .NET Foundation licenses this file to you under the MIT license. See the LICENSE file in the project root for more information. -->
<Project Sdk="Microsoft.NET.Sdk">
  <PropertyGroup>
    <OutputType>Library</OutputType>
    <RootNamespace>Microsoft.CodeAnalysis.LanguageServer</RootNamespace>
    <TargetFrameworks>netcoreapp3.1;net472</TargetFrameworks>

    <!-- Workaround dependencies that do not yet support netcoreapp3.1 https://github.com/dotnet/roslyn/issues/45114 -->
    <NoWarn>NU1701;$(NoWarn)</NoWarn>
<<<<<<< HEAD
    <AssetTargetFallback  Condition="'$(TargetFramework)' == 'netcoreapp3.1'">net472;$(AssetTargetFallback)</AssetTargetFallback>
=======
    <AssetTargetFallback Condition="'$(TargetFramework)' == 'netcoreapp3.1'">net472;$(AssetTargetFallback)</AssetTargetFallback>
>>>>>>> 9e822de0

    <IsPackable>true</IsPackable>
    <PackageDescription>
      .NET Compiler Platform ("Roslyn") support for Language Server Protocol.
    </PackageDescription>
  </PropertyGroup>

  <ItemGroup Label="Project References">
    <ProjectReference Include="..\..\..\Compilers\CSharp\Portable\Microsoft.CodeAnalysis.CSharp.csproj" />
    <ProjectReference Include="..\..\..\EditorFeatures\Core\Microsoft.CodeAnalysis.EditorFeatures.csproj" />
  </ItemGroup>

  <ItemGroup>
    <PackageReference Include="Microsoft.VisualStudio.LanguageServer.Protocol" Version="$(MicrosoftVisualStudioLanguageServerProtocolVersion)" />
    <PackageReference Include="Microsoft.VisualStudio.LanguageServer.Protocol.Extensions" Version="$(MicrosoftVisualStudioLanguageServerProtocolExtensionsVersion)" />
    <PackageReference Include="StreamJsonRpc" Version="$(StreamJsonRpcVersion)" />
    <PackageReference Include="Newtonsoft.Json" Version="$(NewtonsoftJsonVersion)" />
    <PackageReference Include="Microsoft.VisualStudio.CoreUtility" Version="$(MicrosoftVisualStudioCoreUtilityVersion)" />
    <PackageReference Include="Microsoft.VisualStudio.Text.UI" Version="$(MicrosoftVisualStudioTextUIVersion)" />
    <PackageReference Include="Microsoft.VisualStudio.Threading" Version="$(MicrosoftVisualStudioThreadingVersion)" />
  </ItemGroup>

  <ItemGroup>
    <InternalsVisibleTo Include="Microsoft.CodeAnalysis.LanguageServer.Protocol.UnitTests" />
    <InternalsVisibleTo Include="Microsoft.VisualStudio.LanguageServices" />
    <InternalsVisibleTo Include="Microsoft.VisualStudio.LanguageServices.LiveShare" />
    <InternalsVisibleTo Include="Microsoft.VisualStudio.LanguageServices.LiveShare.UnitTests" />
    <InternalsVisibleTo Include="Microsoft.CodeAnalysis.Remote.ServiceHub" />
    <InternalsVisibleTo Include="Roslyn.Services.Test.Utilities" />
    <InternalsVisibleTo Include="Roslyn.VisualStudio.Next.UnitTests" />
  </ItemGroup>

  <ItemGroup>
    <PublicAPI Include="PublicAPI.Shipped.txt" />
    <PublicAPI Include="PublicAPI.Unshipped.txt" />
  </ItemGroup>

</Project><|MERGE_RESOLUTION|>--- conflicted
+++ resolved
@@ -8,11 +8,7 @@
 
     <!-- Workaround dependencies that do not yet support netcoreapp3.1 https://github.com/dotnet/roslyn/issues/45114 -->
     <NoWarn>NU1701;$(NoWarn)</NoWarn>
-<<<<<<< HEAD
-    <AssetTargetFallback  Condition="'$(TargetFramework)' == 'netcoreapp3.1'">net472;$(AssetTargetFallback)</AssetTargetFallback>
-=======
     <AssetTargetFallback Condition="'$(TargetFramework)' == 'netcoreapp3.1'">net472;$(AssetTargetFallback)</AssetTargetFallback>
->>>>>>> 9e822de0
 
     <IsPackable>true</IsPackable>
     <PackageDescription>
