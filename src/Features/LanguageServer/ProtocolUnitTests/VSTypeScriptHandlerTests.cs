--- conflicted
+++ resolved
@@ -63,11 +63,7 @@
     </Project>
 </Workspace>";
 
-<<<<<<< HEAD
-        using var testLspServer = await CreateTsTestLspServerAsync(workspaceXml);
-=======
         await using var testLspServer = await CreateTsTestLspServerAsync(workspaceXml);
->>>>>>> 808abd64
 
         var document = testLspServer.GetCurrentSolution().Projects.Single().Documents.Single();
         var documentPullRequest = new VSInternalDocumentDiagnosticsParams
