﻿// Licensed to the .NET Foundation under one or more agreements.
// The .NET Foundation licenses this file to you under the MIT license.
// See the LICENSE file in the project root for more information.

<<<<<<< HEAD
using System;
using System.Collections.Generic;
=======
#nullable disable

>>>>>>> d412e19c
using System.Linq;
using System.Threading;
using System.Threading.Tasks;
using Microsoft.CodeAnalysis.Editor.Shared.Extensions;
using Microsoft.VisualStudio.Text.Adornments;
using Roslyn.Test.Utilities;
using Xunit;
using LSP = Microsoft.VisualStudio.LanguageServer.Protocol;

namespace Microsoft.CodeAnalysis.LanguageServer.UnitTests.References
{
    public class FindAllReferencesHandlerTests : AbstractLanguageServerProtocolTests
    {
        [WpfFact(Skip = "https://github.com/dotnet/roslyn/issues/43063")]
        public async Task TestFindAllReferencesAsync()
        {
            var markup =
@"class A
{
    public int {|reference:someInt|} = 1;
    void M()
    {
        var i = {|reference:someInt|} + 1;
    }
}
class B
{
    int someInt = A.{|reference:someInt|} + 1;
    void M2()
    {
        var j = someInt + A.{|caret:|}{|reference:someInt|};
    }
}";
            using var workspace = CreateTestWorkspace(markup, out var locations);

            var results = await RunFindAllReferencesAsync(workspace.CurrentSolution, locations["caret"].First());
            AssertLocationsEqual(locations["reference"], results.Select(result => result.Location));

            Assert.Equal("A", results[0].ContainingType);
            Assert.Equal("B", results[2].ContainingType);
            Assert.Equal("M", results[1].ContainingMember);
            Assert.Equal("M2", results[3].ContainingMember);

            AssertValidDefinitionProperties(results, 0, Glyph.FieldPublic);
        }

        [WpfFact(Skip = "https://github.com/dotnet/roslyn/issues/43063")]
        public async Task TestFindAllReferencesAsync_Class()
        {
            var markup =
@"class {|reference:A|}
{
    public int someInt = 1;
    void M()
    {
        var i = someInt + 1;
    }
}
class B
{
    int someInt = {|reference:A|}.someInt + 1;
    void M2()
    {
        var j = someInt + {|caret:|}{|reference:A|}.someInt;
    }
}";
            using var workspace = CreateTestWorkspace(markup, out var locations);

            var results = await RunFindAllReferencesAsync(workspace.CurrentSolution, locations["caret"].First());
            AssertLocationsEqual(locations["reference"], results.Select(result => result.Location));

            var textElement = results[0].Text as ClassifiedTextElement;
            Assert.NotNull(textElement);
            var actualText = string.Concat(textElement.Runs.Select(r => r.Text));

            Assert.Equal("class A", actualText);
            Assert.Equal("B", results[1].ContainingType);
            Assert.Equal("B", results[2].ContainingType);
            Assert.Equal("M2", results[2].ContainingMember);

            AssertValidDefinitionProperties(results, 0, Glyph.ClassInternal);
        }

        [WpfFact(Skip = "https://github.com/dotnet/roslyn/issues/43063")]
        public async Task TestFindAllReferencesAsync_MultipleDocuments()
        {
            var markups = new string[] {
@"class A
{
    public int {|reference:someInt|} = 1;
    void M()
    {
        var i = {|reference:someInt|} + 1;
    }
}",
@"class B
{
    int someInt = A.{|reference:someInt|} + 1;
    void M2()
    {
        var j = someInt + A.{|caret:|}{|reference:someInt|};
    }
}"
            };

            using var workspace = CreateTestWorkspace(markups, out var locations);

            var results = await RunFindAllReferencesAsync(workspace.CurrentSolution, locations["caret"].First());
            AssertLocationsEqual(locations["reference"], results.Select(result => result.Location));

            Assert.Equal("A", results[0].ContainingType);
            Assert.Equal("B", results[2].ContainingType);
            Assert.Equal("M", results[1].ContainingMember);
            Assert.Equal("M2", results[3].ContainingMember);

            AssertValidDefinitionProperties(results, 0, Glyph.FieldPublic);
        }

        [WpfFact]
        public async Task TestFindAllReferencesAsync_InvalidLocation()
        {
            var markup =
@"class A
{
    {|caret:|}
}";
            using var workspace = CreateTestWorkspace(markup, out var locations);

            var results = await RunFindAllReferencesAsync(workspace.CurrentSolution, locations["caret"].First());
            Assert.Empty(results);
        }

        [WpfFact(Skip = "https://github.com/dotnet/roslyn/issues/43063")]
        public async Task TestFindAllReferencesMetadataDefinitionAsync()
        {
            var markup =
@"using System;

class A
{
    void M()
    {
        Console.{|caret:|}{|reference:WriteLine|}(""text"");
    }
}";
            using var workspace = CreateTestWorkspace(markup, out var locations);

            var results = await RunFindAllReferencesAsync(workspace.CurrentSolution, locations["caret"].First());
            Assert.NotNull(results[0].Location.Uri);
        }

        private static LSP.ReferenceParams CreateReferenceParams(LSP.Location caret, IProgress<object> progress) =>
            new LSP.ReferenceParams()
            {
                TextDocument = CreateTextDocumentIdentifier(caret.Uri),
                Position = caret.Range.Start,
                Context = new LSP.ReferenceContext(),
                PartialResultToken = progress
            };

        private static async Task<LSP.VSReferenceItem[]> RunFindAllReferencesAsync(Solution solution, LSP.Location caret)
        {
            var vsClientCapabilities = new LSP.VSClientCapabilities
            {
                SupportsVisualStudioExtensions = true
            };

            var progress = new ProgressCollector<LSP.VSReferenceItem>();

            var queue = CreateRequestQueue(solution);
            await GetLanguageServer(solution).ExecuteRequestAsync<LSP.ReferenceParams, LSP.VSReferenceItem[]>(queue, LSP.Methods.TextDocumentReferencesName,
                CreateReferenceParams(caret, progress), vsClientCapabilities, null, CancellationToken.None);

            return progress.GetItems();
        }

        private static void AssertValidDefinitionProperties(LSP.VSReferenceItem[] referenceItems, int definitionIndex, Glyph definitionGlyph)
        {
            var definition = referenceItems[definitionIndex];
            var definitionId = definition.DefinitionId;
            Assert.NotNull(definition.DefinitionText);

            Assert.Equal(definitionGlyph.GetImageId(), definition.DefinitionIcon.ImageId);

            for (var i = 0; i < referenceItems.Length; i++)
            {
                if (i == definitionIndex)
                {
                    continue;
                }

                Assert.Null(referenceItems[i].DefinitionText);
                Assert.Equal(0, referenceItems[i].DefinitionIcon.ImageId.Id);
                Assert.Equal(definitionId, referenceItems[i].DefinitionId);
                Assert.NotEqual(definitionId, referenceItems[i].Id);
            }
        }

        private sealed class ProgressCollector<T> : IProgress<object>
        {
            private readonly List<T> _items = new List<T>();

            public T[] GetItems() => _items.ToArray();

            public void Report(object value)
            {
                _items.AddRange((T[])value);
            }
        }
    }
}<|MERGE_RESOLUTION|>--- conflicted
+++ resolved
@@ -2,13 +2,10 @@
 // The .NET Foundation licenses this file to you under the MIT license.
 // See the LICENSE file in the project root for more information.
 
-<<<<<<< HEAD
+#nullable disable
+
 using System;
 using System.Collections.Generic;
-=======
-#nullable disable
-
->>>>>>> d412e19c
 using System.Linq;
 using System.Threading;
 using System.Threading.Tasks;
