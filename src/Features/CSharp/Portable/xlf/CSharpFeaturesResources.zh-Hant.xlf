﻿<?xml version="1.0" encoding="utf-8"?>
<xliff xmlns="urn:oasis:names:tc:xliff:document:1.2" xmlns:xsi="http://www.w3.org/2001/XMLSchema-instance" version="1.2" xsi:schemaLocation="urn:oasis:names:tc:xliff:document:1.2 xliff-core-1.2-transitional.xsd">
  <file datatype="xml" source-language="en" target-language="zh-HANT" original="../CSharpFeaturesResources.resx">
    <body>
      <trans-unit id="Add_Await_and_ConfigureAwaitFalse">
        <source>Add await and ConfigureAwait(false)</source>
        <target state="translated">新增 await 和 ConfigureAwait(false)</target>
        <note />
      </trans-unit>
      <trans-unit id="Add_accessibility_modifiers">
        <source>Add accessibility modifiers</source>
        <target state="translated">新增協助工具修飾詞</target>
        <note />
      </trans-unit>
      <trans-unit id="Add_await">
        <source>Add await</source>
        <target state="translated">新增等候</target>
        <note />
      </trans-unit>
      <trans-unit id="Add_missing_usings">
        <source>Add missing usings</source>
        <target state="translated">新增遺漏的 using</target>
        <note>{Locked="using"} "using" is a C# keyword and should not be localized.</note>
      </trans-unit>
      <trans-unit id="Add_remove_braces_for_single_line_control_statements">
        <source>Add/remove braces for single-line control statements</source>
        <target state="translated">新增/移除單行控制項陳述式的括弧</target>
        <note />
      </trans-unit>
      <trans-unit id="Allow_unsafe_code_in_this_project">
        <source>Allow unsafe code in this project</source>
        <target state="translated">在此專案中允許不安全的程式碼</target>
        <note />
      </trans-unit>
      <trans-unit id="Apply_expression_block_body_preferences">
        <source>Apply expression/block body preferences</source>
        <target state="translated">套用延伸模組/區塊主體喜好設定</target>
        <note />
      </trans-unit>
      <trans-unit id="Apply_implicit_explicit_type_preferences">
        <source>Apply implicit/explicit type preferences</source>
        <target state="translated">套用隱含/明確類型喜好設定</target>
        <note />
      </trans-unit>
      <trans-unit id="Apply_inline_out_variable_preferences">
        <source>Apply inline 'out' variables preferences</source>
        <target state="translated">套用內嵌 'out' 變數喜好設定</target>
        <note />
      </trans-unit>
      <trans-unit id="Apply_language_framework_type_preferences">
        <source>Apply language/framework type preferences</source>
        <target state="translated">套用語言/架構類型喜好設定</target>
        <note />
      </trans-unit>
      <trans-unit id="Apply_object_collection_initialization_preferences">
        <source>Apply object/collection initialization preferences</source>
        <target state="translated">套用物件/集合初始設定喜好設定</target>
        <note />
      </trans-unit>
      <trans-unit id="Apply_this_qualification_preferences">
        <source>Apply 'this.' qualification preferences</source>
        <target state="translated">套用 'this.' 資格喜好設定</target>
        <note />
      </trans-unit>
      <trans-unit id="Convert_switch_statement_to_expression">
        <source>Convert switch statement to expression</source>
        <target state="translated">將 switch 陳述式轉換為運算式</target>
        <note />
      </trans-unit>
      <trans-unit id="Convert_to_method">
        <source>Convert to method</source>
        <target state="translated">轉換為方法</target>
        <note />
      </trans-unit>
      <trans-unit id="Declare_as_nullable">
        <source>Declare as nullable</source>
        <target state="translated">宣告為可為 Null</target>
        <note />
      </trans-unit>
      <trans-unit id="Fix_return_type">
        <source>Fix return type</source>
        <target state="translated">修正傳回型別</target>
        <note />
      </trans-unit>
      <trans-unit id="Inline_temporary_variable">
        <source>Inline temporary variable</source>
        <target state="translated">內嵌暫存變數</target>
        <note />
      </trans-unit>
      <trans-unit id="Conflict_s_detected">
        <source>Conflict(s) detected.</source>
        <target state="translated">偵測到衝突。</target>
        <note />
      </trans-unit>
      <trans-unit id="Make_private_field_readonly_when_possible">
        <source>Make private fields readonly when possible</source>
        <target state="translated">若可能的話，請將私用欄位設定為唯讀</target>
        <note />
      </trans-unit>
      <trans-unit id="Make_ref_struct">
        <source>Make 'ref struct'</source>
        <target state="translated">設為 'ref struct'</target>
        <note>{Locked="ref"}{Locked="struct"} "ref" and "struct" are C# keywords and should not be localized.</note>
      </trans-unit>
      <trans-unit id="Remove_unnecessary_casts">
        <source>Remove unnecessary casts</source>
        <target state="translated">移除不必要的 Cast</target>
        <note />
      </trans-unit>
      <trans-unit id="Remove_unused_variables">
        <source>Remove unused variables</source>
        <target state="translated">移除未使用的變數</target>
        <note />
      </trans-unit>
      <trans-unit id="Simplify_lambda_expression">
        <source>Simplify lambda expression</source>
        <target state="translated">簡化 Lambda 運算式</target>
        <note />
      </trans-unit>
      <trans-unit id="Simplify_all_occurrences">
        <source>Simplify all occurrences</source>
        <target state="translated">簡化所有項目</target>
        <note />
      </trans-unit>
      <trans-unit id="Remove_Unnecessary_Usings">
        <source>Remove Unnecessary Usings</source>
        <target state="translated">移除不必要的 Using</target>
        <note />
      </trans-unit>
      <trans-unit id="Sort_Usings">
        <source>&amp;Sort Usings</source>
        <target state="translated">排序 Using(&amp;S)</target>
        <note />
      </trans-unit>
      <trans-unit id="Sort_accessibility_modifiers">
        <source>Sort accessibility modifiers</source>
        <target state="translated">排序協助工具修飾詞</target>
        <note />
      </trans-unit>
      <trans-unit id="Unseal_class_0">
        <source>Unseal class '{0}'</source>
        <target state="translated">為類別 '{0}' 解密</target>
        <note />
      </trans-unit>
      <trans-unit id="Use_switch_expression">
        <source>Use 'switch' expression</source>
        <target state="translated">使用 'switch' 運算式</target>
        <note />
      </trans-unit>
      <trans-unit id="if_statement_can_be_simplified">
        <source>'if' statement can be simplified</source>
        <target state="translated">'if' 陳述式可簡化</target>
        <note />
      </trans-unit>
      <trans-unit id="lambda_expression">
        <source>&lt;lambda expression&gt;</source>
        <target state="translated">&lt;Lambda 運算式&gt;</target>
        <note />
      </trans-unit>
      <trans-unit id="Autoselect_disabled_due_to_potential_lambda_declaration">
        <source>Autoselect disabled due to potential lambda declaration.</source>
        <target state="translated">由於可能的 Lambda 宣告，所以停用自動選取。</target>
        <note />
      </trans-unit>
      <trans-unit id="member_name">
        <source>&lt;member name&gt; = </source>
        <target state="translated">&lt;成員名稱&gt; =</target>
        <note />
      </trans-unit>
      <trans-unit id="Autoselect_disabled_due_to_possible_explicitly_named_anonymous_type_member_creation">
        <source>Autoselect disabled due to possible explicitly named anonymous type member creation.</source>
        <target state="translated">由於可能會建立明確命名的匿名類型成員，所以停用自動選取。</target>
        <note />
      </trans-unit>
      <trans-unit id="element_name">
        <source>&lt;element name&gt; : </source>
        <target state="translated">&lt;元素名稱&gt; :</target>
        <note />
      </trans-unit>
      <trans-unit id="Autoselect_disabled_due_to_possible_tuple_type_element_creation">
        <source>Autoselect disabled due to possible tuple type element creation.</source>
        <target state="translated">因為可能建立元組類型元素，所以停用自動選擇。</target>
        <note />
      </trans-unit>
      <trans-unit id="range_variable">
        <source>&lt;range variable&gt;</source>
        <target state="translated">&lt;範圍變數&gt;</target>
        <note />
      </trans-unit>
      <trans-unit id="Autoselect_disabled_due_to_potential_range_variable_declaration">
        <source>Autoselect disabled due to potential range variable declaration.</source>
        <target state="translated">由於可能的範圍變數宣告，所以停用自動選取。</target>
        <note />
      </trans-unit>
      <trans-unit id="Simplify_name_0">
        <source>Simplify name '{0}'</source>
        <target state="translated">簡化名稱 '{0}'</target>
        <note />
      </trans-unit>
      <trans-unit id="Simplify_member_access_0">
        <source>Simplify member access '{0}'</source>
        <target state="translated">簡化成員存取 '{0}'</target>
        <note />
      </trans-unit>
      <trans-unit id="Remove_this_qualification">
        <source>Remove 'this' qualification</source>
        <target state="translated">移除 'this' 限定性條件</target>
        <note />
      </trans-unit>
      <trans-unit id="Name_can_be_simplified">
        <source>Name can be simplified</source>
        <target state="translated">可以簡化名稱</target>
        <note />
      </trans-unit>
      <trans-unit id="Can_t_determine_valid_range_of_statements_to_extract">
        <source>Can't determine valid range of statements to extract</source>
        <target state="translated">無法判斷要擷取的有效陳述式範圍</target>
        <note />
      </trans-unit>
      <trans-unit id="Not_all_code_paths_return">
        <source>Not all code paths return</source>
        <target state="translated">未傳回所有程式碼路徑</target>
        <note />
      </trans-unit>
      <trans-unit id="Selection_does_not_contain_a_valid_node">
        <source>Selection does not contain a valid node</source>
        <target state="translated">選取範圍沒有包含有效的節點</target>
        <note />
      </trans-unit>
      <trans-unit id="Invalid_selection">
        <source>Invalid selection.</source>
        <target state="translated">無效的選取範圍。</target>
        <note />
      </trans-unit>
      <trans-unit id="Selection_does_not_contain_a_valid_token">
        <source>Selection does not contain a valid token.</source>
        <target state="translated">選取範圍沒有包含有效的語彙基元。</target>
        <note />
      </trans-unit>
      <trans-unit id="No_valid_selection_to_perform_extraction">
        <source>No valid selection to perform extraction.</source>
        <target state="translated">沒有可執行擷取的有效選取範圍。</target>
        <note />
      </trans-unit>
      <trans-unit id="No_common_root_node_for_extraction">
        <source>No common root node for extraction.</source>
        <target state="translated">沒有根節點可供擷取。</target>
        <note />
      </trans-unit>
      <trans-unit id="Contains_invalid_selection">
        <source>Contains invalid selection.</source>
        <target state="translated">包含無效的選取範圍。</target>
        <note />
      </trans-unit>
      <trans-unit id="The_selection_contains_syntactic_errors">
        <source>The selection contains syntactic errors</source>
        <target state="translated">選取項目包含語法錯誤</target>
        <note />
      </trans-unit>
      <trans-unit id="Selection_can_not_cross_over_preprocessor_directives">
        <source>Selection can not cross over preprocessor directives.</source>
        <target state="translated">選取範圍不可以跨越前置處理器指示詞。</target>
        <note />
      </trans-unit>
      <trans-unit id="Selection_can_not_contain_a_yield_statement">
        <source>Selection can not contain a yield statement.</source>
        <target state="translated">選取範圍不能包含 yield 陳述式。</target>
        <note />
      </trans-unit>
      <trans-unit id="Selection_can_not_contain_throw_statement">
        <source>Selection can not contain throw statement.</source>
        <target state="translated">選取範圍不能包含 throw 陳述式。</target>
        <note />
      </trans-unit>
      <trans-unit id="Selection_can_not_be_part_of_constant_initializer_expression">
        <source>Selection can not be part of constant initializer expression.</source>
        <target state="translated">選取範圍不能是常數初始設定式運算式的一部分。</target>
        <note />
      </trans-unit>
      <trans-unit id="Selection_can_not_contain_a_pattern_expression">
        <source>Selection can not contain a pattern expression.</source>
        <target state="translated">選取項目不能包含模式運算式。</target>
        <note />
      </trans-unit>
      <trans-unit id="The_selected_code_is_inside_an_unsafe_context">
        <source>The selected code is inside an unsafe context.</source>
        <target state="translated">選取的程式碼在不安全的內容中。</target>
        <note />
      </trans-unit>
      <trans-unit id="No_valid_statement_range_to_extract">
        <source>No valid statement range to extract</source>
        <target state="translated">沒有可擷取的有效陳述式範圍</target>
        <note />
      </trans-unit>
      <trans-unit id="deprecated">
        <source>deprecated</source>
        <target state="translated">已取代</target>
        <note />
      </trans-unit>
      <trans-unit id="extension">
        <source>extension</source>
        <target state="translated">擴充功能</target>
        <note />
      </trans-unit>
      <trans-unit id="awaitable">
        <source>awaitable</source>
        <target state="translated">可等候</target>
        <note />
      </trans-unit>
      <trans-unit id="awaitable_extension">
        <source>awaitable, extension</source>
        <target state="translated">可等候，擴充功能</target>
        <note />
      </trans-unit>
      <trans-unit id="Organize_Usings">
        <source>Organize Usings</source>
        <target state="translated">組合管理 Using</target>
        <note />
      </trans-unit>
      <trans-unit id="Remove_and_Sort_Usings">
        <source>R&amp;emove and Sort Usings</source>
        <target state="translated">移除和排序 Using(&amp;E)</target>
        <note />
      </trans-unit>
      <trans-unit id="Insert_await">
        <source>Insert 'await'.</source>
        <target state="translated">插入 'await'。</target>
        <note />
      </trans-unit>
      <trans-unit id="Make_0_return_Task_instead_of_void">
        <source>Make {0} return Task instead of void.</source>
        <target state="translated">使 {0} 傳回 Task 而不是 void。</target>
        <note />
      </trans-unit>
      <trans-unit id="Change_return_type_from_0_to_1">
        <source>Change return type from {0} to {1}</source>
        <target state="translated">將傳回類型從 {0} 變更為 {1}</target>
        <note />
      </trans-unit>
      <trans-unit id="Replace_return_with_yield_return">
        <source>Replace return with yield return</source>
        <target state="translated">使用 yield return 取代 return</target>
        <note />
      </trans-unit>
      <trans-unit id="Generate_explicit_conversion_operator_in_0">
        <source>Generate explicit conversion operator in '{0}'</source>
        <target state="translated">在 '{0}' 中產生明確轉換運算子</target>
        <note />
      </trans-unit>
      <trans-unit id="Generate_implicit_conversion_operator_in_0">
        <source>Generate implicit conversion operator in '{0}'</source>
        <target state="translated">在 '{0}' 中產生隱含轉換運算子</target>
        <note />
      </trans-unit>
      <trans-unit id="Do_not_change_this_code_Put_cleanup_code_in_Dispose_bool_disposing_above">
        <source>Do not change this code. Put cleanup code in Dispose(bool disposing) above.</source>
        <target state="translated">請勿變更這個程式碼。請將清除程式碼放入上方的 Dispose(bool disposing) 中。</target>
        <note />
      </trans-unit>
      <trans-unit id="TODO_colon_free_unmanaged_resources_unmanaged_objects_and_override_a_finalizer_below">
        <source>TODO: free unmanaged resources (unmanaged objects) and override a finalizer below.</source>
        <target state="translated">TODO: 釋放 Unmanaged 資源 (Unmanaged 物件) 並覆寫下方的完成項。</target>
        <note />
      </trans-unit>
      <trans-unit id="TODO_colon_override_a_finalizer_only_if_Dispose_bool_disposing_above_has_code_to_free_unmanaged_resources">
        <source>TODO: override a finalizer only if Dispose(bool disposing) above has code to free unmanaged resources.</source>
        <target state="translated">TODO: 僅當上方的 Dispose(bool disposing) 具有會釋放 Unmanaged 資源的程式碼時，才覆寫完成項。</target>
        <note />
      </trans-unit>
      <trans-unit id="This_code_added_to_correctly_implement_the_disposable_pattern">
        <source>This code added to correctly implement the disposable pattern.</source>
        <target state="translated">加入這個程式碼的目的在正確實作可處置的模式。</target>
        <note />
      </trans-unit>
      <trans-unit id="TODO_colon_uncomment_the_following_line_if_the_finalizer_is_overridden_above">
        <source>TODO: uncomment the following line if the finalizer is overridden above.</source>
        <target state="translated">TODO: 如果上方的完成項已被覆寫，即取消下行的註解狀態。</target>
        <note />
      </trans-unit>
      <trans-unit id="Using_directive_is_unnecessary">
        <source>Using directive is unnecessary.</source>
        <target state="translated">無須使用指示詞。</target>
        <note />
      </trans-unit>
      <trans-unit id="try_block">
        <source>try block</source>
        <target state="translated">try 區塊</target>
        <note>{Locked="try"} "try" is a C# keyword and should not be localized.</note>
      </trans-unit>
      <trans-unit id="catch_clause">
        <source>catch clause</source>
        <target state="translated">catch 子句</target>
        <note>{Locked="catch"} "catch" is a C# keyword and should not be localized.</note>
      </trans-unit>
      <trans-unit id="filter_clause">
        <source>filter clause</source>
        <target state="translated">filter 子句</target>
        <note />
      </trans-unit>
      <trans-unit id="finally_clause">
        <source>finally clause</source>
        <target state="translated">finally 子句</target>
        <note>{Locked="finally"} "finally" is a C# keyword and should not be localized.</note>
      </trans-unit>
      <trans-unit id="fixed_statement">
        <source>fixed statement</source>
        <target state="translated">fixed 陳述式</target>
        <note>{Locked="fixed"} "fixed" is a C# keyword and should not be localized.</note>
      </trans-unit>
      <trans-unit id="using_statement">
        <source>using statement</source>
        <target state="translated">using 陳述式</target>
        <note>{Locked="using"} "using" is a C# keyword and should not be localized.</note>
      </trans-unit>
      <trans-unit id="lock_statement">
        <source>lock statement</source>
        <target state="translated">lock 陳述式</target>
        <note>{Locked="lock"} "lock" is a C# keyword and should not be localized.</note>
      </trans-unit>
      <trans-unit id="foreach_statement">
        <source>foreach statement</source>
        <target state="translated">foreach 陳述式</target>
        <note>{Locked="foreach"} "foreach" is a C# keyword and should not be localized.</note>
      </trans-unit>
      <trans-unit id="checked_statement">
        <source>checked statement</source>
        <target state="translated">checked 陳述式</target>
        <note>{Locked="checked"} "checked" is a C# keyword and should not be localized.</note>
      </trans-unit>
      <trans-unit id="unchecked_statement">
        <source>unchecked statement</source>
        <target state="translated">unchecked 陳述式</target>
        <note>{Locked="unchecked"} "unchecked" is a C# keyword and should not be localized.</note>
      </trans-unit>
      <trans-unit id="yield_statement">
        <source>yield statement</source>
        <target state="translated">yield 陳述式</target>
        <note>{Locked="yield"} "yield" is a C# keyword and should not be localized.</note>
      </trans-unit>
      <trans-unit id="await_expression">
        <source>await expression</source>
        <target state="translated">await 運算式</target>
        <note>{Locked="await"} "await" is a C# keyword and should not be localized.</note>
      </trans-unit>
      <trans-unit id="lambda">
        <source>lambda</source>
        <target state="translated">Lambda</target>
        <note />
      </trans-unit>
      <trans-unit id="anonymous_method">
        <source>anonymous method</source>
        <target state="translated">匿名方法</target>
        <note />
      </trans-unit>
      <trans-unit id="from_clause">
        <source>from clause</source>
        <target state="translated">from 子句</target>
        <note />
      </trans-unit>
      <trans-unit id="join_clause">
        <source>join clause</source>
        <target state="translated">join 子句</target>
        <note>{Locked="join"} "join" is a C# keyword and should not be localized.</note>
      </trans-unit>
      <trans-unit id="let_clause">
        <source>let clause</source>
        <target state="translated">let 子句</target>
        <note>{Locked="let"} "let" is a C# keyword and should not be localized.</note>
      </trans-unit>
      <trans-unit id="where_clause">
        <source>where clause</source>
        <target state="translated">where 子句</target>
        <note>{Locked="where"} "where" is a C# keyword and should not be localized.</note>
      </trans-unit>
      <trans-unit id="orderby_clause">
        <source>orderby clause</source>
        <target state="translated">orderby 子句</target>
        <note>{Locked="orderby"} "orderby" is a C# keyword and should not be localized.</note>
      </trans-unit>
      <trans-unit id="select_clause">
        <source>select clause</source>
        <target state="translated">select 子句</target>
        <note>{Locked="select"} "select" is a C# keyword and should not be localized.</note>
      </trans-unit>
      <trans-unit id="groupby_clause">
        <source>groupby clause</source>
        <target state="translated">groupby 子句</target>
        <note>{Locked="groupby"} "groupby" is a C# keyword and should not be localized.</note>
      </trans-unit>
      <trans-unit id="query_body">
        <source>query body</source>
        <target state="translated">查詢主體</target>
        <note />
      </trans-unit>
      <trans-unit id="into_clause">
        <source>into clause</source>
        <target state="translated">into 子句</target>
        <note>{Locked="into"} "into" is a C# keyword and should not be localized.</note>
      </trans-unit>
      <trans-unit id="is_pattern">
        <source>is pattern</source>
        <target state="translated">is 模式</target>
        <note>{Locked="is"} "is" is a C# keyword and should not be localized.</note>
      </trans-unit>
      <trans-unit id="deconstruction">
        <source>deconstruction</source>
        <target state="translated">解構</target>
        <note />
      </trans-unit>
      <trans-unit id="tuple">
        <source>tuple</source>
        <target state="translated">元組</target>
        <note />
      </trans-unit>
      <trans-unit id="local_function">
        <source>local function</source>
        <target state="translated">區域函式</target>
        <note />
      </trans-unit>
      <trans-unit id="out_var">
        <source>out variable</source>
        <target state="translated">out 變數</target>
        <note>{Locked="out"} "out" is a C# keyword and should not be localized.</note>
      </trans-unit>
      <trans-unit id="ref_local_or_expression">
        <source>ref local or expression</source>
<<<<<<< HEAD
        <target state="translated">ref 本機或運算式</target>
=======
        <target state="translated">ref 區域或運算式</target>
>>>>>>> 02fdd7af
        <note>{Locked="ref"} "ref" is a C# keyword and should not be localized.</note>
      </trans-unit>
      <trans-unit id="v7_switch">
        <source>C# 7 enhanced switch statement</source>
        <target state="translated">C# 7 增強的 switch 陳述式</target>
        <note />
      </trans-unit>
      <trans-unit id="global_statement">
        <source>global statement</source>
        <target state="translated">global 陳述式</target>
        <note>{Locked="global"} "global" is a C# keyword and should not be localized.</note>
      </trans-unit>
      <trans-unit id="using_namespace">
        <source>using namespace</source>
        <target state="translated">using 命名空間</target>
        <note />
      </trans-unit>
      <trans-unit id="using_directive">
        <source>using directive</source>
        <target state="translated">using 指示詞</target>
        <note />
      </trans-unit>
      <trans-unit id="event_field">
        <source>event field</source>
        <target state="translated">事件欄位</target>
        <note />
      </trans-unit>
      <trans-unit id="conversion_operator">
        <source>conversion operator</source>
        <target state="translated">轉換運算子</target>
        <note />
      </trans-unit>
      <trans-unit id="destructor">
        <source>destructor</source>
        <target state="translated">解構函式</target>
        <note />
      </trans-unit>
      <trans-unit id="indexer">
        <source>indexer</source>
        <target state="translated">索引子</target>
        <note />
      </trans-unit>
      <trans-unit id="property_getter">
        <source>property getter</source>
        <target state="translated">屬性 getter</target>
        <note />
      </trans-unit>
      <trans-unit id="indexer_getter">
        <source>indexer getter</source>
        <target state="translated">索引子 getter</target>
        <note />
      </trans-unit>
      <trans-unit id="property_setter">
        <source>property setter</source>
        <target state="translated">屬性 setter</target>
        <note />
      </trans-unit>
      <trans-unit id="indexer_setter">
        <source>indexer setter</source>
        <target state="translated">索引子 setter</target>
        <note />
      </trans-unit>
      <trans-unit id="attribute_target">
        <source>attribute target</source>
        <target state="translated">屬性目標</target>
        <note />
      </trans-unit>
      <trans-unit id="_0_does_not_contain_a_constructor_that_takes_that_many_arguments">
        <source>'{0}' does not contain a constructor that takes that many arguments.</source>
        <target state="translated">'{0}' 不包含接受許多引數的建構函式。</target>
        <note />
      </trans-unit>
      <trans-unit id="The_name_0_does_not_exist_in_the_current_context">
        <source>The name '{0}' does not exist in the current context.</source>
        <target state="translated">目前內容中沒有名稱 '{0}'。</target>
        <note />
      </trans-unit>
      <trans-unit id="Hide_base_member">
        <source>Hide base member</source>
        <target state="translated">隱藏基底成員</target>
        <note />
      </trans-unit>
      <trans-unit id="Delegate_invocation_can_be_simplified">
        <source>Delegate invocation can be simplified.</source>
        <target state="translated">可以簡化委派引動的過程。</target>
        <note />
      </trans-unit>
      <trans-unit id="Properties">
        <source>Properties</source>
        <target state="translated">屬性</target>
        <note />
      </trans-unit>
      <trans-unit id="Use_explicit_type_instead_of_var">
        <source>Use explicit type instead of 'var'</source>
        <target state="translated">使用明確類型，而非 'var'</target>
        <note />
      </trans-unit>
      <trans-unit id="Use_explicit_type">
        <source>Use explicit type</source>
        <target state="translated">使用明確類型</target>
        <note />
      </trans-unit>
      <trans-unit id="use_var_instead_of_explicit_type">
        <source>use 'var' instead of explicit type</source>
        <target state="translated">使用 'var'，而非明確類型</target>
        <note />
      </trans-unit>
      <trans-unit id="Use_implicit_type">
        <source>Use implicit type</source>
        <target state="translated">使用隱含類型</target>
        <note />
      </trans-unit>
      <trans-unit id="Autoselect_disabled_due_to_namespace_declaration">
        <source>Autoselect disabled due to namespace declaration.</source>
        <target state="translated">由於命名空間宣告，所以停用自動選取。</target>
        <note />
      </trans-unit>
      <trans-unit id="namespace_name">
        <source>&lt;namespace name&gt;</source>
        <target state="translated">&lt;命名空間名稱&gt;</target>
        <note />
      </trans-unit>
      <trans-unit id="Autoselect_disabled_due_to_type_declaration">
        <source>Autoselect disabled due to type declaration.</source>
        <target state="translated">自動選取因類型宣告而停用。</target>
        <note />
      </trans-unit>
      <trans-unit id="Autoselect_disabled_due_to_possible_deconstruction_declaration">
        <source>Autoselect disabled due to possible deconstruction declaration.</source>
        <target state="translated">因為可能的解構宣告，所以停用自動選取。</target>
        <note />
      </trans-unit>
      <trans-unit id="Upgrade_this_project_to_csharp_language_version_0">
        <source>Upgrade this project to C# language version '{0}'</source>
        <target state="translated">將此專案升級為 C# 語言版本 '{0}'</target>
        <note />
      </trans-unit>
      <trans-unit id="Upgrade_all_csharp_projects_to_language_version_0">
        <source>Upgrade all C# projects to language version '{0}'</source>
        <target state="translated">將所有 C# 專案升級為語言版本 '{0}'</target>
        <note />
      </trans-unit>
      <trans-unit id="class_name">
        <source>&lt;class name&gt;</source>
        <target state="translated">&lt;類別名稱&gt;</target>
        <note />
      </trans-unit>
      <trans-unit id="interface_name">
        <source>&lt;interface name&gt;</source>
        <target state="translated">&lt;interface name&gt;</target>
        <note />
      </trans-unit>
      <trans-unit id="designation_name">
        <source>&lt;designation name&gt;</source>
        <target state="translated">&lt;指定名稱&gt;</target>
        <note />
      </trans-unit>
      <trans-unit id="struct_name">
        <source>&lt;struct name&gt;</source>
        <target state="translated">&lt;結構名稱&gt;</target>
        <note />
      </trans-unit>
      <trans-unit id="Make_method_async">
        <source>Make method async</source>
        <target state="translated">讓方法非同步</target>
        <note />
      </trans-unit>
      <trans-unit id="Make_method_async_remain_void">
        <source>Make method async (stay void)</source>
        <target state="translated">讓方法不同步 (仍為 void)</target>
        <note />
      </trans-unit>
      <trans-unit id="Add_this">
        <source>Add 'this.'</source>
        <target state="translated">新增 'this.'</target>
        <note />
      </trans-unit>
      <trans-unit id="Warning_Extracting_a_local_function_reference_may_produce_invalid_code">
        <source>Warning: Extracting a local function reference may produce invalid code</source>
        <target state="translated">警告: 擷取本機函式參考可能會產生無效的程式碼</target>
        <note />
      </trans-unit>
      <trans-unit id="Name">
        <source>&lt;Name&gt;</source>
        <target state="translated">&lt;名稱&gt;</target>
        <note />
      </trans-unit>
      <trans-unit id="Autoselect_disabled_due_to_member_declaration">
        <source>Autoselect disabled due to member declaration</source>
        <target state="translated">因為成員宣告而已停用自動選取</target>
        <note />
      </trans-unit>
      <trans-unit id="Suggested_name">
        <source>(Suggested name)</source>
        <target state="translated">(建議的名稱)</target>
        <note />
      </trans-unit>
      <trans-unit id="Remove_unused_function">
        <source>Remove unused function</source>
        <target state="translated">移除未使用的函式</target>
        <note />
      </trans-unit>
      <trans-unit id="Use_is_null_check">
        <source>Use 'is null' check</source>
        <target state="translated">使用 'is null' 檢查</target>
        <note />
      </trans-unit>
      <trans-unit id="Add_parentheses_around_conditional_expression_in_interpolated_string">
        <source>Add parentheses</source>
        <target state="translated">新增括弧</target>
        <note />
      </trans-unit>
      <trans-unit id="Convert_to_switch">
        <source>Convert to 'switch'</source>
        <target state="translated">轉換為 'switch'</target>
        <note />
      </trans-unit>
      <trans-unit id="Convert_to_foreach">
        <source>Convert to 'foreach'</source>
        <target state="translated">轉換為 'foreach'</target>
        <note />
      </trans-unit>
      <trans-unit id="Convert_to_for">
        <source>Convert to 'for'</source>
        <target state="translated">轉換為 'for'</target>
        <note />
      </trans-unit>
      <trans-unit id="Invert_if">
        <source>Invert if</source>
        <target state="translated">反轉 if</target>
        <note />
      </trans-unit>
      <trans-unit id="Add_Obsolete">
        <source>Add [Obsolete]</source>
        <target state="translated">新增 [Obsolete]</target>
        <note />
      </trans-unit>
      <trans-unit id="Use_0">
        <source>Use '{0}'</source>
        <target state="translated">使用 '{0}'</target>
        <note />
      </trans-unit>
      <trans-unit id="Introduce_using_statement">
        <source>Introduce 'using' statement</source>
        <target state="translated">引進 'using’ 陳述式</target>
        <note>{Locked="using"} "using" is a C# keyword and should not be localized.</note>
      </trans-unit>
      <trans-unit id="Misplaced_using_directive">
        <source>Misplaced using directive</source>
        <target state="translated">using 指示詞位置錯誤</target>
        <note>{Locked="using"} "using" is a C# keyword and should not be localized.</note>
      </trans-unit>
      <trans-unit id="Move_misplaced_using_directives">
        <source>Move misplaced using directives</source>
        <target state="translated">移動位置錯誤的 using 指示詞</target>
        <note>{Locked="using"} "using" is a C# keyword and should not be localized.</note>
      </trans-unit>
      <trans-unit id="Using_directives_must_be_placed_inside_of_a_namespace_declaration">
        <source>Using directives must be placed inside of a namespace declaration</source>
        <target state="translated">using 指示詞必須放在 namespace 宣告內</target>
        <note>{Locked="using"} "using" is a C# keyword and should not be localized. {Locked="namespace"} "namespace" is a C# keyword and should not be localized.</note>
      </trans-unit>
      <trans-unit id="Using_directives_must_be_placed_outside_of_a_namespace_declaration">
        <source>Using directives must be placed outside of a namespace declaration</source>
        <target state="translated">using 指示詞必須放在 namespace 宣告外</target>
        <note>{Locked="using"} "using" is a C# keyword and should not be localized. {Locked="namespace"} "namespace" is a C# keyword and should not be localized.</note>
      </trans-unit>
      <trans-unit id="Warning_colon_Moving_using_directives_may_change_code_meaning">
        <source>Warning: Moving using directives may change code meaning.</source>
        <target state="translated">警告: 移動 using 指示詞可能會變更程式碼意義。</target>
        <note>{Locked="using"} "using" is a C# keyword and should not be localized.</note>
      </trans-unit>
    </body>
  </file>
</xliff><|MERGE_RESOLUTION|>--- conflicted
+++ resolved
@@ -1,6 +1,6 @@
 ﻿<?xml version="1.0" encoding="utf-8"?>
 <xliff xmlns="urn:oasis:names:tc:xliff:document:1.2" xmlns:xsi="http://www.w3.org/2001/XMLSchema-instance" version="1.2" xsi:schemaLocation="urn:oasis:names:tc:xliff:document:1.2 xliff-core-1.2-transitional.xsd">
-  <file datatype="xml" source-language="en" target-language="zh-HANT" original="../CSharpFeaturesResources.resx">
+  <file datatype="xml" source-language="en" target-language="zh-Hant" original="../CSharpFeaturesResources.resx">
     <body>
       <trans-unit id="Add_Await_and_ConfigureAwaitFalse">
         <source>Add await and ConfigureAwait(false)</source>
@@ -524,11 +524,7 @@
       </trans-unit>
       <trans-unit id="ref_local_or_expression">
         <source>ref local or expression</source>
-<<<<<<< HEAD
-        <target state="translated">ref 本機或運算式</target>
-=======
         <target state="translated">ref 區域或運算式</target>
->>>>>>> 02fdd7af
         <note>{Locked="ref"} "ref" is a C# keyword and should not be localized.</note>
       </trans-unit>
       <trans-unit id="v7_switch">
