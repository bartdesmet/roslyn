﻿<?xml version="1.0" encoding="utf-8"?>
<root>
  <!-- 
    Microsoft ResX Schema 
    
    Version 2.0
    
    The primary goals of this format is to allow a simple XML format 
    that is mostly human readable. The generation and parsing of the 
    various data types are done through the TypeConverter classes 
    associated with the data types.
    
    Example:
    
    ... ado.net/XML headers & schema ...
    <resheader name="resmimetype">text/microsoft-resx</resheader>
    <resheader name="version">2.0</resheader>
    <resheader name="reader">System.Resources.ResXResourceReader, System.Windows.Forms, ...</resheader>
    <resheader name="writer">System.Resources.ResXResourceWriter, System.Windows.Forms, ...</resheader>
    <data name="Name1"><value>this is my long string</value><comment>this is a comment</comment></data>
    <data name="Color1" type="System.Drawing.Color, System.Drawing">Blue</data>
    <data name="Bitmap1" mimetype="application/x-microsoft.net.object.binary.base64">
        <value>[base64 mime encoded serialized .NET Framework object]</value>
    </data>
    <data name="Icon1" type="System.Drawing.Icon, System.Drawing" mimetype="application/x-microsoft.net.object.bytearray.base64">
        <value>[base64 mime encoded string representing a byte array form of the .NET Framework object]</value>
        <comment>This is a comment</comment>
    </data>
                
    There are any number of "resheader" rows that contain simple 
    name/value pairs.
    
    Each data row contains a name, and value. The row also contains a 
    type or mimetype. Type corresponds to a .NET class that support 
    text/value conversion through the TypeConverter architecture. 
    Classes that don't support this are serialized and stored with the 
    mimetype set.
    
    The mimetype is used for serialized objects, and tells the 
    ResXResourceReader how to depersist the object. This is currently not 
    extensible. For a given mimetype the value must be set accordingly:
    
    Note - application/x-microsoft.net.object.binary.base64 is the format 
    that the ResXResourceWriter will generate, however the reader can 
    read any of the formats listed below.
    
    mimetype: application/x-microsoft.net.object.binary.base64
    value   : The object must be serialized with 
            : System.Runtime.Serialization.Formatters.Binary.BinaryFormatter
            : and then encoded with base64 encoding.
    
    mimetype: application/x-microsoft.net.object.soap.base64
    value   : The object must be serialized with 
            : System.Runtime.Serialization.Formatters.Soap.SoapFormatter
            : and then encoded with base64 encoding.

    mimetype: application/x-microsoft.net.object.bytearray.base64
    value   : The object must be serialized into a byte array 
            : using a System.ComponentModel.TypeConverter
            : and then encoded with base64 encoding.
    -->
  <xsd:schema id="root" xmlns="" xmlns:xsd="http://www.w3.org/2001/XMLSchema" xmlns:msdata="urn:schemas-microsoft-com:xml-msdata">
    <xsd:import namespace="http://www.w3.org/XML/1998/namespace" />
    <xsd:element name="root" msdata:IsDataSet="true">
      <xsd:complexType>
        <xsd:choice maxOccurs="unbounded">
          <xsd:element name="metadata">
            <xsd:complexType>
              <xsd:sequence>
                <xsd:element name="value" type="xsd:string" minOccurs="0" />
              </xsd:sequence>
              <xsd:attribute name="name" use="required" type="xsd:string" />
              <xsd:attribute name="type" type="xsd:string" />
              <xsd:attribute name="mimetype" type="xsd:string" />
              <xsd:attribute ref="xml:space" />
            </xsd:complexType>
          </xsd:element>
          <xsd:element name="assembly">
            <xsd:complexType>
              <xsd:attribute name="alias" type="xsd:string" />
              <xsd:attribute name="name" type="xsd:string" />
            </xsd:complexType>
          </xsd:element>
          <xsd:element name="data">
            <xsd:complexType>
              <xsd:sequence>
                <xsd:element name="value" type="xsd:string" minOccurs="0" msdata:Ordinal="1" />
                <xsd:element name="comment" type="xsd:string" minOccurs="0" msdata:Ordinal="2" />
              </xsd:sequence>
              <xsd:attribute name="name" type="xsd:string" use="required" msdata:Ordinal="1" />
              <xsd:attribute name="type" type="xsd:string" msdata:Ordinal="3" />
              <xsd:attribute name="mimetype" type="xsd:string" msdata:Ordinal="4" />
              <xsd:attribute ref="xml:space" />
            </xsd:complexType>
          </xsd:element>
          <xsd:element name="resheader">
            <xsd:complexType>
              <xsd:sequence>
                <xsd:element name="value" type="xsd:string" minOccurs="0" msdata:Ordinal="1" />
              </xsd:sequence>
              <xsd:attribute name="name" type="xsd:string" use="required" />
            </xsd:complexType>
          </xsd:element>
        </xsd:choice>
      </xsd:complexType>
    </xsd:element>
  </xsd:schema>
  <resheader name="resmimetype">
    <value>text/microsoft-resx</value>
  </resheader>
  <resheader name="version">
    <value>2.0</value>
  </resheader>
  <resheader name="reader">
    <value>System.Resources.ResXResourceReader, System.Windows.Forms, Version=4.0.0.0, Culture=neutral, PublicKeyToken=b77a5c561934e089</value>
  </resheader>
  <resheader name="writer">
    <value>System.Resources.ResXResourceWriter, System.Windows.Forms, Version=4.0.0.0, Culture=neutral, PublicKeyToken=b77a5c561934e089</value>
  </resheader>
  <data name="Inline_temporary_variable" xml:space="preserve">
    <value>Inline temporary variable</value>
  </data>
  <data name="Conflict_s_detected" xml:space="preserve">
    <value>Conflict(s) detected.</value>
  </data>
  <data name="Invert_if" xml:space="preserve">
    <value>Invert if</value>
  </data>
  <data name="Add_await" xml:space="preserve">
    <value>Add await</value>
  </data>
  <data name="Add_Await_and_ConfigureAwaitFalse" xml:space="preserve">
    <value>Add await and ConfigureAwait(false)</value>
  </data>
  <data name="Simplify_lambda_expression" xml:space="preserve">
    <value>Simplify lambda expression</value>
  </data>
  <data name="Simplify_all_occurrences" xml:space="preserve">
    <value>Simplify all occurrences</value>
  </data>
  <data name="lambda_expression" xml:space="preserve">
    <value>&lt;lambda expression&gt;</value>
  </data>
  <data name="Autoselect_disabled_due_to_potential_lambda_declaration" xml:space="preserve">
    <value>Autoselect disabled due to potential lambda declaration.</value>
  </data>
  <data name="member_name" xml:space="preserve">
    <value>&lt;member name&gt; = </value>
  </data>
  <data name="Autoselect_disabled_due_to_possible_explicitly_named_anonymous_type_member_creation" xml:space="preserve">
    <value>Autoselect disabled due to possible explicitly named anonymous type member creation.</value>
  </data>
  <data name="element_name" xml:space="preserve">
    <value>&lt;element name&gt; : </value>
  </data>
  <data name="Autoselect_disabled_due_to_possible_tuple_type_element_creation" xml:space="preserve">
    <value>Autoselect disabled due to possible tuple type element creation.</value>
  </data>
  <data name="pattern_variable" xml:space="preserve">
    <value>&lt;pattern variable&gt;</value>
  </data>
  <data name="Autoselect_disabled_due_to_potential_pattern_variable_declaration" xml:space="preserve">
    <value>Autoselect disabled due to potential pattern variable declaration.</value>
  </data>
  <data name="range_variable" xml:space="preserve">
    <value>&lt;range variable&gt;</value>
  </data>
  <data name="Autoselect_disabled_due_to_potential_range_variable_declaration" xml:space="preserve">
    <value>Autoselect disabled due to potential range variable declaration.</value>
  </data>
  <data name="Declare_as_nullable" xml:space="preserve">
    <value>Declare as nullable</value>
  </data>
  <data name="Fix_return_type" xml:space="preserve">
    <value>Fix return type</value>
  </data>
  <data name="Simplify_name_0" xml:space="preserve">
    <value>Simplify name '{0}'</value>
  </data>
  <data name="Simplify_member_access_0" xml:space="preserve">
    <value>Simplify member access '{0}'</value>
  </data>
  <data name="Remove_this_qualification" xml:space="preserve">
    <value>Remove 'this' qualification</value>
  </data>
  <data name="Name_can_be_simplified" xml:space="preserve">
    <value>Name can be simplified</value>
  </data>
  <data name="Can_t_determine_valid_range_of_statements_to_extract" xml:space="preserve">
    <value>Can't determine valid range of statements to extract</value>
  </data>
  <data name="Not_all_code_paths_return" xml:space="preserve">
    <value>Not all code paths return</value>
  </data>
  <data name="Selection_does_not_contain_a_valid_node" xml:space="preserve">
    <value>Selection does not contain a valid node</value>
  </data>
  <data name="Invalid_selection" xml:space="preserve">
    <value>Invalid selection.</value>
  </data>
  <data name="Selection_does_not_contain_a_valid_token" xml:space="preserve">
    <value>Selection does not contain a valid token.</value>
  </data>
  <data name="No_valid_selection_to_perform_extraction" xml:space="preserve">
    <value>No valid selection to perform extraction.</value>
  </data>
  <data name="No_common_root_node_for_extraction" xml:space="preserve">
    <value>No common root node for extraction.</value>
  </data>
  <data name="Contains_invalid_selection" xml:space="preserve">
    <value>Contains invalid selection.</value>
  </data>
  <data name="The_selection_contains_syntactic_errors" xml:space="preserve">
    <value>The selection contains syntactic errors</value>
  </data>
  <data name="Selection_can_not_cross_over_preprocessor_directives" xml:space="preserve">
    <value>Selection can not cross over preprocessor directives.</value>
  </data>
  <data name="Selection_can_not_contain_a_yield_statement" xml:space="preserve">
    <value>Selection can not contain a yield statement.</value>
  </data>
  <data name="Selection_can_not_contain_throw_statement" xml:space="preserve">
    <value>Selection can not contain throw statement.</value>
  </data>
  <data name="Selection_can_not_be_part_of_constant_initializer_expression" xml:space="preserve">
    <value>Selection can not be part of constant initializer expression.</value>
  </data>
  <data name="Selection_can_not_contain_a_pattern_expression" xml:space="preserve">
    <value>Selection can not contain a pattern expression.</value>
  </data>
  <data name="The_selected_code_is_inside_an_unsafe_context" xml:space="preserve">
    <value>The selected code is inside an unsafe context.</value>
  </data>
  <data name="No_valid_statement_range_to_extract" xml:space="preserve">
    <value>No valid statement range to extract</value>
  </data>
  <data name="deprecated" xml:space="preserve">
    <value>deprecated</value>
  </data>
  <data name="extension" xml:space="preserve">
    <value>extension</value>
  </data>
  <data name="awaitable" xml:space="preserve">
    <value>awaitable</value>
  </data>
  <data name="awaitable_extension" xml:space="preserve">
    <value>awaitable, extension</value>
  </data>
  <data name="Organize_Usings" xml:space="preserve">
    <value>Organize Usings</value>
  </data>
  <data name="Insert_await" xml:space="preserve">
    <value>Insert 'await'.</value>
  </data>
  <data name="Make_0_return_Task_instead_of_void" xml:space="preserve">
    <value>Make {0} return Task instead of void.</value>
  </data>
  <data name="Change_return_type_from_0_to_1" xml:space="preserve">
    <value>Change return type from {0} to {1}</value>
  </data>
  <data name="Replace_return_with_yield_return" xml:space="preserve">
    <value>Replace return with yield return</value>
  </data>
  <data name="Generate_explicit_conversion_operator_in_0" xml:space="preserve">
    <value>Generate explicit conversion operator in '{0}'</value>
  </data>
  <data name="Generate_implicit_conversion_operator_in_0" xml:space="preserve">
    <value>Generate implicit conversion operator in '{0}'</value>
  </data>
  <data name="try_block" xml:space="preserve">
    <value>try block</value>
    <comment>{Locked="try"} "try" is a C# keyword and should not be localized.</comment>
  </data>
  <data name="catch_clause" xml:space="preserve">
    <value>catch clause</value>
    <comment>{Locked="catch"} "catch" is a C# keyword and should not be localized.</comment>
  </data>
  <data name="filter_clause" xml:space="preserve">
    <value>filter clause</value>
  </data>
  <data name="finally_clause" xml:space="preserve">
    <value>finally clause</value>
    <comment>{Locked="finally"} "finally" is a C# keyword and should not be localized.</comment>
  </data>
  <data name="fixed_statement" xml:space="preserve">
    <value>fixed statement</value>
    <comment>{Locked="fixed"} "fixed" is a C# keyword and should not be localized.</comment>
  </data>
  <data name="using_statement" xml:space="preserve">
    <value>using statement</value>
    <comment>{Locked="using"} "using" is a C# keyword and should not be localized.</comment>
  </data>
  <data name="lock_statement" xml:space="preserve">
    <value>lock statement</value>
    <comment>{Locked="lock"} "lock" is a C# keyword and should not be localized.</comment>
  </data>
  <data name="foreach_statement" xml:space="preserve">
    <value>foreach statement</value>
    <comment>{Locked="foreach"} "foreach" is a C# keyword and should not be localized.</comment>
  </data>
  <data name="asynchronous_foreach_statement" xml:space="preserve">
    <value>asynchronous foreach statement</value>
    <comment>{Locked="foreach"} "foreach" is a C# keyword and should not be localized.</comment>
  </data>
  <data name="using_declaration" xml:space="preserve">
    <value>using declaration</value>
    <comment>{Locked="using"} "using" is a C# keyword and should not be localized.</comment>
  </data>
  <data name="asynchronous_using_declaration" xml:space="preserve">
    <value>asynchronous using declaration</value>
    <comment>{Locked="using"} "using" is a C# keyword and should not be localized.</comment>
  </data>
  <data name="checked_statement" xml:space="preserve">
    <value>checked statement</value>
    <comment>{Locked="checked"} "checked" is a C# keyword and should not be localized.</comment>
  </data>
  <data name="unchecked_statement" xml:space="preserve">
    <value>unchecked statement</value>
    <comment>{Locked="unchecked"} "unchecked" is a C# keyword and should not be localized.</comment>
  </data>
  <data name="yield_return_statement" xml:space="preserve">
    <value>yield return statement</value>
    <comment>{Locked="yield return"} "yield return" is a C# keyword and should not be localized.</comment>
  </data>
  <data name="yield_break_statement" xml:space="preserve">
    <value>yield break statement</value>
    <comment>{Locked="yield break"} "yield break" is a C# keyword and should not be localized.</comment>
  </data>
  <data name="await_expression" xml:space="preserve">
    <value>await expression</value>
    <comment>{Locked="await"} "await" is a C# keyword and should not be localized.</comment>
  </data>
  <data name="lambda" xml:space="preserve">
    <value>lambda</value>
  </data>
  <data name="anonymous_method" xml:space="preserve">
    <value>anonymous method</value>
  </data>
  <data name="from_clause" xml:space="preserve">
    <value>from clause</value>
  </data>
  <data name="join_clause" xml:space="preserve">
    <value>join clause</value>
    <comment>{Locked="join"} "join" is a C# keyword and should not be localized.</comment>
  </data>
  <data name="let_clause" xml:space="preserve">
    <value>let clause</value>
    <comment>{Locked="let"} "let" is a C# keyword and should not be localized.</comment>
  </data>
  <data name="where_clause" xml:space="preserve">
    <value>where clause</value>
    <comment>{Locked="where"} "where" is a C# keyword and should not be localized.</comment>
  </data>
  <data name="orderby_clause" xml:space="preserve">
    <value>orderby clause</value>
    <comment>{Locked="orderby"} "orderby" is a C# keyword and should not be localized.</comment>
  </data>
  <data name="select_clause" xml:space="preserve">
    <value>select clause</value>
    <comment>{Locked="select"} "select" is a C# keyword and should not be localized.</comment>
  </data>
  <data name="groupby_clause" xml:space="preserve">
    <value>groupby clause</value>
    <comment>{Locked="groupby"} "groupby" is a C# keyword and should not be localized.</comment>
  </data>
  <data name="query_body" xml:space="preserve">
    <value>query body</value>
  </data>
  <data name="into_clause" xml:space="preserve">
    <value>into clause</value>
    <comment>{Locked="into"} "into" is a C# keyword and should not be localized.</comment>
  </data>
  <data name="is_pattern" xml:space="preserve">
    <value>is pattern</value>
    <comment>{Locked="is"} "is" is a C# keyword and should not be localized.</comment>
  </data>
  <data name="deconstruction" xml:space="preserve">
    <value>deconstruction</value>
  </data>
  <data name="tuple" xml:space="preserve">
    <value>tuple</value>
  </data>
  <data name="local_function" xml:space="preserve">
    <value>local function</value>
  </data>
  <data name="out_var" xml:space="preserve">
    <value>out variable</value>
    <comment>{Locked="out"} "out" is a C# keyword and should not be localized.</comment>
  </data>
  <data name="ref_local_or_expression" xml:space="preserve">
    <value>ref local or expression</value>
    <comment>{Locked="ref"} "ref" is a C# keyword and should not be localized.</comment>
  </data>
  <data name="switch_statement" xml:space="preserve">
    <value>switch statement</value>
    <comment>{Locked="switch"} "switch" is a C# keyword and should not be localized.</comment>
  </data>
  <data name="global_statement" xml:space="preserve">
    <value>global statement</value>
    <comment>{Locked="global"} "global" is a C# keyword and should not be localized.</comment>
  </data>
  <data name="using_namespace" xml:space="preserve">
    <value>using namespace</value>
  </data>
  <data name="using_directive" xml:space="preserve">
    <value>using directive</value>
  </data>
  <data name="struct_" xml:space="preserve">
    <value>struct</value>
    <comment>{Locked}</comment>
  </data>
  <data name="event_field" xml:space="preserve">
    <value>event field</value>
  </data>
  <data name="conversion_operator" xml:space="preserve">
    <value>conversion operator</value>
  </data>
  <data name="destructor" xml:space="preserve">
    <value>destructor</value>
  </data>
  <data name="indexer" xml:space="preserve">
    <value>indexer</value>
  </data>
  <data name="property_getter" xml:space="preserve">
    <value>property getter</value>
  </data>
  <data name="indexer_getter" xml:space="preserve">
    <value>indexer getter</value>
  </data>
  <data name="property_setter" xml:space="preserve">
    <value>property setter</value>
  </data>
  <data name="indexer_setter" xml:space="preserve">
    <value>indexer setter</value>
  </data>
  <data name="attribute_target" xml:space="preserve">
    <value>attribute target</value>
  </data>
  <data name="_0_does_not_contain_a_constructor_that_takes_that_many_arguments" xml:space="preserve">
    <value>'{0}' does not contain a constructor that takes that many arguments.</value>
  </data>
  <data name="The_name_0_does_not_exist_in_the_current_context" xml:space="preserve">
    <value>The name '{0}' does not exist in the current context.</value>
  </data>
  <data name="Hide_base_member" xml:space="preserve">
    <value>Hide base member</value>
  </data>
  <data name="Remove_new_modifier" xml:space="preserve">
    <value>Remove 'new' modifier</value>
  </data>
  <data name="Properties" xml:space="preserve">
    <value>Properties</value>
  </data>
  <data name="Autoselect_disabled_due_to_namespace_declaration" xml:space="preserve">
    <value>Autoselect disabled due to namespace declaration.</value>
  </data>
  <data name="namespace_name" xml:space="preserve">
    <value>&lt;namespace name&gt;</value>
  </data>
  <data name="Autoselect_disabled_due_to_type_declaration" xml:space="preserve">
    <value>Autoselect disabled due to type declaration.</value>
  </data>
  <data name="Autoselect_disabled_due_to_possible_deconstruction_declaration" xml:space="preserve">
    <value>Autoselect disabled due to possible deconstruction declaration.</value>
  </data>
  <data name="Upgrade_this_project_to_csharp_language_version_0" xml:space="preserve">
    <value>Upgrade this project to C# language version '{0}'</value>
  </data>
  <data name="Upgrade_all_csharp_projects_to_language_version_0" xml:space="preserve">
    <value>Upgrade all C# projects to language version '{0}'</value>
  </data>
  <data name="class_name" xml:space="preserve">
    <value>&lt;class name&gt;</value>
  </data>
  <data name="interface_name" xml:space="preserve">
    <value>&lt;interface name&gt;</value>
  </data>
  <data name="designation_name" xml:space="preserve">
    <value>&lt;designation name&gt;</value>
  </data>
  <data name="struct_name" xml:space="preserve">
    <value>&lt;struct name&gt;</value>
  </data>
  <data name="Make_method_async" xml:space="preserve">
    <value>Make method async</value>
  </data>
  <data name="Make_method_async_remain_void" xml:space="preserve">
    <value>Make method async (stay void)</value>
  </data>
  <data name="Convert_to_switch_statement" xml:space="preserve">
    <value>Convert to 'switch' statement</value>
  </data>
  <data name="Convert_to_switch_expression" xml:space="preserve">
    <value>Convert to 'switch' expression</value>
  </data>
  <data name="Name" xml:space="preserve">
    <value>&lt;Name&gt;</value>
  </data>
  <data name="Autoselect_disabled_due_to_member_declaration" xml:space="preserve">
    <value>Autoselect disabled due to member declaration</value>
  </data>
  <data name="Suggested_name" xml:space="preserve">
    <value>(Suggested name)</value>
  </data>
  <data name="Remove_unused_function" xml:space="preserve">
    <value>Remove unused function</value>
  </data>
  <data name="Add_parentheses_around_conditional_expression_in_interpolated_string" xml:space="preserve">
    <value>Add parentheses</value>
  </data>
  <data name="Convert_to_foreach" xml:space="preserve">
    <value>Convert to 'foreach'</value>
  </data>
  <data name="Convert_to_for" xml:space="preserve">
    <value>Convert to 'for'</value>
  </data>
  <data name="Allow_unsafe_code_in_this_project" xml:space="preserve">
    <value>Allow unsafe code in this project</value>
  </data>
  <data name="Add_Obsolete" xml:space="preserve">
    <value>Add [Obsolete]</value>
  </data>
  <data name="Convert_to_method" xml:space="preserve">
    <value>Convert to method</value>
  </data>
  <data name="Add_remove_braces_for_single_line_control_statements" xml:space="preserve">
    <value>Add/remove braces for single-line control statements</value>
  </data>
  <data name="Apply_language_framework_type_preferences" xml:space="preserve">
    <value>Apply language/framework type preferences</value>
  </data>
  <data name="Apply_implicit_explicit_type_preferences" xml:space="preserve">
    <value>Apply implicit/explicit type preferences</value>
  </data>
  <data name="Apply_this_qualification_preferences" xml:space="preserve">
    <value>Apply 'this.' qualification preferences</value>
  </data>
  <data name="Sort_accessibility_modifiers" xml:space="preserve">
    <value>Sort accessibility modifiers</value>
  </data>
  <data name="Apply_expression_block_body_preferences" xml:space="preserve">
    <value>Apply expression/block body preferences</value>
  </data>
  <data name="Apply_inline_out_variable_preferences" xml:space="preserve">
    <value>Apply inline 'out' variables preferences</value>
  </data>
  <data name="Apply_object_collection_initialization_preferences" xml:space="preserve">
    <value>Apply object/collection initialization preferences</value>
  </data>
  <data name="Make_private_field_readonly_when_possible" xml:space="preserve">
    <value>Make private fields readonly when possible</value>
  </data>
  <data name="Remove_unnecessary_casts" xml:space="preserve">
    <value>Remove unnecessary casts</value>
  </data>
  <data name="Remove_unused_variables" xml:space="preserve">
    <value>Remove unused variables</value>
  </data>
  <data name="Use_0" xml:space="preserve">
    <value>Use '{0}'</value>
  </data>
  <data name="Add_missing_usings" xml:space="preserve">
    <value>Add missing usings</value>
    <comment>{Locked="using"} "using" is a C# keyword and should not be localized.</comment>
  </data>
  <data name="Introduce_using_statement" xml:space="preserve">
    <value>Introduce 'using' statement</value>
    <comment>{Locked="using"} "using" is a C# keyword and should not be localized.</comment>
  </data>
  <data name="Unseal_class_0" xml:space="preserve">
    <value>Unseal class '{0}'</value>
  </data>
  <data name="Make_ref_struct" xml:space="preserve">
    <value>Make 'ref struct'</value>
    <comment>{Locked="ref"}{Locked="struct"} "ref" and "struct" are C# keywords and should not be localized.</comment>
  </data>
  <data name="Assign_out_parameters" xml:space="preserve">
    <value>Assign 'out' parameters</value>
    <comment>{Locked="out"} "out" is a C# keyword and should not be localized.</comment>
  </data>
  <data name="Assign_out_parameters_at_start" xml:space="preserve">
    <value>Assign 'out' parameters (at start)</value>
    <comment>{Locked="out"} "out" is a C# keyword and should not be localized.</comment>
  </data>
  <data name="Warning_Inlining_temporary_into_conditional_method_call" xml:space="preserve">
    <value>Warning: Inlining temporary into conditional method call.</value>
  </data>
  <data name="Warning_Inlining_temporary_variable_may_change_code_meaning" xml:space="preserve">
    <value>Warning: Inlining temporary variable may change code meaning.</value>
  </data>
  <data name="local_variable_declaration" xml:space="preserve">
    <value>local variable declaration</value>
  </data>
  <data name="switch_statement_case_clause" xml:space="preserve">
    <value>switch statement case clause</value>
    <comment>{Locked="switch"}{Locked="case"} "switch" and "case" are a C# keyword and should not be localized.</comment>
  </data>
  <data name="Reverse_for_statement" xml:space="preserve">
    <value>Reverse 'for' statement</value>
    <comment>{Locked="for"} "for" is a C# keyword and should not be localized.</comment>
  </data>
  <data name="Convert_to_regular_string" xml:space="preserve">
    <value>Convert to regular string</value>
  </data>
  <data name="Convert_to_verbatim_string" xml:space="preserve">
    <value>Convert to verbatim string</value>
  </data>
  <data name="Assign_to_0" xml:space="preserve">
    <value>Assign to '{0}'</value>
  </data>
  <data name="Compare_to_0" xml:space="preserve">
    <value>Compare to '{0}'</value>
  </data>
  <data name="Apply_using_directive_placement_preferences" xml:space="preserve">
    <value>Apply preferred 'using' placement preferences</value>
    <comment>'using' is a C# keyword and should not be localized</comment>
  </data>
  <data name="Remove_in_keyword" xml:space="preserve">
    <value>Remove 'in' keyword</value>
    <comment>{Locked="in"} "in" is a C# keyword and should not be localized.</comment>
  </data>
  <data name="Apply_file_header_preferences" xml:space="preserve">
    <value>Apply file header preferences</value>
  </data>
<<<<<<< HEAD
  <data name="Explicit_conversion_of_see_cref_T_0_to_see_cref_T_1" xml:space="preserve">
    <value>Explicit conversion of &lt;see cref="T:{0}"/&gt; to &lt;see cref="T:{1}"/&gt;.</value>
=======
  <data name="Change_to_as_expression" xml:space="preserve">
    <value>Change to 'as' expression</value>
  </data>
  <data name="Change_to_cast" xml:space="preserve">
    <value>Change to cast</value>
>>>>>>> ff986c15
  </data>
</root><|MERGE_RESOLUTION|>--- conflicted
+++ resolved
@@ -622,15 +622,13 @@
   <data name="Apply_file_header_preferences" xml:space="preserve">
     <value>Apply file header preferences</value>
   </data>
-<<<<<<< HEAD
   <data name="Explicit_conversion_of_see_cref_T_0_to_see_cref_T_1" xml:space="preserve">
     <value>Explicit conversion of &lt;see cref="T:{0}"/&gt; to &lt;see cref="T:{1}"/&gt;.</value>
-=======
+  </data>
   <data name="Change_to_as_expression" xml:space="preserve">
     <value>Change to 'as' expression</value>
   </data>
   <data name="Change_to_cast" xml:space="preserve">
     <value>Change to cast</value>
->>>>>>> ff986c15
   </data>
 </root>