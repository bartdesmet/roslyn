﻿// Licensed to the .NET Foundation under one or more agreements.
// The .NET Foundation licenses this file to you under the MIT license.
// See the LICENSE file in the project root for more information.

using System.Collections.Immutable;
using Microsoft.CodeAnalysis.Completion;
using Microsoft.CodeAnalysis.CSharp.Extensions;
using Microsoft.CodeAnalysis.CSharp.Syntax;
using Microsoft.CodeAnalysis.Options;
using Microsoft.CodeAnalysis.Shared.Extensions;
using Microsoft.CodeAnalysis.Shared.Extensions.ContextQuery;
using Microsoft.CodeAnalysis.Text;

namespace Microsoft.CodeAnalysis.CSharp.Completion.Providers
{
    internal static class CompletionUtilities
    {
        internal static TextSpan GetCompletionItemSpan(SourceText text, int position)
            => CommonCompletionUtilities.GetWordSpan(text, position, IsCompletionItemStartCharacter, IsWordCharacter);

        public static bool IsWordStartCharacter(char ch)
            => SyntaxFacts.IsIdentifierStartCharacter(ch);

        public static bool IsWordCharacter(char ch)
            => SyntaxFacts.IsIdentifierStartCharacter(ch) || SyntaxFacts.IsIdentifierPartCharacter(ch);

        public static bool IsCompletionItemStartCharacter(char ch)
            => ch == '@' || IsWordCharacter(ch);

        internal static bool IsTriggerCharacter(SourceText text, int characterPosition, OptionSet options)
        {
            var ch = text[characterPosition];
            if (ch == '.')
            {
                return true;
            }

            // Trigger for directive
            if (ch == '#')
            {
                return true;
            }

            // Trigger on pointer member access
            if (ch == '>' && characterPosition >= 1 && text[characterPosition - 1] == '-')
            {
                return true;
            }

            // Trigger on alias name
            if (ch == ':' && characterPosition >= 1 && text[characterPosition - 1] == ':')
            {
                return true;
            }

            if (options.GetOption(CompletionOptions.TriggerOnTypingLetters2, LanguageNames.CSharp) && IsStartingNewWord(text, characterPosition))
            {
                return true;
            }

            return false;
        }

        internal static ImmutableHashSet<char> CommonTriggerCharacters { get; } = ImmutableHashSet.Create('.', '#', '>', ':');

        internal static ImmutableHashSet<char> CommonTriggerCharactersWithArgumentList { get; } = ImmutableHashSet.Create('.', '#', '>', ':', '(', '[', ' ');

        internal static bool IsTriggerCharacterOrArgumentListCharacter(SourceText text, int characterPosition, OptionSet options)
            => IsTriggerCharacter(text, characterPosition, options) || IsArgumentListCharacter(text, characterPosition);

        private static bool IsArgumentListCharacter(SourceText text, int characterPosition)
            => IsArgumentListCharacter(text[characterPosition]);

        internal static bool IsArgumentListCharacter(char ch)
<<<<<<< HEAD
        {
            return ch == '(' || ch == '[' || ch == ' ';
        }
=======
            => ch == '(' || ch == '[' || ch == ' ';
>>>>>>> d73229b4

        internal static bool IsTriggerAfterSpaceOrStartOfWordCharacter(SourceText text, int characterPosition, OptionSet options)
        {
            // Bring up on space or at the start of a word.
            var ch = text[characterPosition];
            return SpaceTypedNotBeforeWord(ch, text, characterPosition) ||
                (IsStartingNewWord(text, characterPosition) && options.GetOption(CompletionOptions.TriggerOnTypingLetters2, LanguageNames.CSharp));
        }

        internal static ImmutableHashSet<char> SpaceTriggerCharacter => ImmutableHashSet.Create(' ');

        private static bool SpaceTypedNotBeforeWord(char ch, SourceText text, int characterPosition)
            => ch == ' ' && (characterPosition == text.Length - 1 || !IsWordStartCharacter(text[characterPosition + 1]));

        public static bool IsStartingNewWord(SourceText text, int characterPosition)
        {
            return CommonCompletionUtilities.IsStartingNewWord(
                text, characterPosition, IsWordStartCharacter, IsWordCharacter);
        }

        public static (string displayText, string suffix, string insertionText) GetDisplayAndSuffixAndInsertionText(
            ISymbol symbol, SyntaxContext context)
        {
            var insertionText = GetInsertionText(symbol, context);
            var suffix = symbol.GetArity() == 0 ? "" : "<>";

            return (insertionText, suffix, insertionText);
        }

        public static string GetInsertionText(ISymbol symbol, SyntaxContext context)
        {
            if (CommonCompletionUtilities.TryRemoveAttributeSuffix(symbol, context, out var name))
            {
                // Cannot escape Attribute name with the suffix removed. Only use the name with
                // the suffix removed if it does not need to be escaped.
                if (name.Equals(name.EscapeIdentifier()))
                {
                    return name;
                }
            }

            if (symbol.Kind == SymbolKind.Label &&
                symbol.DeclaringSyntaxReferences[0].GetSyntax().Kind() == SyntaxKind.DefaultSwitchLabel)
            {
                return symbol.Name;
            }

            return symbol.Name.EscapeIdentifier(isQueryContext: context.IsInQuery);
        }

        public static int GetTargetCaretPositionForMethod(MethodDeclarationSyntax methodDeclaration)
        {
            if (methodDeclaration.Body == null)
            {
                return methodDeclaration.GetLocation().SourceSpan.End;
            }
            else
            {
                // move to the end of the last statement in the method
                var lastStatement = methodDeclaration.Body.Statements.Last();
                return lastStatement.GetLocation().SourceSpan.End;
            }
        }
    }
}<|MERGE_RESOLUTION|>--- conflicted
+++ resolved
@@ -72,13 +72,7 @@
             => IsArgumentListCharacter(text[characterPosition]);
 
         internal static bool IsArgumentListCharacter(char ch)
-<<<<<<< HEAD
-        {
-            return ch == '(' || ch == '[' || ch == ' ';
-        }
-=======
             => ch == '(' || ch == '[' || ch == ' ';
->>>>>>> d73229b4
 
         internal static bool IsTriggerAfterSpaceOrStartOfWordCharacter(SourceText text, int characterPosition, OptionSet options)
         {
