--- conflicted
+++ resolved
@@ -208,13 +208,9 @@
             bool displayIfNoReferences = true)
         {
             return Create(
-<<<<<<< HEAD
-                tags, displayParts, [sourceSpan],
-=======
                 tags, displayParts,
-                ImmutableArray.Create(sourceSpan),
-                ImmutableArray.Create(classifiedSpans),
->>>>>>> dd0d32d3
+                [sourceSpan],
+                [classifiedSpans],
                 nameDisplayParts, displayIfNoReferences);
         }
 
