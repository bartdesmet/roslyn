﻿// Copyright (c) Microsoft.  All Rights Reserved.  Licensed under the Apache License, Version 2.0.  See License.txt in the project root for license information.

using System.Collections.Immutable;
using Microsoft.CodeAnalysis.CodeFixes;
using Microsoft.CodeAnalysis.CodeStyle;
using Microsoft.CodeAnalysis.Diagnostics;
using Microsoft.CodeAnalysis.DocumentHighlighting;
using Microsoft.CodeAnalysis.EmbeddedLanguages.LanguageServices;

namespace Microsoft.CodeAnalysis.Features.EmbeddedLanguages
{
    /// <summary>
    /// Services related to a specific embedded language.
    /// </summary>
    internal interface IEmbeddedLanguageFeatures : IEmbeddedLanguage
    {
        /// <summary>
        /// A optional highlighter that can highlight spans for an embedded language string.
        /// </summary>
        IDocumentHighlightsService DocumentHighlightsService { get; }

        /// <summary>
        /// Optional analyzers that produces diagnostics for an embedded language string.
        /// </summary>
<<<<<<< HEAD
        ImmutableArray<AbstractCodeStyleDiagnosticAnalyzer> DiagnosticAnalyzers { get; }

        /// <summary>
        /// An optional fix provider that can fix the diagnostics produced by <see
        /// cref="DiagnosticAnalyzers"/>
        /// </summary>
        SyntaxEditorBasedCodeFixProvider CodeFixProvider { get; }
=======
        AbstractCodeStyleDiagnosticAnalyzer DiagnosticAnalyzer { get; }
>>>>>>> 28b05a9a
    }
}<|MERGE_RESOLUTION|>--- conflicted
+++ resolved
@@ -3,7 +3,6 @@
 using System.Collections.Immutable;
 using Microsoft.CodeAnalysis.CodeFixes;
 using Microsoft.CodeAnalysis.CodeStyle;
-using Microsoft.CodeAnalysis.Diagnostics;
 using Microsoft.CodeAnalysis.DocumentHighlighting;
 using Microsoft.CodeAnalysis.EmbeddedLanguages.LanguageServices;
 
@@ -22,7 +21,6 @@
         /// <summary>
         /// Optional analyzers that produces diagnostics for an embedded language string.
         /// </summary>
-<<<<<<< HEAD
         ImmutableArray<AbstractCodeStyleDiagnosticAnalyzer> DiagnosticAnalyzers { get; }
 
         /// <summary>
@@ -30,8 +28,5 @@
         /// cref="DiagnosticAnalyzers"/>
         /// </summary>
         SyntaxEditorBasedCodeFixProvider CodeFixProvider { get; }
-=======
-        AbstractCodeStyleDiagnosticAnalyzer DiagnosticAnalyzer { get; }
->>>>>>> 28b05a9a
     }
 }