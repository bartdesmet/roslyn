--- conflicted
+++ resolved
@@ -1990,8 +1990,6 @@
         <target state="new">Alias ambiguous type '{0}'</target>
         <note />
       </trans-unit>
-<<<<<<< HEAD
-=======
       <trans-unit id="Warning_colon_Collection_was_modified_during_iteration">
         <source>Warning: Collection was modified during iteration.</source>
         <target state="new">Warning: Collection was modified during iteration.</target>
@@ -2017,7 +2015,6 @@
         <target state="new">Make field readonly</target>
         <note />
       </trans-unit>
->>>>>>> 09bafa5a
     </body>
   </file>
 </xliff>