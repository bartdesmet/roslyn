--- conflicted
+++ resolved
@@ -48,17 +48,8 @@
                 return true;
             }
 
-<<<<<<< HEAD
-            // If we have a selection, it needs to be selecting at least the full node. We allow the selection to start
-            // in whitespace (including up to one newline) before the start of the node, and we allow it to end after
-            // the end of the node and the end of the line the node ends on.
-            var expandedSpan = await GetExpandedNodeSpanAsync(document, node, cancellationToken).ConfigureAwait(false);
-            if ((selection.Start >= expandedSpan.Start && selection.Start <= node.SpanStart) &&
-                (selection.End >= node.Span.End && selection.End <= expandedSpan.End))
-=======
             // Selection or node is empty -> can't be underselected
             if (selection.IsEmpty || node.Span.IsEmpty)
->>>>>>> e0567782
             {
                 return false;
             }
@@ -69,39 +60,11 @@
                 return false;
             }
 
-<<<<<<< HEAD
-        /// <summary>
-        /// <para>
-        /// Determines if a refactoring should be offered for a given node, given the specified position in a document.
-        /// The refactoring is offered if the position is somewhere on the span containing the node and not in any of
-        /// the specified <paramref name="holes"/> to avoid.
-        /// </para>
-        /// <para>
-        /// Note: this function considers the span containing the node to start at the earliest preceding whitespace
-        /// (including up to one newline) before the node’s <see cref="SyntaxNode.SpanStart"/> and up through the last
-        /// whitespace following the <see cref="SyntaxNode.Span"/>’s <see cref="TextSpan.End"/>.
-        /// </para>
-        /// <para>
-        /// For the <paramref name="holes"/>, the position is considered invalid if it is *within* the hole, not if it
-        /// is touching the hole edges.
-        /// </para>
-        /// </summary>
-        public static async Task<bool> RefactoringPositionIsValidAsync(
-            Document document,
-            int position,
-            SyntaxNode node,
-            ImmutableArray<SyntaxNode> holes,
-            CancellationToken cancellationToken)
-        {
-            var expandedSpan = await GetExpandedNodeSpanAsync(document, node, cancellationToken).ConfigureAwait(false);
-            if (!expandedSpan.IntersectsWith(position))
-=======
             // Selection doesn't intersect node -> can't be underselecting.
             // RATIONALE: If there's no intersection then we got the node in some other way, e.g. 
             // extracting it after user selected `;` at the end of an expression statement 
             // `foo()[|;|]` for `foo()` node.
             if (!node.FullSpan.OverlapsWith(selection))
->>>>>>> e0567782
             {
                 return false;
             }
@@ -124,17 +87,8 @@
             RoslynDebug.Assert(beginningNode is object);
             RoslynDebug.Assert(endNode is object);
 
-<<<<<<< HEAD
-        private static async Task<TextSpan> GetExpandedNodeSpanAsync(
-            Document document,
-            SyntaxNode node,
-            CancellationToken cancellationToken)
-        {
-            var sourceText = await document.GetTextAsync(cancellationToken).ConfigureAwait(false);
-=======
             // Node is underselected if either the first (lowest) child doesn't contain start of selection
             // of the last child doesn't intersect with the end.
->>>>>>> e0567782
 
             // Node is underselected if either the first (lowest) child ends before the selection has started
             // or the last child starts after the selection ends (i.e. one of them is completely on the outside of selection).
@@ -151,7 +105,7 @@
         /// Returns unchanged <paramref name="span"/> in case <see cref="TextSpan.IsEmpty"/>.
         /// Returns empty Span with original <see cref="TextSpan.Start"/> in case it contains only whitespace.
         /// </remarks>
-        public static async Task<TextSpan> GetTrimmedTextSpan(Document document, TextSpan span, CancellationToken cancellationToken)
+        public static async Task<TextSpan> GetTrimmedTextSpanAsync(Document document, TextSpan span, CancellationToken cancellationToken)
         {
             if (span.IsEmpty)
             {
