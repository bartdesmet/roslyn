﻿// Licensed to the .NET Foundation under one or more agreements.
// The .NET Foundation licenses this file to you under the MIT license.
// See the LICENSE file in the project root for more information.

using System.Threading;
using System.Threading.Tasks;
using Microsoft.CodeAnalysis.Text;
using Roslyn.Utilities;

namespace Microsoft.CodeAnalysis.Navigation
{
    internal sealed class DefaultDocumentNavigationService : IDocumentNavigationService
    {
        public Task<bool> CanNavigateToSpanAsync(Workspace workspace, DocumentId documentId, TextSpan textSpan, CancellationToken cancellationToken)
            => SpecializedTasks.False;

        public Task<bool> CanNavigateToLineAndOffsetAsync(Workspace workspace, DocumentId documentId, int lineNumber, int offset, CancellationToken cancellationToken)
            => SpecializedTasks.False;

        public Task<bool> CanNavigateToPositionAsync(Workspace workspace, DocumentId documentId, int position, int virtualSpace, CancellationToken cancellationToken)
            => SpecializedTasks.False;

        public Task<INavigableDocumentLocation?> GetNavigableLocationForSpanAsync(Workspace workspace, DocumentId documentId, TextSpan textSpan, NavigationOptions options, bool allowInvalidSpan, CancellationToken cancellationToken)
            => SpecializedTasks.Null<INavigableDocumentLocation>();

        public Task<INavigableDocumentLocation?> GetNavigableLocationForLineAndOffsetAsync(Workspace workspace, DocumentId documentId, int lineNumber, int offset, NavigationOptions options, CancellationToken cancellationToken)
            => SpecializedTasks.Null<INavigableDocumentLocation>();

<<<<<<< HEAD
        public bool TryNavigateToPosition(Workspace workspace, DocumentId documentId, int position, int virtualSpace, NavigationOptions options, CancellationToken cancellationToken)
            => false;

        public Task<bool> TryNavigateToPositionAsync(Workspace workspace, DocumentId documentId, int position, int virtualSpace, NavigationOptions options, CancellationToken cancellationToken)
            => SpecializedTasks.False;

        public Task<INavigationLocation?> TryGetPositionLocationAsync(Workspace workspace, DocumentId documentId, int position, int virtualSpace, NavigationOptions options, CancellationToken cancellationToken)
            => SpecializedTasks.Null<INavigationLocation>();
=======
        public Task<INavigableDocumentLocation?> GetNavigableLocationForPositionAsync(Workspace workspace, DocumentId documentId, int position, int virtualSpace, NavigationOptions options, CancellationToken cancellationToken)
            => SpecializedTasks.Null<INavigableDocumentLocation>();
>>>>>>> 9db75196
    }
}<|MERGE_RESOLUTION|>--- conflicted
+++ resolved
@@ -26,18 +26,7 @@
         public Task<INavigableDocumentLocation?> GetNavigableLocationForLineAndOffsetAsync(Workspace workspace, DocumentId documentId, int lineNumber, int offset, NavigationOptions options, CancellationToken cancellationToken)
             => SpecializedTasks.Null<INavigableDocumentLocation>();
 
-<<<<<<< HEAD
-        public bool TryNavigateToPosition(Workspace workspace, DocumentId documentId, int position, int virtualSpace, NavigationOptions options, CancellationToken cancellationToken)
-            => false;
-
-        public Task<bool> TryNavigateToPositionAsync(Workspace workspace, DocumentId documentId, int position, int virtualSpace, NavigationOptions options, CancellationToken cancellationToken)
-            => SpecializedTasks.False;
-
-        public Task<INavigationLocation?> TryGetPositionLocationAsync(Workspace workspace, DocumentId documentId, int position, int virtualSpace, NavigationOptions options, CancellationToken cancellationToken)
-            => SpecializedTasks.Null<INavigationLocation>();
-=======
         public Task<INavigableDocumentLocation?> GetNavigableLocationForPositionAsync(Workspace workspace, DocumentId documentId, int position, int virtualSpace, NavigationOptions options, CancellationToken cancellationToken)
             => SpecializedTasks.Null<INavigableDocumentLocation>();
->>>>>>> 9db75196
     }
 }