﻿// Licensed to the .NET Foundation under one or more agreements.
// The .NET Foundation licenses this file to you under the MIT license.
// See the LICENSE file in the project root for more information.

using System;
using System.Collections.Generic;
using System.Collections.Immutable;
using System.Diagnostics.CodeAnalysis;
using System.Linq;
using System.Threading;
using System.Threading.Tasks;
using Microsoft.CodeAnalysis.Completion.Log;
using Microsoft.CodeAnalysis.Internal.Log;
using Microsoft.CodeAnalysis.LanguageServices;
using Microsoft.CodeAnalysis.Options;
using Microsoft.CodeAnalysis.Shared.Extensions;
using Microsoft.CodeAnalysis.Shared.Extensions.ContextQuery;

namespace Microsoft.CodeAnalysis.Completion.Providers
{
    internal abstract class AbstractExtensionMethodImportCompletionProvider : AbstractImportCompletionProvider
    {
        protected abstract string GenericSuffix { get; }

        protected override bool ShouldProvideCompletion(CompletionContext completionContext, SyntaxContext syntaxContext)
            => syntaxContext.IsRightOfNameSeparator && IsAddingImportsSupported(completionContext.Document);

        protected override void LogCommit()
            => CompletionProvidersLogger.LogCommitOfExtensionMethodImportCompletionItem();

        protected override async Task AddCompletionItemsAsync(
            CompletionContext completionContext,
            SyntaxContext syntaxContext,
            HashSet<string> namespaceInScope,
            bool isExpandedCompletion,
            CancellationToken cancellationToken)
        {
            using (Logger.LogBlock(FunctionId.Completion_ExtensionMethodImportCompletionProvider_GetCompletionItemsAsync, cancellationToken))
            {
                var syntaxFacts = completionContext.Document.GetRequiredLanguageService<ISyntaxFactsService>();
                if (TryGetReceiverTypeSymbol(syntaxContext, syntaxFacts, cancellationToken, out var receiverTypeSymbol))
                {
                    var ticks = Environment.TickCount;
                    using var nestedTokenSource = new CancellationTokenSource();
                    using var linkedTokenSource = CancellationTokenSource.CreateLinkedTokenSource(nestedTokenSource.Token, cancellationToken);
<<<<<<< HEAD
                    var inferredTypes = IsTargetTypeCompletionFilterExperimentEnabled(completionContext.Document.Project.Solution.Options)
=======
                    var inferredTypes = completionContext.CompletionOptions.TargetTypedCompletionFilter
>>>>>>> 67d940c4
                        ? syntaxContext.InferredTypes
                        : ImmutableArray<ITypeSymbol>.Empty;

                    var getItemsTask = Task.Run(() => ExtensionMethodImportCompletionHelper.GetUnimportedExtensionMethodsAsync(
                        completionContext.Document,
                        completionContext.Position,
                        receiverTypeSymbol,
                        namespaceInScope,
                        inferredTypes,
                        forceIndexCreation: isExpandedCompletion,
                        hideAdvancedMembers: completionContext.CompletionOptions.HideAdvancedMembers,
                        linkedTokenSource.Token), linkedTokenSource.Token);

                    var timeoutInMilliseconds = completionContext.CompletionOptions.TimeoutInMillisecondsForExtensionMethodImportCompletion;

                    // Timebox is enabled if timeout value is >= 0 and we are not triggered via expander
                    if (timeoutInMilliseconds >= 0 && !isExpandedCompletion)
                    {
                        // timeout == 0 means immediate timeout (for testing purpose)
                        if (timeoutInMilliseconds == 0 || await Task.WhenAny(getItemsTask, Task.Delay(timeoutInMilliseconds, linkedTokenSource.Token)).ConfigureAwait(false) != getItemsTask)
                        {
                            nestedTokenSource.Cancel();
                            CompletionProvidersLogger.LogExtensionMethodCompletionTimeoutCount();
                            return;
                        }
                    }

                    // Either the timebox is not enabled, so we need to wait until the operation for complete,
                    // or there's no timeout, and we now have all completion items ready.
                    var result = await getItemsTask.ConfigureAwait(false);
                    if (result is null)
                        return;

                    var receiverTypeKey = SymbolKey.CreateString(receiverTypeSymbol, cancellationToken);
                    completionContext.AddItems(result.CompletionItems.Select(i => Convert(i, receiverTypeKey)));

                    // report telemetry:
                    var totalTicks = Environment.TickCount - ticks;
                    CompletionProvidersLogger.LogExtensionMethodCompletionTicksDataPoint(
                        totalTicks, result.GetSymbolsTicks, result.CreateItemsTicks, isExpandedCompletion, result.IsRemote);

                    if (result.IsPartialResult)
                        CompletionProvidersLogger.LogExtensionMethodCompletionPartialResultCount();
                }
                else
                {
                    // If we can't get a valid receiver type, then we don't show expander as available.
                    // We need to set this explicitly here because we didn't do the (more expensive) symbol check inside 
                    // `ShouldProvideCompletion` method above, which is intended for quick syntax based check.
                    completionContext.ExpandItemsAvailable = false;
                }
            }
        }

<<<<<<< HEAD
        private bool IsTargetTypeCompletionFilterExperimentEnabled(OptionSet options)
        {
            _isTargetTypeCompletionFilterExperimentEnabled ??= options.GetOption(CompletionOptions.TargetTypedCompletionFilterFeatureFlag);
            return _isTargetTypeCompletionFilterExperimentEnabled == true;
        }

=======
>>>>>>> 67d940c4
        private static bool TryGetReceiverTypeSymbol(
            SyntaxContext syntaxContext,
            ISyntaxFactsService syntaxFacts,
            CancellationToken cancellationToken,
            [NotNullWhen(true)] out ITypeSymbol? receiverTypeSymbol)
        {
            var parentNode = syntaxContext.TargetToken.Parent;

            // Even though implicit access to extension method is allowed, we decide not support it for simplicity 
            // e.g. we will not provide completion for unimported extension method in this case
            // New Bar() {.X = .$$ }
            var expressionNode = syntaxFacts.GetLeftSideOfDot(parentNode, allowImplicitTarget: false);

            if (expressionNode != null)
            {
                // Check if we are accessing members of a type, no extension methods are exposed off of types.
                if (syntaxContext.SemanticModel.GetSymbolInfo(expressionNode, cancellationToken).GetAnySymbol() is not ITypeSymbol)
                {
                    // The expression we're calling off of needs to have an actual instance type.
                    // We try to be more tolerant to errors here so completion would still be available in certain case of partially typed code.
                    receiverTypeSymbol = syntaxContext.SemanticModel.GetTypeInfo(expressionNode, cancellationToken).Type;
                    if (receiverTypeSymbol is IErrorTypeSymbol errorTypeSymbol)
                    {
                        receiverTypeSymbol = errorTypeSymbol.CandidateSymbols.Select(s => GetSymbolType(s)).FirstOrDefault(s => s != null);
                    }

                    return receiverTypeSymbol != null;
                }
            }

            receiverTypeSymbol = null;
            return false;
        }

        private static ITypeSymbol? GetSymbolType(ISymbol symbol)
            => symbol switch
            {
                ILocalSymbol localSymbol => localSymbol.Type,
                IFieldSymbol fieldSymbol => fieldSymbol.Type,
                IPropertySymbol propertySymbol => propertySymbol.Type,
                IParameterSymbol parameterSymbol => parameterSymbol.Type,
                IAliasSymbol aliasSymbol => aliasSymbol.Target as ITypeSymbol,
                _ => symbol as ITypeSymbol,
            };

        private CompletionItem Convert(SerializableImportCompletionItem serializableItem, string receiverTypeSymbolKey)
            => ImportCompletionItem.Create(
                serializableItem.Name,
                serializableItem.Arity,
                serializableItem.ContainingNamespace,
                serializableItem.Glyph,
                GenericSuffix,
                CompletionItemFlags.Expanded,
                (serializableItem.SymbolKeyData, receiverTypeSymbolKey, serializableItem.AdditionalOverloadCount),
                serializableItem.IncludedInTargetTypeCompletion);
    }
}<|MERGE_RESOLUTION|>--- conflicted
+++ resolved
@@ -12,7 +12,6 @@
 using Microsoft.CodeAnalysis.Completion.Log;
 using Microsoft.CodeAnalysis.Internal.Log;
 using Microsoft.CodeAnalysis.LanguageServices;
-using Microsoft.CodeAnalysis.Options;
 using Microsoft.CodeAnalysis.Shared.Extensions;
 using Microsoft.CodeAnalysis.Shared.Extensions.ContextQuery;
 
@@ -43,11 +42,7 @@
                     var ticks = Environment.TickCount;
                     using var nestedTokenSource = new CancellationTokenSource();
                     using var linkedTokenSource = CancellationTokenSource.CreateLinkedTokenSource(nestedTokenSource.Token, cancellationToken);
-<<<<<<< HEAD
-                    var inferredTypes = IsTargetTypeCompletionFilterExperimentEnabled(completionContext.Document.Project.Solution.Options)
-=======
                     var inferredTypes = completionContext.CompletionOptions.TargetTypedCompletionFilter
->>>>>>> 67d940c4
                         ? syntaxContext.InferredTypes
                         : ImmutableArray<ITypeSymbol>.Empty;
 
@@ -102,15 +97,6 @@
             }
         }
 
-<<<<<<< HEAD
-        private bool IsTargetTypeCompletionFilterExperimentEnabled(OptionSet options)
-        {
-            _isTargetTypeCompletionFilterExperimentEnabled ??= options.GetOption(CompletionOptions.TargetTypedCompletionFilterFeatureFlag);
-            return _isTargetTypeCompletionFilterExperimentEnabled == true;
-        }
-
-=======
->>>>>>> 67d940c4
         private static bool TryGetReceiverTypeSymbol(
             SyntaxContext syntaxContext,
             ISyntaxFactsService syntaxFacts,
