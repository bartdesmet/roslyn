--- conflicted
+++ resolved
@@ -2372,13 +2372,6 @@
 #End Region
 
 #Region "Semantic Rude Edits"
-<<<<<<< HEAD
-        Protected Overrides Function AreFixedSizeBufferSizesEqual(oldField As IFieldSymbol, newField As IFieldSymbol, cancellationToken As CancellationToken) As Boolean
-            Throw ExceptionUtilities.Unreachable
-        End Function
-
-=======
->>>>>>> 43cdacbf
         Protected Overrides Function AreHandledEventsEqual(oldMethod As IMethodSymbol, newMethod As IMethodSymbol) As Boolean
             Return oldMethod.HandledEvents.SequenceEqual(
                 newMethod.HandledEvents,
