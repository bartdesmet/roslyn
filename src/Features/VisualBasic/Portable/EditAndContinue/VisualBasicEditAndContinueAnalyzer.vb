--- conflicted
+++ resolved
@@ -1304,11 +1304,7 @@
             End Select
         End Function
 
-<<<<<<< HEAD
-        Protected Overrides Sub ReportLocalFunctionsDeclarationRudeEdits(bodyMatch As Match(Of SyntaxNode), diagnostics As List(Of RudeEditDiagnostic))
-=======
         Protected Overrides Sub ReportLocalFunctionsDeclarationRudeEdits(diagnostics As ArrayBuilder(Of RudeEditDiagnostic), bodyMatch As Match(Of SyntaxNode))
->>>>>>> beffac2b
             ' VB has no local functions so we don't have anything to report
         End Sub
 #End Region
