--- conflicted
+++ resolved
@@ -128,13 +128,7 @@
                     documentWriter.FlushToUnderlyingAndEmpty();
 
                     documentIds.Add(documentId);
-<<<<<<< HEAD
-
-                    GC.KeepAlive(semanticModel);
                 }, cancellationToken));
-=======
-                }));
->>>>>>> 12e92a49
             }
 
             await Task.WhenAll(tasks);
@@ -163,13 +157,9 @@
             IdFactory idFactory,
             CancellationToken cancellationToken)
         {
-<<<<<<< HEAD
-            var semanticModel = await document.GetRequiredSemanticModelAsync(cancellationToken);
-=======
             // Create and keep the semantic model alive for this document.  That way all work/services we kick off that
             // use this document can benefit from that single shared model.
-            var semanticModel = await document.GetRequiredSemanticModelAsync(CancellationToken.None);
->>>>>>> 12e92a49
+            var semanticModel = await document.GetRequiredSemanticModelAsync(cancellationToken);
 
             var (uri, contentBase64Encoded) = await GetUriAndContentAsync(document);
 
@@ -177,16 +167,11 @@
             lsifJsonWriter.Write(documentVertex);
             lsifJsonWriter.Write(new Event(Event.EventKind.Begin, documentVertex.GetId(), idFactory));
 
-<<<<<<< HEAD
-            await GenerateDocumentSymbolsAsync(document, documentVertex, options, topLevelSymbolsResultSetTracker, lsifJsonWriter, idFactory, cancellationToken);
-            await GenerateDocumentFoldingRangesAsync(document, documentVertex, options, lsifJsonWriter, idFactory, cancellationToken);
-=======
             // We will walk the file token-by-token, making a range for each one and then attaching information for it
             var rangeVertices = new List<Id<Graph.Range>>();
 
-            await GenerateDocumentRangesAndLinks(document, documentVertex, options, topLevelSymbolsResultSetTracker, lsifJsonWriter, idFactory, rangeVertices).ConfigureAwait(false);
-            await GenerateDocumentFoldingRangesAsync(document, documentVertex, options, lsifJsonWriter, idFactory).ConfigureAwait(false);
->>>>>>> 12e92a49
+            await GenerateDocumentRangesAndLinks(document, documentVertex, options, topLevelSymbolsResultSetTracker, lsifJsonWriter, idFactory, rangeVertices, cancellationToken).ConfigureAwait(false);
+            await GenerateDocumentFoldingRangesAsync(document, documentVertex, options, lsifJsonWriter, idFactory, cancellationToken).ConfigureAwait(false);
 
             lsifJsonWriter.Write(Edge.Create("contains", documentVertex.GetId(), rangeVertices, idFactory));
             lsifJsonWriter.Write(new Event(Event.EventKind.End, documentVertex.GetId(), idFactory));
@@ -218,11 +203,8 @@
             IResultSetTracker topLevelSymbolsResultSetTracker,
             ILsifJsonWriter lsifJsonWriter,
             IdFactory idFactory,
-<<<<<<< HEAD
+            List<Id<Graph.Range>> rangeVertices,
             CancellationToken cancellationToken)
-=======
-            List<Id<Graph.Range>> rangeVertices)
->>>>>>> 12e92a49
         {
             var languageServices = document.Project.Services;
 
@@ -258,14 +240,7 @@
                 }
             });
 
-<<<<<<< HEAD
-            // We will walk the file token-by-token, making a range for each one and then attaching information for it
-            var rangeVertices = new List<Id<Graph.Range>>();
-
             foreach (var syntaxToken in syntaxTree.GetRoot(cancellationToken).DescendantTokens(descendIntoTrivia: true))
-=======
-            foreach (var syntaxToken in syntaxTree.GetRoot().DescendantTokens(descendIntoTrivia: true))
->>>>>>> 12e92a49
             {
                 // We'll only create the Range vertex once it's needed, but any number of bits of code might create it first,
                 // so we'll just make it Lazy.
