--- conflicted
+++ resolved
@@ -15,15 +15,10 @@
 {
     internal class CodeActionsHandlerShim : AbstractLiveShareHandlerShim<CodeActionParams, object[]>
     {
-<<<<<<< HEAD
         public const string RemoteCommandNamePrefix = "_liveshare.remotecommand";
         protected const string ProviderName = "Roslyn";
 
-        [ImportingConstructor]
-        public CodeActionsHandlerShim([ImportMany] IEnumerable<Lazy<IRequestHandler, IRequestHandlerMetadata>> requestHandlers)
-=======
         public CodeActionsHandlerShim(IEnumerable<Lazy<IRequestHandler, IRequestHandlerMetadata>> requestHandlers)
->>>>>>> 5ec09eb4
             : base(requestHandlers, Methods.TextDocumentCodeActionName)
         {
         }
