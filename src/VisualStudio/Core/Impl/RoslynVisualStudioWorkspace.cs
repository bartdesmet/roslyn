--- conflicted
+++ resolved
@@ -12,10 +12,7 @@
 using Microsoft.CodeAnalysis.Editor.Host;
 using Microsoft.CodeAnalysis.Editor.Undo;
 using Microsoft.CodeAnalysis.FindSymbols;
-<<<<<<< HEAD
 using Microsoft.CodeAnalysis.FindUsages;
-=======
->>>>>>> 96ff39c1
 using Microsoft.CodeAnalysis.Options;
 using Microsoft.CodeAnalysis.Shared.Extensions;
 using Microsoft.VisualStudio.Composition;
@@ -200,38 +197,32 @@
 
         public override bool TryFindAllReferences(ISymbol symbol, Project project, CancellationToken cancellationToken)
         {
-<<<<<<< HEAD
-            if (!_streamingPresenters.Any())
-            {
-                return false;
-            }
-
-            if (!TryResolveSymbol(symbol, project, cancellationToken, 
-                    out var searchSymbol, out var searchProject))
-            {
-                return false;
-            }
-
-            var context = _streamingPresenters.First().Value.StartSearch(
-                EditorFeaturesResources.Find_References, supportsReferences: true);
-            var task = AbstractFindUsagesService.FindReferencesAsync(
-                context, searchSymbol, searchProject, CancellationToken.None);
-
-            return true;
-=======
+            //if (!_streamingPresenters.Any())
+            //{
+            //    return false;
+            //}
+
+            //if (!TryResolveSymbol(symbol, project, cancellationToken, 
+            //        out var searchSymbol, out var searchProject))
+            //{
+            //    return false;
+            //}
+
+            //var context = _streamingPresenters.First().Value.StartSearch(
+            //    EditorFeaturesResources.Find_References, supportsReferences: true);
+            //var task = AbstractFindUsagesService.FindReferencesAsync(
+            //    context, searchSymbol, searchProject, CancellationToken.None);
+
+            //return true;
             // Legacy API.  Previously used by ObjectBrowser to support 'FindRefs' off of an
             // object browser item.  Now ObjectBrowser goes through the streaming-FindRefs system.
             return false;
->>>>>>> 96ff39c1
         }
 
         public override void DisplayReferencedSymbols(Solution solution, IEnumerable<ReferencedSymbol> referencedSymbols)
         {
-<<<<<<< HEAD
-=======
             // Legacy API.  Previously used by ObjectBrowser to support 'FindRefs' off of an
             // object browser item.  Now ObjectBrowser goes through the streaming-FindRefs system.
->>>>>>> 96ff39c1
         }
 
         internal override object GetBrowseObject(SymbolListItem symbolListItem)
