--- conflicted
+++ resolved
@@ -188,18 +188,13 @@
         <note />
       </trans-unit>
       <trans-unit id="Display_inline_parameter_name_hints">
-<<<<<<< HEAD
-        <source>Disp_lay inline parameter name hints (experimental)</source>
-        <target state="translated">Wyś_wietlaj wbudowane wskazówki dotyczące nazw parametrów (eksperymentalne)</target>
-=======
         <source>Disp_lay inline parameter name hints</source>
-        <target state="new">Disp_lay inline parameter name hints</target>
+        <target state="needs-review-translation">Wyś_wietlaj wbudowane wskazówki dotyczące nazw parametrów</target>
         <note />
       </trans-unit>
       <trans-unit id="Display_inline_type_hints">
         <source>Display inline type hints</source>
         <target state="new">Display inline type hints</target>
->>>>>>> d898e944
         <note />
       </trans-unit>
       <trans-unit id="Edit">
@@ -2345,7 +2340,7 @@
 I agree to all of the foregoing:</source>
         <target state="translated">WAŻNE: Program Visual Studio zawiera funkcję dekompilacji („Dekompilator”), która pozwala odtworzyć kod źródłowy na podstawie kodu binarnego. Otwierając Dekompilator i korzystając z niego, wyrażasz zgodę na postanowienia licencyjne programu Visual Studio i przedstawione niżej warunki dotyczące Dekompilatora. Jeśli nie zgadzasz się na połączenie tych warunków, nie otwieraj Dekompilatora i nie korzystaj z niego.
 
-Potwierdzasz, że kod binarny i kod źródłowy mogą być chronione prawem autorskim i jako znak towarowy. Przed użyciem Dekompilatora na jakimkolwiek kodzie binarnym musisz najpierw: 
+Potwierdzasz, że kod binarny i kod źródłowy mogą być chronione prawem autorskim i jako znak towarowy. Przed użyciem Dekompilatora na jakimkolwiek kodzie binarnym musisz najpierw:
 (i) potwierdzić, że postanowienia licencyjne, na mocy których korzystasz z kodu binarnego, nie zawierają zapisów zabraniających dekompilowania tego oprogramowania; lub
 (ii) uzyskać zgodę na dekompilację kodu binarnego od właściciela tego oprogramowania.
 
