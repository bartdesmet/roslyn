﻿<?xml version="1.0" encoding="utf-8"?>
<root>
  <!-- 
    Microsoft ResX Schema 
    
    Version 2.0
    
    The primary goals of this format is to allow a simple XML format 
    that is mostly human readable. The generation and parsing of the 
    various data types are done through the TypeConverter classes 
    associated with the data types.
    
    Example:
    
    ... ado.net/XML headers & schema ...
    <resheader name="resmimetype">text/microsoft-resx</resheader>
    <resheader name="version">2.0</resheader>
    <resheader name="reader">System.Resources.ResXResourceReader, System.Windows.Forms, ...</resheader>
    <resheader name="writer">System.Resources.ResXResourceWriter, System.Windows.Forms, ...</resheader>
    <data name="Name1"><value>this is my long string</value><comment>this is a comment</comment></data>
    <data name="Color1" type="System.Drawing.Color, System.Drawing">Blue</data>
    <data name="Bitmap1" mimetype="application/x-microsoft.net.object.binary.base64">
        <value>[base64 mime encoded serialized .NET Framework object]</value>
    </data>
    <data name="Icon1" type="System.Drawing.Icon, System.Drawing" mimetype="application/x-microsoft.net.object.bytearray.base64">
        <value>[base64 mime encoded string representing a byte array form of the .NET Framework object]</value>
        <comment>This is a comment</comment>
    </data>
                
    There are any number of "resheader" rows that contain simple 
    name/value pairs.
    
    Each data row contains a name, and value. The row also contains a 
    type or mimetype. Type corresponds to a .NET class that support 
    text/value conversion through the TypeConverter architecture. 
    Classes that don't support this are serialized and stored with the 
    mimetype set.
    
    The mimetype is used for serialized objects, and tells the 
    ResXResourceReader how to depersist the object. This is currently not 
    extensible. For a given mimetype the value must be set accordingly:
    
    Note - application/x-microsoft.net.object.binary.base64 is the format 
    that the ResXResourceWriter will generate, however the reader can 
    read any of the formats listed below.
    
    mimetype: application/x-microsoft.net.object.binary.base64
    value   : The object must be serialized with 
            : System.Runtime.Serialization.Formatters.Binary.BinaryFormatter
            : and then encoded with base64 encoding.
    
    mimetype: application/x-microsoft.net.object.soap.base64
    value   : The object must be serialized with 
            : System.Runtime.Serialization.Formatters.Soap.SoapFormatter
            : and then encoded with base64 encoding.

    mimetype: application/x-microsoft.net.object.bytearray.base64
    value   : The object must be serialized into a byte array 
            : using a System.ComponentModel.TypeConverter
            : and then encoded with base64 encoding.
    -->
  <xsd:schema id="root" xmlns="" xmlns:xsd="http://www.w3.org/2001/XMLSchema" xmlns:msdata="urn:schemas-microsoft-com:xml-msdata">
    <xsd:import namespace="http://www.w3.org/XML/1998/namespace" />
    <xsd:element name="root" msdata:IsDataSet="true">
      <xsd:complexType>
        <xsd:choice maxOccurs="unbounded">
          <xsd:element name="metadata">
            <xsd:complexType>
              <xsd:sequence>
                <xsd:element name="value" type="xsd:string" minOccurs="0" />
              </xsd:sequence>
              <xsd:attribute name="name" use="required" type="xsd:string" />
              <xsd:attribute name="type" type="xsd:string" />
              <xsd:attribute name="mimetype" type="xsd:string" />
              <xsd:attribute ref="xml:space" />
            </xsd:complexType>
          </xsd:element>
          <xsd:element name="assembly">
            <xsd:complexType>
              <xsd:attribute name="alias" type="xsd:string" />
              <xsd:attribute name="name" type="xsd:string" />
            </xsd:complexType>
          </xsd:element>
          <xsd:element name="data">
            <xsd:complexType>
              <xsd:sequence>
                <xsd:element name="value" type="xsd:string" minOccurs="0" msdata:Ordinal="1" />
                <xsd:element name="comment" type="xsd:string" minOccurs="0" msdata:Ordinal="2" />
              </xsd:sequence>
              <xsd:attribute name="name" type="xsd:string" use="required" msdata:Ordinal="1" />
              <xsd:attribute name="type" type="xsd:string" msdata:Ordinal="3" />
              <xsd:attribute name="mimetype" type="xsd:string" msdata:Ordinal="4" />
              <xsd:attribute ref="xml:space" />
            </xsd:complexType>
          </xsd:element>
          <xsd:element name="resheader">
            <xsd:complexType>
              <xsd:sequence>
                <xsd:element name="value" type="xsd:string" minOccurs="0" msdata:Ordinal="1" />
              </xsd:sequence>
              <xsd:attribute name="name" type="xsd:string" use="required" />
            </xsd:complexType>
          </xsd:element>
        </xsd:choice>
      </xsd:complexType>
    </xsd:element>
  </xsd:schema>
  <resheader name="resmimetype">
    <value>text/microsoft-resx</value>
  </resheader>
  <resheader name="version">
    <value>2.0</value>
  </resheader>
  <resheader name="reader">
    <value>System.Resources.ResXResourceReader, System.Windows.Forms, Version=4.0.0.0, Culture=neutral, PublicKeyToken=b77a5c561934e089</value>
  </resheader>
  <resheader name="writer">
    <value>System.Resources.ResXResourceWriter, System.Windows.Forms, Version=4.0.0.0, Culture=neutral, PublicKeyToken=b77a5c561934e089</value>
  </resheader>
  <data name="Element_is_not_valid" xml:space="preserve">
    <value>Element is not valid.</value>
  </data>
  <data name="You_must_select_at_least_one_member" xml:space="preserve">
    <value>You must select at least one member.</value>
  </data>
  <data name="Interface_name_conflicts_with_an_existing_type_name" xml:space="preserve">
    <value>Interface name conflicts with an existing type name.</value>
  </data>
  <data name="Interface_name_is_not_a_valid_0_identifier" xml:space="preserve">
    <value>Interface name is not a valid {0} identifier.</value>
  </data>
  <data name="Illegal_characters_in_path" xml:space="preserve">
    <value>Illegal characters in path.</value>
  </data>
  <data name="File_name_must_have_the_0_extension" xml:space="preserve">
    <value>File name must have the "{0}" extension.</value>
  </data>
  <data name="Debugger" xml:space="preserve">
    <value>Debugger</value>
  </data>
  <data name="Determining_breakpoint_location" xml:space="preserve">
    <value>Determining breakpoint location...</value>
  </data>
  <data name="Determining_autos" xml:space="preserve">
    <value>Determining autos...</value>
  </data>
  <data name="Resolving_breakpoint_location" xml:space="preserve">
    <value>Resolving breakpoint location...</value>
  </data>
  <data name="Validating_breakpoint_location" xml:space="preserve">
    <value>Validating breakpoint location...</value>
  </data>
  <data name="Getting_DataTip_text" xml:space="preserve">
    <value>Getting DataTip text...</value>
  </data>
  <data name="Preview_unavailable" xml:space="preserve">
    <value>Preview unavailable</value>
  </data>
  <data name="Overrides_" xml:space="preserve">
    <value>Overrides</value>
  </data>
  <data name="Overridden_By" xml:space="preserve">
    <value>Overridden By</value>
  </data>
  <data name="Inherits_" xml:space="preserve">
    <value>Inherits</value>
  </data>
  <data name="Inherited_By" xml:space="preserve">
    <value>Inherited By</value>
  </data>
  <data name="Implements_" xml:space="preserve">
    <value>Implements</value>
  </data>
  <data name="Implemented_By" xml:space="preserve">
    <value>Implemented By</value>
  </data>
  <data name="Maximum_number_of_documents_are_open" xml:space="preserve">
    <value>Maximum number of documents are open.</value>
  </data>
  <data name="Failed_to_create_document_in_miscellaneous_files_project" xml:space="preserve">
    <value>Failed to create document in miscellaneous files project.</value>
  </data>
  <data name="Invalid_access" xml:space="preserve">
    <value>Invalid access.</value>
  </data>
  <data name="The_following_references_were_not_found_0_Please_locate_and_add_them_manually" xml:space="preserve">
    <value>The following references were not found. {0}Please locate and add them manually.</value>
  </data>
  <data name="End_position_must_be_start_position" xml:space="preserve">
    <value>End position must be &gt;= start position</value>
  </data>
  <data name="Not_a_valid_value" xml:space="preserve">
    <value>Not a valid value</value>
  </data>
  <data name="given_workspace_doesn_t_support_undo" xml:space="preserve">
    <value>given workspace doesn't support undo</value>
  </data>
  <data name="Add_a_reference_to_0" xml:space="preserve">
    <value>Add a reference to '{0}'</value>
  </data>
  <data name="Event_type_is_invalid" xml:space="preserve">
    <value>Event type is invalid</value>
  </data>
  <data name="Can_t_find_where_to_insert_member" xml:space="preserve">
    <value>Can't find where to insert member</value>
  </data>
  <data name="Can_t_rename_other_elements" xml:space="preserve">
    <value>Can't rename 'other' elements</value>
  </data>
  <data name="Unknown_rename_type" xml:space="preserve">
    <value>Unknown rename type</value>
  </data>
  <data name="IDs_are_not_supported_for_this_symbol_type" xml:space="preserve">
    <value>IDs are not supported for this symbol type.</value>
  </data>
  <data name="Can_t_create_a_node_id_for_this_symbol_kind_colon_0" xml:space="preserve">
    <value>Can't create a node id for this symbol kind: '{0}'</value>
  </data>
  <data name="Project_References" xml:space="preserve">
    <value>Project References</value>
  </data>
  <data name="Base_Types" xml:space="preserve">
    <value>Base Types</value>
  </data>
  <data name="Miscellaneous_Files" xml:space="preserve">
    <value>Miscellaneous Files</value>
  </data>
  <data name="Could_not_find_project_0" xml:space="preserve">
    <value>Could not find project '{0}'</value>
  </data>
  <data name="Could_not_find_location_of_folder_on_disk" xml:space="preserve">
    <value>Could not find location of folder on disk</value>
  </data>
  <data name="ErrorReadingFile" xml:space="preserve">
    <value>Error while reading file '{0}': {1}</value>
  </data>
  <data name="Assembly" xml:space="preserve">
    <value>Assembly </value>
  </data>
  <data name="Exceptions_colon" xml:space="preserve">
    <value>Exceptions:</value>
  </data>
  <data name="Member_of_0" xml:space="preserve">
    <value>Member of {0}</value>
  </data>
  <data name="Parameters_colon1" xml:space="preserve">
    <value>Parameters:</value>
  </data>
  <data name="Project" xml:space="preserve">
    <value>Project </value>
  </data>
  <data name="Remarks_colon" xml:space="preserve">
    <value>Remarks:</value>
  </data>
  <data name="Returns_colon" xml:space="preserve">
    <value>Returns:</value>
  </data>
  <data name="Summary_colon" xml:space="preserve">
    <value>Summary:</value>
  </data>
  <data name="Type_Parameters_colon" xml:space="preserve">
    <value>Type Parameters:</value>
  </data>
  <data name="File_already_exists" xml:space="preserve">
    <value>File already exists</value>
  </data>
  <data name="File_path_cannot_use_reserved_keywords" xml:space="preserve">
    <value>File path cannot use reserved keywords</value>
  </data>
  <data name="DocumentPath_is_illegal" xml:space="preserve">
    <value>DocumentPath is illegal</value>
  </data>
  <data name="Project_Path_is_illegal" xml:space="preserve">
    <value>Project Path is illegal</value>
  </data>
  <data name="Path_cannot_have_empty_filename" xml:space="preserve">
    <value>Path cannot have empty filename</value>
  </data>
  <data name="The_given_DocumentId_did_not_come_from_the_Visual_Studio_workspace" xml:space="preserve">
    <value>The given DocumentId did not come from the Visual Studio workspace.</value>
  </data>
  <data name="Project_colon_0_1_Use_the_dropdown_to_view_and_switch_to_other_projects_this_file_may_belong_to" xml:space="preserve">
    <value>Project: {0} ({1})

Use the dropdown to view and switch to other projects this file may belong to.</value>
  </data>
  <data name="_0_Use_the_dropdown_to_view_and_navigate_to_other_items_in_this_file" xml:space="preserve">
    <value>{0}

Use the dropdown to view and navigate to other items in this file.</value>
  </data>
  <data name="Project_colon_0_Use_the_dropdown_to_view_and_switch_to_other_projects_this_file_may_belong_to" xml:space="preserve">
    <value>Project: {0}

Use the dropdown to view and switch to other projects this file may belong to.</value>
  </data>
  <data name="ErrorReadingRuleset" xml:space="preserve">
    <value>ErrorReadingRuleset</value>
  </data>
  <data name="Error_reading_ruleset_file_0_1" xml:space="preserve">
    <value>Error reading ruleset file {0} - {1}</value>
  </data>
  <data name="AnalyzerChangedOnDisk" xml:space="preserve">
    <value>AnalyzerChangedOnDisk</value>
  </data>
  <data name="The_analyzer_assembly_0_has_changed_Diagnostics_may_be_incorrect_until_Visual_Studio_is_restarted" xml:space="preserve">
    <value>The analyzer assembly '{0}' has changed. Diagnostics may be incorrect until Visual Studio is restarted.</value>
  </data>
  <data name="CSharp_VB_Diagnostics_Table_Data_Source" xml:space="preserve">
    <value>C#/VB Diagnostics Table Data Source</value>
  </data>
  <data name="CSharp_VB_Todo_List_Table_Data_Source" xml:space="preserve">
    <value>C#/VB Todo List Table Data Source</value>
  </data>
  <data name="Cancel" xml:space="preserve">
    <value>Cancel</value>
  </data>
  <data name="Deselect_All" xml:space="preserve">
    <value>_Deselect All</value>
  </data>
  <data name="Extract_Interface" xml:space="preserve">
    <value>Extract Interface</value>
  </data>
  <data name="Generated_name_colon" xml:space="preserve">
    <value>Generated name:</value>
  </data>
  <data name="New_file_name_colon" xml:space="preserve">
    <value>New _file name:</value>
  </data>
  <data name="New_interface_name_colon" xml:space="preserve">
    <value>New _interface name:</value>
  </data>
  <data name="OK" xml:space="preserve">
    <value>OK</value>
  </data>
  <data name="Select_All" xml:space="preserve">
    <value>_Select All</value>
  </data>
  <data name="Select_public_members_to_form_interface" xml:space="preserve">
    <value>Select public _members to form interface</value>
  </data>
  <data name="Access_colon" xml:space="preserve">
    <value>_Access:</value>
  </data>
  <data name="Add_to_existing_file" xml:space="preserve">
    <value>Add to _existing file</value>
  </data>
  <data name="Change_Signature" xml:space="preserve">
    <value>Change Signature</value>
  </data>
  <data name="Create_new_file" xml:space="preserve">
    <value>_Create new file</value>
  </data>
  <data name="Default_" xml:space="preserve">
    <value>Default</value>
  </data>
  <data name="File_Name_colon" xml:space="preserve">
    <value>File Name:</value>
  </data>
  <data name="Generate_Type" xml:space="preserve">
    <value>Generate Type</value>
  </data>
  <data name="Kind_colon" xml:space="preserve">
    <value>_Kind:</value>
  </data>
  <data name="Location_colon" xml:space="preserve">
    <value>Location:</value>
  </data>
  <data name="Modifier" xml:space="preserve">
    <value>Modifier</value>
  </data>
  <data name="Name_colon1" xml:space="preserve">
    <value>Name:</value>
  </data>
  <data name="Parameter" xml:space="preserve">
    <value>Parameter</value>
  </data>
  <data name="Parameters_colon2" xml:space="preserve">
    <value>Parameters:</value>
  </data>
  <data name="Preview_method_signature_colon" xml:space="preserve">
    <value>Preview method signature:</value>
  </data>
  <data name="Preview_reference_changes" xml:space="preserve">
    <value>Preview reference changes</value>
  </data>
  <data name="Project_colon" xml:space="preserve">
    <value>_Project:</value>
  </data>
  <data name="Type" xml:space="preserve">
    <value>Type</value>
  </data>
  <data name="Type_Details_colon" xml:space="preserve">
    <value>Type Details:</value>
  </data>
  <data name="Re_move" xml:space="preserve">
    <value>Re_move</value>
  </data>
  <data name="Restore" xml:space="preserve">
    <value>_Restore</value>
  </data>
  <data name="More_about_0" xml:space="preserve">
    <value>More about {0}</value>
  </data>
  <data name="Navigation_must_be_performed_on_the_foreground_thread" xml:space="preserve">
    <value>Navigation must be performed on the foreground thread.</value>
  </data>
  <data name="bracket_plus_bracket" xml:space="preserve">
    <value>[+] </value>
  </data>
  <data name="bracket_bracket" xml:space="preserve">
    <value>[-] </value>
  </data>
  <data name="Reference_to_0_in_project_1" xml:space="preserve">
    <value>Reference to '{0}' in project '{1}'</value>
  </data>
  <data name="Unknown1" xml:space="preserve">
    <value>&lt;Unknown&gt;</value>
  </data>
  <data name="Analyzer_reference_to_0_in_project_1" xml:space="preserve">
    <value>Analyzer reference to '{0}' in project '{1}'</value>
  </data>
  <data name="Project_reference_to_0_in_project_1" xml:space="preserve">
    <value>Project reference to '{0}' in project '{1}'</value>
  </data>
  <data name="AnalyzerDependencyConflict" xml:space="preserve">
    <value>AnalyzerDependencyConflict</value>
  </data>
  <data name="Analyzer_assemblies_0_and_1_both_have_identity_2_but_different_contents_Only_one_will_be_loaded_and_analyzers_using_these_assemblies_may_not_run_correctly" xml:space="preserve">
    <value>Analyzer assemblies '{0}' and '{1}' both have identity '{2}' but different contents. Only one will be loaded and analyzers using these assemblies may not run correctly.</value>
  </data>
  <data name="_0_references" xml:space="preserve">
    <value>{0} references</value>
  </data>
  <data name="_1_reference" xml:space="preserve">
    <value>1 reference</value>
  </data>
  <data name="_0_encountered_an_error_and_has_been_disabled" xml:space="preserve">
    <value>'{0}' encountered an error and has been disabled.</value>
  </data>
  <data name="Enable" xml:space="preserve">
    <value>Enable</value>
  </data>
  <data name="Enable_and_ignore_future_errors" xml:space="preserve">
    <value>Enable and ignore future errors</value>
  </data>
  <data name="No_Changes" xml:space="preserve">
    <value>No Changes</value>
  </data>
  <data name="Current_block" xml:space="preserve">
    <value>Current block</value>
  </data>
  <data name="Determining_current_block" xml:space="preserve">
    <value>Determining current block.</value>
  </data>
  <data name="IntelliSense" xml:space="preserve">
    <value>IntelliSense</value>
  </data>
  <data name="CSharp_VB_Build_Table_Data_Source" xml:space="preserve">
    <value>C#/VB Build Table Data Source</value>
  </data>
  <data name="MissingAnalyzerReference" xml:space="preserve">
    <value>MissingAnalyzerReference</value>
  </data>
  <data name="Analyzer_assembly_0_depends_on_1_but_it_was_not_found_Analyzers_may_not_run_correctly_unless_the_missing_assembly_is_added_as_an_analyzer_reference_as_well" xml:space="preserve">
    <value>Analyzer assembly '{0}' depends on '{1}' but it was not found. Analyzers may not run correctly unless the missing assembly is added as an analyzer reference as well.</value>
  </data>
  <data name="Suppression_State" xml:space="preserve">
    <value>Suppression State</value>
  </data>
  <data name="Active" xml:space="preserve">
    <value>Active</value>
  </data>
  <data name="Suppressed" xml:space="preserve">
    <value>Suppressed</value>
  </data>
  <data name="NotApplicable" xml:space="preserve">
    <value>N/A</value>
  </data>
  <data name="SuppressionNotSupportedToolTip" xml:space="preserve">
    <value>Suppression state is supported only for intellisense diagnostics, which are for the current solution snapshot. Switch to 'Intellisense' diagnostics for suppression.</value>
  </data>
  <data name="Suppress_diagnostics" xml:space="preserve">
    <value>Suppress diagnostics</value>
  </data>
  <data name="Computing_suppressions_fix" xml:space="preserve">
    <value>Computing suppressions fix...</value>
  </data>
  <data name="Applying_suppressions_fix" xml:space="preserve">
    <value>Applying suppressions fix...</value>
  </data>
  <data name="Remove_suppressions" xml:space="preserve">
    <value>Remove suppressions</value>
  </data>
  <data name="Computing_remove_suppressions_fix" xml:space="preserve">
    <value>Computing remove suppressions fix...</value>
  </data>
  <data name="Applying_remove_suppressions_fix" xml:space="preserve">
    <value>Applying remove suppressions fix...</value>
  </data>
  <data name="This_workspace_only_supports_opening_documents_on_the_UI_thread" xml:space="preserve">
    <value>This workspace only supports opening documents on the UI thread.</value>
  </data>
  <data name="This_workspace_does_not_support_updating_Visual_Basic_parse_options" xml:space="preserve">
    <value>This workspace does not support updating Visual Basic parse options.</value>
  </data>
  <data name="Synchronize_0" xml:space="preserve">
    <value>Synchronize {0}</value>
  </data>
  <data name="Synchronizing_with_0" xml:space="preserve">
    <value>Synchronizing with {0}...</value>
  </data>
  <data name="Visual_Studio_has_suspended_some_advanced_features_to_improve_performance" xml:space="preserve">
    <value>Visual Studio has suspended some advanced features to improve performance.</value>
  </data>
  <data name="Installing_0" xml:space="preserve">
    <value>Installing '{0}'</value>
  </data>
  <data name="Installing_0_completed" xml:space="preserve">
    <value>Installing '{0}' completed</value>
  </data>
  <data name="Package_install_failed_colon_0" xml:space="preserve">
    <value>Package install failed: {0}</value>
  </data>
  <data name="Unknown2" xml:space="preserve">
    <value>&lt;Unknown&gt;</value>
  </data>
  <data name="No" xml:space="preserve">
    <value>No</value>
  </data>
  <data name="Yes" xml:space="preserve">
    <value>Yes</value>
  </data>
  <data name="Choose_a_Symbol_Specification_and_a_Naming_Style" xml:space="preserve">
    <value>Choose a Symbol Specification and a Naming Style.</value>
  </data>
  <data name="Enter_a_title_for_this_Naming_Rule" xml:space="preserve">
    <value>Enter a title for this Naming Rule.</value>
  </data>
  <data name="Enter_a_title_for_this_Naming_Style" xml:space="preserve">
    <value>Enter a title for this Naming Style.</value>
  </data>
  <data name="Enter_a_title_for_this_Symbol_Specification" xml:space="preserve">
    <value>Enter a title for this Symbol Specification.</value>
  </data>
  <data name="Accessibilities_can_match_any" xml:space="preserve">
    <value>Accessibilities (can match any)</value>
  </data>
  <data name="Capitalization_colon" xml:space="preserve">
    <value>Capitalization:</value>
  </data>
  <data name="all_lower" xml:space="preserve">
    <value>all lower</value>
  </data>
  <data name="ALL_UPPER" xml:space="preserve">
    <value>ALL UPPER</value>
  </data>
  <data name="camel_Case_Name" xml:space="preserve">
    <value>camel Case Name</value>
  </data>
  <data name="First_word_upper" xml:space="preserve">
    <value>First word upper</value>
  </data>
  <data name="Pascal_Case_Name" xml:space="preserve">
    <value>Pascal Case Name</value>
  </data>
  <data name="Severity_colon" xml:space="preserve">
    <value>Severity:</value>
  </data>
  <data name="Modifiers_must_match_all" xml:space="preserve">
    <value>Modifiers (must match all)</value>
  </data>
  <data name="Name_colon2" xml:space="preserve">
    <value>Name:</value>
  </data>
  <data name="Naming_Rule" xml:space="preserve">
    <value>Naming Rule</value>
  </data>
  <data name="Naming_Style" xml:space="preserve">
    <value>Naming Style</value>
  </data>
  <data name="Naming_Style_colon" xml:space="preserve">
    <value>Naming Style:</value>
  </data>
  <data name="Naming_Rules_allow_you_to_define_how_particular_sets_of_symbols_should_be_named_and_how_incorrectly_named_symbols_should_be_handled" xml:space="preserve">
    <value>Naming Rules allow you to define how particular sets of symbols should be named and how incorrectly-named symbols should be handled.</value>
  </data>
  <data name="The_first_matching_top_level_Naming_Rule_is_used_by_default_when_naming_a_symbol_while_any_special_cases_are_handled_by_a_matching_child_rule" xml:space="preserve">
    <value>The first matching top-level Naming Rule is used by default when naming a symbol, while any special cases are handled by a matching child rule.</value>
  </data>
  <data name="Naming_Style_Title_colon" xml:space="preserve">
    <value>Naming Style Title:</value>
  </data>
  <data name="Parent_Rule_colon" xml:space="preserve">
    <value>Parent Rule:</value>
  </data>
  <data name="Required_Prefix_colon" xml:space="preserve">
    <value>Required Prefix:</value>
  </data>
  <data name="Required_Suffix_colon" xml:space="preserve">
    <value>Required Suffix:</value>
  </data>
  <data name="Sample_Identifier_colon" xml:space="preserve">
    <value>Sample Identifier:</value>
  </data>
  <data name="Symbol_Kinds_can_match_any" xml:space="preserve">
    <value>Symbol Kinds (can match any)</value>
  </data>
  <data name="Symbol_Specification" xml:space="preserve">
    <value>Symbol Specification</value>
  </data>
  <data name="Symbol_Specification_colon" xml:space="preserve">
    <value>Symbol Specification:</value>
  </data>
  <data name="Symbol_Specification_Title_colon" xml:space="preserve">
    <value>Symbol Specification Title:</value>
  </data>
  <data name="Word_Separator_colon" xml:space="preserve">
    <value>Word Separator:</value>
  </data>
  <data name="example" xml:space="preserve">
    <value>example</value>
    <comment>IdentifierWord_Example and IdentifierWord_Identifier are combined (with prefixes, suffixes, and word separators) into an example identifier name in the NamingStyle UI.</comment>
  </data>
  <data name="identifier" xml:space="preserve">
    <value>identifier</value>
    <comment>IdentifierWord_Example and IdentifierWord_Identifier are combined (with prefixes, suffixes, and word separators) into an example identifier name in the NamingStyle UI.</comment>
  </data>
  <data name="Install_0" xml:space="preserve">
    <value>Install '{0}'</value>
  </data>
  <data name="Uninstalling_0" xml:space="preserve">
    <value>Uninstalling '{0}'</value>
  </data>
  <data name="Uninstalling_0_completed" xml:space="preserve">
    <value>Uninstalling '{0}' completed</value>
  </data>
  <data name="Uninstall_0" xml:space="preserve">
    <value>Uninstall '{0}'</value>
  </data>
  <data name="Package_uninstall_failed_colon_0" xml:space="preserve">
    <value>Package uninstall failed: {0}</value>
  </data>
  <data name="Error_encountered_while_loading_the_project_Some_project_features_such_as_full_solution_analysis_for_the_failed_project_and_projects_that_depend_on_it_have_been_disabled" xml:space="preserve">
    <value>Error encountered while loading the project. Some project features, such as full solution analysis for the failed project and projects that depend on it, have been disabled.</value>
  </data>
  <data name="Project_loading_failed" xml:space="preserve">
    <value>Project loading failed.</value>
  </data>
  <data name="To_see_what_caused_the_issue_please_try_below_1_Close_Visual_Studio_long_paragraph_follows" xml:space="preserve">
    <value>To see what caused the issue, please try below.

1. Close Visual Studio
2. Open a Visual Studio Developer Command Prompt
3. Set environment variable “TraceDesignTime” to true (set TraceDesignTime=true)
4. Delete .vs directory/.suo file
5. Restart VS from the command prompt you set the environment variable (devenv)
6. Open the solution
7. Check '{0}' and look for the failed tasks (FAILED)</value>
  </data>
  <data name="Additional_information_colon" xml:space="preserve">
    <value>Additional information:</value>
  </data>
  <data name="Installing_0_failed_Additional_information_colon_1" xml:space="preserve">
    <value>Installing '{0}' failed.

Additional information: {1}</value>
  </data>
  <data name="Uninstalling_0_failed_Additional_information_colon_1" xml:space="preserve">
    <value>Uninstalling '{0}' failed.

Additional information: {1}</value>
  </data>
  <data name="Move_0_below_1" xml:space="preserve">
    <value>Move {0} below {1}</value>
    <comment>{0} and {1} are parameter descriptions</comment>
  </data>
  <data name="Move_0_above_1" xml:space="preserve">
    <value>Move {0} above {1}</value>
    <comment>{0} and {1} are parameter descriptions</comment>
  </data>
  <data name="Remove_0" xml:space="preserve">
    <value>Remove {0}</value>
    <comment>{0} is a parameter description</comment>
  </data>
  <data name="Restore_0" xml:space="preserve">
    <value>Restore {0}</value>
    <comment>{0} is a parameter description</comment>
  </data>
  <data name="Re_enable" xml:space="preserve">
    <value>Re-enable</value>
  </data>
  <data name="Learn_more" xml:space="preserve">
    <value>Learn more</value>
  </data>
  <data name="Prefer_framework_type" xml:space="preserve">
    <value>Prefer framework type</value>
  </data>
  <data name="Prefer_predefined_type" xml:space="preserve">
    <value>Prefer predefined type</value>
  </data>
  <data name="Copy_to_Clipboard" xml:space="preserve">
    <value>Copy to Clipboard</value>
  </data>
  <data name="Close" xml:space="preserve">
    <value>Close</value>
  </data>
  <data name="Unknown_parameters" xml:space="preserve">
    <value>&lt;Unknown Parameters&gt;</value>
  </data>
  <data name="End_of_inner_exception_stack" xml:space="preserve">
    <value>--- End of inner exception stack trace ---</value>
  </data>
  <data name="For_locals_parameters_and_members" xml:space="preserve">
    <value>For locals, parameters and members</value>
  </data>
  <data name="For_member_access_expressions" xml:space="preserve">
    <value>For member access expressions</value>
  </data>
  <data name="Prefer_object_initializer" xml:space="preserve">
    <value>Prefer object initializer</value>
  </data>
  <data name="Expression_preferences_colon" xml:space="preserve">
    <value>Expression preferences:</value>
  </data>
  <data name="Block_Structure_Guides" xml:space="preserve">
    <value>Block Structure Guides</value>
  </data>
  <data name="Outlining" xml:space="preserve">
    <value>Outlining</value>
  </data>
  <data name="Show_guides_for_code_level_constructs" xml:space="preserve">
    <value>Show guides for code level constructs</value>
  </data>
  <data name="Show_guides_for_comments_and_preprocessor_regions" xml:space="preserve">
    <value>Show guides for comments and preprocessor regions</value>
  </data>
  <data name="Show_guides_for_declaration_level_constructs" xml:space="preserve">
    <value>Show guides for declaration level constructs</value>
  </data>
  <data name="Show_outlining_for_code_level_constructs" xml:space="preserve">
    <value>Show outlining for code level constructs</value>
  </data>
  <data name="Show_outlining_for_comments_and_preprocessor_regions" xml:space="preserve">
    <value>Show outlining for comments and preprocessor regions</value>
  </data>
  <data name="Show_outlining_for_declaration_level_constructs" xml:space="preserve">
    <value>Show outlining for declaration level constructs</value>
  </data>
  <data name="Variable_preferences_colon" xml:space="preserve">
    <value>Variable preferences:</value>
  </data>
  <data name="Prefer_inlined_variable_declaration" xml:space="preserve">
    <value>Prefer inlined variable declaration</value>
  </data>
  <data name="Use_expression_body_for_methods" xml:space="preserve">
    <value>Use expression body for methods</value>
  </data>
  <data name="Code_block_preferences_colon" xml:space="preserve">
    <value>Code block preferences:</value>
  </data>
  <data name="Use_expression_body_for_accessors" xml:space="preserve">
    <value>Use expression body for accessors</value>
  </data>
  <data name="Use_expression_body_for_constructors" xml:space="preserve">
    <value>Use expression body for constructors</value>
  </data>
  <data name="Use_expression_body_for_indexers" xml:space="preserve">
    <value>Use expression body for indexers</value>
  </data>
  <data name="Use_expression_body_for_operators" xml:space="preserve">
    <value>Use expression body for operators</value>
  </data>
  <data name="Use_expression_body_for_properties" xml:space="preserve">
    <value>Use expression body for properties</value>
  </data>
  <data name="Some_naming_rules_are_incomplete_Please_complete_or_remove_them" xml:space="preserve">
    <value>Some naming rules are incomplete. Please complete or remove them.</value>
  </data>
  <data name="Manage_specifications" xml:space="preserve">
    <value>Manage specifications</value>
  </data>
  <data name="Manage_naming_styles" xml:space="preserve">
    <value>Manage naming styles</value>
  </data>
  <data name="Reorder" xml:space="preserve">
    <value>Reorder</value>
  </data>
  <data name="Severity" xml:space="preserve">
    <value>Severity</value>
  </data>
  <data name="Specification" xml:space="preserve">
    <value>Specification</value>
  </data>
  <data name="Required_Style" xml:space="preserve">
    <value>Required Style</value>
  </data>
  <data name="This_item_cannot_be_deleted_because_it_is_used_by_an_existing_Naming_Rule" xml:space="preserve">
    <value>This item cannot be deleted because it is used by an existing Naming Rule.</value>
  </data>
  <data name="Prefer_collection_initializer" xml:space="preserve">
    <value>Prefer collection initializer</value>
  </data>
  <data name="Prefer_coalesce_expression" xml:space="preserve">
    <value>Prefer coalesce expression</value>
  </data>
  <data name="Collapse_regions_when_collapsing_to_definitions" xml:space="preserve">
    <value>Collapse #regions when collapsing to definitions</value>
  </data>
  <data name="Prefer_null_propagation" xml:space="preserve">
    <value>Prefer null propagation</value>
  </data>
  <data name="Prefer_explicit_tuple_name" xml:space="preserve">
    <value>Prefer explicit tuple name</value>
  </data>
  <data name="Description" xml:space="preserve">
    <value>Description</value>
  </data>
  <data name="Preference" xml:space="preserve">
    <value>Preference</value>
  </data>
  <data name="Implement_Interface_or_Abstract_Class" xml:space="preserve">
    <value>Implement Interface or Abstract Class</value>
  </data>
  <data name="For_a_given_symbol_only_the_topmost_rule_with_a_matching_Specification_will_be_applied_Violation_of_that_rules_Required_Style_will_be_reported_at_the_chosen_Severity_level" xml:space="preserve">
    <value>For a given symbol, only the topmost rule with a matching 'Specification' will be applied. Violation of that rule's 'Required Style' will be reported at the chosen 'Severity' level.</value>
  </data>
  <data name="at_the_end" xml:space="preserve">
    <value>at the end</value>
  </data>
  <data name="When_inserting_properties_events_and_methods_place_them" xml:space="preserve">
    <value>When inserting properties, events and methods, place them:</value>
  </data>
  <data name="with_other_members_of_the_same_kind" xml:space="preserve">
    <value>with other members of the same kind</value>
  </data>
  <data name="Prefer_braces" xml:space="preserve">
    <value>Prefer braces</value>
  </data>
  <data name="Over_colon" xml:space="preserve">
    <value>Over:</value>
  </data>
  <data name="Prefer_colon" xml:space="preserve">
    <value>Prefer:</value>
  </data>
  <data name="or" xml:space="preserve">
    <value>or</value>
  </data>
  <data name="built_in_types" xml:space="preserve">
    <value>built-in types</value>
  </data>
  <data name="everywhere_else" xml:space="preserve">
    <value>everywhere else</value>
  </data>
  <data name="type_is_apparent_from_assignment_expression" xml:space="preserve">
    <value>type is apparent from assignment expression</value>
  </data>
  <data name="Get_help_for_0" xml:space="preserve">
    <value>Get help for '{0}'</value>
  </data>
  <data name="Get_help_for_0_from_Bing" xml:space="preserve">
    <value>Get help for '{0}' from Bing</value>
  </data>
  <data name="Move_down" xml:space="preserve">
    <value>Move down</value>
  </data>
  <data name="Move_up" xml:space="preserve">
    <value>Move up</value>
  </data>
  <data name="Remove" xml:space="preserve">
    <value>Remove</value>
  </data>
  <data name="Pick_members" xml:space="preserve">
    <value>Pick members</value>
  </data>
  <data name="Unfortunately_a_process_used_by_Visual_Studio_has_encountered_an_unrecoverable_error_We_recommend_saving_your_work_and_then_closing_and_restarting_Visual_Studio" xml:space="preserve">
    <value>Unfortunately, a process used by Visual Studio has encountered an unrecoverable error.  We recommend saving your work, and then closing and restarting Visual Studio.</value>
  </data>
  <data name="analyzer_Prefer_auto_properties" xml:space="preserve">
    <value>Prefer auto properties</value>
  </data>
  <data name="Add_a_symbol_specification" xml:space="preserve">
    <value>Add a symbol specification</value>
  </data>
  <data name="Remove_symbol_specification" xml:space="preserve">
    <value>Remove symbol specification</value>
  </data>
  <data name="Add_item" xml:space="preserve">
    <value>Add item</value>
  </data>
  <data name="Edit_item" xml:space="preserve">
    <value>Edit item</value>
  </data>
  <data name="Remove_item" xml:space="preserve">
    <value>Remove item</value>
  </data>
  <data name="Add_a_naming_rule" xml:space="preserve">
    <value>Add a naming rule</value>
  </data>
  <data name="Remove_naming_rule" xml:space="preserve">
    <value>Remove naming rule</value>
  </data>
  <data name="VisualStudioWorkspace_TryApplyChanges_cannot_be_called_from_a_background_thread" xml:space="preserve">
    <value>VisualStudioWorkspace.TryApplyChanges cannot be called from a background thread.</value>
  </data>
  <data name="codegen_prefer_auto_properties" xml:space="preserve">
    <value>prefer auto properties</value>
  </data>
  <data name="prefer_throwing_properties" xml:space="preserve">
    <value>prefer throwing properties</value>
  </data>
  <data name="When_generating_properties" xml:space="preserve">
    <value>When generating properties:</value>
  </data>
  <data name="Options" xml:space="preserve">
    <value>Options</value>
  </data>
  <data name="Try_the_preview_version_of_our_live_code_analysis_extension_which_provides_more_fixes_for_common_API_design_naming_performance_and_reliability_issues" xml:space="preserve">
    <value>Try the preview version of our live code analysis extension, which provides more fixes for common API design, naming, performance, and reliability issues</value>
  </data>
  <data name="Never_show_this_again" xml:space="preserve">
    <value>Never show this again</value>
  </data>
  <data name="Prefer_simple_default_expression" xml:space="preserve">
    <value>Prefer simple 'default' expression</value>
  </data>
  <data name="Prefer_inferred_tuple_names" xml:space="preserve">
    <value>Prefer inferred tuple element names</value>
  </data>
  <data name="Prefer_inferred_anonymous_type_member_names" xml:space="preserve">
    <value>Prefer inferred anonymous type member names</value>
  </data>
  <data name="Preview_pane" xml:space="preserve">
    <value>Preview pane</value>
  </data>
  <data name="Analysis" xml:space="preserve">
    <value>Analysis</value>
  </data>
  <data name="Enable_full_solution_analysis" xml:space="preserve">
    <value>Enable full solution _analysis</value>
  </data>
  <data name="Perform_editor_feature_analysis_in_external_process" xml:space="preserve">
    <value>Perform editor _feature analysis in external process (experimental)</value>
  </data>
  <data name="Fade_out_unreachable_code" xml:space="preserve">
    <value>Fade out unreachable code</value>
  </data>
  <data name="Fading" xml:space="preserve">
    <value>Fading</value>
  </data>
  <data name="ChangesNotAllowedIFAssemblyHasNotBeenLoaded" xml:space="preserve">
    <value>Changes are not allowed if the assembly has not been loaded.</value>
  </data>
  <data name="ChangesNotAllowedIfProjectWasntBuildWhenDebuggingStarted" xml:space="preserve">
    <value>Changes are not allowed if the project wasn't built when debugging started.</value>
  </data>
  <data name="ChangesNotAllowedIfProjectWasntLoadedWhileDebugging" xml:space="preserve">
    <value>Changes are not allowed if the project wasn't loaded and built when debugging started.

'Lightweight solution load' is enabled for the current solution. Disable it to ensure that all projects are loaded when debugging starts.</value>
  </data>
  <data name="ChangesNotAllowedWhileCodeIsRunning" xml:space="preserve">
    <value>Changes are not allowed while code is running.</value>
  </data>
  <data name="Prefer_local_function_over_anonymous_function" xml:space="preserve">
    <value>Prefer local function over anonymous function</value>
  </data>
  <data name="ModuleHasBeenUnloaded" xml:space="preserve">
    <value>Module has been unloaded.</value>
  </data>
  <data name="CantApplyChangesModuleHasBeenUnloaded" xml:space="preserve">
    <value>Can't apply changes -- module '{0}' has been unloaded.</value>
  </data>
  <data name="CantApplyChangesUnexpectedError" xml:space="preserve">
    <value>Can't apply changes -- unexpected error: '{0}'</value>
  </data>
  <data name="Prefer_deconstructed_variable_declaration" xml:space="preserve">
    <value>Prefer deconstructed variable declaration</value>
  </data>
  <data name="External_reference_found" xml:space="preserve">
    <value>External reference found</value>
  </data>
  <data name="No_references_found_to_0" xml:space="preserve">
    <value>No references found to '{0}'</value>
  </data>
  <data name="Search_found_no_results" xml:space="preserve">
    <value>Search found no results</value>
  </data>
  <data name="Sync_Class_View" xml:space="preserve">
    <value>Sync Class View</value>
  </data>
  <data name="Restore_Visual_Studio_keybindings" xml:space="preserve">
    <value>Restore Visual Studio keybindings</value>
  </data>
  <data name="Use_Keybindings_for_extensions" xml:space="preserve">
    <value>Use keybindings for ReSharper/IntelliJ/Vim/etc.</value>
  </data>
  <data name="Enable_navigation_to_decompiled_sources" xml:space="preserve">
    <value>Enable navigation to decompiled sources (experimental)</value>
  </data>
  <data name="Decompiler_Legal_Notice_Message" xml:space="preserve">
    <value>IMPORTANT: Visual Studio includes decompiling functionality (“Decompiler”) that enables reproducing source code from binary code. By accessing and using the Decompiler, you agree to the Visual Studio license terms and the terms for the Decompiler below. If you do not agree with these combined terms, do not access or use the Decompiler.
 
You acknowledge that binary code and source code might be protected by copyright and trademark laws.  Before using the Decompiler on any binary code, you need to first:  
(i) confirm that the license terms governing your use of the binary code do not contain a provision which prohibits you from decompiling the software; or
(ii) obtain permission to decompile the binary code from the owner of the software.
 
Your use of the Decompiler is optional.  Microsoft is not responsible and disclaims all liability for your use of the Decompiler that violates any laws or any software license terms which prohibit decompiling of the software.

I agree to all of the foregoing:</value>
  </data>
  <data name="Decompiler_Legal_Notice_Title" xml:space="preserve">
    <value>Decompiler Legal Notice</value>
  </data>
  <data name="Disabling_the_extension_0_unbound_your_keyboard_bindings" xml:space="preserve">
    <value>Disabling the extension '{0}' unbound your keyboard bindings.</value>
    <comment>0 is an extension name</comment>
  </data>
  <data name="Code_style_header_use_editor_config" xml:space="preserve">
    <value>The settings configured here only apply to your machine. To configure these settings to travel with your solution, use .editorconfig files.</value>
  </data>
  <data name="Field_preferences_colon" xml:space="preserve">
    <value>Field preferences:</value>
  </data>
  <data name="Prefer_readonly" xml:space="preserve">
    <value>Prefer readonly</value>
  </data>
  <data name="Analyzing_0" xml:space="preserve">
    <value>Analyzing '{0}'</value>
  </data>
  <data name="Live_code_analysis" xml:space="preserve">
    <value>Live code analysis</value>
  </data>
<<<<<<< HEAD
=======
  <data name="Prefer_conditional_expression_over_if_with_assignments" xml:space="preserve">
    <value>Prefer conditional expression over 'if' with assignments</value>
  </data>
  <data name="Prefer_conditional_expression_over_if_with_returns" xml:space="preserve">
    <value>Prefer conditional expression over 'if' with returns</value>
  </data>
>>>>>>> 990fbbbf
</root><|MERGE_RESOLUTION|>--- conflicted
+++ resolved
@@ -1031,13 +1031,10 @@
   <data name="Live_code_analysis" xml:space="preserve">
     <value>Live code analysis</value>
   </data>
-<<<<<<< HEAD
-=======
   <data name="Prefer_conditional_expression_over_if_with_assignments" xml:space="preserve">
     <value>Prefer conditional expression over 'if' with assignments</value>
   </data>
   <data name="Prefer_conditional_expression_over_if_with_returns" xml:space="preserve">
     <value>Prefer conditional expression over 'if' with returns</value>
   </data>
->>>>>>> 990fbbbf
 </root>