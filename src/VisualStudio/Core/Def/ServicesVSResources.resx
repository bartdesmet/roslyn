--- conflicted
+++ resolved
@@ -1712,12 +1712,11 @@
   </data>
   <data name="Search_Settings" xml:space="preserve">
     <value>Search Settings</value>
-<<<<<<< HEAD
-  </data> 
-=======
   </data>
   <data name="Error_updating_suppressions_0" xml:space="preserve">
     <value>Error updating suppressions: {0}</value>
   </data>
->>>>>>> 1a84dcf5
+  <data name="Underline_reassigned_variables" xml:space="preserve">
+    <value>Underline reassigned variables</value>
+  </data>
 </root>