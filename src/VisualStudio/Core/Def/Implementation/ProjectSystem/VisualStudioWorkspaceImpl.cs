// Copyright (c) Microsoft.  All Rights Reserved.  Licensed under the Apache License, Version 2.0.  See License.txt in the project root for license information.

using System;
using System.Collections.Generic;
using System.IO;
using System.Linq;
using System.Text;
using EnvDTE;
using Microsoft.CodeAnalysis;
using Microsoft.CodeAnalysis.Diagnostics;
using Microsoft.CodeAnalysis.Editor.Shared.Utilities;
using Microsoft.CodeAnalysis.Host;
using Microsoft.CodeAnalysis.Host.Mef;
using Microsoft.CodeAnalysis.Notification;
using Microsoft.CodeAnalysis.Options;
using Microsoft.CodeAnalysis.Packaging;
using Microsoft.CodeAnalysis.Shared.Utilities;
using Microsoft.CodeAnalysis.SolutionCrawler;
using Microsoft.CodeAnalysis.SymbolSearch;
using Microsoft.CodeAnalysis.Text;
using Microsoft.VisualStudio.ComponentModelHost;
using Microsoft.VisualStudio.Feedback.Interop;
using Microsoft.VisualStudio.LanguageServices.Implementation.ProjectSystem.Extensions;
using Microsoft.VisualStudio.LanguageServices.Packaging;
using Microsoft.VisualStudio.LanguageServices.SymbolSearch;
using Microsoft.VisualStudio.Shell;
using Microsoft.VisualStudio.Shell.Interop;
using Microsoft.VisualStudio.Text;
using Microsoft.VisualStudio.TextManager.Interop;
using NuGet.VisualStudio;
using Roslyn.Utilities;
using Roslyn.VisualStudio.ProjectSystem;
using VSLangProj;
using VSLangProj140;
using OLEServiceProvider = Microsoft.VisualStudio.OLE.Interop.IServiceProvider;

namespace Microsoft.VisualStudio.LanguageServices.Implementation.ProjectSystem
{
    /// <summary>
    /// The Workspace for running inside Visual Studio.
    /// </summary>
    internal abstract class VisualStudioWorkspaceImpl : VisualStudioWorkspace
    {
        private static readonly IntPtr s_docDataExisting_Unknown = new IntPtr(-1);
        private const string AppCodeFolderName = "App_Code";

        protected readonly IServiceProvider ServiceProvider;
        private readonly IVsUIShellOpenDocument _shellOpenDocument;
        private readonly IVsTextManager _textManager;

        // Not readonly because it needs to be set in the derived class' constructor.
        private VisualStudioProjectTracker _projectTracker;

        // document worker coordinator
        private ISolutionCrawlerRegistrationService _registrationService;

        private readonly ForegroundThreadAffinitizedObject _foregroundObject = new ForegroundThreadAffinitizedObject();

<<<<<<< HEAD
=======
        private PackageInstallerService _packageInstallerService;
        private SymbolSearchService _symbolSearchService;

>>>>>>> 1b1296b0
        public VisualStudioWorkspaceImpl(
            SVsServiceProvider serviceProvider,
            WorkspaceBackgroundWork backgroundWork)
            : base(
                CreateHostServices(serviceProvider),
                backgroundWork)
        {
            this.ServiceProvider = serviceProvider;
            _textManager = serviceProvider.GetService(typeof(SVsTextManager)) as IVsTextManager;
            _shellOpenDocument = serviceProvider.GetService(typeof(SVsUIShellOpenDocument)) as IVsUIShellOpenDocument;

            // Ensure the options factory services are initialized on the UI thread
            this.Services.GetService<IOptionService>();

            var session = serviceProvider.GetService(typeof(SVsLog)) as IVsSqmMulti;
            var profileService = serviceProvider.GetService(typeof(SVsFeedbackProfile)) as IVsFeedbackProfile;

            // We have Watson hits where this came back null, so guard against it
            if (profileService != null)
            {
                Sqm.LogSession(session, profileService.IsMicrosoftInternal);
            }
        }

        internal static HostServices CreateHostServices(SVsServiceProvider serviceProvider)
        {
            var composition = (IComponentModel)serviceProvider.GetService(typeof(SComponentModel));
            return MefV1HostServices.Create(composition.DefaultExportProvider);
        }

        protected void InitializeStandardVisualStudioWorkspace(SVsServiceProvider serviceProvider, SaveEventsService saveEventsService)
        {
            var projectTracker = new VisualStudioProjectTracker(serviceProvider);

            // Ensure the document tracking service is initialized on the UI thread
            var documentTrackingService = this.Services.GetService<IDocumentTrackingService>();
            var documentProvider = new RoslynDocumentProvider(projectTracker, serviceProvider, documentTrackingService);
            projectTracker.DocumentProvider = documentProvider;

            projectTracker.MetadataReferenceProvider = this.Services.GetService<VisualStudioMetadataReferenceManager>();
            projectTracker.RuleSetFileProvider = this.Services.GetService<VisualStudioRuleSetManager>();

            this.SetProjectTracker(projectTracker);

            var workspaceHost = new VisualStudioWorkspaceHost(this);
            projectTracker.RegisterWorkspaceHost(workspaceHost);
            projectTracker.StartSendingEventsToWorkspaceHost(workspaceHost);

            saveEventsService.StartSendingSaveEvents();

            // Ensure the options factory services are initialized on the UI thread
            this.Services.GetService<IOptionService>();
<<<<<<< HEAD
=======

            // Ensure the nuget package services are initialized on the UI thread.
            _symbolSearchService = this.Services.GetService<ISymbolSearchService>() as SymbolSearchService;
            _packageInstallerService = (PackageInstallerService)this.Services.GetService<IPackageInstallerService>();
            _packageInstallerService.Connect(this);
>>>>>>> 1b1296b0
        }

        /// <summary>NOTE: Call only from derived class constructor</summary>
        protected void SetProjectTracker(VisualStudioProjectTracker projectTracker)
        {
            _projectTracker = projectTracker;
        }

        internal VisualStudioProjectTracker ProjectTracker
        {
            get
            {
                return _projectTracker;
            }
        }

        internal void ClearReferenceCache()
        {
            _projectTracker.MetadataReferenceProvider.ClearCache();
        }

        internal IVisualStudioHostDocument GetHostDocument(DocumentId documentId)
        {
            var project = GetHostProject(documentId.ProjectId);
            if (project != null)
            {
                return project.GetDocumentOrAdditionalDocument(documentId);
            }

            return null;
        }

        internal IVisualStudioHostProject GetHostProject(ProjectId projectId)
        {
            return this.ProjectTracker.GetProject(projectId);
        }

        private bool TryGetHostProject(ProjectId projectId, out IVisualStudioHostProject project)
        {
            project = GetHostProject(projectId);
            return project != null;
        }

        internal override bool TryApplyChanges(
            Microsoft.CodeAnalysis.Solution newSolution,
            IProgressTracker progressTracker)
        {
            // first make sure we can edit the document we will be updating (check them out from source control, etc)
            var changedDocs = newSolution.GetChanges(this.CurrentSolution).GetProjectChanges().SelectMany(pd => pd.GetChangedDocuments()).ToList();
            if (changedDocs.Count > 0)
            {
                this.EnsureEditableDocuments(changedDocs);
            }

            return base.TryApplyChanges(newSolution, progressTracker);
        }

        public override bool CanOpenDocuments
        {
            get
            {
                return true;
            }
        }

        internal override bool CanChangeActiveContextDocument
        {
            get
            {
                return true;
            }
        }

        public override bool CanApplyChange(ApplyChangesKind feature)
        {
            switch (feature)
            {
                case ApplyChangesKind.AddDocument:
                case ApplyChangesKind.RemoveDocument:
                case ApplyChangesKind.ChangeDocument:
                case ApplyChangesKind.AddMetadataReference:
                case ApplyChangesKind.RemoveMetadataReference:
                case ApplyChangesKind.AddProjectReference:
                case ApplyChangesKind.RemoveProjectReference:
                case ApplyChangesKind.AddAnalyzerReference:
                case ApplyChangesKind.RemoveAnalyzerReference:
                case ApplyChangesKind.AddAdditionalDocument:
                case ApplyChangesKind.RemoveAdditionalDocument:
                case ApplyChangesKind.ChangeAdditionalDocument:
                    return true;

                default:
                    return false;
            }
        }

        private bool TryGetProjectData(ProjectId projectId, out IVisualStudioHostProject hostProject, out IVsHierarchy hierarchy, out EnvDTE.Project project)
        {
            hierarchy = null;
            project = null;

            return this.TryGetHostProject(projectId, out hostProject)
                && this.TryGetHierarchy(projectId, out hierarchy)
                && hierarchy.TryGetProject(out project);
        }

        internal void GetProjectData(ProjectId projectId, out IVisualStudioHostProject hostProject, out IVsHierarchy hierarchy, out EnvDTE.Project project)
        {
            if (!TryGetProjectData(projectId, out hostProject, out hierarchy, out project))
            {
                throw new ArgumentException(string.Format(ServicesVSResources.CouldNotFindProject, projectId));
            }
        }

        internal EnvDTE.Project TryGetDTEProject(ProjectId projectId)
        {
            IVisualStudioHostProject hostProject;
            IVsHierarchy hierarchy;
            EnvDTE.Project project;

            return TryGetProjectData(projectId, out hostProject, out hierarchy, out project) ? project : null;
        }

        internal bool TryAddReferenceToProject(ProjectId projectId, string assemblyName)
        {
            IVisualStudioHostProject hostProject;
            IVsHierarchy hierarchy;
            EnvDTE.Project project;
            try
            {
                GetProjectData(projectId, out hostProject, out hierarchy, out project);
            }
            catch (ArgumentException)
            {
                return false;
            }

            var vsProject = (VSProject)project.Object;
            try
            {
                vsProject.References.Add(assemblyName);
            }
            catch (Exception)
            {
                return false;
            }

            return true;
        }

        private string GetAnalyzerPath(AnalyzerReference analyzerReference)
        {
            return analyzerReference.FullPath;
        }

        protected override void ApplyAnalyzerReferenceAdded(ProjectId projectId, AnalyzerReference analyzerReference)
        {
            if (projectId == null)
            {
                throw new ArgumentNullException(nameof(projectId));
            }

            if (analyzerReference == null)
            {
                throw new ArgumentNullException(nameof(analyzerReference));
            }

            IVisualStudioHostProject hostProject;
            IVsHierarchy hierarchy;
            EnvDTE.Project project;
            GetProjectData(projectId, out hostProject, out hierarchy, out project);

            string filePath = GetAnalyzerPath(analyzerReference);
            if (filePath != null)
            {
                VSProject3 vsProject = (VSProject3)project.Object;
                vsProject.AnalyzerReferences.Add(filePath);
            }
        }

        protected override void ApplyAnalyzerReferenceRemoved(ProjectId projectId, AnalyzerReference analyzerReference)
        {
            if (projectId == null)
            {
                throw new ArgumentNullException(nameof(projectId));
            }

            if (analyzerReference == null)
            {
                throw new ArgumentNullException(nameof(analyzerReference));
            }

            IVisualStudioHostProject hostProject;
            IVsHierarchy hierarchy;
            EnvDTE.Project project;
            GetProjectData(projectId, out hostProject, out hierarchy, out project);

            string filePath = GetAnalyzerPath(analyzerReference);
            if (filePath != null)
            {
                VSProject3 vsProject = (VSProject3)project.Object;
                vsProject.AnalyzerReferences.Remove(filePath);
            }
        }

        private string GetMetadataPath(MetadataReference metadataReference)
        {
            var fileMetadata = metadataReference as PortableExecutableReference;
            if (fileMetadata != null)
            {
                return fileMetadata.FilePath;
            }

            return null;
        }

        protected override void ApplyMetadataReferenceAdded(ProjectId projectId, MetadataReference metadataReference)
        {
            if (projectId == null)
            {
                throw new ArgumentNullException(nameof(projectId));
            }

            if (metadataReference == null)
            {
                throw new ArgumentNullException(nameof(metadataReference));
            }

            IVisualStudioHostProject hostProject;
            IVsHierarchy hierarchy;
            EnvDTE.Project project;
            GetProjectData(projectId, out hostProject, out hierarchy, out project);

            string filePath = GetMetadataPath(metadataReference);
            if (filePath != null)
            {
                VSProject vsProject = (VSProject)project.Object;
                vsProject.References.Add(filePath);
            }
        }

        protected override void ApplyMetadataReferenceRemoved(ProjectId projectId, MetadataReference metadataReference)
        {
            if (projectId == null)
            {
                throw new ArgumentNullException(nameof(projectId));
            }

            if (metadataReference == null)
            {
                throw new ArgumentNullException(nameof(metadataReference));
            }

            IVisualStudioHostProject hostProject;
            IVsHierarchy hierarchy;
            EnvDTE.Project project;
            GetProjectData(projectId, out hostProject, out hierarchy, out project);

            string filePath = GetMetadataPath(metadataReference);
            if (filePath != null)
            {
                VSLangProj.VSProject vsProject = (VSLangProj.VSProject)project.Object;
                VSLangProj.Reference reference = vsProject.References.Find(filePath);
                if (reference != null)
                {
                    reference.Remove();
                }
            }
        }

        protected override void ApplyProjectReferenceAdded(ProjectId projectId, ProjectReference projectReference)
        {
            if (projectId == null)
            {
                throw new ArgumentNullException(nameof(projectId));
            }

            if (projectReference == null)
            {
                throw new ArgumentNullException(nameof(projectReference));
            }

            IVisualStudioHostProject hostProject;
            IVsHierarchy hierarchy;
            EnvDTE.Project project;
            GetProjectData(projectId, out hostProject, out hierarchy, out project);

            IVisualStudioHostProject refHostProject;
            IVsHierarchy refHierarchy;
            EnvDTE.Project refProject;
            GetProjectData(projectReference.ProjectId, out refHostProject, out refHierarchy, out refProject);

            VSLangProj.VSProject vsProject = (VSLangProj.VSProject)project.Object;
            vsProject.References.AddProject(refProject);
        }

        protected override void ApplyProjectReferenceRemoved(ProjectId projectId, ProjectReference projectReference)
        {
            if (projectId == null)
            {
                throw new ArgumentNullException(nameof(projectId));
            }

            if (projectReference == null)
            {
                throw new ArgumentNullException(nameof(projectReference));
            }

            IVisualStudioHostProject hostProject;
            IVsHierarchy hierarchy;
            EnvDTE.Project project;
            GetProjectData(projectId, out hostProject, out hierarchy, out project);

            IVisualStudioHostProject refHostProject;
            IVsHierarchy refHierarchy;
            EnvDTE.Project refProject;
            GetProjectData(projectReference.ProjectId, out refHostProject, out refHierarchy, out refProject);

            VSLangProj.VSProject vsProject = (VSLangProj.VSProject)project.Object;
            foreach (VSLangProj.Reference reference in vsProject.References)
            {
                if (reference.SourceProject == refProject)
                {
                    reference.Remove();
                }
            }
        }

        protected override void ApplyDocumentAdded(DocumentInfo info, SourceText text)
        {
            AddDocumentCore(info, text, isAdditionalDocument: false);
        }

        protected override void ApplyAdditionalDocumentAdded(DocumentInfo info, SourceText text)
        {
            AddDocumentCore(info, text, isAdditionalDocument: true);
        }

        private void AddDocumentCore(DocumentInfo info, SourceText initialText, bool isAdditionalDocument)
        {
            IVsHierarchy hierarchy;
            EnvDTE.Project project;
            IVisualStudioHostProject hostProject;
            GetProjectData(info.Id.ProjectId, out hostProject, out hierarchy, out project);

            // If the first namespace name matches the name of the project, then we don't want to
            // generate a folder for that.  The project is implicitly a folder with that name.
            var folders = info.Folders.AsEnumerable();
            if (folders.FirstOrDefault() == project.Name)
            {
                folders = folders.Skip(1);
            }

            folders = FilterFolderForProjectType(project, folders);

            if (IsWebsite(project))
            {
                AddDocumentToFolder(hostProject, project, info.Id, SpecializedCollections.SingletonEnumerable(AppCodeFolderName), info.Name, info.SourceCodeKind, initialText, isAdditionalDocument: isAdditionalDocument);
            }
            else if (folders.Any())
            {
                AddDocumentToFolder(hostProject, project, info.Id, folders, info.Name, info.SourceCodeKind, initialText, isAdditionalDocument: isAdditionalDocument);
            }
            else
            {
                AddDocumentToProject(hostProject, project, info.Id, info.Name, info.SourceCodeKind, initialText, isAdditionalDocument: isAdditionalDocument);
            }
        }

        private bool IsWebsite(EnvDTE.Project project)
        {
            return project.Kind == VsWebSite.PrjKind.prjKindVenusProject;
        }

        private IEnumerable<string> FilterFolderForProjectType(EnvDTE.Project project, IEnumerable<string> folders)
        {
            foreach (var folder in folders)
            {
                var items = GetAllItems(project.ProjectItems);
                var folderItem = items.FirstOrDefault(p => StringComparer.OrdinalIgnoreCase.Compare(p.Name, folder) == 0);
                if (folderItem == null || folderItem.Kind != EnvDTE.Constants.vsProjectItemKindPhysicalFile)
                {
                    yield return folder;
                }
            }
        }

        private IEnumerable<ProjectItem> GetAllItems(ProjectItems projectItems)
        {
            if (projectItems == null)
            {
                return SpecializedCollections.EmptyEnumerable<ProjectItem>();
            }

            var items = projectItems.OfType<ProjectItem>();
            return items.Concat(items.SelectMany(i => GetAllItems(i.ProjectItems)));
        }

#if false
        protected override void AddExistingDocument(DocumentId documentId, string filePath, IEnumerable<string> folders)
        {
            IVsHierarchy hierarchy;
            EnvDTE.Project project;
            IVisualStudioHostProject hostProject;
            GetProjectData(documentId.ProjectId, out hostProject, out hierarchy, out project);

            // If the first namespace name matches the name of the project, then we don't want to
            // generate a folder for that.  The project is implicitly a folder with that name.
            if (folders.FirstOrDefault() == project.Name)
            {
                folders = folders.Skip(1);
            }

            var name = Path.GetFileName(filePath);

            if (folders.Any())
            {
                AddDocumentToFolder(hostProject, project, documentId, folders, name, SourceCodeKind.Regular, initialText: null, filePath: filePath);
            }
            else
            {
                AddDocumentToProject(hostProject, project, documentId, name, SourceCodeKind.Regular, initialText: null, filePath: filePath);
            }
        }
#endif

        private ProjectItem AddDocumentToProject(
            IVisualStudioHostProject hostProject,
            EnvDTE.Project project,
            DocumentId documentId,
            string documentName,
            SourceCodeKind sourceCodeKind,
            SourceText initialText = null,
            string filePath = null,
            bool isAdditionalDocument = false)
        {
            string folderPath;
            if (!project.TryGetFullPath(out folderPath))
            {
                // TODO(cyrusn): Throw an appropriate exception here.
                throw new Exception(ServicesVSResources.CouldNotFindLocationOfFol);
            }

            return AddDocumentToProjectItems(hostProject, project.ProjectItems, documentId, folderPath, documentName, sourceCodeKind, initialText, filePath, isAdditionalDocument);
        }

        private ProjectItem AddDocumentToFolder(
            IVisualStudioHostProject hostProject,
            EnvDTE.Project project,
            DocumentId documentId,
            IEnumerable<string> folders,
            string documentName,
            SourceCodeKind sourceCodeKind,
            SourceText initialText = null,
            string filePath = null,
            bool isAdditionalDocument = false)
        {
            var folder = project.FindOrCreateFolder(folders);

            string folderPath;
            if (!folder.TryGetFullPath(out folderPath))
            {
                // TODO(cyrusn): Throw an appropriate exception here.
                throw new Exception(ServicesVSResources.CouldNotFindLocationOfFol);
            }

            return AddDocumentToProjectItems(hostProject, folder.ProjectItems, documentId, folderPath, documentName, sourceCodeKind, initialText, filePath, isAdditionalDocument);
        }

        private ProjectItem AddDocumentToProjectItems(
            IVisualStudioHostProject hostProject,
            ProjectItems projectItems,
            DocumentId documentId,
            string folderPath,
            string documentName,
            SourceCodeKind sourceCodeKind,
            SourceText initialText,
            string filePath,
            bool isAdditionalDocument)
        {
            if (filePath == null)
            {
                var baseName = Path.GetFileNameWithoutExtension(documentName);
                var extension = isAdditionalDocument ? Path.GetExtension(documentName) : GetPreferredExtension(hostProject, sourceCodeKind);
                var uniqueName = projectItems.GetUniqueName(baseName, extension);
                filePath = Path.Combine(folderPath, uniqueName);
            }

            if (initialText != null)
            {
                using (var writer = new StreamWriter(filePath, append: false, encoding: initialText.Encoding ?? Encoding.UTF8))
                {
                    initialText.Write(writer);
                }
            }

            using (var documentIdHint = _projectTracker.DocumentProvider.ProvideDocumentIdHint(filePath, documentId))
            {
                return projectItems.AddFromFile(filePath);
            }
        }

        protected void RemoveDocumentCore(DocumentId documentId)
        {
            if (documentId == null)
            {
                throw new ArgumentNullException(nameof(documentId));
            }

            var document = this.GetHostDocument(documentId);
            if (document != null)
            {
                var project = document.Project.Hierarchy as IVsProject3;

                var itemId = document.GetItemId();
                if (itemId == (uint)VSConstants.VSITEMID.Nil)
                {
                    // it is no longer part of the solution
                    return;
                }

                int result;
                project.RemoveItem(0, itemId, out result);
            }
        }

        protected override void ApplyDocumentRemoved(DocumentId documentId)
        {
            RemoveDocumentCore(documentId);
        }

        protected override void ApplyAdditionalDocumentRemoved(DocumentId documentId)
        {
            RemoveDocumentCore(documentId);
        }

        public override void OpenDocument(DocumentId documentId, bool activate = true)
        {
            OpenDocumentCore(documentId, activate);
        }

        public override void OpenAdditionalDocument(DocumentId documentId, bool activate = true)
        {
            OpenDocumentCore(documentId, activate);
        }

        public override void CloseDocument(DocumentId documentId)
        {
            CloseDocumentCore(documentId);
        }

        public override void CloseAdditionalDocument(DocumentId documentId)
        {
            CloseDocumentCore(documentId);
        }

        public bool TryGetInfoBarData(out IVsWindowFrame frame, out IVsInfoBarUIFactory factory)
        {
            frame = null;
            factory = null;
            var monitorSelectionService = ServiceProvider.GetService(typeof(SVsShellMonitorSelection)) as IVsMonitorSelection;
            object value = null;

            // We want to get whichever window is currently in focus (including toolbars) as we could have had an exception thrown from the error list or interactive window
            if (monitorSelectionService != null &&
               ErrorHandler.Succeeded(monitorSelectionService.GetCurrentElementValue((uint)VSConstants.VSSELELEMID.SEID_WindowFrame, out value)))
            {
                frame = value as IVsWindowFrame;
            }
            else
            {
                return false;
            }

            factory = ServiceProvider.GetService(typeof(SVsInfoBarUIFactory)) as IVsInfoBarUIFactory;
            return frame != null && factory != null;
        }

        public void OpenDocumentCore(DocumentId documentId, bool activate = true)
        {
            if (documentId == null)
            {
                throw new ArgumentNullException(nameof(documentId));
            }

            if (!_foregroundObject.IsForeground())
            {
                throw new InvalidOperationException(ServicesVSResources.ThisWorkspaceOnlySupportsOpeningDocumentsOnTheUIThread);
            }

            var document = this.GetHostDocument(documentId);
            if (document != null && document.Project != null)
            {
                IVsWindowFrame frame;
                if (TryGetFrame(document, out frame))
                {
                    if (activate)
                    {
                        frame.Show();
                    }
                    else
                    {
                        frame.ShowNoActivate();
                    }
                }
            }
        }

        private bool TryGetFrame(IVisualStudioHostDocument document, out IVsWindowFrame frame)
        {
            frame = null;

            var itemId = document.GetItemId();
            if (itemId == (uint)VSConstants.VSITEMID.Nil)
            {
                // If the ItemId is Nil, then IVsProject would not be able to open the 
                // document using its ItemId. Thus, we must use OpenDocumentViaProject, which only 
                // depends on the file path.

                uint itemid;
                IVsUIHierarchy uiHierarchy;
                OLEServiceProvider oleServiceProvider;

                return ErrorHandler.Succeeded(_shellOpenDocument.OpenDocumentViaProject(
                    document.FilePath,
                    VSConstants.LOGVIEWID.TextView_guid,
                    out oleServiceProvider,
                    out uiHierarchy,
                    out itemid,
                    out frame));
            }
            else
            {
                // If the ItemId is not Nil, then we should not call IVsUIShellDocument
                // .OpenDocumentViaProject here because that simply takes a file path and opens the
                // file within the context of the first project it finds. That would cause problems
                // if the document we're trying to open is actually a linked file in another 
                // project. So, we get the project's hierarchy and open the document using its item
                // ID.

                // It's conceivable that IVsHierarchy might not implement IVsProject. However, 
                // OpenDocumentViaProject itself relies upon this QI working, so it should be OK to 
                // use here.

                var vsProject = document.Project.Hierarchy as IVsProject;
                return vsProject != null &&
                    ErrorHandler.Succeeded(vsProject.OpenItem(itemId, VSConstants.LOGVIEWID.TextView_guid, s_docDataExisting_Unknown, out frame));
            }
        }

        public void CloseDocumentCore(DocumentId documentId)
        {
            if (documentId == null)
            {
                throw new ArgumentNullException(nameof(documentId));
            }

            if (this.IsDocumentOpen(documentId))
            {
                var document = this.GetHostDocument(documentId);
                if (document != null)
                {
                    IVsUIHierarchy uiHierarchy;
                    IVsWindowFrame frame;
                    int isOpen;
                    if (ErrorHandler.Succeeded(_shellOpenDocument.IsDocumentOpen(null, 0, document.FilePath, Guid.Empty, 0, out uiHierarchy, null, out frame, out isOpen)))
                    {
                        // TODO: do we need save argument for CloseDocument?
                        frame.CloseFrame((uint)__FRAMECLOSE.FRAMECLOSE_NoSave);
                    }
                }
            }
        }

        protected override void ApplyDocumentTextChanged(DocumentId documentId, SourceText newText)
        {
            EnsureEditableDocuments(documentId);
            var hostDocument = GetHostDocument(documentId);
            hostDocument.UpdateText(newText);
        }

        protected override void ApplyAdditionalDocumentTextChanged(DocumentId documentId, SourceText newText)
        {
            EnsureEditableDocuments(documentId);
            var hostDocument = GetHostDocument(documentId);
            hostDocument.UpdateText(newText);
        }

        private static string GetPreferredExtension(IVisualStudioHostProject hostProject, SourceCodeKind sourceCodeKind)
        {
            // No extension was provided.  Pick a good one based on the type of host project.
            switch (hostProject.Language)
            {
                case LanguageNames.CSharp:
                    // TODO: uncomment when fixing https://github.com/dotnet/roslyn/issues/5325
                    //return sourceCodeKind == SourceCodeKind.Regular ? ".cs" : ".csx";
                    return ".cs";
                case LanguageNames.VisualBasic:
                    // TODO: uncomment when fixing https://github.com/dotnet/roslyn/issues/5325
                    //return sourceCodeKind == SourceCodeKind.Regular ? ".vb" : ".vbx";
                    return ".vb";
                default:
                    throw new InvalidOperationException();
            }
        }

        public override IVsHierarchy GetHierarchy(ProjectId projectId)
        {
            var project = this.GetHostProject(projectId);

            if (project == null)
            {
                return null;
            }

            return project.Hierarchy;
        }

        internal override void SetDocumentContext(DocumentId documentId)
        {
            var hostDocument = GetHostDocument(documentId);
            var itemId = hostDocument.GetItemId();
            if (itemId == (uint)VSConstants.VSITEMID.Nil)
            {
                // the document has been removed from the solution
                return;
            }

            var hierarchy = hostDocument.Project.Hierarchy;
            var sharedHierarchy = LinkedFileUtilities.GetSharedHierarchyForItem(hierarchy, itemId);
            if (sharedHierarchy != null)
            {
                if (sharedHierarchy.SetProperty(
                        (uint)VSConstants.VSITEMID.Root,
                        (int)__VSHPROPID8.VSHPROPID_ActiveIntellisenseProjectContext,
                        ProjectTracker.GetProject(documentId.ProjectId).ProjectSystemName) == VSConstants.S_OK)
                {
                    // The ASP.NET 5 intellisense project is now updated.
                    return;
                }
                else
                {
                    // Universal Project shared files
                    //     Change the SharedItemContextHierarchy of the project's parent hierarchy, then
                    //     hierarchy events will trigger the workspace to update.
                    var hr = sharedHierarchy.SetProperty((uint)VSConstants.VSITEMID.Root, (int)__VSHPROPID7.VSHPROPID_SharedItemContextHierarchy, hierarchy);
                }
            }
            else
            {
                // Regular linked files
                //     Transfer the item (open buffer) to the new hierarchy, and then hierarchy events 
                //     will trigger the workspace to update.
                var vsproj = hierarchy as IVsProject3;
                var hr = vsproj.TransferItem(hostDocument.FilePath, hostDocument.FilePath, punkWindowFrame: null);
            }
        }

        internal void UpdateDocumentContextIfContainsDocument(IVsHierarchy sharedHierarchy, DocumentId documentId)
        {
            // TODO: This is a very roundabout way to update the context

            // The sharedHierarchy passed in has a new context, but we don't know what it is.
            // The documentId passed in is associated with this sharedHierarchy, and this method
            // will be called once for each such documentId. During this process, one of these
            // documentIds will actually belong to the new SharedItemContextHierarchy. Once we
            // find that one, we can map back to the open buffer and set its active context to
            // the appropriate project.

            var hostProject = LinkedFileUtilities.GetContextHostProject(sharedHierarchy, ProjectTracker);
            if (hostProject.Hierarchy == sharedHierarchy)
            {
                // How?
                return;
            }

            if (hostProject.Id != documentId.ProjectId)
            {
                // While this documentId is associated with one of the head projects for this
                // sharedHierarchy, it is not associated with the new context hierarchy. Another
                // documentId will be passed to this method and update the context.
                return;
            }

            // This documentId belongs to the new SharedItemContextHierarchy. Update the associated
            // buffer.
            OnDocumentContextUpdated(documentId);
        }

        /// <summary>
        /// Finds the <see cref="DocumentId"/> related to the given <see cref="DocumentId"/> that
        /// is in the current context. For regular files (non-shared and non-linked) and closed
        /// linked files, this is always the provided <see cref="DocumentId"/>. For open linked
        /// files and open shared files, the active context is already tracked by the
        /// <see cref="Workspace"/> and can be looked up directly. For closed shared files, the
        /// document in the shared project's <see cref="__VSHPROPID7.VSHPROPID_SharedItemContextHierarchy"/> 
        /// is preferred.
        /// </summary>
        internal override DocumentId GetDocumentIdInCurrentContext(DocumentId documentId)
        {
            // If the document is open, then the Workspace knows the current context for both 
            // linked and shared files
            if (IsDocumentOpen(documentId))
            {
                return base.GetDocumentIdInCurrentContext(documentId);
            }

            var hostDocument = GetHostDocument(documentId);
            var itemId = hostDocument.GetItemId();
            if (itemId == (uint)VSConstants.VSITEMID.Nil)
            {
                // An itemid is required to determine whether the file belongs to a Shared Project
                return base.GetDocumentIdInCurrentContext(documentId);
            }

            // If this is a regular document or a closed linked (non-shared) document, then use the
            // default logic for determining current context.
            var sharedHierarchy = LinkedFileUtilities.GetSharedHierarchyForItem(hostDocument.Project.Hierarchy, itemId);
            if (sharedHierarchy == null)
            {
                return base.GetDocumentIdInCurrentContext(documentId);
            }

            // This is a closed shared document, so we must determine the correct context.
            var hostProject = LinkedFileUtilities.GetContextHostProject(sharedHierarchy, ProjectTracker);
            var matchingProject = CurrentSolution.GetProject(hostProject.Id);
            if (matchingProject == null || hostProject.Hierarchy == sharedHierarchy)
            {
                return base.GetDocumentIdInCurrentContext(documentId);
            }

            if (matchingProject.ContainsDocument(documentId))
            {
                // The provided documentId is in the current context project
                return documentId;
            }

            // The current context document is from another project.
            var linkedDocumentIds = CurrentSolution.GetDocument(documentId).GetLinkedDocumentIds();
            var matchingDocumentId = linkedDocumentIds.FirstOrDefault(id => id.ProjectId == matchingProject.Id);
            return matchingDocumentId ?? base.GetDocumentIdInCurrentContext(documentId);
        }

        internal bool TryGetHierarchy(ProjectId projectId, out IVsHierarchy hierarchy)
        {
            hierarchy = this.GetHierarchy(projectId);
            return hierarchy != null;
        }

        public override string GetFilePath(DocumentId documentId)
        {
            var document = this.GetHostDocument(documentId);

            if (document == null)
            {
                return null;
            }
            else
            {
                return document.FilePath;
            }
        }

        internal void StartSolutionCrawler()
        {
            if (_registrationService == null)
            {
                lock (this)
                {
                    if (_registrationService == null)
                    {
                        _registrationService = this.Services.GetService<ISolutionCrawlerRegistrationService>();
                        _registrationService.Register(this);
                    }
                }
            }
        }

        internal void StopSolutionCrawler()
        {
            if (_registrationService != null)
            {
                lock (this)
                {
                    if (_registrationService != null)
                    {
                        _registrationService.Unregister(this, blockingShutdown: true);
                        _registrationService = null;
                    }
                }
            }
        }

        protected override void Dispose(bool finalize)
        {
<<<<<<< HEAD
=======
            _packageInstallerService?.Disconnect(this);
            _symbolSearchService?.Dispose();

>>>>>>> 1b1296b0
            // workspace is going away. unregister this workspace from work coordinator
            StopSolutionCrawler();

            base.Dispose(finalize);
        }

        public void EnsureEditableDocuments(IEnumerable<DocumentId> documents)
        {
            var queryEdit = (IVsQueryEditQuerySave2)ServiceProvider.GetService(typeof(SVsQueryEditQuerySave));

            var fileNames = documents.Select(GetFilePath).ToArray();

            uint editVerdict;
            uint editResultFlags;

            // TODO: meditate about the flags we can pass to this and decide what is most appropriate for Roslyn
            int result = queryEdit.QueryEditFiles(
                rgfQueryEdit: 0,
                cFiles: fileNames.Length,
                rgpszMkDocuments: fileNames,
                rgrgf: new uint[fileNames.Length],
                rgFileInfo: new VSQEQS_FILE_ATTRIBUTE_DATA[fileNames.Length],
                pfEditVerdict: out editVerdict,
                prgfMoreInfo: out editResultFlags);

            if (ErrorHandler.Failed(result) ||
                editVerdict != (uint)tagVSQueryEditResult.QER_EditOK)
            {
                throw new Exception("Unable to check out the files from source control.");
            }

            if ((editResultFlags & (uint)(tagVSQueryEditResultFlags2.QER_Changed | tagVSQueryEditResultFlags2.QER_Reloaded)) != 0)
            {
                throw new Exception("A file was reloaded during the source control checkout.");
            }
        }

        public void EnsureEditableDocuments(params DocumentId[] documents)
        {
            this.EnsureEditableDocuments((IEnumerable<DocumentId>)documents);
        }

        internal void OnDocumentTextUpdatedOnDisk(DocumentId documentId)
        {
            var vsDoc = this.GetHostDocument(documentId);
            this.OnDocumentTextLoaderChanged(documentId, vsDoc.Loader);
        }

        internal void OnAdditionalDocumentTextUpdatedOnDisk(DocumentId documentId)
        {
            var vsDoc = this.GetHostDocument(documentId);
            this.OnAdditionalDocumentTextLoaderChanged(documentId, vsDoc.Loader);
        }

        public TInterface GetVsService<TService, TInterface>()
            where TService : class
            where TInterface : class
        {
            return this.ServiceProvider.GetService(typeof(TService)) as TInterface;
        }

        internal override bool CanAddProjectReference(ProjectId referencingProject, ProjectId referencedProject)
        {
            _foregroundObject.AssertIsForeground();

            IVsHierarchy referencingHierarchy;
            IVsHierarchy referencedHierarchy;
            if (!TryGetHierarchy(referencingProject, out referencingHierarchy) ||
                !TryGetHierarchy(referencedProject, out referencedHierarchy))
            {
                // Couldn't even get a hierarchy for this project. So we have to assume
                // that adding a reference is disallowed.
                return false;
            }

            // First we have to see if either project disallows the reference being added.
            const int ContextFlags = (int)__VSQUERYFLAVORREFERENCESCONTEXT.VSQUERYFLAVORREFERENCESCONTEXT_RefreshReference;

            uint canAddProjectReference = (uint)__VSREFERENCEQUERYRESULT.REFERENCE_UNKNOWN;
            uint canBeReferenced = (uint)__VSREFERENCEQUERYRESULT.REFERENCE_UNKNOWN;

            var referencingProjectFlavor3 = referencingHierarchy as IVsProjectFlavorReferences3;
            if (referencingProjectFlavor3 != null)
            {
                string unused;
                if (ErrorHandler.Failed(referencingProjectFlavor3.QueryAddProjectReferenceEx(referencedHierarchy, ContextFlags, out canAddProjectReference, out unused)))
                {
                    // Something went wrong even trying to see if the reference would be allowed.
                    // Assume it won't be allowed.
                    return false;
                }

                if (canAddProjectReference == (uint)__VSREFERENCEQUERYRESULT.REFERENCE_DENY)
                {
                    // Adding this project reference is not allowed.
                    return false;
                }
            }

            var referencedProjectFlavor3 = referencedHierarchy as IVsProjectFlavorReferences3;
            if (referencedProjectFlavor3 != null)
            {
                string unused;
                if (ErrorHandler.Failed(referencedProjectFlavor3.QueryCanBeReferencedEx(referencingHierarchy, ContextFlags, out canBeReferenced, out unused)))
                {
                    // Something went wrong even trying to see if the reference would be allowed.
                    // Assume it won't be allowed.
                    return false;
                }

                if (canBeReferenced == (uint)__VSREFERENCEQUERYRESULT.REFERENCE_DENY)
                {
                    // Adding this project reference is not allowed.
                    return false;
                }
            }

            // Neither project denied the reference being added.  At this point, if either project
            // allows the reference to be added, and the other doesn't block it, then we can add 
            // the reference.
            if (canAddProjectReference == (int)__VSREFERENCEQUERYRESULT.REFERENCE_ALLOW ||
                canBeReferenced == (int)__VSREFERENCEQUERYRESULT.REFERENCE_ALLOW)
            {
                return true;
            }

            // In both directions things are still unknown.  Fallback to the reference manager
            // to make the determination here.
            var referenceManager = GetVsService<SVsReferenceManager, IVsReferenceManager>();
            if (referenceManager == null)
            {
                // Couldn't get the reference manager.  Have to assume it's not allowed.
                return false;
            }

            // As long as the reference manager does not deny things, then we allow the 
            // reference to be added.
            var result = referenceManager.QueryCanReferenceProject(referencingHierarchy, referencedHierarchy);
            return result != (uint)__VSREFERENCEQUERYRESULT.REFERENCE_DENY;
        }

        /// <summary>
        /// A trivial implementation of <see cref="IVisualStudioWorkspaceHost" /> that just
        /// forwards the calls down to the underlying Workspace.
        /// </summary>
        protected sealed class VisualStudioWorkspaceHost : IVisualStudioWorkspaceHost, IVisualStudioWorkspaceHost2, IVisualStudioWorkingFolder
        {
            private readonly VisualStudioWorkspaceImpl _workspace;

            private Dictionary<DocumentId, uint> _documentIdToHierarchyEventsCookieMap = new Dictionary<DocumentId, uint>();

            public VisualStudioWorkspaceHost(VisualStudioWorkspaceImpl workspace)
            {
                _workspace = workspace;
            }

            void IVisualStudioWorkspaceHost.OnOptionsChanged(ProjectId projectId, CompilationOptions compilationOptions, ParseOptions parseOptions)
            {
                _workspace.OnCompilationOptionsChanged(projectId, compilationOptions);
                _workspace.OnParseOptionsChanged(projectId, parseOptions);
            }

            void IVisualStudioWorkspaceHost.OnDocumentAdded(DocumentInfo documentInfo)
            {
                _workspace.OnDocumentAdded(documentInfo);
            }

            void IVisualStudioWorkspaceHost.OnDocumentClosed(DocumentId documentId, ITextBuffer textBuffer, TextLoader loader, bool updateActiveContext)
            {
                // TODO: Move this out to DocumentProvider. As is, this depends on being able to 
                // access the host document which will already be deleted in some cases, causing 
                // a crash. Until this is fixed, we will leak a HierarchyEventsSink every time a
                // Mercury shared document is closed.
                // UnsubscribeFromSharedHierarchyEvents(documentId);
                using (_workspace.Services.GetService<IGlobalOperationNotificationService>().Start("Document Closed"))
                {
                    _workspace.OnDocumentClosed(documentId, loader, updateActiveContext);
                }
            }

            void IVisualStudioWorkspaceHost.OnDocumentOpened(DocumentId documentId, ITextBuffer textBuffer, bool currentContext)
            {
                SubscribeToSharedHierarchyEvents(documentId);
                _workspace.OnDocumentOpened(documentId, textBuffer.AsTextContainer(), currentContext);
            }

            private void SubscribeToSharedHierarchyEvents(DocumentId documentId)
            {
                // Todo: maybe avoid double alerts.
                var hostDocument = _workspace.GetHostDocument(documentId);
                if (hostDocument == null)
                {
                    return;
                }

                var hierarchy = hostDocument.Project.Hierarchy;

                var itemId = hostDocument.GetItemId();
                if (itemId == (uint)VSConstants.VSITEMID.Nil)
                {
                    // the document has been removed from the solution
                    return;
                }

                var sharedHierarchy = LinkedFileUtilities.GetSharedHierarchyForItem(hierarchy, itemId);
                if (sharedHierarchy != null)
                {
                    uint cookie;
                    var eventSink = new HierarchyEventsSink(_workspace, sharedHierarchy, documentId);
                    var hr = sharedHierarchy.AdviseHierarchyEvents(eventSink, out cookie);

                    if (hr == VSConstants.S_OK && !_documentIdToHierarchyEventsCookieMap.ContainsKey(documentId))
                    {
                        _documentIdToHierarchyEventsCookieMap.Add(documentId, cookie);
                    }
                }
            }

            private void UnsubscribeFromSharedHierarchyEvents(DocumentId documentId)
            {
                var hostDocument = _workspace.GetHostDocument(documentId);
                var itemId = hostDocument.GetItemId();
                if (itemId == (uint)VSConstants.VSITEMID.Nil)
                {
                    // the document has been removed from the solution
                    return;
                }

                var sharedHierarchy = LinkedFileUtilities.GetSharedHierarchyForItem(hostDocument.Project.Hierarchy, itemId);
                if (sharedHierarchy != null)
                {
                    uint cookie;
                    if (_documentIdToHierarchyEventsCookieMap.TryGetValue(documentId, out cookie))
                    {
                        var hr = sharedHierarchy.UnadviseHierarchyEvents(cookie);
                        _documentIdToHierarchyEventsCookieMap.Remove(documentId);
                    }
                }
            }

            private void RegisterPrimarySolutionForPersistentStorage(SolutionId solutionId)
            {
                var service = _workspace.Services.GetService<IPersistentStorageService>() as PersistentStorageService;
                if (service == null)
                {
                    return;
                }

                service.RegisterPrimarySolution(solutionId);
            }

            private void UnregisterPrimarySolutionForPersistentStorage(SolutionId solutionId, bool synchronousShutdown)
            {
                var service = _workspace.Services.GetService<IPersistentStorageService>() as PersistentStorageService;
                if (service == null)
                {
                    return;
                }

                service.UnregisterPrimarySolution(solutionId, synchronousShutdown);
            }

            void IVisualStudioWorkspaceHost.OnDocumentRemoved(DocumentId documentId)
            {
                _workspace.OnDocumentRemoved(documentId);
            }

            void IVisualStudioWorkspaceHost.OnMetadataReferenceAdded(ProjectId projectId, PortableExecutableReference metadataReference)
            {
                _workspace.OnMetadataReferenceAdded(projectId, metadataReference);
            }

            void IVisualStudioWorkspaceHost.OnMetadataReferenceRemoved(ProjectId projectId, PortableExecutableReference metadataReference)
            {
                _workspace.OnMetadataReferenceRemoved(projectId, metadataReference);
            }

            void IVisualStudioWorkspaceHost.OnProjectAdded(ProjectInfo projectInfo)
            {
                using (_workspace.Services.GetService<IGlobalOperationNotificationService>()?.Start("Add Project"))
                {
                    _workspace.OnProjectAdded(projectInfo);
                }
            }

            void IVisualStudioWorkspaceHost.OnProjectReferenceAdded(ProjectId projectId, ProjectReference projectReference)
            {
                _workspace.OnProjectReferenceAdded(projectId, projectReference);
            }

            void IVisualStudioWorkspaceHost.OnProjectReferenceRemoved(ProjectId projectId, ProjectReference projectReference)
            {
                _workspace.OnProjectReferenceRemoved(projectId, projectReference);
            }

            void IVisualStudioWorkspaceHost.OnProjectRemoved(ProjectId projectId)
            {
                using (_workspace.Services.GetService<IGlobalOperationNotificationService>()?.Start("Remove Project"))
                {
                    _workspace.OnProjectRemoved(projectId);
                }
            }

            void IVisualStudioWorkspaceHost.OnSolutionAdded(SolutionInfo solutionInfo)
            {
                RegisterPrimarySolutionForPersistentStorage(solutionInfo.Id);

                _workspace.OnSolutionAdded(solutionInfo);
            }

            void IVisualStudioWorkspaceHost.OnSolutionRemoved()
            {
                var solutionId = _workspace.CurrentSolution.Id;

                _workspace.OnSolutionRemoved();
                _workspace.ClearReferenceCache();

                UnregisterPrimarySolutionForPersistentStorage(solutionId, synchronousShutdown: false);
            }

            void IVisualStudioWorkspaceHost.ClearSolution()
            {
                _workspace.ClearSolution();
                _workspace.ClearReferenceCache();
            }

            void IVisualStudioWorkspaceHost.OnDocumentTextUpdatedOnDisk(DocumentId id)
            {
                _workspace.OnDocumentTextUpdatedOnDisk(id);
            }

            void IVisualStudioWorkspaceHost.OnAssemblyNameChanged(ProjectId id, string assemblyName)
            {
                _workspace.OnAssemblyNameChanged(id, assemblyName);
            }

            void IVisualStudioWorkspaceHost.OnOutputFilePathChanged(ProjectId id, string outputFilePath)
            {
                _workspace.OnOutputFilePathChanged(id, outputFilePath);
            }

            void IVisualStudioWorkspaceHost.OnProjectNameChanged(ProjectId projectId, string name, string filePath)
            {
                _workspace.OnProjectNameChanged(projectId, name, filePath);
            }

            void IVisualStudioWorkspaceHost.OnAnalyzerReferenceAdded(ProjectId projectId, AnalyzerReference analyzerReference)
            {
                _workspace.OnAnalyzerReferenceAdded(projectId, analyzerReference);
            }

            void IVisualStudioWorkspaceHost.OnAnalyzerReferenceRemoved(ProjectId projectId, AnalyzerReference analyzerReference)
            {
                _workspace.OnAnalyzerReferenceRemoved(projectId, analyzerReference);
            }

            void IVisualStudioWorkspaceHost.OnAdditionalDocumentAdded(DocumentInfo additionalDocumentInfo)
            {
                _workspace.OnAdditionalDocumentAdded(additionalDocumentInfo);
            }

            void IVisualStudioWorkspaceHost.OnAdditionalDocumentRemoved(DocumentId additionalDocumentId)
            {
                _workspace.OnAdditionalDocumentRemoved(additionalDocumentId);
            }

            void IVisualStudioWorkspaceHost.OnAdditionalDocumentOpened(DocumentId documentId, ITextBuffer textBuffer, bool isCurrentContext)
            {
                _workspace.OnAdditionalDocumentOpened(documentId, textBuffer.AsTextContainer(), isCurrentContext);
            }

            void IVisualStudioWorkspaceHost.OnAdditionalDocumentClosed(DocumentId documentId, ITextBuffer textBuffer, TextLoader loader)
            {
                _workspace.OnAdditionalDocumentClosed(documentId, loader);
            }

            void IVisualStudioWorkspaceHost.OnAdditionalDocumentTextUpdatedOnDisk(DocumentId id)
            {
                _workspace.OnAdditionalDocumentTextUpdatedOnDisk(id);
            }

            void IVisualStudioWorkspaceHost2.OnHasAllInformation(ProjectId projectId, bool hasAllInformation)
            {
                _workspace.OnHasAllInformationChanged(projectId, hasAllInformation);
            }

            void IVisualStudioWorkingFolder.OnBeforeWorkingFolderChange()
            {
                UnregisterPrimarySolutionForPersistentStorage(_workspace.CurrentSolution.Id, synchronousShutdown: true);
            }

            void IVisualStudioWorkingFolder.OnAfterWorkingFolderChange()
            {
                var solutionId = _workspace.CurrentSolution.Id;

                _workspace.ProjectTracker.UpdateSolutionProperties(solutionId);
                RegisterPrimarySolutionForPersistentStorage(solutionId);
            }
        }
    }
}<|MERGE_RESOLUTION|>--- conflicted
+++ resolved
@@ -56,12 +56,6 @@
 
         private readonly ForegroundThreadAffinitizedObject _foregroundObject = new ForegroundThreadAffinitizedObject();
 
-<<<<<<< HEAD
-=======
-        private PackageInstallerService _packageInstallerService;
-        private SymbolSearchService _symbolSearchService;
-
->>>>>>> 1b1296b0
         public VisualStudioWorkspaceImpl(
             SVsServiceProvider serviceProvider,
             WorkspaceBackgroundWork backgroundWork)
@@ -114,14 +108,6 @@
 
             // Ensure the options factory services are initialized on the UI thread
             this.Services.GetService<IOptionService>();
-<<<<<<< HEAD
-=======
-
-            // Ensure the nuget package services are initialized on the UI thread.
-            _symbolSearchService = this.Services.GetService<ISymbolSearchService>() as SymbolSearchService;
-            _packageInstallerService = (PackageInstallerService)this.Services.GetService<IPackageInstallerService>();
-            _packageInstallerService.Connect(this);
->>>>>>> 1b1296b0
         }
 
         /// <summary>NOTE: Call only from derived class constructor</summary>
@@ -1017,12 +1003,6 @@
 
         protected override void Dispose(bool finalize)
         {
-<<<<<<< HEAD
-=======
-            _packageInstallerService?.Disconnect(this);
-            _symbolSearchService?.Dispose();
-
->>>>>>> 1b1296b0
             // workspace is going away. unregister this workspace from work coordinator
             StopSolutionCrawler();
 
