--- conflicted
+++ resolved
@@ -133,11 +133,7 @@
                     }
 
                     var document = solution.GetRequiredDocument(documentId);
-<<<<<<< HEAD
-                    var options = CodeActionOptionsFactory.GetCodeActionOptions(document.Project, isBlocking: false);
-=======
                     var options = _globalOptions.GetCodeActionOptions(document.Project.Language, isBlocking: false);
->>>>>>> 79128992
                     return await FixDocumentAsync(document, options, context).ConfigureAwait(true);
                 }
             }
@@ -206,11 +202,7 @@
                 var document = buffer.CurrentSnapshot.GetOpenDocumentInCurrentContextWithChanges();
                 Contract.ThrowIfNull(document);
 
-<<<<<<< HEAD
-                var options = CodeActionOptionsFactory.GetCodeActionOptions(document.Project, isBlocking: false);
-=======
                 var options = _globalOptions.GetCodeActionOptions(document.Project.Language, isBlocking: false);
->>>>>>> 79128992
                 var newDoc = await FixDocumentAsync(document, context.EnabledFixIds, progressTracker, options, cancellationToken).ConfigureAwait(true);
                 return newDoc.Project.Solution;
             }
@@ -250,7 +242,7 @@
             }
         }
 
-        private static async Task<Solution> FixSolutionAsync(
+        private async Task<Solution> FixSolutionAsync(
             Solution solution,
             FixIdContainer enabledFixIds,
             ProgressTracker progressTracker,
@@ -280,7 +272,7 @@
             return solution;
         }
 
-        private static async Task<Project> FixProjectAsync(
+        private async Task<Project> FixProjectAsync(
             Project project,
             FixIdContainer enabledFixIds,
             ProgressTracker progressTracker,
@@ -297,11 +289,7 @@
                 progressTracker.AddItems(project.DocumentIds.Count);
             }
 
-<<<<<<< HEAD
-            var options = CodeActionOptionsFactory.GetCodeActionOptions(project, isBlocking: false);
-=======
             var options = _globalOptions.GetCodeActionOptions(project.Language, isBlocking: false);
->>>>>>> 79128992
 
             foreach (var documentId in project.DocumentIds)
             {
