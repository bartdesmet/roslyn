--- conflicted
+++ resolved
@@ -53,14 +53,8 @@
             public async Task NavigateToAsync(NavigationOptions options, CancellationToken cancellationToken)
             {
                 var location = await DefinitionBucket.DefinitionItem.GetNavigableLocationAsync(
-<<<<<<< HEAD
-                    Presenter._workspace, options, cancellationToken).ConfigureAwait(false);
-                await location.NavigateToAsync(_threadingContext, cancellationToken).ConfigureAwait(false);
-=======
                     Presenter._workspace, cancellationToken).ConfigureAwait(false);
-                if (location != null)
-                    await location.NavigateToAsync(options, cancellationToken).ConfigureAwait(false);
->>>>>>> f67d2e53
+                await location.NavigateToAsync(_threadingContext, options, cancellationToken).ConfigureAwait(false);
             }
 
             protected override IList<Inline> CreateLineTextInlines()
