﻿// Copyright (c) Microsoft.  All Rights Reserved.  Licensed under the Apache License, Version 2.0.  See License.txt in the project root for license information.

using System.Collections.Generic;
using System.Collections.Immutable;
using Microsoft.CodeAnalysis;
using Microsoft.CodeAnalysis.Diagnostics;
using Microsoft.VisualStudio.LanguageServices.Implementation.Utilities;
using Microsoft.VisualStudio.Shell.Interop;
using Microsoft.VisualStudio.Shell.TableControl;
using Microsoft.VisualStudio.Shell.TableManager;
using Roslyn.Utilities;

namespace Microsoft.VisualStudio.LanguageServices.Implementation.TableDataSource
{
    internal abstract partial class VisualStudioBaseDiagnosticListTable : AbstractTable
    {
        private static readonly string[] s_columns = new string[]
        {
            StandardTableColumnDefinitions.ErrorSeverity,
            StandardTableColumnDefinitions.ErrorCode,
            StandardTableColumnDefinitions.Text,
            StandardTableColumnDefinitions.ErrorCategory,
            StandardTableColumnDefinitions.ProjectName,
            StandardTableColumnDefinitions.DocumentName,
            StandardTableColumnDefinitions.Line,
            StandardTableColumnDefinitions.Column,
            StandardTableColumnDefinitions.BuildTool,
            StandardTableColumnDefinitions.ErrorSource,
            StandardTableColumnDefinitions.DetailsExpander,
            SuppressionStateColumnDefinition.ColumnName
        };

<<<<<<< HEAD
        protected VisualStudioBaseDiagnosticListTable(Workspace workspace, ITableManagerProvider provider) :
            base(workspace, provider, StandardTables.ErrorsTable)
=======
        protected VisualStudioBaseDiagnosticListTable(Workspace workspace, IDiagnosticService diagnosticService, ITableManagerProvider provider)
            : base(workspace, provider, StandardTables.ErrorsTable)
>>>>>>> a393757e
        {
        }

        internal override IReadOnlyCollection<string> Columns => s_columns;

        public static __VSERRORCATEGORY GetErrorCategory(DiagnosticSeverity severity)
        {
            // REVIEW: why is it using old interface for new API?
            return severity switch
            {
                DiagnosticSeverity.Error => __VSERRORCATEGORY.EC_ERROR,
                DiagnosticSeverity.Warning => __VSERRORCATEGORY.EC_WARNING,
                DiagnosticSeverity.Info => __VSERRORCATEGORY.EC_MESSAGE,
                _ => Contract.FailWithReturn<__VSERRORCATEGORY>(),
            };
        }

        public static string GetHelpLink(Workspace workspace, DiagnosticData data)
        {
            if (BrowserHelper.TryGetUri(data.HelpLink, out var link))
            {
                return link.AbsoluteUri;
            }

            if (!string.IsNullOrWhiteSpace(data.Id))
            {
                return BrowserHelper.CreateBingQueryUri(workspace, data).AbsoluteUri;
            }

            return null;
        }

        public static string GetHelpLinkToolTipText(Workspace workspace, DiagnosticData item)
        {
            var isBing = false;
            if (!BrowserHelper.TryGetUri(item.HelpLink, out var helpUri) && !string.IsNullOrWhiteSpace(item.Id))
            {
                helpUri = BrowserHelper.CreateBingQueryUri(workspace, item);
                isBing = true;
            }

            // We make sure not to use Uri.AbsoluteUri for the url displayed in the tooltip so that the url displayed in the tooltip stays human readable.
            if (helpUri != null)
            {
                var prefix = isBing
                    ? string.Format(ServicesVSResources.Get_help_for_0_from_Bing, item.Id)
                    : string.Format(ServicesVSResources.Get_help_for_0, item.Id);

                return $"{prefix}\r\n{helpUri}";
            }

            return null;
        }

        protected abstract class DiagnosticTableEntriesSource : AbstractTableEntriesSource<DiagnosticTableItem>
        {
            public abstract string BuildTool { get; }
            public abstract bool SupportSpanTracking { get; }
            public abstract DocumentId TrackingDocumentId { get; }
        }

        protected class AggregatedKey
        {
            public readonly ImmutableArray<DocumentId> DocumentIds;
            public readonly DiagnosticAnalyzer Analyzer;
            public readonly int Kind;

            public AggregatedKey(ImmutableArray<DocumentId> documentIds, DiagnosticAnalyzer analyzer, int kind)
            {
                DocumentIds = documentIds;
                Analyzer = analyzer;
                Kind = kind;
            }

            public override bool Equals(object obj)
            {
                if (!(obj is AggregatedKey other))
                {
                    return false;
                }

                return this.DocumentIds == other.DocumentIds && this.Analyzer == other.Analyzer && this.Kind == other.Kind;
            }

            public override int GetHashCode()
            {
                return Hash.Combine(Analyzer.GetHashCode(), Hash.Combine(DocumentIds.GetHashCode(), Kind));
            }
        }
    }
}<|MERGE_RESOLUTION|>--- conflicted
+++ resolved
@@ -30,13 +30,8 @@
             SuppressionStateColumnDefinition.ColumnName
         };
 
-<<<<<<< HEAD
         protected VisualStudioBaseDiagnosticListTable(Workspace workspace, ITableManagerProvider provider) :
             base(workspace, provider, StandardTables.ErrorsTable)
-=======
-        protected VisualStudioBaseDiagnosticListTable(Workspace workspace, IDiagnosticService diagnosticService, ITableManagerProvider provider)
-            : base(workspace, provider, StandardTables.ErrorsTable)
->>>>>>> a393757e
         {
         }
 
