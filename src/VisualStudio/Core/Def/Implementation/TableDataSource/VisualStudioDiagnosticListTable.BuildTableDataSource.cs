﻿// Licensed to the .NET Foundation under one or more agreements.
// The .NET Foundation licenses this file to you under the MIT license.
// See the LICENSE file in the project root for more information.

using System;
using System.Collections.Generic;
using System.Collections.Immutable;
using System.Diagnostics.CodeAnalysis;
using System.IO;
using System.Linq;
using System.Threading;
using Microsoft.CodeAnalysis;
using Microsoft.CodeAnalysis.Diagnostics;
using Microsoft.CodeAnalysis.Editor;
using Microsoft.CodeAnalysis.Editor.Shared;
<<<<<<< HEAD
using Microsoft.CodeAnalysis.Editor.Shared.Utilities;
=======
using Microsoft.CodeAnalysis.Navigation;
>>>>>>> 6ea50575
using Microsoft.VisualStudio.LanguageServices.Implementation.TaskList;
using Microsoft.VisualStudio.Shell.TableManager;
using Microsoft.VisualStudio.Text;
using Roslyn.Utilities;

namespace Microsoft.VisualStudio.LanguageServices.Implementation.TableDataSource
{
    internal partial class VisualStudioDiagnosticListTableWorkspaceEventListener
    {
        internal partial class VisualStudioDiagnosticListTable : VisualStudioBaseDiagnosticListTable
        {
            /// <summary>
            /// Error list diagnostic source for "Build only" setting.
            /// See <see cref="VisualStudioBaseDiagnosticListTable.LiveTableDataSource"/>
            /// for error list diagnostic source for "Build + Intellisense" setting.
            /// </summary>
            private class BuildTableDataSource : AbstractTableDataSource<DiagnosticTableItem, object>
            {
                private readonly object _key = new();

                private readonly ExternalErrorDiagnosticUpdateSource _buildErrorSource;

                public BuildTableDataSource(Workspace workspace, IThreadingContext threadingContext, ExternalErrorDiagnosticUpdateSource errorSource)
                    : base(workspace, threadingContext)
                {
                    _buildErrorSource = errorSource;

                    ConnectToBuildUpdateSource(errorSource);
                }

                private void ConnectToBuildUpdateSource(ExternalErrorDiagnosticUpdateSource errorSource)
                {
                    if (errorSource == null)
                    {
                        // it can be null in unit test
                        return;
                    }

                    SetStableState(errorSource.IsInProgress);

                    errorSource.BuildProgressChanged += OnBuildProgressChanged;
                }

                private void OnBuildProgressChanged(object sender, ExternalErrorDiagnosticUpdateSource.BuildProgress progress)
                {
                    SetStableState(progress == ExternalErrorDiagnosticUpdateSource.BuildProgress.Done);

                    if (progress != ExternalErrorDiagnosticUpdateSource.BuildProgress.Started)
                    {
                        OnDataAddedOrChanged(_key);
                    }
                }

                private void SetStableState(bool done)
                {
                    IsStable = done;
                    ChangeStableState(IsStable);
                }

                public override string DisplayName => ServicesVSResources.CSharp_VB_Build_Table_Data_Source;
                public override string SourceTypeIdentifier => StandardTableDataSources.ErrorTableDataSource;
                public override string Identifier => IdentifierString;
                public override object GetItemKey(object data) => data;

                protected override object GetOrUpdateAggregationKey(object data)
                    => data;

                public override AbstractTableEntriesSource<DiagnosticTableItem> CreateTableEntriesSource(object data)
                    => new TableEntriesSource(this);

                public override AbstractTableEntriesSnapshot<DiagnosticTableItem> CreateSnapshot(AbstractTableEntriesSource<DiagnosticTableItem> source, int version, ImmutableArray<DiagnosticTableItem> items, ImmutableArray<ITrackingPoint> trackingPoints)
                {
                    // Build doesn't support tracking point.
                    return new TableEntriesSnapshot(ThreadingContext, (DiagnosticTableEntriesSource)source, version, items);
                }

                public override IEqualityComparer<DiagnosticTableItem> GroupingComparer
                    => DiagnosticTableItem.GroupingComparer.Instance;

                public override IEnumerable<DiagnosticTableItem> Order(IEnumerable<DiagnosticTableItem> groupedItems)
                {
                    // errors are already given in order. use it as it is.
                    return groupedItems;
                }

                private class TableEntriesSource : DiagnosticTableEntriesSource
                {
                    private readonly BuildTableDataSource _source;

                    public TableEntriesSource(BuildTableDataSource source)
                        => _source = source;

                    public override object Key => _source._key;
                    public override string BuildTool => PredefinedBuildTools.Build;
                    public override bool SupportSpanTracking => false;
                    public override DocumentId TrackingDocumentId => throw ExceptionUtilities.Unreachable;

                    public override ImmutableArray<DiagnosticTableItem> GetItems()
                    {
                        return _source.AggregateItems(
                            _source._buildErrorSource.GetBuildErrors().
                            GroupBy(d => d, d => DiagnosticTableItem.Create(_source.Workspace, d), DiagnosticTableItem.GroupingComparer.Instance));
                    }

                    public override ImmutableArray<ITrackingPoint> GetTrackingPoints(ImmutableArray<DiagnosticTableItem> items)
                        => ImmutableArray<ITrackingPoint>.Empty;
                }

                private class TableEntriesSnapshot : AbstractTableEntriesSnapshot<DiagnosticTableItem>
                {
                    private readonly DiagnosticTableEntriesSource _source;

                    public TableEntriesSnapshot(
                        IThreadingContext threadingContext,
                        DiagnosticTableEntriesSource source, int version, ImmutableArray<DiagnosticTableItem> items)
                        : base(threadingContext, version, items, ImmutableArray<ITrackingPoint>.Empty)
                    {
                        _source = source;
                    }

                    public override bool TryGetValue(int index, string columnName, [NotNullWhen(true)] out object? content)
                    {
                        // REVIEW: this method is too-chatty to make async, but otherwise, how one can implement it async?
                        //         also, what is cancellation mechanism?
                        var item = GetItem(index);
                        if (item == null)
                        {
                            content = null;
                            return false;
                        }

                        var data = item.Data;
                        switch (columnName)
                        {
                            case StandardTableKeyNames.ErrorRank:
                                // build error gets highest rank
                                content = ValueTypeCache.GetOrCreate(ErrorRank.Lexical);
                                return content != null;
                            case StandardTableKeyNames.ErrorSeverity:
                                content = ValueTypeCache.GetOrCreate(GetErrorCategory(data.Severity));
                                return content != null;
                            case StandardTableKeyNames.ErrorCode:
                                content = data.Id;
                                return content != null;
                            case StandardTableKeyNames.ErrorCodeToolTip:
                                content = (data.GetValidHelpLinkUri() != null) ? string.Format(EditorFeaturesResources.Get_help_for_0, data.Id) : null;
                                return content != null;
                            case StandardTableKeyNames.HelpKeyword:
                                content = data.Id;
                                return content != null;
                            case StandardTableKeyNames.HelpLink:
                                content = data.GetValidHelpLinkUri()?.AbsoluteUri;
                                return content != null;
                            case StandardTableKeyNames.ErrorCategory:
                                content = data.Category;
                                return content != null;
                            case StandardTableKeyNames.ErrorSource:
                                content = ValueTypeCache.GetOrCreate(ErrorSource.Build);
                                return content != null;
                            case StandardTableKeyNames.BuildTool:
                                content = _source.BuildTool;
                                return content != null;
                            case StandardTableKeyNames.Text:
                                content = data.Message;
                                return content != null;
                            case StandardTableKeyNames.DocumentName:
                                content = data.DataLocation?.GetFilePath();
                                return content != null;
                            case StandardTableKeyNames.Line:
                                content = data.DataLocation?.MappedStartLine ?? 0;
                                return true;
                            case StandardTableKeyNames.Column:
                                content = data.DataLocation?.MappedStartColumn ?? 0;
                                return true;
                            case StandardTableKeyNames.ProjectName:
                                content = item.ProjectName;
                                return content != null;
                            case ProjectNames:
                                var names = item.ProjectNames;
                                content = names;
                                return names.Length > 0;
                            case StandardTableKeyNames.ProjectGuid:
                                content = ValueTypeCache.GetOrCreate(item.ProjectGuid);
                                return (Guid)content != Guid.Empty;
                            case ProjectGuids:
                                var guids = item.ProjectGuids;
                                content = guids;
                                return guids.Length > 0;
                            case StandardTableKeyNames.SuppressionState:
                                // Build doesn't support suppression.
                                Contract.ThrowIfTrue(data.IsSuppressed);
                                content = SuppressionState.NotApplicable;
                                return true;
                            default:
                                content = null;
                                return false;
                        }
                    }

                    public override bool TryNavigateTo(int index, NavigationOptions options, CancellationToken cancellationToken)
                    {
                        var item = GetItem(index);
                        if (item is null)
                            return false;

                        var documentId = GetProperDocumentId(ThreadingContext, item, cancellationToken);
                        if (documentId is null)
                            return false;

<<<<<<< HEAD
                        return TryNavigateTo(item.Workspace, documentId, item.GetOriginalPosition(), previewTab, activate, cancellationToken);
=======
                        return solution.ContainsDocument(documentId) &&
                            TryNavigateTo(item.Workspace, documentId, item.GetOriginalPosition(), options, cancellationToken);
>>>>>>> 6ea50575
                    }

                    private static DocumentId? GetProperDocumentId(IThreadingContext threadingContext, DiagnosticTableItem item, CancellationToken cancellationToken)
                    {
                        var documentId = item.DocumentId;
                        var projectId = item.ProjectId;

                        // check whether documentId still exist. it might have changed if project it belong to has reloaded.
                        var solution = item.Workspace.CurrentSolution;
                        if (solution.GetDocument(documentId) != null)
                        {
                            return documentId;
                        }

                        if (solution.GetProject(projectId) is { } project)
                        {
                            // We couldn't find a document matching a known ID when the item was created, so it may be a
                            // source generator output.
                            var documents = threadingContext.JoinableTaskFactory.Run(() => project.GetSourceGeneratedDocumentsAsync(cancellationToken).AsTask());
                            if (documentId is not null)
                            {
                                if (documents.Any(document => document.Id == documentId))
                                    return documentId;
                            }
                            else
                            {
                                var projectDirectory = Path.GetDirectoryName(project.FilePath);
                                documentId = documents.FirstOrDefault(document => Path.Combine(projectDirectory, document.FilePath) == item.GetOriginalFilePath())?.Id;
                                if (documentId is not null)
                                    return documentId;
                            }
                        }

                        // okay, documentId no longer exist in current solution, find it by file path.
                        var filePath = item.GetOriginalFilePath();
                        if (string.IsNullOrWhiteSpace(filePath))
                        {
                            return null;
                        }

                        var documentIds = solution.GetDocumentIdsWithFilePath(filePath);
                        foreach (var id in documentIds)
                        {
                            // found right project
                            if (id.ProjectId == projectId)
                            {
                                return id;
                            }
                        }

                        // okay, there is no right one, take the first one if there is any
                        return documentIds.FirstOrDefault();
                    }
                }
            }
        }
    }
}<|MERGE_RESOLUTION|>--- conflicted
+++ resolved
@@ -12,12 +12,8 @@
 using Microsoft.CodeAnalysis;
 using Microsoft.CodeAnalysis.Diagnostics;
 using Microsoft.CodeAnalysis.Editor;
-using Microsoft.CodeAnalysis.Editor.Shared;
-<<<<<<< HEAD
 using Microsoft.CodeAnalysis.Editor.Shared.Utilities;
-=======
 using Microsoft.CodeAnalysis.Navigation;
->>>>>>> 6ea50575
 using Microsoft.VisualStudio.LanguageServices.Implementation.TaskList;
 using Microsoft.VisualStudio.Shell.TableManager;
 using Microsoft.VisualStudio.Text;
@@ -227,12 +223,7 @@
                         if (documentId is null)
                             return false;
 
-<<<<<<< HEAD
-                        return TryNavigateTo(item.Workspace, documentId, item.GetOriginalPosition(), previewTab, activate, cancellationToken);
-=======
-                        return solution.ContainsDocument(documentId) &&
-                            TryNavigateTo(item.Workspace, documentId, item.GetOriginalPosition(), options, cancellationToken);
->>>>>>> 6ea50575
+                        return TryNavigateTo(item.Workspace, documentId, item.GetOriginalPosition(), options, cancellationToken);
                     }
 
                     private static DocumentId? GetProperDocumentId(IThreadingContext threadingContext, DiagnosticTableItem item, CancellationToken cancellationToken)
