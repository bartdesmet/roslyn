--- conflicted
+++ resolved
@@ -38,14 +38,9 @@
             LanguageServerProtocol languageServerProtocol,
             VisualStudioWorkspace workspace,
             IAsynchronousOperationListenerProvider listenerProvider,
-<<<<<<< HEAD
             ILspWorkspaceRegistrationService lspWorkspaceRegistrationService,
             [Import(typeof(SAsyncServiceProvider))] VSShell.IAsyncServiceProvider asyncServiceProvider)
-            : base(csharpVBRequestDispatcherFactory, workspace, diagnosticService: null, listenerProvider, lspWorkspaceRegistrationService, asyncServiceProvider, diagnosticsClientName: null)
-=======
-            ILspWorkspaceRegistrationService lspWorkspaceRegistrationService)
-            : base(languageServerProtocol, workspace, diagnosticService: null, listenerProvider, lspWorkspaceRegistrationService, diagnosticsClientName: null)
->>>>>>> dfc8d7f1
+            : base(languageServerProtocol, workspace, diagnosticService: null, listenerProvider, lspWorkspaceRegistrationService, asyncServiceProvider, diagnosticsClientName: null)
         {
             _globalOptionService = globalOptionService;
         }
