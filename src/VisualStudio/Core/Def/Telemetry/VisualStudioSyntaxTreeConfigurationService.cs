﻿// Licensed to the .NET Foundation under one or more agreements.
// The .NET Foundation licenses this file to you under the MIT license.
// See the LICENSE file in the project root for more information.

using System;
using System.Composition;
using Microsoft.CodeAnalysis;
using Microsoft.CodeAnalysis.Host;
using Microsoft.CodeAnalysis.Host.Mef;
using Microsoft.CodeAnalysis.Options;

namespace Microsoft.VisualStudio.LanguageServices.Telemetry
{
    [ExportWorkspaceService(typeof(ISyntaxTreeConfigurationService)), Shared]
    internal sealed class VisualStudioSyntaxTreeConfigurationService : ISyntaxTreeConfigurationService
    {
        private readonly IGlobalOptionService _globalOptions;

        [ImportingConstructor]
        [Obsolete(MefConstruction.ImportingConstructorMessage, error: true)]
        public VisualStudioSyntaxTreeConfigurationService(IGlobalOptionService globalOptions)
        {
            _globalOptions = globalOptions;
        }

        public bool DisableRecoverableTrees
            => _globalOptions.GetOption(OptionsMetadata.DisableRecoverableTrees);

        public bool DisableProjectCacheService
            => _globalOptions.GetOption(OptionsMetadata.DisableProjectCacheService);

<<<<<<< HEAD
        public bool EnableOpeningSourceGeneratedFilesInWorkspace
            => _globalOptions.GetOption(OptionsMetadata.EnableOpeningSourceGeneratedFilesInWorkspace)
                ?? _globalOptions.GetOption(OptionsMetadata.EnableOpeningSourceGeneratedFilesInWorkspaceFeatureFlag);

        [ExportSolutionOptionProvider, Shared]
        internal sealed class OptionsMetadata : IOptionProvider
=======
        internal sealed class OptionsMetadata
>>>>>>> 00987643
        {
            /// <summary>
            /// Disables if the workspace creates recoverable trees when from its <see cref="ISyntaxTreeFactoryService"/>s.
            /// </summary>
            public static readonly Option2<bool> DisableRecoverableTrees = new(
                "WorkspaceConfigurationOptions", "DisableRecoverableTrees", defaultValue: false,
                new FeatureFlagStorageLocation("Roslyn.DisableRecoverableTrees"));

            public static readonly Option2<bool> DisableProjectCacheService = new(
                "WorkspaceConfigurationOptions", "DisableProjectCacheService", defaultValue: false,
                new FeatureFlagStorageLocation("Roslyn.DisableProjectCacheService"));
<<<<<<< HEAD

            /// <summary>
            /// This option allows the user to enable this. We are putting this behind a feature flag for now since we could have extensions
            /// surprised by this and we want some time to work through those issues.
            /// </summary>
            internal static readonly Option2<bool?> EnableOpeningSourceGeneratedFilesInWorkspace = new(
                nameof(WorkspaceConfigurationOptions), nameof(EnableOpeningSourceGeneratedFilesInWorkspace), defaultValue: null,
                new RoamingProfileStorageLocation("TextEditor.Roslyn.Specific.EnableOpeningSourceGeneratedFilesInWorkspaceExperiment"));

            internal static readonly Option2<bool> EnableOpeningSourceGeneratedFilesInWorkspaceFeatureFlag = new(
                nameof(WorkspaceConfigurationOptions), nameof(EnableOpeningSourceGeneratedFilesInWorkspaceFeatureFlag), defaultValue: false,
                new FeatureFlagStorageLocation("Roslyn.SourceGeneratorsEnableOpeningInWorkspace"));

            ImmutableArray<IOption> IOptionProvider.Options { get; } = ImmutableArray.Create<IOption>(
                DisableRecoverableTrees,
                DisableProjectCacheService,
                EnableOpeningSourceGeneratedFilesInWorkspace,
                EnableOpeningSourceGeneratedFilesInWorkspaceFeatureFlag);

            [ImportingConstructor]
            [Obsolete(MefConstruction.ImportingConstructorMessage, error: true)]
            public OptionsMetadata()
            {
            }
=======
>>>>>>> 00987643
        }
    }
}<|MERGE_RESOLUTION|>--- conflicted
+++ resolved
@@ -29,16 +29,11 @@
         public bool DisableProjectCacheService
             => _globalOptions.GetOption(OptionsMetadata.DisableProjectCacheService);
 
-<<<<<<< HEAD
         public bool EnableOpeningSourceGeneratedFilesInWorkspace
             => _globalOptions.GetOption(OptionsMetadata.EnableOpeningSourceGeneratedFilesInWorkspace)
                 ?? _globalOptions.GetOption(OptionsMetadata.EnableOpeningSourceGeneratedFilesInWorkspaceFeatureFlag);
 
-        [ExportSolutionOptionProvider, Shared]
-        internal sealed class OptionsMetadata : IOptionProvider
-=======
         internal sealed class OptionsMetadata
->>>>>>> 00987643
         {
             /// <summary>
             /// Disables if the workspace creates recoverable trees when from its <see cref="ISyntaxTreeFactoryService"/>s.
@@ -48,35 +43,20 @@
                 new FeatureFlagStorageLocation("Roslyn.DisableRecoverableTrees"));
 
             public static readonly Option2<bool> DisableProjectCacheService = new(
-                "WorkspaceConfigurationOptions", "DisableProjectCacheService", defaultValue: false,
+                "WorkspaceConfigurationOptions", nameof(DisableProjectCacheService), defaultValue: false,
                 new FeatureFlagStorageLocation("Roslyn.DisableProjectCacheService"));
-<<<<<<< HEAD
 
             /// <summary>
             /// This option allows the user to enable this. We are putting this behind a feature flag for now since we could have extensions
             /// surprised by this and we want some time to work through those issues.
             /// </summary>
-            internal static readonly Option2<bool?> EnableOpeningSourceGeneratedFilesInWorkspace = new(
-                nameof(WorkspaceConfigurationOptions), nameof(EnableOpeningSourceGeneratedFilesInWorkspace), defaultValue: null,
+            public static readonly Option2<bool?> EnableOpeningSourceGeneratedFilesInWorkspace = new(
+                "WorkspaceConfigurationOptions", nameof(EnableOpeningSourceGeneratedFilesInWorkspace), defaultValue: null,
                 new RoamingProfileStorageLocation("TextEditor.Roslyn.Specific.EnableOpeningSourceGeneratedFilesInWorkspaceExperiment"));
 
-            internal static readonly Option2<bool> EnableOpeningSourceGeneratedFilesInWorkspaceFeatureFlag = new(
-                nameof(WorkspaceConfigurationOptions), nameof(EnableOpeningSourceGeneratedFilesInWorkspaceFeatureFlag), defaultValue: false,
+            public static readonly Option2<bool> EnableOpeningSourceGeneratedFilesInWorkspaceFeatureFlag = new(
+                "WorkspaceConfigurationOptions", nameof(EnableOpeningSourceGeneratedFilesInWorkspaceFeatureFlag), defaultValue: false,
                 new FeatureFlagStorageLocation("Roslyn.SourceGeneratorsEnableOpeningInWorkspace"));
-
-            ImmutableArray<IOption> IOptionProvider.Options { get; } = ImmutableArray.Create<IOption>(
-                DisableRecoverableTrees,
-                DisableProjectCacheService,
-                EnableOpeningSourceGeneratedFilesInWorkspace,
-                EnableOpeningSourceGeneratedFilesInWorkspaceFeatureFlag);
-
-            [ImportingConstructor]
-            [Obsolete(MefConstruction.ImportingConstructorMessage, error: true)]
-            public OptionsMetadata()
-            {
-            }
-=======
->>>>>>> 00987643
         }
     }
 }