--- conflicted
+++ resolved
@@ -96,21 +96,15 @@
         Public ReadOnly Property Option_EnableLineCommit As String =
             BasicVSResources.Pretty_listing_reformatting_of_code
 
-<<<<<<< HEAD
+        Public ReadOnly Property Option_Quick_Actions As String =
+            ServicesVSResources.Quick_Actions
+
+        Public ReadOnly Property Option_Compute_Quick_Actions_asynchronously_experimental As String =
+            ServicesVSResources.Compute_Quick_Actions_asynchronously_experimental
+
         Public ReadOnly Property Option_EnableOutlining As String =
             BasicVSResources.Enter_outlining_mode_when_files_open
 
-=======
-        Public ReadOnly Property Option_Quick_Actions As String =
-            ServicesVSResources.Quick_Actions
-
-        Public ReadOnly Property Option_Compute_Quick_Actions_asynchronously_experimental As String =
-            ServicesVSResources.Compute_Quick_Actions_asynchronously_experimental
-
-        Public ReadOnly Property Option_EnableOutlining As String =
-            BasicVSResources.Enter_outlining_mode_when_files_open
-
->>>>>>> 8ec251d4
         Public ReadOnly Property Option_ExtractMethod As String =
             BasicVSResources.Extract_Method
 
