﻿' Licensed to the .NET Foundation under one or more agreements.
' The .NET Foundation licenses this file to you under the MIT license.
' See the LICENSE file in the project root for more information.

Imports System.Windows
Imports Microsoft.CodeAnalysis
Imports Microsoft.CodeAnalysis.Editing
Imports Microsoft.CodeAnalysis.Editor.Options
Imports Microsoft.CodeAnalysis.Editor.Shared.Options
Imports Microsoft.CodeAnalysis.EmbeddedLanguages.RegularExpressions
Imports Microsoft.CodeAnalysis.ExtractMethod
Imports Microsoft.CodeAnalysis.Fading
Imports Microsoft.CodeAnalysis.ImplementType
Imports Microsoft.CodeAnalysis.Options.EditorConfig
Imports Microsoft.CodeAnalysis.QuickInfo
Imports Microsoft.CodeAnalysis.SolutionCrawler
Imports Microsoft.CodeAnalysis.Structure
Imports Microsoft.CodeAnalysis.SymbolSearch
Imports Microsoft.CodeAnalysis.ValidateFormatString
Imports Microsoft.VisualStudio.ComponentModelHost
Imports Microsoft.VisualStudio.LanguageServices.ColorSchemes
Imports Microsoft.VisualStudio.LanguageServices.Implementation
Imports Microsoft.VisualStudio.LanguageServices.Implementation.Options
Imports Microsoft.VisualStudio.LanguageServices.Remote

Namespace Microsoft.VisualStudio.LanguageServices.VisualBasic.Options
    Friend Class AdvancedOptionPageControl
        Private ReadOnly _colorSchemeApplier As ColorSchemeApplier

        Public Sub New(optionStore As OptionStore, componentModel As IComponentModel)
            MyBase.New(optionStore)

            _colorSchemeApplier = componentModel.GetService(Of ColorSchemeApplier)()

            InitializeComponent()

            BindToOption(Background_analysis_scope_active_file, SolutionCrawlerOptions.BackgroundAnalysisScopeOption, BackgroundAnalysisScope.ActiveFile, LanguageNames.VisualBasic)
            BindToOption(Background_analysis_scope_open_files, SolutionCrawlerOptions.BackgroundAnalysisScopeOption, BackgroundAnalysisScope.OpenFilesAndProjects, LanguageNames.VisualBasic)
            BindToOption(Background_analysis_scope_full_solution, SolutionCrawlerOptions.BackgroundAnalysisScopeOption, BackgroundAnalysisScope.FullSolution, LanguageNames.VisualBasic)
<<<<<<< HEAD
            BindToOption(Use_editorconfig_compatibility_mode, EditorConfigDocumentOptionsProviderFactory.UseLegacyEditorConfigSupport)
            BindToOption(Use_64bit_analysis_process, RemoteHostOptions.OOP64Bit)
=======
>>>>>>> bbfee62c

            BindToOption(PlaceSystemNamespaceFirst, GenerationOptions.PlaceSystemNamespaceFirst, LanguageNames.VisualBasic)
            BindToOption(SeparateImportGroups, GenerationOptions.SeparateImportDirectiveGroups, LanguageNames.VisualBasic)
            BindToOption(SuggestForTypesInReferenceAssemblies, SymbolSearchOptions.SuggestForTypesInReferenceAssemblies, LanguageNames.VisualBasic)
            BindToOption(SuggestForTypesInNuGetPackages, SymbolSearchOptions.SuggestForTypesInNuGetPackages, LanguageNames.VisualBasic)

            BindToOption(EnableOutlining, FeatureOnOffOptions.Outlining, LanguageNames.VisualBasic)
            BindToOption(Show_outlining_for_declaration_level_constructs, BlockStructureOptions.ShowOutliningForDeclarationLevelConstructs, LanguageNames.VisualBasic)
            BindToOption(Show_outlining_for_code_level_constructs, BlockStructureOptions.ShowOutliningForCodeLevelConstructs, LanguageNames.VisualBasic)
            BindToOption(Show_outlining_for_comments_and_preprocessor_regions, BlockStructureOptions.ShowOutliningForCommentsAndPreprocessorRegions, LanguageNames.VisualBasic)
            BindToOption(Collapse_regions_when_collapsing_to_definitions, BlockStructureOptions.CollapseRegionsWhenCollapsingToDefinitions, LanguageNames.VisualBasic)

            BindToOption(Fade_out_unused_imports, FadingOptions.FadeOutUnusedImports, LanguageNames.VisualBasic)

            BindToOption(Show_guides_for_declaration_level_constructs, BlockStructureOptions.ShowBlockStructureGuidesForDeclarationLevelConstructs, LanguageNames.VisualBasic)
            BindToOption(Show_guides_for_code_level_constructs, BlockStructureOptions.ShowBlockStructureGuidesForCodeLevelConstructs, LanguageNames.VisualBasic)

            BindToOption(EnableEndConstruct, FeatureOnOffOptions.EndConstruct, LanguageNames.VisualBasic)
            BindToOption(EnableLineCommit, FeatureOnOffOptions.PrettyListing, LanguageNames.VisualBasic)
            BindToOption(AutomaticInsertionOfInterfaceAndMustOverrideMembers, FeatureOnOffOptions.AutomaticInsertionOfAbstractOrInterfaceMembers, LanguageNames.VisualBasic)
            BindToOption(DisplayLineSeparators, FeatureOnOffOptions.LineSeparator, LanguageNames.VisualBasic)
            BindToOption(DisplayInlineParameterNameHints, FeatureOnOffOptions.InlineParameterNameHints, LanguageNames.VisualBasic)
            BindToOption(EnableHighlightReferences, FeatureOnOffOptions.ReferenceHighlighting, LanguageNames.VisualBasic)
            BindToOption(EnableHighlightKeywords, FeatureOnOffOptions.KeywordHighlighting, LanguageNames.VisualBasic)
            BindToOption(RenameTrackingPreview, FeatureOnOffOptions.RenameTrackingPreview, LanguageNames.VisualBasic)
            BindToOption(GenerateXmlDocCommentsForTripleApostrophes, FeatureOnOffOptions.AutoXmlDocCommentGeneration, LanguageNames.VisualBasic)
            BindToOption(ShowRemarksInQuickInfo, QuickInfoOptions.ShowRemarksInQuickInfo, LanguageNames.VisualBasic)
            BindToOption(NavigateToObjectBrowser, VisualStudioNavigationOptions.NavigateToObjectBrowser, LanguageNames.VisualBasic)

            BindToOption(DontPutOutOrRefOnStruct, ExtractMethodOptions.DontPutOutOrRefOnStruct, LanguageNames.VisualBasic)

            BindToOption(with_other_members_of_the_same_kind, ImplementTypeOptions.InsertionBehavior, ImplementTypeInsertionBehavior.WithOtherMembersOfTheSameKind, LanguageNames.VisualBasic)
            BindToOption(at_the_end, ImplementTypeOptions.InsertionBehavior, ImplementTypeInsertionBehavior.AtTheEnd, LanguageNames.VisualBasic)

            BindToOption(prefer_throwing_properties, ImplementTypeOptions.PropertyGenerationBehavior, ImplementTypePropertyGenerationBehavior.PreferThrowingProperties, LanguageNames.VisualBasic)
            BindToOption(prefer_auto_properties, ImplementTypeOptions.PropertyGenerationBehavior, ImplementTypePropertyGenerationBehavior.PreferAutoProperties, LanguageNames.VisualBasic)

            BindToOption(Report_invalid_placeholders_in_string_dot_format_calls, ValidateFormatStringOption.ReportInvalidPlaceholdersInStringDotFormatCalls, LanguageNames.VisualBasic)

            BindToOption(Colorize_regular_expressions, RegularExpressionsOptions.ColorizeRegexPatterns, LanguageNames.VisualBasic)
            BindToOption(Report_invalid_regular_expressions, RegularExpressionsOptions.ReportInvalidRegexPatterns, LanguageNames.VisualBasic)
            BindToOption(Highlight_related_components_under_cursor, RegularExpressionsOptions.HighlightRelatedRegexComponentsUnderCursor, LanguageNames.VisualBasic)
            BindToOption(Show_completion_list, RegularExpressionsOptions.ProvideRegexCompletions, LanguageNames.VisualBasic)

            BindToOption(Editor_color_scheme, ColorSchemeOptions.ColorScheme)
        End Sub

        ' Since this dialog is constructed once for the lifetime of the application and VS Theme can be changed after the application has started,
        ' we need to update the visibility of our combobox and warnings based on the current VS theme before being rendered.
        Friend Overrides Sub OnLoad()
            Dim isSupportedTheme = _colorSchemeApplier.IsSupportedTheme()
            Dim isCustomized = _colorSchemeApplier.IsThemeCustomized()

            Editor_color_scheme.Visibility = If(isSupportedTheme, Visibility.Visible, Visibility.Collapsed)
            Customized_Theme_Warning.Visibility = If(isSupportedTheme AndAlso isCustomized, Visibility.Visible, Visibility.Collapsed)
            Custom_VS_Theme_Warning.Visibility = If(isSupportedTheme, Visibility.Collapsed, Visibility.Visible)

            MyBase.OnLoad()
        End Sub
    End Class
End Namespace<|MERGE_RESOLUTION|>--- conflicted
+++ resolved
@@ -37,11 +37,7 @@
             BindToOption(Background_analysis_scope_active_file, SolutionCrawlerOptions.BackgroundAnalysisScopeOption, BackgroundAnalysisScope.ActiveFile, LanguageNames.VisualBasic)
             BindToOption(Background_analysis_scope_open_files, SolutionCrawlerOptions.BackgroundAnalysisScopeOption, BackgroundAnalysisScope.OpenFilesAndProjects, LanguageNames.VisualBasic)
             BindToOption(Background_analysis_scope_full_solution, SolutionCrawlerOptions.BackgroundAnalysisScopeOption, BackgroundAnalysisScope.FullSolution, LanguageNames.VisualBasic)
-<<<<<<< HEAD
-            BindToOption(Use_editorconfig_compatibility_mode, EditorConfigDocumentOptionsProviderFactory.UseLegacyEditorConfigSupport)
             BindToOption(Use_64bit_analysis_process, RemoteHostOptions.OOP64Bit)
-=======
->>>>>>> bbfee62c
 
             BindToOption(PlaceSystemNamespaceFirst, GenerationOptions.PlaceSystemNamespaceFirst, LanguageNames.VisualBasic)
             BindToOption(SeparateImportGroups, GenerationOptions.SeparateImportDirectiveGroups, LanguageNames.VisualBasic)
