--- conflicted
+++ resolved
@@ -19,11 +19,7 @@
       </trans-unit>
       <trans-unit id="10160">
         <source>Display inline hints;Automatic insertion of end constructs;Change pretty listing settings;Change outlining mode;Automatic insertion of Interface and MustOverride members;Show or hide procedure line separators;Turn error correction suggestions on or off;Turn highlighting of references and keywords on or off;Regex;Colorize regular expressions;Highlight related components under cursor;Report invalid regular expressions;regex;regular expression;Use enhanced colors;Editor Color Scheme;</source>
-<<<<<<< HEAD
-        <target state="new">Display inline hints;Automatic insertion of end constructs;Change pretty listing settings;Change outlining mode;Automatic insertion of Interface and MustOverride members;Show or hide procedure line separators;Turn error correction suggestions on or off;Turn highlighting of references and keywords on or off;Regex;Colorize regular expressions;Highlight related components under cursor;Report invalid regular expressions;regex;regular expression;Use enhanced colors;Editor Color Scheme;</target>
-=======
         <target state="needs-review-translation">인라인 매개 변수 이름 힌트 표시;맺음 구문 자동 삽입;자동 서식 지정 설정 변경;개요 모드 변경;인터페이스 및 MustOverride 멤버 자동 삽입;프로시저 줄 구분 기호 표시/숨기기;오류 수정 제안 설정/해제;참조 및 키워드 강조 설정/해제;Regex;정규식 색 지정;커서 아래의 관련 구성 요소 강조;잘못된 정규식 보고;regex;정규식;향상된 색 사용;편집기 색 구성표;</target>
->>>>>>> d87d3bd6
         <note>Advanced options page keywords</note>
       </trans-unit>
       <trans-unit id="102">
