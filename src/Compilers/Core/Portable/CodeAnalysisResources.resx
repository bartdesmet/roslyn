﻿<?xml version="1.0" encoding="utf-8"?>
<root>
  <!-- 
    Microsoft ResX Schema 
    
    Version 2.0
    
    The primary goals of this format is to allow a simple XML format 
    that is mostly human readable. The generation and parsing of the 
    various data types are done through the TypeConverter classes 
    associated with the data types.
    
    Example:
    
    ... ado.net/XML headers & schema ...
    <resheader name="resmimetype">text/microsoft-resx</resheader>
    <resheader name="version">2.0</resheader>
    <resheader name="reader">System.Resources.ResXResourceReader, System.Windows.Forms, ...</resheader>
    <resheader name="writer">System.Resources.ResXResourceWriter, System.Windows.Forms, ...</resheader>
    <data name="Name1"><value>this is my long string</value><comment>this is a comment</comment></data>
    <data name="Color1" type="System.Drawing.Color, System.Drawing">Blue</data>
    <data name="Bitmap1" mimetype="application/x-microsoft.net.object.binary.base64">
        <value>[base64 mime encoded serialized .NET Framework object]</value>
    </data>
    <data name="Icon1" type="System.Drawing.Icon, System.Drawing" mimetype="application/x-microsoft.net.object.bytearray.base64">
        <value>[base64 mime encoded string representing a byte array form of the .NET Framework object]</value>
        <comment>This is a comment</comment>
    </data>
                
    There are any number of "resheader" rows that contain simple 
    name/value pairs.
    
    Each data row contains a name, and value. The row also contains a 
    type or mimetype. Type corresponds to a .NET class that support 
    text/value conversion through the TypeConverter architecture. 
    Classes that don't support this are serialized and stored with the 
    mimetype set.
    
    The mimetype is used for serialized objects, and tells the 
    ResXResourceReader how to depersist the object. This is currently not 
    extensible. For a given mimetype the value must be set accordingly:
    
    Note - application/x-microsoft.net.object.binary.base64 is the format 
    that the ResXResourceWriter will generate, however the reader can 
    read any of the formats listed below.
    
    mimetype: application/x-microsoft.net.object.binary.base64
    value   : The object must be serialized with 
            : System.Runtime.Serialization.Formatters.Binary.BinaryFormatter
            : and then encoded with base64 encoding.
    
    mimetype: application/x-microsoft.net.object.soap.base64
    value   : The object must be serialized with 
            : System.Runtime.Serialization.Formatters.Soap.SoapFormatter
            : and then encoded with base64 encoding.

    mimetype: application/x-microsoft.net.object.bytearray.base64
    value   : The object must be serialized into a byte array 
            : using a System.ComponentModel.TypeConverter
            : and then encoded with base64 encoding.
    -->
  <xsd:schema id="root" xmlns="" xmlns:xsd="http://www.w3.org/2001/XMLSchema" xmlns:msdata="urn:schemas-microsoft-com:xml-msdata">
    <xsd:import namespace="http://www.w3.org/XML/1998/namespace" />
    <xsd:element name="root" msdata:IsDataSet="true">
      <xsd:complexType>
        <xsd:choice maxOccurs="unbounded">
          <xsd:element name="metadata">
            <xsd:complexType>
              <xsd:sequence>
                <xsd:element name="value" type="xsd:string" minOccurs="0" />
              </xsd:sequence>
              <xsd:attribute name="name" use="required" type="xsd:string" />
              <xsd:attribute name="type" type="xsd:string" />
              <xsd:attribute name="mimetype" type="xsd:string" />
              <xsd:attribute ref="xml:space" />
            </xsd:complexType>
          </xsd:element>
          <xsd:element name="assembly">
            <xsd:complexType>
              <xsd:attribute name="alias" type="xsd:string" />
              <xsd:attribute name="name" type="xsd:string" />
            </xsd:complexType>
          </xsd:element>
          <xsd:element name="data">
            <xsd:complexType>
              <xsd:sequence>
                <xsd:element name="value" type="xsd:string" minOccurs="0" msdata:Ordinal="1" />
                <xsd:element name="comment" type="xsd:string" minOccurs="0" msdata:Ordinal="2" />
              </xsd:sequence>
              <xsd:attribute name="name" type="xsd:string" use="required" msdata:Ordinal="1" />
              <xsd:attribute name="type" type="xsd:string" msdata:Ordinal="3" />
              <xsd:attribute name="mimetype" type="xsd:string" msdata:Ordinal="4" />
              <xsd:attribute ref="xml:space" />
            </xsd:complexType>
          </xsd:element>
          <xsd:element name="resheader">
            <xsd:complexType>
              <xsd:sequence>
                <xsd:element name="value" type="xsd:string" minOccurs="0" msdata:Ordinal="1" />
              </xsd:sequence>
              <xsd:attribute name="name" type="xsd:string" use="required" />
            </xsd:complexType>
          </xsd:element>
        </xsd:choice>
      </xsd:complexType>
    </xsd:element>
  </xsd:schema>
  <resheader name="resmimetype">
    <value>text/microsoft-resx</value>
  </resheader>
  <resheader name="version">
    <value>2.0</value>
  </resheader>
  <resheader name="reader">
    <value>System.Resources.ResXResourceReader, System.Windows.Forms, Version=4.0.0.0, Culture=neutral, PublicKeyToken=b77a5c561934e089</value>
  </resheader>
  <resheader name="writer">
    <value>System.Resources.ResXResourceWriter, System.Windows.Forms, Version=4.0.0.0, Culture=neutral, PublicKeyToken=b77a5c561934e089</value>
  </resheader>
  <data name="OutputKindNotSupported" xml:space="preserve">
    <value>Output kind not supported.</value>
  </data>
  <data name="PathReturnedByResolveMetadataFileMustBeAbsolute" xml:space="preserve">
    <value>Path returned by {0}.ResolveMetadataFile must be absolute: '{1}'</value>
  </data>
  <data name="AssemblyMustHaveAtLeastOneModule" xml:space="preserve">
    <value>Assembly must have at least one module.</value>
  </data>
  <data name="ModuleCopyCannotBeUsedToCreateAssemblyMetadata" xml:space="preserve">
    <value>Module copy can't be used to create an assembly metadata.</value>
  </data>
  <data name="Unresolved" xml:space="preserve">
    <value>Unresolved: </value>
  </data>
  <data name="Assembly" xml:space="preserve">
    <value>assembly</value>
  </data>
  <data name="Class1" xml:space="preserve">
    <value>class</value>
  </data>
  <data name="Constructor" xml:space="preserve">
    <value>constructor</value>
  </data>
  <data name="Delegate1" xml:space="preserve">
    <value>delegate</value>
  </data>
  <data name="Enum1" xml:space="preserve">
    <value>enum</value>
  </data>
  <data name="Event1" xml:space="preserve">
    <value>event</value>
  </data>
  <data name="Field" xml:space="preserve">
    <value>field</value>
  </data>
  <data name="TypeParameter" xml:space="preserve">
    <value>type parameter</value>
  </data>
  <data name="Interface1" xml:space="preserve">
    <value>interface</value>
  </data>
  <data name="Method" xml:space="preserve">
    <value>method</value>
  </data>
  <data name="Module" xml:space="preserve">
    <value>module</value>
  </data>
  <data name="Parameter" xml:space="preserve">
    <value>parameter</value>
  </data>
  <data name="Property" xml:space="preserve">
    <value>property, indexer</value>
  </data>
  <data name="Return1" xml:space="preserve">
    <value>return</value>
  </data>
  <data name="Struct1" xml:space="preserve">
    <value>struct</value>
  </data>
  <data name="CannotCreateReferenceToSubmission" xml:space="preserve">
    <value>Can't create a reference to a submission.</value>
  </data>
  <data name="CannotCreateReferenceToModule" xml:space="preserve">
    <value>Can't create a reference to a module.</value>
  </data>
  <data name="InMemoryAssembly" xml:space="preserve">
    <value>&lt;in-memory assembly&gt;</value>
  </data>
  <data name="InMemoryModule" xml:space="preserve">
    <value>&lt;in-memory module&gt;</value>
  </data>
  <data name="SizeHasToBePositive" xml:space="preserve">
    <value>Size has to be positive.</value>
  </data>
  <data name="AssemblyFileNotFound" xml:space="preserve">
    <value>Assembly file not found</value>
  </data>
  <data name="CannotEmbedInteropTypesFromModule" xml:space="preserve">
    <value>Can't embed interop types from module.</value>
  </data>
  <data name="CannotAliasModule" xml:space="preserve">
    <value>Can't alias a module.</value>
  </data>
  <data name="InvalidAlias" xml:space="preserve">
    <value>Invalid alias.</value>
  </data>
  <data name="GetMetadataMustReturnInstance" xml:space="preserve">
    <value>{0}.GetMetadata() must return an instance of {1}.</value>
  </data>
  <data name="Value_too_large_to_be_represented_as_a_30_bit_unsigned_integer" xml:space="preserve">
    <value>Value too large to be represented as a 30 bit unsigned integer.</value>
  </data>
  <data name="Arrays_with_more_than_one_dimension_cannot_be_serialized" xml:space="preserve">
    <value>Arrays with more than one dimension cannot be serialized.</value>
  </data>
  <data name="InvalidAssemblyName" xml:space="preserve">
    <value>Invalid assembly name: '{0}'</value>
  </data>
  <data name="AbsolutePathExpected" xml:space="preserve">
    <value>Absolute path expected.</value>
  </data>
  <data name="EmptyKeyInPathMap" xml:space="preserve">
    <value>A key in the pathMap is empty.</value>
  </data>
  <data name="NullValueInPathMap" xml:space="preserve">
    <value>A value in the pathMap is null.</value>
  </data>
  <data name="KeyInPathMapEndsWithSeparator" xml:space="preserve">
    <value>A key in the pathMap ends with a path separator.</value>
  </data>
  <data name="CompilationOptionsMustNotHaveErrors" xml:space="preserve">
    <value>Compilation options must not have errors.</value>
  </data>
  <data name="ReturnTypeCannotBeValuePointerbyRefOrOpen" xml:space="preserve">
    <value>Return type can't be a value type, pointer, by-ref or open generic type</value>
  </data>
  <data name="ReturnTypeCannotBeVoidByRefOrOpen" xml:space="preserve">
    <value>Return type can't be void, by-ref or open generic type</value>
  </data>
  <data name="TypeMustBeSameAsHostObjectTypeOfPreviousSubmission" xml:space="preserve">
    <value>Type must be same as host object type of previous submission.</value>
  </data>
  <data name="PreviousSubmissionHasErrors" xml:space="preserve">
    <value>Previous submission has errors.</value>
  </data>
  <data name="InvalidOutputKindForSubmission" xml:space="preserve">
    <value>Invalid output kind for submission. DynamicallyLinkedLibrary expected.</value>
  </data>
  <data name="InvalidCompilationOptions" xml:space="preserve">
    <value>Invalid compilation options -- submission can't be signed.</value>
  </data>
  <data name="ResourceStreamProviderShouldReturnNonNullStream" xml:space="preserve">
    <value>Resource stream provider should return non-null stream.</value>
  </data>
  <data name="ReferenceResolverShouldReturnReadableNonNullStream" xml:space="preserve">
    <value>Reference resolver should return readable non-null stream.</value>
  </data>
  <data name="EmptyOrInvalidResourceName" xml:space="preserve">
    <value>Empty or invalid resource name</value>
  </data>
  <data name="EmptyOrInvalidFileName" xml:space="preserve">
    <value>Empty or invalid file name</value>
  </data>
  <data name="ResourceDataProviderShouldReturnNonNullStream" xml:space="preserve">
    <value>Resource data provider should return non-null stream</value>
  </data>
  <data name="FileNotFound" xml:space="preserve">
    <value>File not found.</value>
  </data>
  <data name="PathReturnedByResolveStrongNameKeyFileMustBeAbsolute" xml:space="preserve">
    <value>Path returned by {0}.ResolveStrongNameKeyFile must be absolute: '{1}'</value>
  </data>
  <data name="TypeMustBeASubclassOfSyntaxAnnotation" xml:space="preserve">
    <value>type must be a subclass of SyntaxAnnotation.</value>
  </data>
  <data name="InvalidModuleName" xml:space="preserve">
    <value>Invalid module name specified in metadata module '{0}': '{1}'</value>
  </data>
  <data name="FileSizeExceedsMaximumAllowed" xml:space="preserve">
    <value>File size exceeds maximum allowed size of a valid metadata file.</value>
  </data>
  <data name="NameCannotBeNull" xml:space="preserve">
    <value>Name cannot be null.</value>
  </data>
  <data name="NameCannotBeEmpty" xml:space="preserve">
    <value>Name cannot be empty.</value>
  </data>
  <data name="NameCannotStartWithWhitespace" xml:space="preserve">
    <value>Name cannot start with whitespace.</value>
  </data>
  <data name="NameContainsInvalidCharacter" xml:space="preserve">
    <value>Name contains invalid characters.</value>
  </data>
  <data name="SpanDoesNotIncludeStartOfLine" xml:space="preserve">
    <value>The span does not include the start of a line.</value>
  </data>
  <data name="SpanDoesNotIncludeEndOfLine" xml:space="preserve">
    <value>The span does not include the end of a line.</value>
  </data>
  <data name="StartMustNotBeNegative" xml:space="preserve">
    <value>'start' must not be negative</value>
  </data>
  <data name="EndMustNotBeLessThanStart" xml:space="preserve">
    <value>'end' must not be less than 'start'</value>
  </data>
  <data name="InvalidContentType" xml:space="preserve">
    <value>Invalid content type</value>
  </data>
  <data name="ExpectedNonEmptyPublicKey" xml:space="preserve">
    <value>Expected non-empty public key</value>
  </data>
  <data name="InvalidSizeOfPublicKeyToken" xml:space="preserve">
    <value>Invalid size of public key token.</value>
  </data>
  <data name="InvalidCharactersInAssemblyName" xml:space="preserve">
    <value>Invalid characters in assembly name</value>
  </data>
  <data name="InvalidCharactersInAssemblyCultureName" xml:space="preserve">
    <value>Invalid characters in assembly culture name</value>
  </data>
  <data name="StreamMustSupportReadAndSeek" xml:space="preserve">
    <value>Stream must support read and seek operations.</value>
  </data>
  <data name="StreamMustSupportRead" xml:space="preserve">
    <value>Stream must be readable.</value>
  </data>
  <data name="StreamMustSupportWrite" xml:space="preserve">
    <value>Stream must be writable.</value>
  </data>
  <data name="PdbStreamUnexpectedWhenEmbedding" xml:space="preserve">
    <value>PDB stream should not be given when embedding PDB into the PE stream.</value>
  </data>
  <data name="PdbStreamUnexpectedWhenEmittingMetadataOnly" xml:space="preserve">
    <value>PDB stream should not be given when emitting metadata only.</value>
  </data>
  <data name="MetadataPeStreamUnexpectedWhenEmittingMetadataOnly" xml:space="preserve">
    <value>Metadata PE stream should not be given when emitting metadata only.</value>
  </data>
  <data name="IncludingPrivateMembersUnexpectedWhenEmittingToMetadataPeStream" xml:space="preserve">
    <value>Including private members should not be used when emitting to the secondary assembly output.</value>
  </data>
  <data name="MustIncludePrivateMembersUnlessRefAssembly" xml:space="preserve">
    <value>Must include private members unless emitting a ref assembly.</value>
  </data>
  <data name="EmbeddingPdbUnexpectedWhenEmittingMetadata" xml:space="preserve">
    <value>Embedding PDB is not allowed when emitting metadata.</value>
  </data>
  <data name="CannotTargetNetModuleWhenEmittingRefAssembly" xml:space="preserve">
    <value>Cannot target net module when emitting ref assembly.</value>
  </data>
  <data name="InvalidHash" xml:space="preserve">
    <value>Invalid hash.</value>
  </data>
  <data name="UnsupportedHashAlgorithm" xml:space="preserve">
    <value>Unsupported hash algorithm.</value>
  </data>
  <data name="InconsistentLanguageVersions" xml:space="preserve">
    <value>Inconsistent language versions</value>
  </data>
  <data name="CoffResourceInvalidRelocation" xml:space="preserve">
    <value>Win32 resources, assumed to be in COFF object format, have one or more invalid relocation header values.</value>
  </data>
  <data name="CoffResourceInvalidSectionSize" xml:space="preserve">
    <value>Win32 resources, assumed to be in COFF object format, have an invalid section size.</value>
  </data>
  <data name="CoffResourceInvalidSymbol" xml:space="preserve">
    <value>Win32 resources, assumed to be in COFF object format, have one or more invalid symbol values.</value>
  </data>
  <data name="CoffResourceMissingSection" xml:space="preserve">
    <value>Win32 resources, assumed to be in COFF object format, are missing one or both of sections '.rsrc$01' and '.rsrc$02'</value>
  </data>
  <data name="IconStreamUnexpectedFormat" xml:space="preserve">
    <value>Icon stream is not in the expected format.</value>
  </data>
  <data name="InvalidCultureName" xml:space="preserve">
    <value>Invalid culture name: '{0}'</value>
  </data>
  <data name="WinRTIdentityCantBeRetargetable" xml:space="preserve">
    <value>WindowsRuntime identity can't be retargetable</value>
  </data>
  <data name="PEImageNotAvailable" xml:space="preserve">
    <value>PE image not available.</value>
  </data>
  <data name="AssemblySigningNotSupported" xml:space="preserve">
    <value>Assembly signing not supported.</value>
  </data>
  <data name="XmlReferencesNotSupported" xml:space="preserve">
    <value>References to XML documents are not supported.</value>
  </data>
  <data name="FailedToResolveRuleSetName" xml:space="preserve">
    <value>Could not locate the rule set file '{0}'.</value>
  </data>
  <data name="InvalidRuleSetInclude" xml:space="preserve">
    <value>An error occurred while loading the included rule set file {0} - {1}</value>
  </data>
  <data name="CompilerAnalyzerFailure" xml:space="preserve">
    <value>Analyzer Failure</value>
  </data>
  <data name="CompilerAnalyzerThrows" xml:space="preserve">
    <value>Analyzer '{0}' threw an exception of type '{1}' with message '{2}'.</value>
  </data>
  <data name="CompilerAnalyzerThrowsDescription" xml:space="preserve">
    <value>Analyzer '{0}' threw the following exception:
'{1}'.</value>
  </data>
  <data name="AnalyzerDriverFailure" xml:space="preserve">
    <value>Analyzer Driver Failure</value>
  </data>
  <data name="AnalyzerDriverThrows" xml:space="preserve">
    <value>Analyzer driver threw an exception of type '{0}' with message '{1}'.</value>
  </data>
  <data name="AnalyzerDriverThrowsDescription" xml:space="preserve">
    <value>Analyzer driver threw the following exception:
'{0}'.</value>
  </data>
  <data name="PEImageDoesntContainManagedMetadata" xml:space="preserve">
    <value>PE image doesn't contain managed metadata.</value>
  </data>
  <data name="ChangesMustBeOrderedAndNotOverlapping" xml:space="preserve">
    <value>The changes must be ordered and not overlapping.</value>
  </data>
  <data name="DiagnosticIdCantBeNullOrWhitespace" xml:space="preserve">
    <value>A DiagnosticDescriptor must have an Id that is neither null nor an empty string nor a string that only contains white space.</value>
  </data>
  <data name="RuleSetHasDuplicateRules" xml:space="preserve">
    <value>The rule set file has duplicate rules for '{0}' with differing actions '{1}' and '{2}'.</value>
  </data>
  <data name="CantCreateModuleReferenceToAssembly" xml:space="preserve">
    <value>Can't create a module reference to an assembly.</value>
  </data>
  <data name="CantCreateReferenceToDynamicAssembly" xml:space="preserve">
    <value>Can't create a metadata reference to a dynamic assembly.</value>
  </data>
  <data name="CantCreateReferenceToAssemblyWithoutLocation" xml:space="preserve">
    <value>Can't create a metadata reference to an assembly without location.</value>
  </data>
  <data name="ArgumentCannotBeEmpty" xml:space="preserve">
    <value>Argument cannot be empty.</value>
  </data>
  <data name="ArgumentElementCannotBeNull" xml:space="preserve">
    <value>Argument cannot have a null element.</value>
  </data>
  <data name="AsyncAnalyzerActionCannotBeRegistered" xml:space="preserve">
    <value>Analyzer attempted to register an 'async' action, which is not supported.</value>
  </data>
  <data name="UnsupportedDiagnosticReported" xml:space="preserve">
    <value>Reported diagnostic with ID '{0}' is not supported by the analyzer.</value>
  </data>
  <data name="InvalidDiagnosticIdReported" xml:space="preserve">
    <value>Reported diagnostic has an ID '{0}', which is not a valid identifier.</value>
  </data>
  <data name="InvalidDiagnosticLocationReported" xml:space="preserve">
    <value>Reported diagnostic '{0}' has a source location in file '{1}', which is not part of the compilation being analyzed.</value>
  </data>
  <data name="The_type_0_is_not_understood_by_the_serialization_binder" xml:space="preserve">
    <value>The type '{0}' is not understood by the serialization binder.</value>
  </data>
  <data name="Cannot_deserialize_type_0" xml:space="preserve">
    <value>Cannot deserialize type '{0}'.</value>
  </data>
  <data name="Cannot_serialize_type_0" xml:space="preserve">
    <value>Cannot serialize type '{0}'.</value>
  </data>
  <data name="InvalidNodeToTrack" xml:space="preserve">
    <value>Node to track is not a descendant of the root.</value>
  </data>
  <data name="NodeOrTokenOutOfSequence" xml:space="preserve">
    <value>A node or token is out of sequence.</value>
  </data>
  <data name="UnexpectedTypeOfNodeInList" xml:space="preserve">
    <value>A node in the list is not of the expected type.</value>
  </data>
  <data name="MissingListItem" xml:space="preserve">
    <value>The item specified is not the element of a list.</value>
  </data>
  <data name="InvalidPublicKey" xml:space="preserve">
    <value>Invalid public key.</value>
  </data>
  <data name="InvalidPublicKeyToken" xml:space="preserve">
    <value>Invalid public key token.</value>
  </data>
  <data name="InvalidDataAtOffset" xml:space="preserve">
    <value>Invalid data at offset {0}: {1}{2}*{3}{4}</value>
  </data>
  <data name="SymWriterNotDeterministic" xml:space="preserve">
    <value>Windows PDB writer doesn't support deterministic compilation: '{0}'</value>
  </data>
  <data name="SymWriterOlderVersionThanRequired" xml:space="preserve">
    <value>The version of Windows PDB writer is older than required: '{0}'</value>
  </data>
  <data name="SymWriterDoesNotSupportSourceLink" xml:space="preserve">
    <value>Windows PDB writer doesn't support SourceLink feature: '{0}'</value>
  </data>
  <data name="RuleSetBadAttributeValue" xml:space="preserve">
    <value>The attribute {0} has an invalid value of {1}.</value>
  </data>
  <data name="RuleSetMissingAttribute" xml:space="preserve">
    <value>The element {0} is missing an attribute named {1}.</value>
  </data>
  <data name="KeepAliveIsNotAnInteger" xml:space="preserve">
    <value>Argument to '/keepalive' option is not a 32-bit integer.</value>
  </data>
  <data name="KeepAliveIsTooSmall" xml:space="preserve">
    <value>Arguments to '/keepalive' option below -1 are invalid.</value>
  </data>
  <data name="KeepAliveWithoutShared" xml:space="preserve">
    <value>'/keepalive' option is only valid with '/shared' option.</value>
  </data>
  <data name="MismatchedVersion" xml:space="preserve">
    <value>Roslyn compiler server reports different protocol version than build task.</value>
  </data>
  <data name="MissingKeepAlive" xml:space="preserve">
    <value>Missing argument for '/keepalive' option.</value>
  </data>
  <data name="AnalyzerTotalExecutionTime" xml:space="preserve">
    <value>Total analyzer execution time: {0} seconds.</value>
  </data>
  <data name="MultithreadedAnalyzerExecutionNote" xml:space="preserve">
    <value>NOTE: Elapsed time may be less than analyzer execution time because analyzers can run concurrently.</value>
  </data>
  <data name="AnalyzerExecutionTimeColumnHeader" xml:space="preserve">
    <value>Time (s)</value>
  </data>
  <data name="AnalyzerNameColumnHeader" xml:space="preserve">
    <value>Analyzer</value>
  </data>
  <data name="NoAnalyzersFound" xml:space="preserve">
    <value>No analyzers found</value>
  </data>
  <data name="DuplicateAnalyzerInstances" xml:space="preserve">
    <value>Argument contains duplicate analyzer instances.</value>
  </data>
  <data name="UnsupportedAnalyzerInstance" xml:space="preserve">
    <value>Argument contains an analyzer instance that does not belong to the 'Analyzers' for this CompilationWithAnalyzers instance.</value>
  </data>
  <data name="InvalidTree" xml:space="preserve">
    <value>Syntax tree doesn't belong to the underlying 'Compilation'.</value>
  </data>
  <data name="ResourceStreamEndedUnexpectedly" xml:space="preserve">
    <value>Resource stream ended at {0} bytes, expected {1} bytes.</value>
  </data>
  <data name="SharedArgumentMissing" xml:space="preserve">
    <value>Value for argument '/shared:' must not be empty</value>
  </data>
  <data name="ExceptionContext" xml:space="preserve">
    <value>Exception occurred with following context:
{0}</value>
  </data>
  <data name="AnonymousTypeMemberAndNamesCountMismatch2" xml:space="preserve">
    <value>{0} and {1} must have the same length.</value>
  </data>
  <data name="AnonymousTypeArgumentCountMismatch2" xml:space="preserve">
    <value>{0} must either be 'default' or have the same length as {1}.</value>
  </data>
  <data name="InconsistentSyntaxTreeFeature" xml:space="preserve">
    <value>Inconsistent syntax tree features</value>
  </data>
  <data name="ReferenceOfTypeIsInvalid1" xml:space="preserve">
    <value>Reference of type '{0}' is not valid for this compilation.</value>
  </data>
  <data name="MetadataRefNotFoundToRemove1" xml:space="preserve">
    <value>MetadataReference '{0}' not found to remove.</value>
  </data>
  <data name="TupleElementNameCountMismatch" xml:space="preserve">
    <value>If tuple element names are specified, the number of element names must match the cardinality of the tuple.</value>
  </data>
  <data name="TupleElementNameEmpty" xml:space="preserve">
    <value>Tuple element name cannot be an empty string.</value>
  </data>
  <data name="TupleElementLocationCountMismatch" xml:space="preserve">
    <value>If tuple element locations are specified, the number of locations must match the cardinality of the tuple.</value>
  </data>
  <data name="TuplesNeedAtLeastTwoElements" xml:space="preserve">
    <value>Tuples must have at least two elements.</value>
  </data>
  <data name="CompilationReferencesAssembliesWithDifferentAutoGeneratedVersion" xml:space="preserve">
    <value>The compilation references multiple assemblies whose versions only differ in auto-generated build and/or revision numbers.</value>
  </data>
  <data name="TupleUnderlyingTypeMustBeTupleCompatible" xml:space="preserve">
    <value>The underlying type for a tuple must be tuple-compatible.</value>
  </data>
  <data name="IOperationFeatureDisabled" xml:space="preserve">
    <value>Feature 'IOperation' is disabled.</value>
  </data>
  <data name="UnrecognizedResourceFileFormat" xml:space="preserve">
    <value>Unrecognized resource file format.</value>
  </data>
  <data name="SourceTextCannotBeEmbedded" xml:space="preserve">
    <value>SourceText cannot be embedded. Provide encoding or canBeEmbedded=true at construction.</value>
  </data>
  <data name="StreamIsTooLong" xml:space="preserve">
    <value>Stream is too long.</value>
  </data>
  <data name="EmbeddedTextsRequirePortablePdb" xml:space="preserve">
    <value>Embedded texts are only supported when emitting Portable PDB.</value>
  </data>
  <data name="TheStreamCannotBeWrittenTo" xml:space="preserve">
    <value>The stream cannot be written to.</value>
  </data>
  <data name="ElementIsExpected" xml:space="preserve">
    <value>element is expected</value>
  </data>
  <data name="SeparatorIsExpected" xml:space="preserve">
    <value>separator is expected</value>
  </data>
  <data name="TheStreamCannotBeReadFrom" xml:space="preserve">
    <value>The stream cannot be read from.</value>
  </data>
  <data name="Deserialization_reader_for_0_read_incorrect_number_of_values" xml:space="preserve">
    <value>Deserialization reader for '{0}' read incorrect number of values.</value>
  </data>
  <data name="Stream_contains_invalid_data" xml:space="preserve">
    <value>Stream contains invalid data</value>
  </data>
<<<<<<< HEAD
  <data name="CannotCallWhenQueueIsCompleted" xml:space="preserve">
    <value>Cannot call {0} when the queue is already completed.</value>
  </data>
  <data name="CannotEnqueueDataAfterPromiseNotToEnqueue" xml:space="preserve">
    <value>Cannot enqueue data after PromiseNotToEnqueue.</value>
  </data>
  <data name="NonReadOnlyMembersAreNotSupportedInCSharp" xml:space="preserve">
    <value>Non-ReadOnly members are not supported in C# anonymous types.</value>
=======
  <data name="InvalidDiagnosticSpanReported" xml:space="preserve">
    <value>Reported diagnostic '{0}' has a source location '{1}' in file '{2}', which is outside of the given file.</value>
>>>>>>> 988cb359
  </data>
</root><|MERGE_RESOLUTION|>--- conflicted
+++ resolved
@@ -612,7 +612,9 @@
   <data name="Stream_contains_invalid_data" xml:space="preserve">
     <value>Stream contains invalid data</value>
   </data>
-<<<<<<< HEAD
+  <data name="InvalidDiagnosticSpanReported" xml:space="preserve">
+    <value>Reported diagnostic '{0}' has a source location '{1}' in file '{2}', which is outside of the given file.</value>
+  </data>
   <data name="CannotCallWhenQueueIsCompleted" xml:space="preserve">
     <value>Cannot call {0} when the queue is already completed.</value>
   </data>
@@ -621,9 +623,5 @@
   </data>
   <data name="NonReadOnlyMembersAreNotSupportedInCSharp" xml:space="preserve">
     <value>Non-ReadOnly members are not supported in C# anonymous types.</value>
-=======
-  <data name="InvalidDiagnosticSpanReported" xml:space="preserve">
-    <value>Reported diagnostic '{0}' has a source location '{1}' in file '{2}', which is outside of the given file.</value>
->>>>>>> 988cb359
   </data>
 </root>