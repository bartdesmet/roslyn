﻿// Licensed to the .NET Foundation under one or more agreements.
// The .NET Foundation licenses this file to you under the MIT license.
// See the LICENSE file in the project root for more information.


#if NETCOREAPP

using System;
using System.Collections.Generic;
using System.Collections.Immutable;
using System.Diagnostics;
using System.IO;
using System.Linq;
using System.Reflection;
using System.Runtime.Loader;

namespace Microsoft.CodeAnalysis
{
    internal class DefaultAnalyzerAssemblyLoader : AnalyzerAssemblyLoader
    {
        /// <summary>
        /// <p>Typically a user analyzer has a reference to the compiler and some of the compiler's
        /// dependencies such as System.Collections.Immutable. For the analyzer to correctly
        /// interoperate with the compiler that created it, we need to ensure that we always use the
        /// compiler's version of a given assembly over the analyzer's version.</p>
        ///
        /// <p>If we neglect to do this, then in the case where the user ships the compiler or its
        /// dependencies in the analyzer's bin directory, we could end up loading a separate
        /// instance of those assemblies in the process of loading the analyzer, which will surface
        /// as a failure to load the analyzer.</p>
        /// </summary>
        internal static readonly ImmutableHashSet<string> CompilerAssemblySimpleNames =
           ImmutableHashSet.Create(
               StringComparer.OrdinalIgnoreCase,
               "Microsoft.CodeAnalysis",
               "Microsoft.CodeAnalysis.CSharp",
               "Microsoft.CodeAnalysis.VisualBasic",
               "System.Collections",
               "System.Collections.Concurrent",
               "System.Collections.Immutable",
               "System.Console",
               "System.Diagnostics.Debug",
               "System.Diagnostics.StackTrace",
               "System.Diagnostics.Tracing",
               "System.IO.Compression",
               "System.IO.FileSystem",
               "System.Linq",
               "System.Linq.Expressions",
               "System.Memory",
               "System.Reflection.Metadata",
               "System.Reflection.Primitives",
               "System.Resources.ResourceManager",
               "System.Runtime",
               "System.Runtime.CompilerServices.Unsafe",
               "System.Runtime.Extensions",
               "System.Runtime.InteropServices",
               "System.Runtime.Loader",
               "System.Runtime.Numerics",
               "System.Runtime.Serialization.Primitives",
               "System.Security.Cryptography.Algorithms",
               "System.Security.Cryptography.Primitives",
               "System.Text.Encoding.CodePages",
               "System.Text.Encoding.Extensions",
               "System.Text.RegularExpressions",
               "System.Threading",
               "System.Threading.Tasks",
               "System.Threading.Tasks.Parallel",
               "System.Threading.Thread",
               "System.Threading.ThreadPool",
               "System.Xml.ReaderWriter",
               "System.Xml.XDocument",
               "System.Xml.XPath.XDocument");
<<<<<<< HEAD

        // This is the context where compiler (and some of its dependencies) are being loaded into, which might be different from AssemblyLoadContext.Default.
        private static readonly AssemblyLoadContext s_compilerLoadContext = AssemblyLoadContext.GetLoadContext(typeof(DefaultAnalyzerAssemblyLoader).GetTypeInfo().Assembly)!;

        private readonly object _guard = new object();
        private readonly Dictionary<string, DirectoryLoadContext> _loadContextByDirectory = new Dictionary<string, DirectoryLoadContext>(StringComparer.Ordinal);
=======
>>>>>>> 67d940c4

        internal virtual ImmutableHashSet<string> AssemblySimpleNamesToBeLoadedInCompilerContext => CompilerAssemblySimpleNames;

        // This is the context where compiler (and some of its dependencies) are being loaded into, which might be different from AssemblyLoadContext.Default.
        private static readonly AssemblyLoadContext s_compilerLoadContext = AssemblyLoadContext.GetLoadContext(typeof(DefaultAnalyzerAssemblyLoader).GetTypeInfo().Assembly)!;

        private readonly object _guard = new object();
        private readonly Dictionary<string, DirectoryLoadContext> _loadContextByDirectory = new Dictionary<string, DirectoryLoadContext>(StringComparer.Ordinal);

        protected override Assembly LoadFromPathUncheckedImpl(string fullPath)
        {
            DirectoryLoadContext? loadContext;

            var fullDirectoryPath = Path.GetDirectoryName(fullPath) ?? throw new ArgumentException(message: null, paramName: nameof(fullPath));
            lock (_guard)
<<<<<<< HEAD
            {
                if (!_loadContextByDirectory.TryGetValue(fullDirectoryPath, out loadContext))
                {
                    loadContext = new DirectoryLoadContext(fullDirectoryPath, this, s_compilerLoadContext);
                    _loadContextByDirectory[fullDirectoryPath] = loadContext;
                }
            }

            var name = AssemblyName.GetAssemblyName(fullPath);
            return loadContext.LoadFromAssemblyName(name);
        }

        internal static class TestAccessor
        {
            public static AssemblyLoadContext[] GetOrderedLoadContexts(DefaultAnalyzerAssemblyLoader loader)
            {
                return loader._loadContextByDirectory.Values.OrderBy(v => v.Directory).ToArray();
            }
        }

        private sealed class DirectoryLoadContext : AssemblyLoadContext
        {
            internal string Directory { get; }
            private readonly DefaultAnalyzerAssemblyLoader _loader;
            private readonly AssemblyLoadContext _compilerLoadContext;

            public DirectoryLoadContext(string directory, DefaultAnalyzerAssemblyLoader loader, AssemblyLoadContext compilerLoadContext)
            {
                Directory = directory;
                _loader = loader;
                _compilerLoadContext = compilerLoadContext;
            }

            protected override Assembly? Load(AssemblyName assemblyName)
            {
                var simpleName = assemblyName.Name!;
                if (CompilerAssemblySimpleNames.Contains(simpleName))
                {
                    // Delegate to the compiler's load context to load the compiler or anything
                    // referenced by the compiler
                    return _compilerLoadContext.LoadFromAssemblyName(assemblyName);
                }

                var assemblyPath = Path.Combine(Directory, simpleName + ".dll");
                var paths = _loader.GetPaths(simpleName);
                if (paths is null)
                {
                    // The analyzer didn't explicitly register this dependency. Most likely the
                    // assembly we're trying to load here is netstandard or a similar framework
                    // assembly. In this case, we want to load it in compiler's ALC to avoid any 
                    // potential type mismatch issue. Otherwise, if this is truly an unknown assembly,
                    // we assume both compiler and default ALC will fail to load it.
                    return _compilerLoadContext.LoadFromAssemblyName(assemblyName);
                }

                Debug.Assert(paths.Any());
                // A matching assembly in this directory was specified via /analyzer.
                if (paths.Contains(assemblyPath))
                {
                    return LoadFromAssemblyPath(_loader.GetPathToLoad(assemblyPath));
                }

                AssemblyName? bestCandidateName = null;
                string? bestCandidatePath = null;
                // The assembly isn't expected to be found at 'assemblyPath',
                // but some assembly with the same simple name is known to the loader.
                foreach (var candidatePath in paths)
                {
=======
            {
                if (!_loadContextByDirectory.TryGetValue(fullDirectoryPath, out loadContext))
                {
                    loadContext = new DirectoryLoadContext(fullDirectoryPath, this, s_compilerLoadContext);
                    _loadContextByDirectory[fullDirectoryPath] = loadContext;
                }
            }

            var name = AssemblyName.GetAssemblyName(fullPath);
            return loadContext.LoadFromAssemblyName(name);
        }

        internal static class TestAccessor
        {
            public static AssemblyLoadContext[] GetOrderedLoadContexts(DefaultAnalyzerAssemblyLoader loader)
            {
                return loader._loadContextByDirectory.Values.OrderBy(v => v.Directory).ToArray();
            }
        }

        private sealed class DirectoryLoadContext : AssemblyLoadContext
        {
            internal string Directory { get; }
            private readonly DefaultAnalyzerAssemblyLoader _loader;
            private readonly AssemblyLoadContext _compilerLoadContext;

            public DirectoryLoadContext(string directory, DefaultAnalyzerAssemblyLoader loader, AssemblyLoadContext compilerLoadContext)
            {
                Directory = directory;
                _loader = loader;
                _compilerLoadContext = compilerLoadContext;
            }

            protected override Assembly? Load(AssemblyName assemblyName)
            {
                var simpleName = assemblyName.Name!;
                if (_loader.AssemblySimpleNamesToBeLoadedInCompilerContext.Contains(simpleName))
                {
                    // Delegate to the compiler's load context to load the compiler or anything
                    // referenced by the compiler
                    return _compilerLoadContext.LoadFromAssemblyName(assemblyName);
                }

                var assemblyPath = Path.Combine(Directory, simpleName + ".dll");
                var paths = _loader.GetPaths(simpleName);
                if (paths is null)
                {
                    // The analyzer didn't explicitly register this dependency. Most likely the
                    // assembly we're trying to load here is netstandard or a similar framework
                    // assembly. In this case, we want to load it in compiler's ALC to avoid any 
                    // potential type mismatch issue. Otherwise, if this is truly an unknown assembly,
                    // we assume both compiler and default ALC will fail to load it.
                    return _compilerLoadContext.LoadFromAssemblyName(assemblyName);
                }

                Debug.Assert(paths.Any());
                // A matching assembly in this directory was specified via /analyzer.
                if (paths.Contains(assemblyPath))
                {
                    return LoadFromAssemblyPath(_loader.GetPathToLoad(assemblyPath));
                }

                AssemblyName? bestCandidateName = null;
                string? bestCandidatePath = null;
                // The assembly isn't expected to be found at 'assemblyPath',
                // but some assembly with the same simple name is known to the loader.
                foreach (var candidatePath in paths)
                {
>>>>>>> 67d940c4
                    // Note: we assume that the assembly really can be found at 'candidatePath'
                    // (without 'GetPathToLoad'), and that calling GetAssemblyName doesn't cause us
                    // to hold a lock on the file. This prevents unnecessary shadow copies.
                    var candidateName = AssemblyName.GetAssemblyName(candidatePath);
                    // Checking FullName ensures that version and PublicKeyToken match exactly.
                    if (candidateName.FullName.Equals(assemblyName.FullName, StringComparison.OrdinalIgnoreCase))
                    {
                        return LoadFromAssemblyPath(_loader.GetPathToLoad(candidatePath));
                    }
                    else if (bestCandidateName is null || bestCandidateName.Version < candidateName.Version)
                    {
                        bestCandidateName = candidateName;
                        bestCandidatePath = candidatePath;
                    }
                }

                Debug.Assert(bestCandidateName != null);
                Debug.Assert(bestCandidatePath != null);

                return LoadFromAssemblyPath(_loader.GetPathToLoad(bestCandidatePath));
            }

            protected override IntPtr LoadUnmanagedDll(string unmanagedDllName)
            {
                var assemblyPath = Path.Combine(Directory, unmanagedDllName + ".dll");
                var paths = _loader.GetPaths(unmanagedDllName);
                if (paths is null || !paths.Contains(assemblyPath))
                {
                    return IntPtr.Zero;
                }

                var pathToLoad = _loader.GetPathToLoad(assemblyPath);
                return LoadUnmanagedDllFromPath(pathToLoad);
            }
        }
    }
}

#endif<|MERGE_RESOLUTION|>--- conflicted
+++ resolved
@@ -70,15 +70,6 @@
                "System.Xml.ReaderWriter",
                "System.Xml.XDocument",
                "System.Xml.XPath.XDocument");
-<<<<<<< HEAD
-
-        // This is the context where compiler (and some of its dependencies) are being loaded into, which might be different from AssemblyLoadContext.Default.
-        private static readonly AssemblyLoadContext s_compilerLoadContext = AssemblyLoadContext.GetLoadContext(typeof(DefaultAnalyzerAssemblyLoader).GetTypeInfo().Assembly)!;
-
-        private readonly object _guard = new object();
-        private readonly Dictionary<string, DirectoryLoadContext> _loadContextByDirectory = new Dictionary<string, DirectoryLoadContext>(StringComparer.Ordinal);
-=======
->>>>>>> 67d940c4
 
         internal virtual ImmutableHashSet<string> AssemblySimpleNamesToBeLoadedInCompilerContext => CompilerAssemblySimpleNames;
 
@@ -94,76 +85,6 @@
 
             var fullDirectoryPath = Path.GetDirectoryName(fullPath) ?? throw new ArgumentException(message: null, paramName: nameof(fullPath));
             lock (_guard)
-<<<<<<< HEAD
-            {
-                if (!_loadContextByDirectory.TryGetValue(fullDirectoryPath, out loadContext))
-                {
-                    loadContext = new DirectoryLoadContext(fullDirectoryPath, this, s_compilerLoadContext);
-                    _loadContextByDirectory[fullDirectoryPath] = loadContext;
-                }
-            }
-
-            var name = AssemblyName.GetAssemblyName(fullPath);
-            return loadContext.LoadFromAssemblyName(name);
-        }
-
-        internal static class TestAccessor
-        {
-            public static AssemblyLoadContext[] GetOrderedLoadContexts(DefaultAnalyzerAssemblyLoader loader)
-            {
-                return loader._loadContextByDirectory.Values.OrderBy(v => v.Directory).ToArray();
-            }
-        }
-
-        private sealed class DirectoryLoadContext : AssemblyLoadContext
-        {
-            internal string Directory { get; }
-            private readonly DefaultAnalyzerAssemblyLoader _loader;
-            private readonly AssemblyLoadContext _compilerLoadContext;
-
-            public DirectoryLoadContext(string directory, DefaultAnalyzerAssemblyLoader loader, AssemblyLoadContext compilerLoadContext)
-            {
-                Directory = directory;
-                _loader = loader;
-                _compilerLoadContext = compilerLoadContext;
-            }
-
-            protected override Assembly? Load(AssemblyName assemblyName)
-            {
-                var simpleName = assemblyName.Name!;
-                if (CompilerAssemblySimpleNames.Contains(simpleName))
-                {
-                    // Delegate to the compiler's load context to load the compiler or anything
-                    // referenced by the compiler
-                    return _compilerLoadContext.LoadFromAssemblyName(assemblyName);
-                }
-
-                var assemblyPath = Path.Combine(Directory, simpleName + ".dll");
-                var paths = _loader.GetPaths(simpleName);
-                if (paths is null)
-                {
-                    // The analyzer didn't explicitly register this dependency. Most likely the
-                    // assembly we're trying to load here is netstandard or a similar framework
-                    // assembly. In this case, we want to load it in compiler's ALC to avoid any 
-                    // potential type mismatch issue. Otherwise, if this is truly an unknown assembly,
-                    // we assume both compiler and default ALC will fail to load it.
-                    return _compilerLoadContext.LoadFromAssemblyName(assemblyName);
-                }
-
-                Debug.Assert(paths.Any());
-                // A matching assembly in this directory was specified via /analyzer.
-                if (paths.Contains(assemblyPath))
-                {
-                    return LoadFromAssemblyPath(_loader.GetPathToLoad(assemblyPath));
-                }
-
-                AssemblyName? bestCandidateName = null;
-                string? bestCandidatePath = null;
-                // The assembly isn't expected to be found at 'assemblyPath',
-                // but some assembly with the same simple name is known to the loader.
-                foreach (var candidatePath in paths)
-                {
-=======
             {
                 if (!_loadContextByDirectory.TryGetValue(fullDirectoryPath, out loadContext))
                 {
@@ -232,7 +153,6 @@
                 // but some assembly with the same simple name is known to the loader.
                 foreach (var candidatePath in paths)
                 {
->>>>>>> 67d940c4
                     // Note: we assume that the assembly really can be found at 'candidatePath'
                     // (without 'GetPathToLoad'), and that calling GetAssemblyName doesn't cause us
                     // to hold a lock on the file. This prevents unnecessary shadow copies.
