// Copyright (c) Microsoft.  All Rights Reserved.  Licensed under the Apache License, Version 2.0.  See License.txt in the project root for license information.

using System;
using System.Collections.Generic;
using System.Diagnostics;
using System.IO;
using System.Linq;
using System.Reflection.PortableExecutable;
using System.Threading;
using Microsoft.CodeAnalysis;
using Roslyn.Utilities;
using EmitContext = Microsoft.CodeAnalysis.Emit.EmitContext;

namespace Microsoft.Cci
{
    internal sealed class PeWriter
    {
        /// <summary>
        /// True if we should attempt to generate a deterministic output (no timestamps or random data).
        /// </summary>
        private readonly bool _deterministic;

        private readonly IModule _module;
        private readonly PdbWriter _nativePdbWriter;
        private readonly bool _emitRuntimeStartupStub;
        private readonly uint _sizeOfImportAddressTable;

        private PeWriter(IModule module, PdbWriter nativePdbWriter, bool deterministic)
        {
            _module = module;
            _emitRuntimeStartupStub = module.RequiresStartupStub;
            _nativePdbWriter = nativePdbWriter;
            _deterministic = deterministic;
            _sizeOfImportAddressTable = _emitRuntimeStartupStub ? (!_module.Requires64bits ? 8u : 16u) : 0;
        }

        private PeDebugDirectory _debugDirectory;
        private MemoryStream _headerStream = new MemoryStream(1024);

        private readonly MemoryStream _emptyStream = new MemoryStream(0);

        private readonly NtHeader _ntHeader = new NtHeader();

        private readonly BinaryWriter _rdataWriter = new BinaryWriter(new MemoryStream());
        private readonly BinaryWriter _sdataWriter = new BinaryWriter(new MemoryStream());
        private readonly BinaryWriter _tlsDataWriter = new BinaryWriter(new MemoryStream());
        private readonly BinaryWriter _win32ResourceWriter = new BinaryWriter(new MemoryStream(1024));
        private readonly BinaryWriter _coverageDataWriter = new BinaryWriter(new MemoryStream());

        private SectionHeader _coverSection;
        private SectionHeader _relocSection;
        private SectionHeader _resourceSection;
        private SectionHeader _rdataSection;
        private SectionHeader _sdataSection;
        private SectionHeader _textSection;
        private SectionHeader _tlsSection;

        public static bool WritePeToStream(
            EmitContext context,
            CommonMessageProvider messageProvider,
<<<<<<< HEAD
            Stream peStream,
            Stream pdbStreamOpt,
=======
            Func<Stream> getPeStream,
>>>>>>> 55aab78c
            PdbWriter nativePdbWriterOpt,
            bool allowMissingMethodBodies,
            bool deterministic,
            CancellationToken cancellationToken)
        {
            var peWriter = new PeWriter(context.Module, nativePdbWriterOpt, deterministic);

            var mdWriter = FullMetadataWriter.Create(context, messageProvider, allowMissingMethodBodies, deterministic, cancellationToken);

            if (nativePdbWriterOpt != null)
            {
                nativePdbWriterOpt.SetMetadataEmitter(mdWriter);
            }

            uint entryPointToken;
<<<<<<< HEAD
            peWriter.WritePeToStream(mdWriter, peStream, pdbStreamOpt, nativePdbWriterOpt, out entryPointToken);
=======
            if (!peWriter.WritePeToStream(mdWriter, getPeStream, nativePdbWriterOpt, out entryPointToken))
            {
                return false;
            }
>>>>>>> 55aab78c

            if (nativePdbWriterOpt != null)
            {
                if (entryPointToken != 0)
                {
                    nativePdbWriterOpt.SetEntryPoint(entryPointToken);
                }

                var assembly = context.Module.AsAssembly;
                if (assembly != null && assembly.Kind == ModuleKind.WindowsRuntimeMetadata)
                {
                    // Dev12: If compiling to winmdobj, we need to add to PDB source spans of
                    //        all types and members for better error reporting by WinMDExp.
                    nativePdbWriterOpt.WriteDefinitionLocations(context.Module.GetSymbolToLocationMap());
                }
            }

            return true;
        }

<<<<<<< HEAD
        private void WritePeToStream(MetadataWriter mdWriter, Stream peStream, Stream pdbStreamOpt, PdbWriter nativePdbWriterOpt, out uint entryPointToken)
=======
        private bool WritePeToStream(MetadataWriter mdWriter, Func<Stream> getPeStream, PdbWriter nativePdbWriterOpt, out uint entryPointToken)
>>>>>>> 55aab78c
        {
            // TODO: we can precalculate the exact size of IL stream
            var ilBuffer = new MemoryStream(32 * 1024);
            var ilWriter = new BinaryWriter(ilBuffer);
            var metadataBuffer = new MemoryStream(16 * 1024);
            var metadataWriter = new BinaryWriter(metadataBuffer);
            var mappedFieldDataBuffer = new MemoryStream();
            var mappedFieldDataWriter = new BinaryWriter(mappedFieldDataBuffer);
            var managedResourceBuffer = new MemoryStream(1024);
            var managedResourceWriter = new BinaryWriter(managedResourceBuffer);

            var debugMetadataBuffer = (pdbStreamOpt != null) ? new MemoryStream(16 * 1024) : null;
            var debugMetadataWriterOpt = new BinaryWriter(debugMetadataBuffer);

            // Since we are producing a full assembly, we should not have a module version ID
            // imposed ahead-of time. Instead we will compute a deterministic module version ID
            // based on the contents of the generated stream.
            Debug.Assert(_module.PersistentIdentifier == default(Guid));

            uint moduleVersionIdOffsetInMetadataStream;
            var calculateMethodBodyStreamRva = new Func<MetadataSizes, int>(mdSizes =>
            {
                FillInTextSectionHeader(mdSizes);
                return (int)(_textSection.RelativeVirtualAddress + _sizeOfImportAddressTable + 72);
            });

            MetadataSizes metadataSizes;
            mdWriter.SerializeMetadataAndIL(
                metadataWriter,
                debugMetadataWriterOpt,
                nativePdbWriterOpt,
                ilWriter,
                mappedFieldDataWriter,
                managedResourceWriter,
                calculateMethodBodyStreamRva,
                CalculateMappedFieldDataStreamRva,
                out moduleVersionIdOffsetInMetadataStream,
                out entryPointToken,
                out metadataSizes);

            if (pdbStreamOpt != null)
            {
                debugMetadataBuffer.WriteTo(pdbStreamOpt);
            }

            FillInSectionHeaders();

            // fill in header fields.
            FillInNtHeader(metadataSizes, CalculateMappedFieldDataStreamRva(metadataSizes));
            var corHeader = CreateCorHeader(metadataSizes, entryPointToken);

            // write to pe stream.
            long positionOfHeaderTimestamp;
            Stream peStream = getPeStream();
            if (peStream == null)
            {
                return false;
            }

            WriteHeaders(peStream, out positionOfHeaderTimestamp);

            long startOfMetadataStream;
            long positionOfDebugTableTimestamp;

            WriteTextSection(
                peStream,
                corHeader,
                metadataBuffer,
                ilBuffer,
                mappedFieldDataBuffer,
                managedResourceBuffer,
                out startOfMetadataStream,
                out positionOfDebugTableTimestamp);

            WriteRdataSection(peStream);
            WriteSdataSection(peStream);
            WriteCoverSection(peStream);
            WriteTlsSection(peStream);
            WriteResourceSection(peStream);
            WriteRelocSection(peStream);

            if (_deterministic)
            {
                var positionOfModuleVersionId = startOfMetadataStream + moduleVersionIdOffsetInMetadataStream;
                WriteDeterministicGuidAndTimestamps(peStream, positionOfModuleVersionId, positionOfHeaderTimestamp, positionOfDebugTableTimestamp);
            }

            return true;
        }

        private int CalculateMappedFieldDataStreamRva(MetadataSizes metadataSizes)
        {
            FillInTextSectionHeader(metadataSizes);

            Debug.Assert(metadataSizes.MappedFieldDataSize % MetadataWriter.MappedFieldDataAlignment == 0);
            return (int)(_textSection.RelativeVirtualAddress + _textSection.VirtualSize - metadataSizes.MappedFieldDataSize);
        }

        /// <summary>
        /// Compute a deterministic Guid and timestamp based on the contents of the stream, and replace
        /// the 16 zero bytes at the given position and one or two 4-byte values with that computed Guid and timestamp.
        /// </summary>
        /// <param name="stream">Stream of data</param>
        /// <param name="positionOfModuleVersionId">Position in the stream of 16 zero bytes to be replaced by a Guid</param>
        /// <param name="positionOfHeaderTimestamp">Position in the stream of four zero bytes to be replaced by a timestamp</param>
        /// <param name="positionOfDebugTableTimestamp">Position in the stream of four zero bytes to be replaced by a timestamp, or 0 if there is no second timestamp to be replaced</param>
        private static void WriteDeterministicGuidAndTimestamps(Stream stream, long positionOfModuleVersionId, long positionOfHeaderTimestamp, long positionOfDebugTableTimestamp)
        {
            var previousPosition = stream.Position;

            // The existing Guid in the data should be empty, as we are about to compute it.
            // Check to be sure.
            CheckZeroDataInStream(stream, positionOfModuleVersionId, 16);

            // Compute and write deterministic guid data over the relevant portion of the stream
            byte[] timestamp;
            var guidData = ComputeSerializedGuidFromData(stream, out timestamp);
            stream.Position = positionOfModuleVersionId;
            stream.Write(guidData, 0, 16);

            // Write a deterministic timestamp over the relevant portion(s) of the stream
            Debug.Assert(positionOfHeaderTimestamp != 0);
            CheckZeroDataInStream(stream, positionOfHeaderTimestamp, 4);
            stream.Position = positionOfHeaderTimestamp;
            stream.Write(timestamp, 0, 4);
            if (positionOfDebugTableTimestamp != 0)
            {
                CheckZeroDataInStream(stream, positionOfDebugTableTimestamp, 4);
                stream.Position = positionOfDebugTableTimestamp;
                stream.Write(timestamp, 0, 4);
            }

            stream.Position = previousPosition;
        }

        [Conditional("DEBUG")]
        private static void CheckZeroDataInStream(Stream stream, long position, int bytes)
        {
            stream.Position = position;
            for (int i = 0; i < bytes; i++)
            {
                int value = stream.ReadByte();
                Debug.Assert(value == 0);
            }
        }

        /// <summary>
        /// Compute a random-looking but deterministic Guid from a hash of the stream's data, and produce a "timestamp" from the remaining bits.
        /// </summary>
        private static byte[] ComputeSerializedGuidFromData(Stream stream, out byte[] timestamp)
        {
            stream.Position = 0; // rewind the stream

            var hashData = CryptographicHashProvider.ComputeSha1(stream);
            var guidData = new byte[16];
            for (var i = 0; i < guidData.Length; i++)
            {
                guidData[i] = hashData[i];
            }

            // modify the guid data so it decodes to the form of a "random" guid ala rfc4122
            var t = guidData[7];
            t = (byte)((t & 0xf) | (4 << 4));
            guidData[7] = t;
            t = guidData[8];
            t = (byte)((t & 0x3f) | (2 << 6));
            guidData[8] = t;

            // compute a random-looking timestamp from the remaining bits, but with the upper bit set
            timestamp = new byte[4];
            timestamp[0] = hashData[16];
            timestamp[1] = hashData[17];
            timestamp[2] = hashData[18];
            timestamp[3] = (byte)(hashData[19] | 0x80);

            return guidData;
        }

        private uint ComputeStrongNameSignatureSize()
        {
            IAssembly assembly = _module.AsAssembly;
            if (assembly == null)
            {
                return 0;
            }

            // EDMAURER the count of characters divided by two because the each pair of characters will turn in to one byte.
            uint keySize = assembly.SignatureKey == null ? 0u : (uint)assembly.SignatureKey.Length / 2;

            if (keySize == 0)
                keySize = IteratorHelper.EnumerableCount(assembly.PublicKey);

            if (keySize == 0)
            {
                return 0;
            }

            return keySize < 128 + 32 ? 128u : keySize - 32;
        }

        private uint ComputeOffsetToDebugTable(MetadataSizes metadataSizes)
        {
            uint result = this.ComputeOffsetToMetadata(metadataSizes.ILStreamSize);
            result += (uint)metadataSizes.MetadataSize;
            result += (uint)metadataSizes.ResourceDataSize;
            result += this.ComputeStrongNameSignatureSize(); // size of strong name hash
            return result;
        }

        private uint ComputeOffsetToImportTable(MetadataSizes metadataSizes)
        {
            uint result = this.ComputeOffsetToDebugTable(metadataSizes);
            result += this.ComputeSizeOfDebugTable(result);
            result += 0; // TODO: size of unmanaged export stubs (when and if these are ever supported).
            return result;
        }

        private uint ComputeOffsetToMetadata(int ilStreamLength)
        {
            uint result = 0;
            result += _sizeOfImportAddressTable;
            result += 72; // size of CLR header
            result += BitArithmeticUtilities.Align((uint)ilStreamLength, 4);
            return result;
        }

        private uint ComputeSizeOfDebugTable(uint offsetToMetadata)
        {
            if (_nativePdbWriter == null)
            {
                return 0;
            }

            _debugDirectory = _nativePdbWriter.GetDebugDirectory();
            _debugDirectory.TimeDateStamp = _ntHeader.TimeDateStamp;
            _debugDirectory.PointerToRawData = offsetToMetadata + 0x1c;
            return 0x1c + (uint)_debugDirectory.Data.Length;
        }

        private uint ComputeSizeOfPeHeaders()
        {
            ushort numberOfSections = 1; // .text 
            if (_emitRuntimeStartupStub) numberOfSections++; //.reloc
            if (_tlsDataWriter.BaseStream.Length > 0) numberOfSections++; //.tls
            if (_rdataWriter.BaseStream.Length > 0) numberOfSections++; //.rdata
            if (_sdataWriter.BaseStream.Length > 0) numberOfSections++; //.sdata
            if (_coverageDataWriter.BaseStream.Length > 0) numberOfSections++; //.cover
            if (!IteratorHelper.EnumerableIsEmpty(_module.Win32Resources) ||
                _module.Win32ResourceSection != null)
                numberOfSections++; //.rsrc;

            _ntHeader.NumberOfSections = numberOfSections;
            uint sizeOfPeHeaders = 128 + 4 + 20 + 224 + 40u * numberOfSections;
            if (_module.Requires64bits)
            {
                sizeOfPeHeaders += 16;
            }

            return sizeOfPeHeaders;
        }

        private uint ComputeSizeOfTextSection(MetadataSizes metadataSizes)
        {
            uint textSectionLength = this.ComputeOffsetToImportTable(metadataSizes);

            if (_emitRuntimeStartupStub)
            {
                textSectionLength += !_module.Requires64bits ? 66u : 70u; //size of import table
                textSectionLength += 14; //size of name table
                textSectionLength = BitArithmeticUtilities.Align(textSectionLength, !_module.Requires64bits ? 4u : 8u); //optional padding to make startup stub's target address align on word or double word boundary
                textSectionLength += !_module.Requires64bits ? 8u : 16u; //fixed size of runtime startup stub
            }

            Debug.Assert(metadataSizes.MappedFieldDataSize % MetadataWriter.MappedFieldDataAlignment == 0);
            textSectionLength += (uint)metadataSizes.MappedFieldDataSize;
            return textSectionLength;
        }

        private uint ComputeSizeOfWin32Resources(uint resourcesRva)
        {
            this.SerializeWin32Resources(resourcesRva);
            uint result = 0;
            if (_win32ResourceWriter.BaseStream.Length > 0)
            {
                result += BitArithmeticUtilities.Align(_win32ResourceWriter.BaseStream.Length, 4);
            }            // result += Align(this.win32ResourceWriter.BaseStream.Length+1, 8);

            return result;
        }

        private CorHeader CreateCorHeader(MetadataSizes metadataSizes, uint entryPointToken)
        {
            CorHeader corHeader = new CorHeader();
            corHeader.CodeManagerTable.RelativeVirtualAddress = 0;
            corHeader.CodeManagerTable.Size = 0;
            corHeader.EntryPointToken = entryPointToken;
            corHeader.ExportAddressTableJumps.RelativeVirtualAddress = 0;
            corHeader.ExportAddressTableJumps.Size = 0;
            corHeader.Flags = this.GetCorHeaderFlags();
            corHeader.MajorRuntimeVersion = 2;
            corHeader.MetadataDirectory.RelativeVirtualAddress = _textSection.RelativeVirtualAddress + this.ComputeOffsetToMetadata(metadataSizes.ILStreamSize);
            corHeader.MetadataDirectory.Size = (uint)metadataSizes.MetadataSize;
            corHeader.MinorRuntimeVersion = 5;
            corHeader.Resources.RelativeVirtualAddress = corHeader.MetadataDirectory.RelativeVirtualAddress + corHeader.MetadataDirectory.Size;
            corHeader.Resources.Size = (uint)metadataSizes.ResourceDataSize;
            corHeader.StrongNameSignature.RelativeVirtualAddress = corHeader.Resources.RelativeVirtualAddress + corHeader.Resources.Size;
            corHeader.StrongNameSignature.Size = this.ComputeStrongNameSignatureSize();
            corHeader.VTableFixups.RelativeVirtualAddress = 0;
            corHeader.VTableFixups.Size = 0;

            return corHeader;
        }

        private void FillInNtHeader(MetadataSizes metadataSizes, int mappedFieldDataStreamRva)
        {
            bool use32bitAddresses = !_module.Requires64bits;
            NtHeader ntHeader = _ntHeader;
            ntHeader.AddressOfEntryPoint = _emitRuntimeStartupStub ? (uint)mappedFieldDataStreamRva - (use32bitAddresses ? 6u : 10u) : 0;
            ntHeader.BaseOfCode = _textSection.RelativeVirtualAddress;
            ntHeader.BaseOfData = _rdataSection.RelativeVirtualAddress;
            ntHeader.PointerToSymbolTable = 0;
            ntHeader.SizeOfCode = _textSection.SizeOfRawData;
            ntHeader.SizeOfInitializedData = _rdataSection.SizeOfRawData + _coverSection.SizeOfRawData + _sdataSection.SizeOfRawData + _tlsSection.SizeOfRawData + _resourceSection.SizeOfRawData + _relocSection.SizeOfRawData;
            ntHeader.SizeOfHeaders = BitArithmeticUtilities.Align(this.ComputeSizeOfPeHeaders(), _module.FileAlignment);
            ntHeader.SizeOfImage = BitArithmeticUtilities.Align(_relocSection.RelativeVirtualAddress + _relocSection.VirtualSize, 0x2000);
            ntHeader.SizeOfUninitializedData = 0;

            // In the PE File Header this is a "Time/Date Stamp" whose description is "Time and date
            // the file was created in seconds since January 1st 1970 00:00:00 or 0"
            // However, when we want to make it deterministic we fill it in (later) with bits from the hash of the full PE file.
            ntHeader.TimeDateStamp = _deterministic ? 0 : (uint)(DateTime.UtcNow - new DateTime(1970, 1, 1)).TotalSeconds;

            ntHeader.ImportAddressTable.RelativeVirtualAddress = (_emitRuntimeStartupStub) ? _textSection.RelativeVirtualAddress : 0;
            ntHeader.ImportAddressTable.Size = _sizeOfImportAddressTable;

            ntHeader.CliHeaderTable.RelativeVirtualAddress = _textSection.RelativeVirtualAddress + ntHeader.ImportAddressTable.Size;
            ntHeader.CliHeaderTable.Size = 72;

            ntHeader.ImportTable.RelativeVirtualAddress = _textSection.RelativeVirtualAddress + this.ComputeOffsetToImportTable(metadataSizes);

            if (!_emitRuntimeStartupStub)
            {
                ntHeader.ImportTable.Size = 0;
                ntHeader.ImportTable.RelativeVirtualAddress = 0;
            }
            else
            {
                ntHeader.ImportTable.Size = use32bitAddresses ? 66u : 70u;
                ntHeader.ImportTable.Size += 13;  //size of nametable
            }

            ntHeader.BaseRelocationTable.RelativeVirtualAddress = (_emitRuntimeStartupStub) ? _relocSection.RelativeVirtualAddress : 0;
            ntHeader.BaseRelocationTable.Size = _relocSection.VirtualSize;
            ntHeader.BoundImportTable.RelativeVirtualAddress = 0;
            ntHeader.BoundImportTable.Size = 0;
            ntHeader.CertificateTable.RelativeVirtualAddress = 0;
            ntHeader.CertificateTable.Size = 0;
            ntHeader.CopyrightTable.RelativeVirtualAddress = 0;
            ntHeader.CopyrightTable.Size = 0;
            ntHeader.DebugTable.RelativeVirtualAddress = _nativePdbWriter == null ? 0u : _textSection.RelativeVirtualAddress + this.ComputeOffsetToDebugTable(metadataSizes);
            ntHeader.DebugTable.Size = _nativePdbWriter == null ? 0u : 0x1c; // Only the size of the fixed part of the debug table goes here.
            ntHeader.DelayImportTable.RelativeVirtualAddress = 0;
            ntHeader.DelayImportTable.Size = 0;
            ntHeader.ExceptionTable.RelativeVirtualAddress = 0;
            ntHeader.ExceptionTable.Size = 0;
            ntHeader.ExportTable.RelativeVirtualAddress = 0;
            ntHeader.ExportTable.Size = 0;
            ntHeader.GlobalPointerTable.RelativeVirtualAddress = 0;
            ntHeader.GlobalPointerTable.Size = 0;
            ntHeader.LoadConfigTable.RelativeVirtualAddress = 0;
            ntHeader.LoadConfigTable.Size = 0;
            ntHeader.Reserved.RelativeVirtualAddress = 0;
            ntHeader.Reserved.Size = 0;
            ntHeader.ResourceTable.RelativeVirtualAddress = _resourceSection.SizeOfRawData == 0 ? 0u : _resourceSection.RelativeVirtualAddress;
            ntHeader.ResourceTable.Size = _resourceSection.VirtualSize;
            ntHeader.ThreadLocalStorageTable.RelativeVirtualAddress = _tlsSection.SizeOfRawData == 0 ? 0u : _tlsSection.RelativeVirtualAddress;
            ntHeader.ThreadLocalStorageTable.Size = _tlsSection.SizeOfRawData;
        }

        private void FillInTextSectionHeader(MetadataSizes metadataSizes)
        {
            if (_textSection == null)
            {
                uint sizeOfPeHeaders = this.ComputeSizeOfPeHeaders();
                uint sizeOfTextSection = this.ComputeSizeOfTextSection(metadataSizes);

                _textSection = new SectionHeader
                {
                    Characteristics = 0x60000020, // section is read + execute + code 
                    Name = ".text",
                    NumberOfLinenumbers = 0,
                    NumberOfRelocations = 0,
                    PointerToLinenumbers = 0,
                    PointerToRawData = BitArithmeticUtilities.Align(sizeOfPeHeaders, _module.FileAlignment),
                    PointerToRelocations = 0,
                    RelativeVirtualAddress = BitArithmeticUtilities.Align(sizeOfPeHeaders, 0x2000),
                    SizeOfRawData = BitArithmeticUtilities.Align(sizeOfTextSection, _module.FileAlignment),
                    VirtualSize = sizeOfTextSection
                };
            }
        }

        private void FillInSectionHeaders()
        {
            _rdataSection = new SectionHeader
            {
                Characteristics = 0x40000040, // section is read + initialized
                Name = ".rdata",
                NumberOfLinenumbers = 0,
                NumberOfRelocations = 0,
                PointerToLinenumbers = 0,
                PointerToRawData = _textSection.PointerToRawData + _textSection.SizeOfRawData,
                PointerToRelocations = 0,
                RelativeVirtualAddress = BitArithmeticUtilities.Align(_textSection.RelativeVirtualAddress + _textSection.VirtualSize, 0x2000),
                SizeOfRawData = BitArithmeticUtilities.Align(_rdataWriter.BaseStream.Length, _module.FileAlignment),
                VirtualSize = _rdataWriter.BaseStream.Length,
            };

            _sdataSection = new SectionHeader
            {
                Characteristics = 0xC0000040, // section is write + read + initialized 
                Name = ".sdata",
                NumberOfLinenumbers = 0,
                NumberOfRelocations = 0,
                PointerToLinenumbers = 0,
                PointerToRawData = _rdataSection.PointerToRawData + _rdataSection.SizeOfRawData,
                PointerToRelocations = 0,
                RelativeVirtualAddress = BitArithmeticUtilities.Align(_rdataSection.RelativeVirtualAddress + _rdataSection.VirtualSize, 0x2000),
                SizeOfRawData = BitArithmeticUtilities.Align(_sdataWriter.BaseStream.Length, _module.FileAlignment),
                VirtualSize = _sdataWriter.BaseStream.Length,
            };

            _coverSection = new SectionHeader
            {
                Characteristics = 0xC8000040, // section is not paged + write + read + initialized 
                Name = ".cover",
                NumberOfLinenumbers = 0,
                NumberOfRelocations = 0,
                PointerToLinenumbers = 0,
                PointerToRawData = _sdataSection.PointerToRawData + _sdataSection.SizeOfRawData,
                PointerToRelocations = 0,
                RelativeVirtualAddress = BitArithmeticUtilities.Align(_sdataSection.RelativeVirtualAddress + _sdataSection.VirtualSize, 0x2000),
                SizeOfRawData = BitArithmeticUtilities.Align(_coverageDataWriter.BaseStream.Length, _module.FileAlignment),
                VirtualSize = _coverageDataWriter.BaseStream.Length,
            };

            _tlsSection = new SectionHeader
            {
                Characteristics = 0xC0000040, // section is write + read + initialized 
                Name = ".tls",
                NumberOfLinenumbers = 0,
                NumberOfRelocations = 0,
                PointerToLinenumbers = 0,
                PointerToRawData = _coverSection.PointerToRawData + _coverSection.SizeOfRawData,
                PointerToRelocations = 0,
                RelativeVirtualAddress = BitArithmeticUtilities.Align(_coverSection.RelativeVirtualAddress + _coverSection.VirtualSize, 0x2000),
                SizeOfRawData = BitArithmeticUtilities.Align(_tlsDataWriter.BaseStream.Length, _module.FileAlignment),
                VirtualSize = _tlsDataWriter.BaseStream.Length,
            };

            uint resourcesRva = BitArithmeticUtilities.Align(_tlsSection.RelativeVirtualAddress + _tlsSection.VirtualSize, 0x2000);
            uint sizeOfWin32Resources = this.ComputeSizeOfWin32Resources(resourcesRva);

            _resourceSection = new SectionHeader
            {
                Characteristics = 0x40000040, // section is read + initialized  
                Name = ".rsrc",
                NumberOfLinenumbers = 0,
                NumberOfRelocations = 0,
                PointerToLinenumbers = 0,
                PointerToRawData = _tlsSection.PointerToRawData + _tlsSection.SizeOfRawData,
                PointerToRelocations = 0,
                RelativeVirtualAddress = resourcesRva,
                SizeOfRawData = BitArithmeticUtilities.Align(sizeOfWin32Resources, _module.FileAlignment),
                VirtualSize = sizeOfWin32Resources,
            };

            _relocSection = new SectionHeader
            {
                Characteristics = 0x42000040, // section is read + discardable + initialized  
                Name = ".reloc",
                NumberOfLinenumbers = 0,
                NumberOfRelocations = 0,
                PointerToLinenumbers = 0,
                PointerToRawData = _resourceSection.PointerToRawData + _resourceSection.SizeOfRawData,
                PointerToRelocations = 0,
                RelativeVirtualAddress = BitArithmeticUtilities.Align(_resourceSection.RelativeVirtualAddress + _resourceSection.VirtualSize, 0x2000),
                SizeOfRawData = _emitRuntimeStartupStub ? _module.FileAlignment : 0,
                VirtualSize = _emitRuntimeStartupStub ? (_module.Requires64bits && !_module.RequiresAmdInstructionSet ? 14u : 12u) : 0,
            };
        }

        private CorFlags GetCorHeaderFlags()
        {
            CorFlags result = 0;
            if (_module.ILOnly)
            {
                result |= CorFlags.ILOnly;
            }

            if (_module.Requires32bits)
            {
                result |= CorFlags.Requires32Bit;
            }

            if (_module.StrongNameSigned)
            {
                result |= CorFlags.StrongNameSigned;
            }

            if (_module.TrackDebugData)
            {
                result |= CorFlags.TrackDebugData;
            }

            if (_module.Prefers32bits)
            {
                result |= CorFlags.Requires32Bit | CorFlags.Prefers32Bit;
            }

            return result;
        }

        ////
        //// Resource Format.
        ////

        ////
        //// Resource directory consists of two counts, following by a variable length
        //// array of directory entries.  The first count is the number of entries at
        //// beginning of the array that have actual names associated with each entry.
        //// The entries are in ascending order, case insensitive strings.  The second
        //// count is the number of entries that immediately follow the named entries.
        //// This second count identifies the number of entries that have 16-bit integer
        //// Ids as their name.  These entries are also sorted in ascending order.
        ////
        //// This structure allows fast lookup by either name or number, but for any
        //// given resource entry only one form of lookup is supported, not both.
        //// This is consistant with the syntax of the .RC file and the .RES file.
        ////

        //typedef struct _IMAGE_RESOURCE_DIRECTORY {
        //    DWORD   Characteristics;
        //    DWORD   TimeDateStamp;
        //    WORD    MajorVersion;
        //    WORD    MinorVersion;
        //    WORD    NumberOfNamedEntries;
        //    WORD    NumberOfIdEntries;
        ////  IMAGE_RESOURCE_DIRECTORY_ENTRY DirectoryEntries[];
        //} IMAGE_RESOURCE_DIRECTORY, *PIMAGE_RESOURCE_DIRECTORY;

        //#define IMAGE_RESOURCE_NAME_IS_STRING        0x80000000
        //#define IMAGE_RESOURCE_DATA_IS_DIRECTORY     0x80000000
        ////
        //// Each directory contains the 32-bit Name of the entry and an offset,
        //// relative to the beginning of the resource directory of the data associated
        //// with this directory entry.  If the name of the entry is an actual text
        //// string instead of an integer Id, then the high order bit of the name field
        //// is set to one and the low order 31-bits are an offset, relative to the
        //// beginning of the resource directory of the string, which is of type
        //// IMAGE_RESOURCE_DIRECTORY_STRING.  Otherwise the high bit is clear and the
        //// low-order 16-bits are the integer Id that identify this resource directory
        //// entry. If the directory entry is yet another resource directory (i.e. a
        //// subdirectory), then the high order bit of the offset field will be
        //// set to indicate this.  Otherwise the high bit is clear and the offset
        //// field points to a resource data entry.
        ////

        //typedef struct _IMAGE_RESOURCE_DIRECTORY_ENTRY {
        //    union {
        //        struct {
        //            DWORD NameOffset:31;
        //            DWORD NameIsString:1;
        //        } DUMMYSTRUCTNAME;
        //        DWORD   Name;
        //        WORD    Id;
        //    } DUMMYUNIONNAME;
        //    union {
        //        DWORD   OffsetToData;
        //        struct {
        //            DWORD   OffsetToDirectory:31;
        //            DWORD   DataIsDirectory:1;
        //        } DUMMYSTRUCTNAME2;
        //    } DUMMYUNIONNAME2;
        //} IMAGE_RESOURCE_DIRECTORY_ENTRY, *PIMAGE_RESOURCE_DIRECTORY_ENTRY;

        ////
        //// For resource directory entries that have actual string names, the Name
        //// field of the directory entry points to an object of the following type.
        //// All of these string objects are stored together after the last resource
        //// directory entry and before the first resource data object.  This minimizes
        //// the impact of these variable length objects on the alignment of the fixed
        //// size directory entry objects.
        ////

        //typedef struct _IMAGE_RESOURCE_DIRECTORY_STRING {
        //    WORD    Length;
        //    CHAR    NameString[ 1 ];
        //} IMAGE_RESOURCE_DIRECTORY_STRING, *PIMAGE_RESOURCE_DIRECTORY_STRING;


        //typedef struct _IMAGE_RESOURCE_DIR_STRING_U {
        //    WORD    Length;
        //    WCHAR   NameString[ 1 ];
        //} IMAGE_RESOURCE_DIR_STRING_U, *PIMAGE_RESOURCE_DIR_STRING_U;


        ////
        //// Each resource data entry describes a leaf node in the resource directory
        //// tree.  It contains an offset, relative to the beginning of the resource
        //// directory of the data for the resource, a size field that gives the number
        //// of bytes of data at that offset, a CodePage that should be used when
        //// decoding code point values within the resource data.  Typically for new
        //// applications the code page would be the unicode code page.
        ////

        //typedef struct _IMAGE_RESOURCE_DATA_ENTRY {
        //    DWORD   OffsetToData;
        //    DWORD   Size;
        //    DWORD   CodePage;
        //    DWORD   Reserved;
        //} IMAGE_RESOURCE_DATA_ENTRY, *PIMAGE_RESOURCE_DATA_ENTRY;

        private class Directory
        {
            internal string Name;
            internal int ID;
            internal ushort NumberOfNamedEntries;
            internal ushort NumberOfIdEntries;
            internal List<object> Entries;

            internal Directory(string name, int id)
            {
                this.Name = name;
                this.ID = id;
                this.Entries = new List<object>();
            }
        }

        private static int CompareResources(IWin32Resource left, IWin32Resource right)
        {
            int result = CompareResourceIdentifiers(left.TypeId, left.TypeName, right.TypeId, right.TypeName);

            return (result == 0) ? CompareResourceIdentifiers(left.Id, left.Name, right.Id, right.Name) : result;
        }

        //when comparing a string vs ordinal, the string should always be less than the ordinal. Per the spec,
        //entries identified by string must precede those identified by ordinal.
        private static int CompareResourceIdentifiers(int xOrdinal, string xString, int yOrdinal, string yString)
        {
            if (xString == null)
            {
                if (yString == null)
                {
                    return xOrdinal - yOrdinal;
                }
                else
                {
                    return 1;
                }
            }
            else if (yString == null)
            {
                return -1;
            }
            else
            {
                return String.Compare(xString, yString, StringComparison.OrdinalIgnoreCase);
            }
        }

        //sort the resources by ID least to greatest then by NAME.
        //Where strings and ordinals are compared, strings are less than ordinals.
        internal static IEnumerable<IWin32Resource> SortResources(IEnumerable<IWin32Resource> resources)
        {
            return resources.OrderBy(CompareResources);
        }

        //Win32 resources are supplied to the compiler in one of two forms, .RES (the output of the resource compiler),
        //or .OBJ (the output of running cvtres.exe on a .RES file). A .RES file is parsed and processed into
        //a set of objects implementing IWin32Resources. These are then ordered and the final image form is constructed
        //and written to the resource section. Resources in .OBJ form are already very close to their final output
        //form. Rather than reading them and parsing them into a set of objects similar to those produced by 
        //processing a .RES file, we process them like the native linker would, copy the relevant sections from 
        //the .OBJ into our output and apply some fixups.
        private void SerializeWin32Resources(uint resourcesRva)
        {
            var resourceSection = _module.Win32ResourceSection;
            if (resourceSection != null)
            {
                SerializeWin32Resources(resourceSection, resourcesRva);
                return;
            }

            var theResources = _module.Win32Resources;

            if (IteratorHelper.EnumerableIsEmpty(theResources))
            {
                return;
            }

            SerializeWin32Resources(theResources, resourcesRva);
        }

        private void SerializeWin32Resources(IEnumerable<IWin32Resource> theResources, uint resourcesRva)
        {
            theResources = SortResources(theResources);

            Directory typeDirectory = new Directory(string.Empty, 0);
            Directory nameDirectory = null;
            Directory languageDirectory = null;
            int lastTypeID = int.MinValue;
            string lastTypeName = null;
            int lastID = int.MinValue;
            string lastName = null;
            uint sizeOfDirectoryTree = 16;

            //EDMAURER note that this list is assumed to be sorted lowest to highest 
            //first by typeId, then by Id.
            foreach (IWin32Resource r in theResources)
            {
                bool typeDifferent = (r.TypeId < 0 && r.TypeName != lastTypeName) || r.TypeId > lastTypeID;
                if (typeDifferent)
                {
                    lastTypeID = r.TypeId;
                    lastTypeName = r.TypeName;
                    if (lastTypeID < 0)
                    {
                        Debug.Assert(typeDirectory.NumberOfIdEntries == 0, "Not all Win32 resources with types encoded as strings precede those encoded as ints");
                        typeDirectory.NumberOfNamedEntries++;
                    }
                    else
                    {
                        typeDirectory.NumberOfIdEntries++;
                    }

                    sizeOfDirectoryTree += 24;
                    typeDirectory.Entries.Add(nameDirectory = new Directory(lastTypeName, lastTypeID));
                }

                if (typeDifferent || (r.Id < 0 && r.Name != lastName) || r.Id > lastID)
                {
                    lastID = r.Id;
                    lastName = r.Name;
                    if (lastID < 0)
                    {
                        Debug.Assert(nameDirectory.NumberOfIdEntries == 0, "Not all Win32 resources with names encoded as strings precede those encoded as ints");
                        nameDirectory.NumberOfNamedEntries++;
                    }
                    else
                    {
                        nameDirectory.NumberOfIdEntries++;
                    }

                    sizeOfDirectoryTree += 24;
                    nameDirectory.Entries.Add(languageDirectory = new Directory(lastName, lastID));
                }

                languageDirectory.NumberOfIdEntries++;
                sizeOfDirectoryTree += 8;
                languageDirectory.Entries.Add(r);
            }

            MemoryStream stream = MemoryStream.GetInstance();
            BinaryWriter dataWriter = new BinaryWriter(stream, true);

            //'dataWriter' is where opaque resource data goes as well as strings that are used as type or name identifiers
            this.WriteDirectory(typeDirectory, _win32ResourceWriter, 0, 0, sizeOfDirectoryTree, resourcesRva, dataWriter);
            dataWriter.BaseStream.WriteTo(_win32ResourceWriter.BaseStream);
            _win32ResourceWriter.WriteByte(0);
            while ((_win32ResourceWriter.BaseStream.Length % 4) != 0)
            {
                _win32ResourceWriter.WriteByte(0);
            }
            stream.Free();
        }

        private void WriteDirectory(Directory directory, BinaryWriter writer, uint offset, uint level, uint sizeOfDirectoryTree, uint virtualAddressBase, BinaryWriter dataWriter)
        {
            writer.WriteUint(0); // Characteristics
            writer.WriteUint(0); // Timestamp
            writer.WriteUint(0); // Version
            writer.WriteUshort(directory.NumberOfNamedEntries);
            writer.WriteUshort(directory.NumberOfIdEntries);
            uint n = (uint)directory.Entries.Count;
            uint k = offset + 16 + n * 8;
            for (int i = 0; i < n; i++)
            {
                int id = int.MinValue;
                string name = null;
                uint nameOffset = dataWriter.BaseStream.Position + sizeOfDirectoryTree;
                uint directoryOffset = k;
                Directory subDir = directory.Entries[i] as Directory;
                if (subDir != null)
                {
                    id = subDir.ID;
                    name = subDir.Name;
                    if (level == 0)
                    {
                        k += SizeOfDirectory(subDir);
                    }
                    else
                    {
                        k += 16 + 8 * (uint)subDir.Entries.Count;
                    }
                }
                else
                {
                    //EDMAURER write out an IMAGE_RESOURCE_DATA_ENTRY followed
                    //immediately by the data that it refers to. This results
                    //in a layout different than that produced by pulling the resources
                    //from an OBJ. In that case all of the data bits of a resource are
                    //contiguous in .rsrc$02. After processing these will end up at
                    //the end of .rsrc following all of the directory
                    //info and IMAGE_RESOURCE_DATA_ENTRYs
                    IWin32Resource r = (IWin32Resource)directory.Entries[i];
                    id = level == 0 ? r.TypeId : level == 1 ? r.Id : (int)r.LanguageId;
                    name = level == 0 ? r.TypeName : level == 1 ? r.Name : null;
                    dataWriter.WriteUint(virtualAddressBase + sizeOfDirectoryTree + 16 + dataWriter.BaseStream.Position);
                    byte[] data = new List<byte>(r.Data).ToArray();
                    dataWriter.WriteUint((uint)data.Length);
                    dataWriter.WriteUint(r.CodePage);
                    dataWriter.WriteUint(0);
                    dataWriter.WriteBytes(data);
                    while ((dataWriter.BaseStream.Length % 4) != 0)
                    {
                        dataWriter.WriteByte(0);
                    }
                }

                if (id >= 0)
                {
                    writer.WriteInt(id);
                }
                else
                {
                    if (name == null)
                    {
                        name = string.Empty;
                    }

                    writer.WriteUint(nameOffset | 0x80000000);
                    dataWriter.WriteUshort((ushort)name.Length);
                    dataWriter.WriteChars(name.ToCharArray());  // REVIEW: what happens if the name contains chars that do not fit into a single utf8 code point?
                }

                if (subDir != null)
                {
                    writer.WriteUint(directoryOffset | 0x80000000);
                }
                else
                {
                    writer.WriteUint(nameOffset);
                }
            }

            k = offset + 16 + n * 8;
            for (int i = 0; i < n; i++)
            {
                Directory subDir = directory.Entries[i] as Directory;
                if (subDir != null)
                {
                    this.WriteDirectory(subDir, writer, k, level + 1, sizeOfDirectoryTree, virtualAddressBase, dataWriter);
                    if (level == 0)
                    {
                        k += SizeOfDirectory(subDir);
                    }
                    else
                    {
                        k += 16 + 8 * (uint)subDir.Entries.Count;
                    }
                }
            }
        }

        private static uint SizeOfDirectory(Directory/*!*/ directory)
        {
            uint n = (uint)directory.Entries.Count;
            uint size = 16 + 8 * n;
            for (int i = 0; i < n; i++)
            {
                Directory subDir = directory.Entries[i] as Directory;
                if (subDir != null)
                {
                    size += 16 + 8 * (uint)subDir.Entries.Count;
                }
            }

            return size;
        }

        private void SerializeWin32Resources(ResourceSection resourceSections, uint resourcesRva)
        {
            _win32ResourceWriter.WriteBytes(resourceSections.SectionBytes);

            var savedPosition = _win32ResourceWriter.BaseStream.Position;

            var readStream = new System.IO.MemoryStream(resourceSections.SectionBytes);
            var reader = new System.IO.BinaryReader(readStream);

            foreach (int addressToFixup in resourceSections.Relocations)
            {
                _win32ResourceWriter.BaseStream.Position = (uint)addressToFixup;
                reader.BaseStream.Position = addressToFixup;
                _win32ResourceWriter.WriteUint(reader.ReadUInt32() + resourcesRva);
            }

            _win32ResourceWriter.BaseStream.Position = savedPosition;
        }

        //#define IMAGE_FILE_RELOCS_STRIPPED           0x0001  // Relocation info stripped from file.
        //#define IMAGE_FILE_EXECUTABLE_IMAGE          0x0002  // File is executable  (i.e. no unresolved externel references).
        //#define IMAGE_FILE_LINE_NUMS_STRIPPED        0x0004  // Line nunbers stripped from file.
        //#define IMAGE_FILE_LOCAL_SYMS_STRIPPED       0x0008  // Local symbols stripped from file.
        //#define IMAGE_FILE_AGGRESIVE_WS_TRIM         0x0010  // Agressively trim working set
        //#define IMAGE_FILE_LARGE_ADDRESS_AWARE       0x0020  // App can handle >2gb addresses
        //#define IMAGE_FILE_BYTES_REVERSED_LO         0x0080  // Bytes of machine word are reversed.
        //#define IMAGE_FILE_32BIT_MACHINE             0x0100  // 32 bit word machine.
        //#define IMAGE_FILE_DEBUG_STRIPPED            0x0200  // Debugging info stripped from file in .DBG file
        //#define IMAGE_FILE_REMOVABLE_RUN_FROM_SWAP   0x0400  // If Image is on removable media, copy and run from the swap file.
        //#define IMAGE_FILE_NET_RUN_FROM_SWAP         0x0800  // If Image is on Net, copy and run from the swap file.
        //#define IMAGE_FILE_SYSTEM                    0x1000  // System File.
        //#define IMAGE_FILE_DLL                       0x2000  // File is a DLL.
        //#define IMAGE_FILE_UP_SYSTEM_ONLY            0x4000  // File should only be run on a UP machine
        //#define IMAGE_FILE_BYTES_REVERSED_HI         0x8000  // Bytes of machine word are reversed.

        private static readonly byte[] s_dosHeader = new byte[]
        {
            0x4d, 0x5a, 0x90, 0x00, 0x03, 0x00, 0x00, 0x00,
            0x04, 0x00, 0x00, 0x00, 0xff, 0xff, 0x00, 0x00,
            0xb8, 0x00, 0x00, 0x00, 0x00, 0x00, 0x00, 0x00,
            0x40, 0x00, 0x00, 0x00, 0x00, 0x00, 0x00, 0x00,
            0x00, 0x00, 0x00, 0x00, 0x00, 0x00, 0x00, 0x00,
            0x00, 0x00, 0x00, 0x00, 0x00, 0x00, 0x00, 0x00,
            0x00, 0x00, 0x00, 0x00, 0x00, 0x00, 0x00, 0x00,
            0x00, 0x00, 0x00, 0x00, 0x80, 0x00, 0x00, 0x00,
            0x0e, 0x1f, 0xba, 0x0e, 0x00, 0xb4, 0x09, 0xcd,
            0x21, 0xb8, 0x01, 0x4c, 0xcd, 0x21, 0x54, 0x68,
            0x69, 0x73, 0x20, 0x70, 0x72, 0x6f, 0x67, 0x72,
            0x61, 0x6d, 0x20, 0x63, 0x61, 0x6e, 0x6e, 0x6f,
            0x74, 0x20, 0x62, 0x65, 0x20, 0x72, 0x75, 0x6e,
            0x20, 0x69, 0x6e, 0x20, 0x44, 0x4f, 0x53, 0x20,
            0x6d, 0x6f, 0x64, 0x65, 0x2e, 0x0d, 0x0d, 0x0a,
            0x24, 0x00, 0x00, 0x00, 0x00, 0x00, 0x00, 0x00
        };

        private void WriteHeaders(Stream peStream, out long timestampOffset)
        {
            IModule module = _module;
            NtHeader ntHeader = _ntHeader;
            BinaryWriter writer = new BinaryWriter(_headerStream);

            // MS-DOS stub (128 bytes)
            writer.WriteBytes(s_dosHeader); // TODO: provide an option to suppress the second half of the DOS header?

            // PE Signature (4 bytes)
            writer.WriteUint(0x00004550); /* "PE\0\0" */

            // COFF Header 20 bytes
            writer.WriteUshort((ushort)module.Machine);
            writer.WriteUshort((ushort)ntHeader.NumberOfSections);
            timestampOffset = (uint)(writer.BaseStream.Position + peStream.Position);
            writer.WriteUint(ntHeader.TimeDateStamp);
            writer.WriteUint(ntHeader.PointerToSymbolTable);
            writer.WriteUint(0); // NumberOfSymbols
            writer.WriteUshort((ushort)(!module.Requires64bits ? 224 : 240)); // SizeOfOptionalHeader
            // ushort characteristics = 0x0002|0x0004|0x0008; // executable | no COFF line nums | no COFF symbols (as required by the standard)
            ushort characteristics = 0x0002; // executable (as required by the Linker team).
            if (module.Kind == ModuleKind.DynamicallyLinkedLibrary || module.Kind == ModuleKind.WindowsRuntimeMetadata)
            {
                characteristics |= 0x2000;
            }

            if (module.Requires32bits)
            {
                characteristics |= 0x0100; // 32 bit machine (The standard says to always set this, the linker team says otherwise)
                                           //The loader team says that this is not used for anything in the OS. 
            }
            else
            {
                characteristics |= 0x0020; // large address aware (the standard says never to set this, the linker team says otherwise).
                                           //The loader team says that this is not overridden for managed binaries and will be respected if set.
            }

            writer.WriteUshort(characteristics);

            // PE Header (224 bytes if 32 bits, 240 bytes if 64 bit)
            if (!module.Requires64bits)
            {
                writer.WriteUshort(0x10B); // Magic = PE32  // 2
            }
            else
            {
                writer.WriteUshort(0x20B); // Magic = PE32+ // 2
            }

            writer.WriteByte(module.LinkerMajorVersion); // 3
            writer.WriteByte(module.LinkerMinorVersion); // 4
            writer.WriteUint(ntHeader.SizeOfCode); // 8
            writer.WriteUint(ntHeader.SizeOfInitializedData); // 12
            writer.WriteUint(ntHeader.SizeOfUninitializedData); // 16
            writer.WriteUint(ntHeader.AddressOfEntryPoint); // 20
            writer.WriteUint(ntHeader.BaseOfCode); // 24
            if (!module.Requires64bits)
            {
                writer.WriteUint(ntHeader.BaseOfData); // 28
                writer.WriteUint((uint)module.BaseAddress); // 32
            }
            else
            {
                writer.WriteUlong(module.BaseAddress); // 32
            }

            writer.WriteUint(0x2000); // SectionAlignment 36
            writer.WriteUint(module.FileAlignment); // 40
            writer.WriteUshort(4); // MajorOperatingSystemVersion 42
            writer.WriteUshort(0); // MinorOperatingSystemVersion 44
            writer.WriteUshort(0); // MajorImageVersion 46
            writer.WriteUshort(0); // MinorImageVersion 48
            writer.WriteUshort(module.MajorSubsystemVersion); // MajorSubsystemVersion 50
            writer.WriteUshort(module.MinorSubsystemVersion); // MinorSubsystemVersion 52
            writer.WriteUint(0); // Win32VersionValue 56
            writer.WriteUint(ntHeader.SizeOfImage); // 60
            writer.WriteUint(ntHeader.SizeOfHeaders); // 64
            writer.WriteUint(0); // CheckSum 68
            switch (module.Kind)
            {
                case ModuleKind.ConsoleApplication:
                case ModuleKind.DynamicallyLinkedLibrary:
                case ModuleKind.WindowsRuntimeMetadata:
                    writer.WriteUshort(3); // 70
                    break;
                case ModuleKind.WindowsApplication:
                    writer.WriteUshort(2); // 70
                    break;
                default:
                    writer.WriteUshort(0); //
                    break;
            }

            writer.WriteUshort(module.DllCharacteristics);

            if (!module.Requires64bits)
            {
                writer.WriteUint((uint)module.SizeOfStackReserve); // 76
                writer.WriteUint((uint)module.SizeOfStackCommit); // 80
                writer.WriteUint((uint)module.SizeOfHeapReserve); // 84
                writer.WriteUint((uint)module.SizeOfHeapCommit); // 88
            }
            else
            {
                writer.WriteUlong(module.SizeOfStackReserve); // 80
                writer.WriteUlong(module.SizeOfStackCommit); // 88
                writer.WriteUlong(module.SizeOfHeapReserve); // 96
                writer.WriteUlong(module.SizeOfHeapCommit); // 104
            }

            writer.WriteUint(0); // LoaderFlags 92|108
            writer.WriteUint(16); // numberOfDataDirectories 96|112

            writer.WriteUint(ntHeader.ExportTable.RelativeVirtualAddress); // 100|116
            writer.WriteUint(ntHeader.ExportTable.Size); // 104|120
            writer.WriteUint(ntHeader.ImportTable.RelativeVirtualAddress); // 108|124
            writer.WriteUint(ntHeader.ImportTable.Size); // 112|128
            writer.WriteUint(ntHeader.ResourceTable.RelativeVirtualAddress); // 116|132
            writer.WriteUint(ntHeader.ResourceTable.Size); // 120|136
            writer.WriteUint(ntHeader.ExceptionTable.RelativeVirtualAddress); // 124|140
            writer.WriteUint(ntHeader.ExceptionTable.Size); // 128|144
            writer.WriteUint(ntHeader.CertificateTable.RelativeVirtualAddress); // 132|148
            writer.WriteUint(ntHeader.CertificateTable.Size); // 136|152
            writer.WriteUint(ntHeader.BaseRelocationTable.RelativeVirtualAddress); // 140|156
            writer.WriteUint(ntHeader.BaseRelocationTable.Size); // 144|160
            writer.WriteUint(ntHeader.DebugTable.RelativeVirtualAddress); // 148|164
            writer.WriteUint(ntHeader.DebugTable.Size); // 152|168
            writer.WriteUint(ntHeader.CopyrightTable.RelativeVirtualAddress); // 156|172
            writer.WriteUint(ntHeader.CopyrightTable.Size); // 160|176
            writer.WriteUint(ntHeader.GlobalPointerTable.RelativeVirtualAddress); // 164|180
            writer.WriteUint(ntHeader.GlobalPointerTable.Size); // 168|184
            writer.WriteUint(ntHeader.ThreadLocalStorageTable.RelativeVirtualAddress); // 172|188
            writer.WriteUint(ntHeader.ThreadLocalStorageTable.Size); // 176|192
            writer.WriteUint(ntHeader.LoadConfigTable.RelativeVirtualAddress); // 180|196
            writer.WriteUint(ntHeader.LoadConfigTable.Size); // 184|200
            writer.WriteUint(ntHeader.BoundImportTable.RelativeVirtualAddress); // 188|204
            writer.WriteUint(ntHeader.BoundImportTable.Size); // 192|208
            writer.WriteUint(ntHeader.ImportAddressTable.RelativeVirtualAddress); // 196|212
            writer.WriteUint(ntHeader.ImportAddressTable.Size); // 200|216
            writer.WriteUint(ntHeader.DelayImportTable.RelativeVirtualAddress); // 204|220
            writer.WriteUint(ntHeader.DelayImportTable.Size); // 208|224
            writer.WriteUint(ntHeader.CliHeaderTable.RelativeVirtualAddress); // 212|228
            writer.WriteUint(ntHeader.CliHeaderTable.Size); // 216|232
            writer.WriteUlong(0); // 224|240

            // Section Headers
            WriteSectionHeader(_textSection, writer);
            WriteSectionHeader(_rdataSection, writer);
            WriteSectionHeader(_sdataSection, writer);
            WriteSectionHeader(_coverSection, writer);
            WriteSectionHeader(_resourceSection, writer);
            WriteSectionHeader(_relocSection, writer);
            WriteSectionHeader(_tlsSection, writer);

            writer.BaseStream.WriteTo(peStream);
            _headerStream = _emptyStream;
        }

        private static void WriteSectionHeader(SectionHeader sectionHeader, BinaryWriter writer)
        {
            if (sectionHeader.VirtualSize == 0)
            {
                return;
            }

            for (int j = 0, m = sectionHeader.Name.Length; j < 8; j++)
            {
                if (j < m)
                {
                    writer.WriteByte((byte)sectionHeader.Name[j]);
                }
                else
                {
                    writer.WriteByte(0);
                }
            }

            writer.WriteUint(sectionHeader.VirtualSize);
            writer.WriteUint(sectionHeader.RelativeVirtualAddress);
            writer.WriteUint(sectionHeader.SizeOfRawData);
            writer.WriteUint(sectionHeader.PointerToRawData);
            writer.WriteUint(sectionHeader.PointerToRelocations);
            writer.WriteUint(sectionHeader.PointerToLinenumbers);
            writer.WriteUshort(sectionHeader.NumberOfRelocations);
            writer.WriteUshort(sectionHeader.NumberOfLinenumbers);
            writer.WriteUint(sectionHeader.Characteristics);
        }

        private void WriteTextSection(
            Stream peStream,
            CorHeader corHeader,
            MemoryStream metadataStream,
            MemoryStream ilStream,
            MemoryStream mappedFieldDataStream,
            MemoryStream managedResourceStream,
            out long startOfMetadata,
            out long positionOfTimestamp)
        {
            peStream.Position = _textSection.PointerToRawData;
            if (_emitRuntimeStartupStub)
            {
                this.WriteImportAddressTable(peStream);
            }

            WriteCorHeader(peStream, corHeader);
            WriteIL(peStream, ilStream);

            startOfMetadata = peStream.Position;
            WriteMetadata(peStream, metadataStream);

            this.WriteManagedResources(peStream, managedResourceStream);
            WriteSpaceForHash(peStream, (int)corHeader.StrongNameSignature.Size);
            this.WriteDebugTable(peStream, out positionOfTimestamp);

            if (_emitRuntimeStartupStub)
            {
                this.WriteImportTable(peStream);
                this.WriteNameTable(peStream);
                this.WriteRuntimeStartupStub(peStream);
            }

            WriteMappedFieldData(peStream, mappedFieldDataStream);
        }

        private void WriteImportAddressTable(Stream peStream)
        {
            BinaryWriter writer = new BinaryWriter(new MemoryStream(16));
            bool use32bitAddresses = !_module.Requires64bits;
            uint importTableRVA = _ntHeader.ImportTable.RelativeVirtualAddress;
            uint ilRVA = importTableRVA + 40;
            uint hintRva = ilRVA + (use32bitAddresses ? 12u : 16u);

            // Import Address Table
            if (use32bitAddresses)
            {
                writer.WriteUint(hintRva); // 4
                writer.WriteUint(0); // 8
            }
            else
            {
                writer.WriteUlong(hintRva); // 8
                writer.WriteUlong(0); // 16
            }

            writer.BaseStream.WriteTo(peStream);
        }

        private void WriteImportTable(Stream peStream)
        {
            BinaryWriter writer = new BinaryWriter(new MemoryStream(70));
            bool use32bitAddresses = !_module.Requires64bits;
            uint importTableRVA = _ntHeader.ImportTable.RelativeVirtualAddress;
            uint ilRVA = importTableRVA + 40;
            uint hintRva = ilRVA + (use32bitAddresses ? 12u : 16u);
            uint nameRva = hintRva + 12 + 2;

            // Import table
            writer.WriteUint(ilRVA); // 4
            writer.WriteUint(0); // 8
            writer.WriteUint(0); // 12
            writer.WriteUint(nameRva); // 16
            writer.WriteUint(_ntHeader.ImportAddressTable.RelativeVirtualAddress); // 20
            writer.BaseStream.Position += 20; // 40

            // Import Lookup table
            if (use32bitAddresses)
            {
                writer.WriteUint(hintRva); // 44
                writer.WriteUint(0); // 48
                writer.WriteUint(0); // 52
            }
            else
            {
                writer.WriteUlong(hintRva); // 48
                writer.WriteUlong(0); // 56
            }

            // Hint table
            writer.WriteUshort(0); // Hint 54|58
            string entryPointName =
                (_module.Kind == ModuleKind.DynamicallyLinkedLibrary || _module.Kind == ModuleKind.WindowsRuntimeMetadata)
                ? "_CorDllMain" : "_CorExeMain";

            foreach (char ch in entryPointName)
            {
                writer.WriteByte((byte)ch); // 65|69
            }

            writer.WriteByte(0); // 66|70

            writer.BaseStream.WriteTo(peStream);
        }

        private void WriteNameTable(Stream peStream)
        {
            BinaryWriter writer = new BinaryWriter(new MemoryStream(14));
            foreach (char ch in "mscoree.dll")
            {
                writer.WriteByte((byte)ch); // 11
            }

            writer.WriteByte(0); // 12
            writer.WriteUshort(0); // 14
            writer.BaseStream.WriteTo(peStream);
        }

        private static void WriteCorHeader(Stream peStream, CorHeader corHeader)
        {
            BinaryWriter writer = new BinaryWriter(new MemoryStream(72));
            writer.WriteUint(72); // Number of bytes in this header  4
            writer.WriteUshort(corHeader.MajorRuntimeVersion); // 6 
            writer.WriteUshort(corHeader.MinorRuntimeVersion); // 8
            writer.WriteUint(corHeader.MetadataDirectory.RelativeVirtualAddress); // 12
            writer.WriteUint(corHeader.MetadataDirectory.Size); // 16
            writer.WriteUint((uint)corHeader.Flags); // 20
            writer.WriteUint(corHeader.EntryPointToken); // 24
            writer.WriteUint(corHeader.Resources.Size == 0 ? 0u : corHeader.Resources.RelativeVirtualAddress); // 28
            writer.WriteUint(corHeader.Resources.Size); // 32
            writer.WriteUint(corHeader.StrongNameSignature.Size == 0 ? 0u : corHeader.StrongNameSignature.RelativeVirtualAddress); // 36
            writer.WriteUint(corHeader.StrongNameSignature.Size); // 40
            writer.WriteUint(corHeader.CodeManagerTable.RelativeVirtualAddress); // 44
            writer.WriteUint(corHeader.CodeManagerTable.Size); // 48
            writer.WriteUint(corHeader.VTableFixups.RelativeVirtualAddress); // 52
            writer.WriteUint(corHeader.VTableFixups.Size); // 56
            writer.WriteUint(corHeader.ExportAddressTableJumps.RelativeVirtualAddress); // 60
            writer.WriteUint(corHeader.ExportAddressTableJumps.Size); // 64
            writer.WriteUlong(0); // 72
            writer.BaseStream.WriteTo(peStream);
        }

        private static void WriteIL(Stream peStream, MemoryStream ilStream)
        {
            ilStream.WriteTo(peStream);
            while (peStream.Position % 4 != 0)
            {
                peStream.WriteByte(0);
            }
        }

        private static void WriteMappedFieldData(Stream peStream, MemoryStream dataStream)
        {
            dataStream.WriteTo(peStream);
            while (peStream.Position % 4 != 0)
            {
                peStream.WriteByte(0);
            }
        }

        private static void WriteSpaceForHash(Stream peStream, int strongNameSignatureSize)
        {
            while (strongNameSignatureSize > 0)
            {
                peStream.WriteByte(0);
                strongNameSignatureSize--;
            }
        }

        private static void WriteMetadata(Stream peStream, MemoryStream metadataStream)
        {
            metadataStream.WriteTo(peStream);
            while (peStream.Position % 4 != 0)
            {
                peStream.WriteByte(0);
            }
        }

        private void WriteManagedResources(Stream peStream, MemoryStream managedResourceStream)
        {
            managedResourceStream.WriteTo(peStream);
            while (peStream.Position % 4 != 0)
            {
                peStream.WriteByte(0);
            }
        }

        private void WriteDebugTable(Stream peStream, out long timestampOffset)
        {
            timestampOffset = 0;
            PeDebugDirectory debugDirectory = _debugDirectory;
            if (debugDirectory == null)
            {
                return;
            }

            MemoryStream stream = new MemoryStream();
            BinaryWriter writer = new BinaryWriter(stream);
            writer.WriteUint(debugDirectory.Characteristics);
            timestampOffset = writer.BaseStream.Position + peStream.Position;
            writer.WriteUint(debugDirectory.TimeDateStamp);
            writer.WriteUshort(debugDirectory.MajorVersion);
            writer.WriteUshort(debugDirectory.MinorVersion);
            writer.WriteUint(debugDirectory.Type);
            writer.WriteUint(debugDirectory.SizeOfData);
            debugDirectory.AddressOfRawData = debugDirectory.PointerToRawData + _textSection.RelativeVirtualAddress;
            debugDirectory.PointerToRawData += _textSection.PointerToRawData;
            writer.WriteUint(debugDirectory.AddressOfRawData);
            writer.WriteUint(debugDirectory.PointerToRawData);
            writer.WriteBytes(debugDirectory.Data);
            writer.BaseStream.WriteTo(peStream);
            stream.Free();
        }

        private void WriteRuntimeStartupStub(Stream peStream)
        {
            BinaryWriter writer = new BinaryWriter(new MemoryStream(16));
            // entry point code, consisting of a jump indirect to _CorXXXMain
            if (!_module.Requires64bits)
            {
                //emit 0's (nops) to pad the entry point code so that the target address is aligned on a 4 byte boundary.
                for (uint i = 0, n = (uint)(BitArithmeticUtilities.Align((uint)peStream.Position, 4) - peStream.Position); i < n; i++) writer.WriteByte(0);
                writer.WriteUshort(0);
                writer.WriteByte(0xff);
                writer.WriteByte(0x25); //4
                writer.WriteUint(_ntHeader.ImportAddressTable.RelativeVirtualAddress + (uint)_module.BaseAddress); //8
            }
            else
            {
                //emit 0's (nops) to pad the entry point code so that the target address is aligned on a 8 byte boundary.
                for (uint i = 0, n = (uint)(BitArithmeticUtilities.Align((uint)peStream.Position, 8) - peStream.Position); i < n; i++) writer.WriteByte(0);
                writer.WriteUint(0);
                writer.WriteUshort(0);
                writer.WriteByte(0xff);
                writer.WriteByte(0x25); //8
                writer.WriteUlong(_ntHeader.ImportAddressTable.RelativeVirtualAddress + _module.BaseAddress); //16
            }
            writer.BaseStream.WriteTo(peStream);
        }

        private void WriteCoverSection(Stream peStream)
        {
            peStream.Position = _coverSection.PointerToRawData;
            _coverageDataWriter.BaseStream.WriteTo(peStream);
        }

        private void WriteRdataSection(Stream peStream)
        {
            peStream.Position = _rdataSection.PointerToRawData;
            _rdataWriter.BaseStream.WriteTo(peStream);
        }

        private void WriteSdataSection(Stream peStream)
        {
            peStream.Position = _sdataSection.PointerToRawData;
            _sdataWriter.BaseStream.WriteTo(peStream);
        }

        private void WriteRelocSection(Stream peStream)
        {
            if (!_emitRuntimeStartupStub)
            {
                //No need to write out a reloc section, but there is still a need to pad out the peStream so that it is an even multiple of module.FileAlignment
                if (_relocSection.PointerToRawData != peStream.Position)
                { //for example, the resource section did not end bang on the alignment boundary
                    peStream.Position = _relocSection.PointerToRawData - 1;
                    peStream.WriteByte(0);
                }
                return;
            }

            peStream.Position = _relocSection.PointerToRawData;
            BinaryWriter writer = new BinaryWriter(new MemoryStream(_module.FileAlignment));
            writer.WriteUint(((_ntHeader.AddressOfEntryPoint + 2) / 0x1000) * 0x1000);
            writer.WriteUint(_module.Requires64bits && !_module.RequiresAmdInstructionSet ? 14u : 12u);
            uint offsetWithinPage = (_ntHeader.AddressOfEntryPoint + 2) % 0x1000;
            uint relocType = _module.Requires64bits ? 10u : 3u;
            ushort s = (ushort)((relocType << 12) | offsetWithinPage);
            writer.WriteUshort(s);
            if (_module.Requires64bits && !_module.RequiresAmdInstructionSet)
            {
                writer.WriteUint(relocType << 12);
            }

            writer.WriteUshort(0); // next chunk's RVA
            writer.BaseStream.Position = _module.FileAlignment;
            writer.BaseStream.WriteTo(peStream);
        }

        private void WriteResourceSection(Stream peStream)
        {
            if (_win32ResourceWriter.BaseStream.Length == 0)
            {
                return;
            }

            peStream.Position = _resourceSection.PointerToRawData;
            _win32ResourceWriter.BaseStream.WriteTo(peStream);
            peStream.WriteByte(0);
            while (peStream.Position % 8 != 0)
            {
                peStream.WriteByte(0);
            }
        }

        private void WriteTlsSection(Stream peStream)
        {
            peStream.Position = _tlsSection.PointerToRawData;
            _tlsDataWriter.BaseStream.WriteTo(peStream);
        }
    }
}<|MERGE_RESOLUTION|>--- conflicted
+++ resolved
@@ -58,12 +58,8 @@
         public static bool WritePeToStream(
             EmitContext context,
             CommonMessageProvider messageProvider,
-<<<<<<< HEAD
-            Stream peStream,
-            Stream pdbStreamOpt,
-=======
             Func<Stream> getPeStream,
->>>>>>> 55aab78c
+            Func<Stream> getPdbStreamOpt,
             PdbWriter nativePdbWriterOpt,
             bool allowMissingMethodBodies,
             bool deterministic,
@@ -79,14 +75,10 @@
             }
 
             uint entryPointToken;
-<<<<<<< HEAD
-            peWriter.WritePeToStream(mdWriter, peStream, pdbStreamOpt, nativePdbWriterOpt, out entryPointToken);
-=======
-            if (!peWriter.WritePeToStream(mdWriter, getPeStream, nativePdbWriterOpt, out entryPointToken))
+            if (!peWriter.Write(mdWriter, getPeStream, getPdbStreamOpt, nativePdbWriterOpt, out entryPointToken))
             {
                 return false;
             }
->>>>>>> 55aab78c
 
             if (nativePdbWriterOpt != null)
             {
@@ -107,11 +99,7 @@
             return true;
         }
 
-<<<<<<< HEAD
-        private void WritePeToStream(MetadataWriter mdWriter, Stream peStream, Stream pdbStreamOpt, PdbWriter nativePdbWriterOpt, out uint entryPointToken)
-=======
-        private bool WritePeToStream(MetadataWriter mdWriter, Func<Stream> getPeStream, PdbWriter nativePdbWriterOpt, out uint entryPointToken)
->>>>>>> 55aab78c
+        private bool Write(MetadataWriter mdWriter, Func<Stream> getPeStream, Func<Stream> getPdbStreamOpt, PdbWriter nativePdbWriterOpt, out uint entryPointToken)
         {
             // TODO: we can precalculate the exact size of IL stream
             var ilBuffer = new MemoryStream(32 * 1024);
@@ -123,7 +111,7 @@
             var managedResourceBuffer = new MemoryStream(1024);
             var managedResourceWriter = new BinaryWriter(managedResourceBuffer);
 
-            var debugMetadataBuffer = (pdbStreamOpt != null) ? new MemoryStream(16 * 1024) : null;
+            var debugMetadataBuffer = (getPdbStreamOpt != null) ? new MemoryStream(16 * 1024) : null;
             var debugMetadataWriterOpt = new BinaryWriter(debugMetadataBuffer);
 
             // Since we are producing a full assembly, we should not have a module version ID
@@ -152,18 +140,24 @@
                 out entryPointToken,
                 out metadataSizes);
 
-            if (pdbStreamOpt != null)
-            {
-                debugMetadataBuffer.WriteTo(pdbStreamOpt);
-            }
-
             FillInSectionHeaders();
 
             // fill in header fields.
             FillInNtHeader(metadataSizes, CalculateMappedFieldDataStreamRva(metadataSizes));
             var corHeader = CreateCorHeader(metadataSizes, entryPointToken);
 
-            // write to pe stream.
+            // write to streams
+
+
+            if (getPdbStreamOpt != null)
+            {
+                Stream pdbStream = getPdbStreamOpt();
+                if (pdbStream != null)
+                {
+                    debugMetadataBuffer.WriteTo(pdbStream);
+                }
+            }
+
             long positionOfHeaderTimestamp;
             Stream peStream = getPeStream();
             if (peStream == null)
