﻿// Copyright (c) Microsoft.  All Rights Reserved.  Licensed under the Apache License, Version 2.0.  See License.txt in the project root for license information.

using System;
using System.Collections.Generic;
using System.Collections.Immutable;
using System.Diagnostics;

namespace Microsoft.CodeAnalysis.Semantics
{
    /// <summary>
    /// Represents an expression that creates a pointer value by taking the address of a reference.
    /// </summary>
    internal abstract partial class BaseAddressOfExpression : Operation, IAddressOfExpression
    {
        protected BaseAddressOfExpression(SemanticModel semanticModel, SyntaxNode syntax, ITypeSymbol type, Optional<object> constantValue, bool isImplicit) :
            base(OperationKind.AddressOfExpression, semanticModel, syntax, type, constantValue, isImplicit)
        {
        }

        protected abstract IOperation ReferenceImpl { get; }
        public override IEnumerable<IOperation> Children
        {
            get
            {
                yield return Reference;
            }
        }
        /// <summary>
        /// Addressed reference.
        /// </summary>
        public IOperation Reference => Operation.SetParentOperation(ReferenceImpl, this);
        public override void Accept(OperationVisitor visitor)
        {
            visitor.VisitAddressOfExpression(this);
        }
        public override TResult Accept<TArgument, TResult>(OperationVisitor<TArgument, TResult> visitor, TArgument argument)
        {
            return visitor.VisitAddressOfExpression(this, argument);
        }
    }
    /// <summary>
    /// Represents an expression that creates a pointer value by taking the address of a reference.
    /// </summary>
    internal sealed partial class AddressOfExpression : BaseAddressOfExpression, IAddressOfExpression
    {
        public AddressOfExpression(IOperation reference, SemanticModel semanticModel, SyntaxNode syntax, ITypeSymbol type, Optional<object> constantValue, bool isImplicit) :
            base(semanticModel, syntax, type, constantValue, isImplicit)
        {
            ReferenceImpl = reference;
        }

        protected override IOperation ReferenceImpl { get; }
    }
    /// <summary>
    /// Represents an expression that creates a pointer value by taking the address of a reference.
    /// </summary>
    internal sealed partial class LazyAddressOfExpression : BaseAddressOfExpression, IAddressOfExpression
    {
        private readonly Lazy<IOperation> _lazyReference;

        public LazyAddressOfExpression(Lazy<IOperation> reference, SemanticModel semanticModel, SyntaxNode syntax, ITypeSymbol type, Optional<object> constantValue, bool isImplicit) : base(semanticModel, syntax, type, constantValue, isImplicit)
        {
            _lazyReference = reference ?? throw new System.ArgumentNullException(nameof(reference));
        }

        protected override IOperation ReferenceImpl => _lazyReference.Value;
    }

    /// <summary>
    /// Represents C# nameof and VB NameOf expression.
    /// </summary>
    internal abstract partial class BaseNameOfExpression : Operation, INameOfExpression
    {
        protected BaseNameOfExpression(SemanticModel semanticModel, SyntaxNode syntax, ITypeSymbol type, Optional<object> constantValue, bool isImplicit) :
                    base(OperationKind.NameOfExpression, semanticModel, syntax, type, constantValue, isImplicit)
        {
        }

        protected abstract IOperation ArgumentImpl { get; }
        public override IEnumerable<IOperation> Children
        {
            get
            {
                yield return Argument;
            }
        }
        /// <summary>
        /// Argument to name of expression.
        /// </summary>
        public IOperation Argument => Operation.SetParentOperation(ArgumentImpl, this);
        public override void Accept(OperationVisitor visitor)
        {
            visitor.VisitNameOfExpression(this);
        }
        public override TResult Accept<TArgument, TResult>(OperationVisitor<TArgument, TResult> visitor, TArgument argument)
        {
            return visitor.VisitNameOfExpression(this, argument);
        }
    }
    /// <summary>
    /// Represents C# nameof and VB NameOf expression.
    /// </summary>
    internal sealed partial class NameOfExpression : BaseNameOfExpression, INameOfExpression
    {
        public NameOfExpression(IOperation argument, SemanticModel semanticModel, SyntaxNode syntax, ITypeSymbol type, Optional<object> constantValue, bool isImplicit) :
            base(semanticModel, syntax, type, constantValue, isImplicit)
        {
            ArgumentImpl = argument;
        }

        protected override IOperation ArgumentImpl { get; }
    }
    /// <summary>
    /// Represents C# nameof and VB NameOf expression.
    /// </summary>
    internal sealed partial class LazyNameOfExpression : BaseNameOfExpression, INameOfExpression
    {
        private readonly Lazy<IOperation> _lazyArgument;

        public LazyNameOfExpression(Lazy<IOperation> argument, SemanticModel semanticModel, SyntaxNode syntax, ITypeSymbol type, Optional<object> constantValue, bool isImplicit) :
            base(semanticModel, syntax, type, constantValue, isImplicit)
        {
            _lazyArgument = argument ?? throw new System.ArgumentNullException(nameof(argument));
        }

        protected override IOperation ArgumentImpl => _lazyArgument.Value;
    }

    /// <summary>
    /// Represents C# throw expression.
    /// </summary>
    internal abstract partial class BaseThrowExpression : Operation, IThrowExpression
    {
        protected BaseThrowExpression(SemanticModel semanticModel, SyntaxNode syntax, ITypeSymbol type, Optional<object> constantValue, bool isImplicit) :
            base(OperationKind.ThrowExpression, semanticModel, syntax, type, constantValue, isImplicit)
        {
        }

        protected abstract IOperation ExpressionImpl { get; }
        public override IEnumerable<IOperation> Children
        {
            get
            {
                yield return Expression;
            }
        }
        /// <summary>
        /// Expression.
        /// </summary>
        public IOperation Expression => Operation.SetParentOperation(ExpressionImpl, this);
        public override void Accept(OperationVisitor visitor)
        {
            visitor.VisitThrowExpression(this);
        }
        public override TResult Accept<TArgument, TResult>(OperationVisitor<TArgument, TResult> visitor, TArgument argument)
        {
            return visitor.VisitThrowExpression(this, argument);
        }
    }
    /// <summary>
    /// Represents C# throw expression.
    /// </summary>
    internal sealed partial class ThrowExpression : BaseThrowExpression, IThrowExpression
    {
        public ThrowExpression(IOperation expression, SemanticModel semanticModel, SyntaxNode syntax, ITypeSymbol type, Optional<object> constantValue, bool isImplicit) :
            base(semanticModel, syntax, type, constantValue, isImplicit)
        {
            ExpressionImpl = expression;
        }

        protected override IOperation ExpressionImpl { get; }
    }
    /// <summary>
    /// Represents C# throw expression.
    /// </summary>
    internal sealed partial class LazyThrowExpression : BaseThrowExpression, IThrowExpression
    {
        private readonly Lazy<IOperation> _lazyExpression;

        public LazyThrowExpression(Lazy<IOperation> expression, SemanticModel semanticModel, SyntaxNode syntax, ITypeSymbol type, Optional<object> constantValue, bool isImplicit) :
            base(semanticModel, syntax, type, constantValue, isImplicit)
        {
            _lazyExpression = expression ?? throw new System.ArgumentNullException(nameof(expression));
        }

        protected override IOperation ExpressionImpl => _lazyExpression.Value;
    }

    /// <summary>
    /// Represents an argument in a method invocation.
    /// </summary>
    internal abstract partial class BaseArgument : Operation, IArgument
    {
        protected BaseArgument(ArgumentKind argumentKind, IParameterSymbol parameter, SemanticModel semanticModel, SyntaxNode syntax, ITypeSymbol type, Optional<object> constantValue, bool isImplicit) :
                    base(OperationKind.Argument, semanticModel, syntax, type, constantValue, isImplicit)
        {
            ArgumentKind = argumentKind;
            Parameter = parameter;
        }
        /// <summary>
        /// Kind of argument.
        /// </summary>
        public ArgumentKind ArgumentKind { get; }
        /// <summary>
        /// Parameter the argument matches.
        /// </summary>
        public IParameterSymbol Parameter { get; }
        protected abstract IOperation ValueImpl { get; }
        protected abstract IOperation InConversionImpl { get; }
        protected abstract IOperation OutConversionImpl { get; }
        public override IEnumerable<IOperation> Children
        {
            get
            {
                yield return Value;
                yield return InConversion;
                yield return OutConversion;
            }
        }
        /// <summary>
        /// Value supplied for the argument.
        /// </summary>
        public IOperation Value => Operation.SetParentOperation(ValueImpl, this);
        /// <summary>
        /// Conversion applied to the argument value passing it into the target method. Applicable only to VB Reference arguments.
        /// </summary>
        public IOperation InConversion => Operation.SetParentOperation(InConversionImpl, this);
        /// <summary>
        /// Conversion applied to the argument value after the invocation. Applicable only to VB Reference arguments.
        /// </summary>
        public IOperation OutConversion => Operation.SetParentOperation(OutConversionImpl, this);
        public override void Accept(OperationVisitor visitor)
        {
            visitor.VisitArgument(this);
        }
        public override TResult Accept<TArgument, TResult>(OperationVisitor<TArgument, TResult> visitor, TArgument argument)
        {
            return visitor.VisitArgument(this, argument);
        }
    }

    /// <summary>
    /// Represents an argument in a method invocation.
    /// </summary>
    internal sealed partial class Argument : BaseArgument, IArgument
    {
        public Argument(ArgumentKind argumentKind, IParameterSymbol parameter, IOperation value, IOperation inConversion, IOperation outConversion, SemanticModel semanticModel, SyntaxNode syntax, ITypeSymbol type, Optional<object> constantValue, bool isImplicit) :
            base(argumentKind, parameter, semanticModel, syntax, type, constantValue, isImplicit)
        {
            ValueImpl = value;
            InConversionImpl = inConversion;
            OutConversionImpl = outConversion;
        }

        protected override IOperation ValueImpl { get; }
        protected override IOperation InConversionImpl { get; }
        protected override IOperation OutConversionImpl { get; }
    }

    /// <summary>
    /// Represents an argument in a method invocation.
    /// </summary>
    internal sealed partial class LazyArgument : BaseArgument, IArgument
    {
        private readonly Lazy<IOperation> _lazyValue;
        private readonly Lazy<IOperation> _lazyInConversion;
        private readonly Lazy<IOperation> _lazyOutConversion;

        public LazyArgument(ArgumentKind argumentKind, IParameterSymbol parameter, Lazy<IOperation> value, Lazy<IOperation> inConversion, Lazy<IOperation> outConversion, SemanticModel semanticModel, SyntaxNode syntax, ITypeSymbol type, Optional<object> constantValue, bool isImplicit) : base(argumentKind, parameter, semanticModel, syntax, type, constantValue, isImplicit)
        {
            _lazyValue = value ?? throw new System.ArgumentNullException(nameof(value));
            _lazyInConversion = inConversion ?? throw new System.ArgumentNullException(nameof(inConversion));
            _lazyOutConversion = outConversion ?? throw new System.ArgumentNullException(nameof(outConversion));
        }

        protected override IOperation ValueImpl => _lazyValue.Value;

        protected override IOperation InConversionImpl => _lazyInConversion.Value;

        protected override IOperation OutConversionImpl => _lazyOutConversion.Value;
    }

    /// <summary>
    /// Represents the creation of an array instance.
    /// </summary>
    internal abstract partial class BaseArrayCreationExpression : Operation, IArrayCreationExpression
    {
        protected BaseArrayCreationExpression(ITypeSymbol elementType, SemanticModel semanticModel, SyntaxNode syntax, ITypeSymbol type, Optional<object> constantValue, bool isImplicit) :
                    base(OperationKind.ArrayCreationExpression, semanticModel, syntax, type, constantValue, isImplicit)
        {
            ElementType = elementType;
        }
        /// <summary>
        /// Element type of the created array instance.
        /// </summary>
        public ITypeSymbol ElementType { get; }
        protected abstract ImmutableArray<IOperation> DimensionSizesImpl { get; }
        protected abstract IArrayInitializer InitializerImpl { get; }
        public override IEnumerable<IOperation> Children
        {
            get
            {
                foreach (var dimensionSize in DimensionSizes)
                {
                    yield return dimensionSize;
                }
                yield return Initializer;
            }
        }
        /// <summary>
        /// Sizes of the dimensions of the created array instance.
        /// </summary>
        public ImmutableArray<IOperation> DimensionSizes => Operation.SetParentOperation(DimensionSizesImpl, this);
        /// <summary>
        /// Values of elements of the created array instance.
        /// </summary>
        public IArrayInitializer Initializer => Operation.SetParentOperation(InitializerImpl, this);
        public override void Accept(OperationVisitor visitor)
        {
            visitor.VisitArrayCreationExpression(this);
        }
        public override TResult Accept<TArgument, TResult>(OperationVisitor<TArgument, TResult> visitor, TArgument argument)
        {
            return visitor.VisitArrayCreationExpression(this, argument);
        }
    }

    /// <summary>
    /// Represents the creation of an array instance.
    /// </summary>
    internal sealed partial class ArrayCreationExpression : BaseArrayCreationExpression, IArrayCreationExpression
    {
        public ArrayCreationExpression(ITypeSymbol elementType, ImmutableArray<IOperation> dimensionSizes, IArrayInitializer initializer, SemanticModel semanticModel, SyntaxNode syntax, ITypeSymbol type, Optional<object> constantValue, bool isImplicit) :
            base(elementType, semanticModel, syntax, type, constantValue, isImplicit)
        {
            DimensionSizesImpl = dimensionSizes;
            InitializerImpl = initializer;
        }

        protected override ImmutableArray<IOperation> DimensionSizesImpl { get; }
        protected override IArrayInitializer InitializerImpl { get; }
    }

    /// <summary>
    /// Represents the creation of an array instance.
    /// </summary>
    internal sealed partial class LazyArrayCreationExpression : BaseArrayCreationExpression, IArrayCreationExpression
    {
        private readonly Lazy<ImmutableArray<IOperation>> _lazyDimensionSizes;
        private readonly Lazy<IArrayInitializer> _lazyInitializer;

        public LazyArrayCreationExpression(ITypeSymbol elementType, Lazy<ImmutableArray<IOperation>> dimensionSizes, Lazy<IArrayInitializer> initializer, SemanticModel semanticModel, SyntaxNode syntax, ITypeSymbol type, Optional<object> constantValue, bool isImplicit) : base(elementType, semanticModel, syntax, type, constantValue, isImplicit)
        {
            _lazyDimensionSizes = dimensionSizes;
            _lazyInitializer = initializer ?? throw new System.ArgumentNullException(nameof(initializer));
        }

        protected override ImmutableArray<IOperation> DimensionSizesImpl => _lazyDimensionSizes.Value;

        protected override IArrayInitializer InitializerImpl => _lazyInitializer.Value;
    }

    /// <summary>
    /// Represents a reference to an array element.
    /// </summary>
    internal abstract partial class BaseArrayElementReferenceExpression : Operation, IArrayElementReferenceExpression
    {
        protected BaseArrayElementReferenceExpression(SemanticModel semanticModel, SyntaxNode syntax, ITypeSymbol type, Optional<object> constantValue, bool isImplicit) :
                    base(OperationKind.ArrayElementReferenceExpression, semanticModel, syntax, type, constantValue, isImplicit)
        {
        }

        protected abstract IOperation ArrayReferenceImpl { get; }
        protected abstract ImmutableArray<IOperation> IndicesImpl { get; }
        public override IEnumerable<IOperation> Children
        {
            get
            {
                yield return ArrayReference;
                foreach (var index in Indices)
                {
                    yield return index;
                }
            }
        }
        /// <summary>
        /// Array to be indexed.
        /// </summary>
        public IOperation ArrayReference => Operation.SetParentOperation(ArrayReferenceImpl, this);
        /// <summary>
        /// Indices that specify an individual element.
        /// </summary>
        public ImmutableArray<IOperation> Indices => Operation.SetParentOperation(IndicesImpl, this);
        public override void Accept(OperationVisitor visitor)
        {
            visitor.VisitArrayElementReferenceExpression(this);
        }
        public override TResult Accept<TArgument, TResult>(OperationVisitor<TArgument, TResult> visitor, TArgument argument)
        {
            return visitor.VisitArrayElementReferenceExpression(this, argument);
        }
    }

    /// <summary>
    /// Represents a reference to an array element.
    /// </summary>
    internal sealed partial class ArrayElementReferenceExpression : BaseArrayElementReferenceExpression, IArrayElementReferenceExpression
    {
        public ArrayElementReferenceExpression(IOperation arrayReference, ImmutableArray<IOperation> indices, SemanticModel semanticModel, SyntaxNode syntax, ITypeSymbol type, Optional<object> constantValue, bool isImplicit) :
            base(semanticModel, syntax, type, constantValue, isImplicit)
        {
            ArrayReferenceImpl = arrayReference;
            IndicesImpl = indices;
        }

        protected override IOperation ArrayReferenceImpl { get; }
        protected override ImmutableArray<IOperation> IndicesImpl { get; }
    }

    /// <summary>
    /// Represents a reference to an array element.
    /// </summary>
    internal sealed partial class LazyArrayElementReferenceExpression : BaseArrayElementReferenceExpression, IArrayElementReferenceExpression
    {
        private readonly Lazy<IOperation> _lazyArrayReference;
        private readonly Lazy<ImmutableArray<IOperation>> _lazyIndices;

        public LazyArrayElementReferenceExpression(Lazy<IOperation> arrayReference, Lazy<ImmutableArray<IOperation>> indices, SemanticModel semanticModel, SyntaxNode syntax, ITypeSymbol type, Optional<object> constantValue, bool isImplicit) : base(semanticModel, syntax, type, constantValue, isImplicit)
        {
            _lazyArrayReference = arrayReference ?? throw new System.ArgumentNullException(nameof(arrayReference));
            _lazyIndices = indices;
        }

        protected override IOperation ArrayReferenceImpl => _lazyArrayReference.Value;

        protected override ImmutableArray<IOperation> IndicesImpl => _lazyIndices.Value;
    }

    /// <summary>
    /// Represents the initialization of an array instance.
    /// </summary>
    internal abstract partial class BaseArrayInitializer : Operation, IArrayInitializer
    {
        protected BaseArrayInitializer(SemanticModel semanticModel, SyntaxNode syntax, ITypeSymbol type, Optional<object> constantValue, bool isImplicit) :
                    base(OperationKind.ArrayInitializer, semanticModel, syntax, type, constantValue, isImplicit)
        {
        }

        protected abstract ImmutableArray<IOperation> ElementValuesImpl { get; }
        public override IEnumerable<IOperation> Children
        {
            get
            {
                foreach (var elementValue in ElementValues)
                {
                    yield return elementValue;
                }
            }
        }
        /// <summary>
        /// Values to initialize array elements.
        /// </summary>
        public ImmutableArray<IOperation> ElementValues => Operation.SetParentOperation(ElementValuesImpl, this);
        public override void Accept(OperationVisitor visitor)
        {
            visitor.VisitArrayInitializer(this);
        }
        public override TResult Accept<TArgument, TResult>(OperationVisitor<TArgument, TResult> visitor, TArgument argument)
        {
            return visitor.VisitArrayInitializer(this, argument);
        }
    }

    /// <summary>
    /// Represents the initialization of an array instance.
    /// </summary>
    internal sealed partial class ArrayInitializer : BaseArrayInitializer, IArrayInitializer
    {
        public ArrayInitializer(ImmutableArray<IOperation> elementValues, SemanticModel semanticModel, SyntaxNode syntax, ITypeSymbol type, Optional<object> constantValue, bool isImplicit) :
            base(semanticModel, syntax, type, constantValue, isImplicit)
        {
            ElementValuesImpl = elementValues;
        }

        protected override ImmutableArray<IOperation> ElementValuesImpl { get; }
    }

    /// <summary>
    /// Represents the initialization of an array instance.
    /// </summary>
    internal sealed partial class LazyArrayInitializer : BaseArrayInitializer, IArrayInitializer
    {
        private readonly Lazy<ImmutableArray<IOperation>> _lazyElementValues;

        public LazyArrayInitializer(Lazy<ImmutableArray<IOperation>> elementValues, SemanticModel semanticModel, SyntaxNode syntax, ITypeSymbol type, Optional<object> constantValue, bool isImplicit) : base(semanticModel, syntax, type, constantValue, isImplicit)
        {
            _lazyElementValues = elementValues;
        }

        protected override ImmutableArray<IOperation> ElementValuesImpl => _lazyElementValues.Value;
    }

    /// <summary>
    /// Represents an base type of assignment expression.
    /// </summary>
    internal abstract partial class AssignmentExpression : Operation, IAssignmentExpression
    {
        protected AssignmentExpression(OperationKind kind, SemanticModel semanticModel, SyntaxNode syntax, ITypeSymbol type, Optional<object> constantValue, bool isImplicit) :
            base(kind, semanticModel, syntax, type, constantValue, isImplicit)
        {
        }
        protected abstract IOperation TargetImpl { get; }
        protected abstract IOperation ValueImpl { get; }
        /// <summary>
        /// Target of the assignment.
        /// </summary>
        public IOperation Target => Operation.SetParentOperation(TargetImpl, this);
        /// <summary>
        /// Value to be assigned to the target of the assignment.
        /// </summary>
        public IOperation Value => Operation.SetParentOperation(ValueImpl, this);
    }

    /// <summary>
    /// Represents a simple assignment expression.
    /// </summary>
    internal abstract partial class BaseSimpleAssignmentExpression : AssignmentExpression, ISimpleAssignmentExpression
    {
        public BaseSimpleAssignmentExpression(SemanticModel semanticModel, SyntaxNode syntax, ITypeSymbol type, Optional<object> constantValue, bool isImplicit) :
            base(OperationKind.SimpleAssignmentExpression, semanticModel, syntax, type, constantValue, isImplicit)
        {
        }
        public override IEnumerable<IOperation> Children
        {
            get
            {
                yield return Target;
                yield return Value;
            }
        }
        public override void Accept(OperationVisitor visitor)
        {
            visitor.VisitSimpleAssignmentExpression(this);
        }
        public override TResult Accept<TArgument, TResult>(OperationVisitor<TArgument, TResult> visitor, TArgument argument)
        {
            return visitor.VisitSimpleAssignmentExpression(this, argument);
        }
    }

    /// <summary>
    /// Represents a simple assignment expression.
    /// </summary>
    internal sealed partial class SimpleAssignmentExpression : BaseSimpleAssignmentExpression, ISimpleAssignmentExpression
    {
        public SimpleAssignmentExpression(IOperation target, IOperation value, SemanticModel semanticModel, SyntaxNode syntax, ITypeSymbol type, Optional<object> constantValue, bool isImplicit) :
            base(semanticModel, syntax, type, constantValue, isImplicit)
        {
            TargetImpl = target;
            ValueImpl = value;
        }
        protected override IOperation TargetImpl { get; }
        protected override IOperation ValueImpl { get; }
    }

    /// <summary>
    /// Represents a simple assignment expression.
    /// </summary>
    internal sealed partial class LazySimpleAssignmentExpression : BaseSimpleAssignmentExpression, ISimpleAssignmentExpression
    {
        private readonly Lazy<IOperation> _lazyTarget;
        private readonly Lazy<IOperation> _lazyValue;

        public LazySimpleAssignmentExpression(Lazy<IOperation> target, Lazy<IOperation> value, SemanticModel semanticModel, SyntaxNode syntax, ITypeSymbol type, Optional<object> constantValue, bool isImplicit) :
            base(semanticModel, syntax, type, constantValue, isImplicit)
        {
            _lazyTarget = target ?? throw new System.ArgumentNullException(nameof(target));
            _lazyValue = value ?? throw new System.ArgumentNullException(nameof(value));
        }
        protected override IOperation TargetImpl => _lazyTarget.Value;
        protected override IOperation ValueImpl => _lazyValue.Value;
    }

    /// <summary>
    /// Represents an await expression.
    /// </summary>
    internal abstract partial class BaseAwaitExpression : Operation, IAwaitExpression
    {
        protected BaseAwaitExpression(SemanticModel semanticModel, SyntaxNode syntax, ITypeSymbol type, Optional<object> constantValue, bool isImplicit) :
                    base(OperationKind.AwaitExpression, semanticModel, syntax, type, constantValue, isImplicit)
        {
        }

        protected abstract IOperation AwaitedValueImpl { get; }
        public override IEnumerable<IOperation> Children
        {
            get
            {
                yield return AwaitedValue;
            }
        }
        /// <summary>
        /// Value to be awaited.
        /// </summary>
        public IOperation AwaitedValue => Operation.SetParentOperation(AwaitedValueImpl, this);
        public override void Accept(OperationVisitor visitor)
        {
            visitor.VisitAwaitExpression(this);
        }
        public override TResult Accept<TArgument, TResult>(OperationVisitor<TArgument, TResult> visitor, TArgument argument)
        {
            return visitor.VisitAwaitExpression(this, argument);
        }
    }

    /// <summary>
    /// Represents an await expression.
    /// </summary>
    internal sealed partial class AwaitExpression : BaseAwaitExpression, IAwaitExpression
    {
        public AwaitExpression(IOperation awaitedValue, SemanticModel semanticModel, SyntaxNode syntax, ITypeSymbol type, Optional<object> constantValue, bool isImplicit) :
            base(semanticModel, syntax, type, constantValue, isImplicit)
        {
            AwaitedValueImpl = awaitedValue;
        }

        protected override IOperation AwaitedValueImpl { get; }
    }

    /// <summary>
    /// Represents an await expression.
    /// </summary>
    internal sealed partial class LazyAwaitExpression : BaseAwaitExpression, IAwaitExpression
    {
        private readonly Lazy<IOperation> _lazyAwaitedValue;

        public LazyAwaitExpression(Lazy<IOperation> awaitedValue, SemanticModel semanticModel, SyntaxNode syntax, ITypeSymbol type, Optional<object> constantValue, bool isImplicit) : base(semanticModel, syntax, type, constantValue, isImplicit)
        {
            _lazyAwaitedValue = awaitedValue ?? throw new System.ArgumentNullException(nameof(awaitedValue));
        }

        protected override IOperation AwaitedValueImpl => _lazyAwaitedValue.Value;
    }

    /// <summary>
    /// Represents an operation with two operands that produces a result with the same type as at least one of the operands.
    /// </summary>
    internal abstract partial class BaseBinaryOperatorExpression : Operation, IHasOperatorMethodExpression, IBinaryOperatorExpression
    {
        protected BaseBinaryOperatorExpression(BinaryOperationKind binaryOperationKind, bool isLifted, bool usesOperatorMethod, IMethodSymbol operatorMethod, SemanticModel semanticModel, SyntaxNode syntax, ITypeSymbol type, Optional<object> constantValue, bool isImplicit) :
                    base(OperationKind.BinaryOperatorExpression, semanticModel, syntax, type, constantValue, isImplicit)
        {
            BinaryOperationKind = binaryOperationKind;
            UsesOperatorMethod = usesOperatorMethod;
            OperatorMethod = operatorMethod;
            IsLifted = isLifted;
        }
        /// <summary>
        /// Kind of binary operation.
        /// </summary>
        public BinaryOperationKind BinaryOperationKind { get; }
        protected abstract IOperation LeftOperandImpl { get; }
        protected abstract IOperation RightOperandImpl { get; }
        /// <summary>
        /// True if and only if the operation is performed by an operator method.
        /// </summary>
        public bool UsesOperatorMethod { get; }
        /// <summary>
        /// Operation method used by the operation, null if the operation does not use an operator method.
        /// </summary>
        public IMethodSymbol OperatorMethod { get; }

        public bool IsLifted { get; }

        public override IEnumerable<IOperation> Children
        {
            get
            {
                yield return LeftOperand;
                yield return RightOperand;
            }
        }
        /// <summary>
        /// Left operand.
        /// </summary>
        public IOperation LeftOperand => Operation.SetParentOperation(LeftOperandImpl, this);
        /// <summary>
        /// Right operand.
        /// </summary>
        public IOperation RightOperand => Operation.SetParentOperation(RightOperandImpl, this);
        public override void Accept(OperationVisitor visitor)
        {
            visitor.VisitBinaryOperatorExpression(this);
        }
        public override TResult Accept<TArgument, TResult>(OperationVisitor<TArgument, TResult> visitor, TArgument argument)
        {
            return visitor.VisitBinaryOperatorExpression(this, argument);
        }
    }

    /// <summary>
    /// Represents an operation with two operands that produces a result with the same type as at least one of the operands.
    /// </summary>
    internal sealed partial class BinaryOperatorExpression : BaseBinaryOperatorExpression, IHasOperatorMethodExpression, IBinaryOperatorExpression
    {
        public BinaryOperatorExpression(BinaryOperationKind binaryOperationKind, IOperation leftOperand, IOperation rightOperand, bool isLifted, bool usesOperatorMethod, IMethodSymbol operatorMethod, SemanticModel semanticModel, SyntaxNode syntax, ITypeSymbol type, Optional<object> constantValue, bool isImplicit) :
            base(binaryOperationKind, isLifted, usesOperatorMethod, operatorMethod, semanticModel, syntax, type, constantValue, isImplicit)
        {
            LeftOperandImpl = leftOperand;
            RightOperandImpl = rightOperand;
        }

        protected override IOperation LeftOperandImpl { get; }
        protected override IOperation RightOperandImpl { get; }
    }

    /// <summary>
    /// Represents an operation with two operands that produces a result with the same type as at least one of the operands.
    /// </summary>
    internal sealed partial class LazyBinaryOperatorExpression : BaseBinaryOperatorExpression, IHasOperatorMethodExpression, IBinaryOperatorExpression
    {
        private readonly Lazy<IOperation> _lazyLeftOperand;
        private readonly Lazy<IOperation> _lazyRightOperand;

        public LazyBinaryOperatorExpression(BinaryOperationKind binaryOperationKind, Lazy<IOperation> leftOperand, Lazy<IOperation> rightOperand, bool isLifted, bool usesOperatorMethod, IMethodSymbol operatorMethod, SemanticModel semanticModel, SyntaxNode syntax, ITypeSymbol type, Optional<object> constantValue, bool isImplicit) : 
            base(binaryOperationKind, isLifted, usesOperatorMethod, operatorMethod, semanticModel, syntax, type, constantValue, isImplicit)
        {
            _lazyLeftOperand = leftOperand ?? throw new System.ArgumentNullException(nameof(leftOperand));
            _lazyRightOperand = rightOperand ?? throw new System.ArgumentNullException(nameof(rightOperand));
        }

        protected override IOperation LeftOperandImpl => _lazyLeftOperand.Value;

        protected override IOperation RightOperandImpl => _lazyRightOperand.Value;
    }

    /// <summary>
    /// Represents a block scope.
    /// </summary>
    internal abstract partial class BaseBlockStatement : Operation, IBlockStatement
    {
        protected BaseBlockStatement(ImmutableArray<ILocalSymbol> locals, SemanticModel semanticModel, SyntaxNode syntax, ITypeSymbol type, Optional<object> constantValue, bool isImplicit) :
                    base(OperationKind.BlockStatement, semanticModel, syntax, type, constantValue, isImplicit)
        {
            Locals = locals;
        }

        protected abstract ImmutableArray<IOperation> StatementsImpl { get; }
        /// <summary>
        /// Local declarations contained within the block.
        /// </summary>
        public ImmutableArray<ILocalSymbol> Locals { get; }
        public override IEnumerable<IOperation> Children
        {
            get
            {
                foreach (var statement in Statements)
                {
                    yield return statement;
                }
            }
        }
        /// <summary>
        /// Statements contained within the block.
        /// </summary>
        public ImmutableArray<IOperation> Statements => Operation.SetParentOperation(StatementsImpl, this);
        public override void Accept(OperationVisitor visitor)
        {
            visitor.VisitBlockStatement(this);
        }
        public override TResult Accept<TArgument, TResult>(OperationVisitor<TArgument, TResult> visitor, TArgument argument)
        {
            return visitor.VisitBlockStatement(this, argument);
        }
    }

    /// <summary>
    /// Represents a block scope.
    /// </summary>
    internal sealed partial class BlockStatement : BaseBlockStatement, IBlockStatement
    {
        public BlockStatement(ImmutableArray<IOperation> statements, ImmutableArray<ILocalSymbol> locals, SemanticModel semanticModel, SyntaxNode syntax, ITypeSymbol type, Optional<object> constantValue, bool isImplicit) :
            base(locals, semanticModel, syntax, type, constantValue, isImplicit)
        {
            StatementsImpl = statements;
        }

        protected override ImmutableArray<IOperation> StatementsImpl { get; }
    }

    /// <summary>
    /// Represents a block scope.
    /// </summary>
    internal sealed partial class LazyBlockStatement : BaseBlockStatement, IBlockStatement
    {
        private readonly Lazy<ImmutableArray<IOperation>> _lazyStatements;

        public LazyBlockStatement(Lazy<ImmutableArray<IOperation>> statements, ImmutableArray<ILocalSymbol> locals, SemanticModel semanticModel, SyntaxNode syntax, ITypeSymbol type, Optional<object> constantValue, bool isImplicit) : base(locals, semanticModel, syntax, type, constantValue, isImplicit)
        {
            _lazyStatements = statements;
        }

        protected override ImmutableArray<IOperation> StatementsImpl => _lazyStatements.Value;
    }

    /// <summary>
    /// Represents a C# goto, break, or continue statement, or a VB GoTo, Exit ***, or Continue *** statement
    /// </summary>
    internal sealed partial class BranchStatement : Operation, IBranchStatement
    {
        public BranchStatement(ILabelSymbol target, BranchKind branchKind, SemanticModel semanticModel, SyntaxNode syntax, ITypeSymbol type, Optional<object> constantValue, bool isImplicit) :
            base(OperationKind.BranchStatement, semanticModel, syntax, type, constantValue, isImplicit)
        {
            Target = target;
            BranchKind = branchKind;
        }
        /// <summary>
        /// Label that is the target of the branch.
        /// </summary>
        public ILabelSymbol Target { get; }
        /// <summary>
        /// Kind of the branch.
        /// </summary>
        public BranchKind BranchKind { get; }
        public override IEnumerable<IOperation> Children
        {
            get
            {
                yield break;
            }
        }
        public override void Accept(OperationVisitor visitor)
        {
            visitor.VisitBranchStatement(this);
        }
        public override TResult Accept<TArgument, TResult>(OperationVisitor<TArgument, TResult> visitor, TArgument argument)
        {
            return visitor.VisitBranchStatement(this, argument);
        }
    }

    /// <summary>
    /// Represents a clause of a C# case or a VB Case.
    /// </summary>
    internal abstract partial class CaseClause : Operation, ICaseClause
    {
        protected CaseClause(CaseKind caseKind, OperationKind kind, SemanticModel semanticModel, SyntaxNode syntax, ITypeSymbol type, Optional<object> constantValue, bool isImplicit) :
            base(kind, semanticModel, syntax, type, constantValue, isImplicit)
        {
            CaseKind = caseKind;
        }
        /// <summary>
        /// Kind of the clause.
        /// </summary>
        public CaseKind CaseKind { get; }
    }

    /// <summary>
    /// Represents a C# catch or VB Catch clause.
    /// </summary>
    internal abstract partial class BaseCatchClause : Operation, ICatchClause
    {
        protected BaseCatchClause(ITypeSymbol caughtType, ILocalSymbol exceptionLocal, SemanticModel semanticModel, SyntaxNode syntax, ITypeSymbol type, Optional<object> constantValue, bool isImplicit) :
                    base(OperationKind.CatchClause, semanticModel, syntax, type, constantValue, isImplicit)
        {
            CaughtType = caughtType;
            ExceptionLocal = exceptionLocal;
        }

        protected abstract IBlockStatement HandlerImpl { get; }
        /// <summary>
        /// Type of exception to be handled.
        /// </summary>
        public ITypeSymbol CaughtType { get; }
        protected abstract IOperation FilterImpl { get; }
        /// <summary>
        /// Symbol for the local catch variable bound to the caught exception.
        /// </summary>
        public ILocalSymbol ExceptionLocal { get; }
        public override IEnumerable<IOperation> Children
        {
            get
            {
                yield return Filter;
                yield return Handler;
            }
        }
        /// <summary>
        /// Body of the exception handler.
        /// </summary>
        public IBlockStatement Handler => Operation.SetParentOperation(HandlerImpl, this);
        /// <summary>
        /// Filter expression to be executed to determine whether to handle the exception.
        /// </summary>
        public IOperation Filter => Operation.SetParentOperation(FilterImpl, this);
        public override void Accept(OperationVisitor visitor)
        {
            visitor.VisitCatchClause(this);
        }
        public override TResult Accept<TArgument, TResult>(OperationVisitor<TArgument, TResult> visitor, TArgument argument)
        {
            return visitor.VisitCatchClause(this, argument);
        }
    }

    /// <summary>
    /// Represents a C# catch or VB Catch clause.
    /// </summary>
    internal sealed partial class CatchClause : BaseCatchClause, ICatchClause
    {
        public CatchClause(IBlockStatement handler, ITypeSymbol caughtType, IOperation filter, ILocalSymbol exceptionLocal, SemanticModel semanticModel, SyntaxNode syntax, ITypeSymbol type, Optional<object> constantValue, bool isImplicit) :
            base(caughtType, exceptionLocal, semanticModel, syntax, type, constantValue, isImplicit)
        {
            HandlerImpl = handler;
            FilterImpl = filter;
        }

        protected override IBlockStatement HandlerImpl { get; }
        protected override IOperation FilterImpl { get; }
    }

    /// <summary>
    /// Represents a C# catch or VB Catch clause.
    /// </summary>
    internal sealed partial class LazyCatchClause : BaseCatchClause, ICatchClause
    {
        private readonly Lazy<IBlockStatement> _lazyHandler;
        private readonly Lazy<IOperation> _lazyFilter;

        public LazyCatchClause(Lazy<IBlockStatement> handler, ITypeSymbol caughtType, Lazy<IOperation> filter, ILocalSymbol exceptionLocal, SemanticModel semanticModel, SyntaxNode syntax, ITypeSymbol type, Optional<object> constantValue, bool isImplicit) : base(caughtType, exceptionLocal, semanticModel, syntax, type, constantValue, isImplicit)
        {
            _lazyHandler = handler ?? throw new System.ArgumentNullException(nameof(handler));
            _lazyFilter = filter ?? throw new System.ArgumentNullException(nameof(filter));
        }

        protected override IBlockStatement HandlerImpl => _lazyHandler.Value;

        protected override IOperation FilterImpl => _lazyFilter.Value;
    }

    /// <summary>
    /// Represents an assignment expression that includes a binary operation.
    /// </summary>
    internal abstract partial class BaseCompoundAssignmentExpression : AssignmentExpression, IHasOperatorMethodExpression, ICompoundAssignmentExpression
    {
        protected BaseCompoundAssignmentExpression(BinaryOperationKind binaryOperationKind, bool isLifted, bool usesOperatorMethod, IMethodSymbol operatorMethod, SemanticModel semanticModel, SyntaxNode syntax, ITypeSymbol type, Optional<object> constantValue, bool isImplicit) :
            base(OperationKind.CompoundAssignmentExpression, semanticModel, syntax, type, constantValue, isImplicit)
        {
            BinaryOperationKind = binaryOperationKind;
            IsLifted = isLifted;
            UsesOperatorMethod = usesOperatorMethod;
            OperatorMethod = operatorMethod;
        }
        /// <summary>
        /// Kind of binary operation.
        /// </summary>
        public BinaryOperationKind BinaryOperationKind { get; }
        /// <summary>
        /// <code>true</code> if this assignment contains a 'lifted' binary operation.
        /// </summary>
        public bool IsLifted { get; }
        /// <summary>
        /// True if and only if the operation is performed by an operator method.
        /// </summary>
        public bool UsesOperatorMethod { get; }
        /// <summary>
        /// Operation method used by the operation, null if the operation does not use an operator method.
        /// </summary>
        public IMethodSymbol OperatorMethod { get; }
        public override IEnumerable<IOperation> Children
        {
            get
            {
                yield return Target;
                yield return Value;
            }
        }

        public override void Accept(OperationVisitor visitor)
        {
            visitor.VisitCompoundAssignmentExpression(this);
        }
        public override TResult Accept<TArgument, TResult>(OperationVisitor<TArgument, TResult> visitor, TArgument argument)
        {
            return visitor.VisitCompoundAssignmentExpression(this, argument);
        }
    }

    /// <summary>
    /// Represents an assignment expression that includes a binary operation.
    /// </summary>
    internal sealed partial class CompoundAssignmentExpression : BaseCompoundAssignmentExpression, IHasOperatorMethodExpression, ICompoundAssignmentExpression
    {
        public CompoundAssignmentExpression(BinaryOperationKind binaryOperationKind, bool isLifted, IOperation target, IOperation value, bool usesOperatorMethod, IMethodSymbol operatorMethod, SemanticModel semanticModel, SyntaxNode syntax, ITypeSymbol type, Optional<object> constantValue, bool isImplicit) :
            base(binaryOperationKind, isLifted, usesOperatorMethod, operatorMethod, semanticModel, syntax, type, constantValue, isImplicit)
        {
            TargetImpl = target;
            ValueImpl = value;
        }
        protected override IOperation TargetImpl { get; }
        protected override IOperation ValueImpl { get; }
    }

    /// <summary>
    /// Represents an assignment expression that includes a binary operation.
    /// </summary>
    internal sealed partial class LazyCompoundAssignmentExpression : BaseCompoundAssignmentExpression, IHasOperatorMethodExpression, ICompoundAssignmentExpression
    {
        private readonly Lazy<IOperation> _lazyTarget;
        private readonly Lazy<IOperation> _lazyValue;

        public LazyCompoundAssignmentExpression(BinaryOperationKind binaryOperationKind, bool isLifted, Lazy<IOperation> target, Lazy<IOperation> value, bool usesOperatorMethod, IMethodSymbol operatorMethod, SemanticModel semanticModel, SyntaxNode syntax, ITypeSymbol type, Optional<object> constantValue, bool isImplicit) :
            base(binaryOperationKind, isLifted, usesOperatorMethod, operatorMethod, semanticModel, syntax, type, constantValue, isImplicit)
        {
            _lazyTarget = target ?? throw new System.ArgumentNullException(nameof(target));
            _lazyValue = value ?? throw new System.ArgumentNullException(nameof(value));
        }
        protected override IOperation TargetImpl => _lazyTarget.Value;
        protected override IOperation ValueImpl => _lazyValue.Value;
    }

    /// <summary>
    /// Represents an expression that includes a ? or ?. conditional access instance expression.
    /// </summary>
    internal abstract partial class BaseConditionalAccessExpression : Operation, IConditionalAccessExpression
    {
        protected BaseConditionalAccessExpression(SemanticModel semanticModel, SyntaxNode syntax, ITypeSymbol type, Optional<object> constantValue, bool isImplicit) :
                    base(OperationKind.ConditionalAccessExpression, semanticModel, syntax, type, constantValue, isImplicit)
        {
        }

        protected abstract IOperation ConditionalValueImpl { get; }
        protected abstract IOperation ConditionalInstanceImpl { get; }
        public override IEnumerable<IOperation> Children
        {
            get
            {
                yield return ConditionalInstance;
                yield return ConditionalValue;
            }
        }
        /// <summary>
        /// Expression to be evaluated if the conditional instance is non null.
        /// </summary>
        public IOperation ConditionalValue => Operation.SetParentOperation(ConditionalValueImpl, this);
        /// <summary>
        /// Expresson that is conditionally accessed.
        /// </summary>
        public IOperation ConditionalInstance => Operation.SetParentOperation(ConditionalInstanceImpl, this);
        public override void Accept(OperationVisitor visitor)
        {
            visitor.VisitConditionalAccessExpression(this);
        }
        public override TResult Accept<TArgument, TResult>(OperationVisitor<TArgument, TResult> visitor, TArgument argument)
        {
            return visitor.VisitConditionalAccessExpression(this, argument);
        }
    }

    /// <summary>
    /// Represents an expression that includes a ? or ?. conditional access instance expression.
    /// </summary>
    internal sealed partial class ConditionalAccessExpression : BaseConditionalAccessExpression, IConditionalAccessExpression
    {
        public ConditionalAccessExpression(IOperation conditionalValue, IOperation conditionalInstance, SemanticModel semanticModel, SyntaxNode syntax, ITypeSymbol type, Optional<object> constantValue, bool isImplicit) :
            base(semanticModel, syntax, type, constantValue, isImplicit)
        {
            ConditionalValueImpl = conditionalValue;
            ConditionalInstanceImpl = conditionalInstance;
        }

        protected override IOperation ConditionalValueImpl { get; }
        protected override IOperation ConditionalInstanceImpl { get; }
    }

    /// <summary>
    /// Represents an expression that includes a ? or ?. conditional access instance expression.
    /// </summary>
    internal sealed partial class LazyConditionalAccessExpression : BaseConditionalAccessExpression, IConditionalAccessExpression
    {
        private readonly Lazy<IOperation> _lazyConditionalValue;
        private readonly Lazy<IOperation> _lazyConditionalInstance;

        public LazyConditionalAccessExpression(Lazy<IOperation> conditionalValue, Lazy<IOperation> conditionalInstance, SemanticModel semanticModel, SyntaxNode syntax, ITypeSymbol type, Optional<object> constantValue, bool isImplicit) : base(semanticModel, syntax, type, constantValue, isImplicit)
        {
            _lazyConditionalValue = conditionalValue ?? throw new System.ArgumentNullException(nameof(conditionalValue));
            _lazyConditionalInstance = conditionalInstance ?? throw new System.ArgumentNullException(nameof(conditionalInstance));
        }

        protected override IOperation ConditionalValueImpl => _lazyConditionalValue.Value;

        protected override IOperation ConditionalInstanceImpl => _lazyConditionalInstance.Value;
    }

    /// <summary>
    /// Represents the value of a conditionally-accessed expression within an expression containing a conditional access.
    /// </summary>
    internal sealed partial class ConditionalAccessInstanceExpression : Operation, IConditionalAccessInstanceExpression
    {
        public ConditionalAccessInstanceExpression(SemanticModel semanticModel, SyntaxNode syntax, ITypeSymbol type, Optional<object> constantValue, bool isImplicit) :
            base(OperationKind.ConditionalAccessInstanceExpression, semanticModel, syntax, type, constantValue, isImplicit)
        {
        }
        public override IEnumerable<IOperation> Children
        {
            get
            {
                yield break;
            }
        }
        public override void Accept(OperationVisitor visitor)
        {
            visitor.VisitConditionalAccessInstanceExpression(this);
        }
        public override TResult Accept<TArgument, TResult>(OperationVisitor<TArgument, TResult> visitor, TArgument argument)
        {
            return visitor.VisitConditionalAccessInstanceExpression(this, argument);
        }
    }

    /// <summary>
    /// Represents a C# ?: or VB If expression.
    /// </summary>
    internal abstract partial class BaseConditionalChoiceExpression : Operation, IConditionalChoiceExpression
    {
        protected BaseConditionalChoiceExpression(SemanticModel semanticModel, SyntaxNode syntax, ITypeSymbol type, Optional<object> constantValue, bool isImplicit) :
                    base(OperationKind.ConditionalChoiceExpression, semanticModel, syntax, type, constantValue, isImplicit)
        {
        }

        protected abstract IOperation ConditionImpl { get; }
        protected abstract IOperation IfTrueValueImpl { get; }
        protected abstract IOperation IfFalseValueImpl { get; }
        public override IEnumerable<IOperation> Children
        {
            get
            {
                yield return Condition;
                yield return IfTrueValue;
                yield return IfFalseValue;
            }
        }
        /// <summary>
        /// Condition to be tested.
        /// </summary>
        public IOperation Condition => Operation.SetParentOperation(ConditionImpl, this);
        /// <summary>
        /// Value evaluated if the Condition is true.
        /// </summary>
        public IOperation IfTrueValue => Operation.SetParentOperation(IfTrueValueImpl, this);
        /// <summary>
        /// Value evaluated if the Condition is false.
        /// </summary>
        public IOperation IfFalseValue => Operation.SetParentOperation(IfFalseValueImpl, this);
        public override void Accept(OperationVisitor visitor)
        {
            visitor.VisitConditionalChoiceExpression(this);
        }
        public override TResult Accept<TArgument, TResult>(OperationVisitor<TArgument, TResult> visitor, TArgument argument)
        {
            return visitor.VisitConditionalChoiceExpression(this, argument);
        }
    }

    /// <summary>
    /// Represents a C# ?: or VB If expression.
    /// </summary>
    internal sealed partial class ConditionalChoiceExpression : BaseConditionalChoiceExpression, IConditionalChoiceExpression
    {
        public ConditionalChoiceExpression(IOperation condition, IOperation ifTrueValue, IOperation ifFalseValue, SemanticModel semanticModel, SyntaxNode syntax, ITypeSymbol type, Optional<object> constantValue, bool isImplicit) :
            base(semanticModel, syntax, type, constantValue, isImplicit)
        {
            ConditionImpl = condition;
            IfTrueValueImpl = ifTrueValue;
            IfFalseValueImpl = ifFalseValue;
        }

        protected override IOperation ConditionImpl { get; }
        protected override IOperation IfTrueValueImpl { get; }
        protected override IOperation IfFalseValueImpl { get; }
    }

    /// <summary>
    /// Represents a C# ?: or VB If expression.
    /// </summary>
    internal sealed partial class LazyConditionalChoiceExpression : BaseConditionalChoiceExpression, IConditionalChoiceExpression
    {
        private readonly Lazy<IOperation> _lazyCondition;
        private readonly Lazy<IOperation> _lazyIfTrueValue;
        private readonly Lazy<IOperation> _lazyIfFalseValue;

        public LazyConditionalChoiceExpression(Lazy<IOperation> condition, Lazy<IOperation> ifTrueValue, Lazy<IOperation> ifFalseValue, SemanticModel semanticModel, SyntaxNode syntax, ITypeSymbol type, Optional<object> constantValue, bool isImplicit) : base(semanticModel, syntax, type, constantValue, isImplicit)
        {
            _lazyCondition = condition ?? throw new System.ArgumentNullException(nameof(condition));
            _lazyIfTrueValue = ifTrueValue ?? throw new System.ArgumentNullException(nameof(ifTrueValue));
            _lazyIfFalseValue = ifFalseValue ?? throw new System.ArgumentNullException(nameof(ifFalseValue));
        }

        protected override IOperation ConditionImpl => _lazyCondition.Value;

        protected override IOperation IfTrueValueImpl => _lazyIfTrueValue.Value;

        protected override IOperation IfFalseValueImpl => _lazyIfFalseValue.Value;
    }

    /// <summary>
    /// Represents a conversion operation.
    /// </summary>
    internal abstract partial class BaseConversionExpression : Operation, IHasOperatorMethodExpression, IConversionExpression
    {
        protected BaseConversionExpression(bool isExplicitInCode, bool isTryCast, bool isChecked, SemanticModel semanticModel, SyntaxNode syntax, ITypeSymbol type, Optional<object> constantValue, bool isImplicit) :
                    base(OperationKind.ConversionExpression, semanticModel, syntax, type, constantValue, isImplicit)
        {
            IsExplicitInCode = isExplicitInCode;
            IsTryCast = isTryCast;
            IsChecked = isChecked;
        }

        public abstract IOperation OperandImpl { get; }
        public abstract CommonConversion Conversion { get; }
        public bool IsExplicitInCode { get; }
        public bool IsTryCast { get; }
        public bool IsChecked { get; }
        public bool UsesOperatorMethod => Conversion.IsUserDefined;
        public IMethodSymbol OperatorMethod => Conversion.MethodSymbol;
        public override IEnumerable<IOperation> Children
        {
            get
            {
                yield return Operand;
            }
        }
        /// <summary>
        /// Value to be converted.
        /// </summary>
        public IOperation Operand => Operation.SetParentOperation(OperandImpl, this);
        public override void Accept(OperationVisitor visitor)
        {
            visitor.VisitConversionExpression(this);
        }
        public override TResult Accept<TArgument, TResult>(OperationVisitor<TArgument, TResult> visitor, TArgument argument)
        {
            return visitor.VisitConversionExpression(this, argument);
        }
    }

    /// <remarks>
    /// This interface is reserved for implementation by its associated APIs. We reserve the right to
    /// change it in the future.
    /// </remarks>
    internal sealed partial class DefaultValueExpression : Operation, IDefaultValueExpression
    {
        public DefaultValueExpression(SemanticModel semanticModel, SyntaxNode syntax, ITypeSymbol type, Optional<object> constantValue, bool isImplicit) :
            base(OperationKind.DefaultValueExpression, semanticModel, syntax, type, constantValue, isImplicit)
        {
        }
        public override IEnumerable<IOperation> Children
        {
            get
            {
                yield break;
            }
        }
        public override void Accept(OperationVisitor visitor)
        {
            visitor.VisitDefaultValueExpression(this);
        }
        public override TResult Accept<TArgument, TResult>(OperationVisitor<TArgument, TResult> visitor, TArgument argument)
        {
            return visitor.VisitDefaultValueExpression(this, argument);
        }
    }

    /// <summary>
    /// Reprsents an empty statement.
    /// </summary>
    internal sealed partial class EmptyStatement : Operation, IEmptyStatement
    {
        public EmptyStatement(SemanticModel semanticModel, SyntaxNode syntax, ITypeSymbol type, Optional<object> constantValue, bool isImplicit) :
            base(OperationKind.EmptyStatement, semanticModel, syntax, type, constantValue, isImplicit)
        {
        }
        public override IEnumerable<IOperation> Children
        {
            get
            {
                yield break;
            }
        }
        public override void Accept(OperationVisitor visitor)
        {
            visitor.VisitEmptyStatement(this);
        }
        public override TResult Accept<TArgument, TResult>(OperationVisitor<TArgument, TResult> visitor, TArgument argument)
        {
            return visitor.VisitEmptyStatement(this, argument);
        }
    }

    /// <summary>
    /// Represents a VB End statement.
    /// </summary>
    internal sealed partial class EndStatement : Operation, IEndStatement
    {
        public EndStatement(SemanticModel semanticModel, SyntaxNode syntax, ITypeSymbol type, Optional<object> constantValue, bool isImplicit) :
            base(OperationKind.EndStatement, semanticModel, syntax, type, constantValue, isImplicit)
        {
        }
        public override IEnumerable<IOperation> Children
        {
            get
            {
                yield break;
            }
        }
        public override void Accept(OperationVisitor visitor)
        {
            visitor.VisitEndStatement(this);
        }
        public override TResult Accept<TArgument, TResult>(OperationVisitor<TArgument, TResult> visitor, TArgument argument)
        {
            return visitor.VisitEndStatement(this, argument);
        }
    }

    /// <summary>
    /// Represents a binding of an event.
    /// </summary>
    internal abstract partial class BaseEventAssignmentExpression : Operation, IEventAssignmentExpression
    {
        protected BaseEventAssignmentExpression(bool adds, SemanticModel semanticModel, SyntaxNode syntax, ITypeSymbol type, Optional<object> constantValue, bool isImplicit) :
                    base(OperationKind.EventAssignmentExpression, semanticModel, syntax, type, constantValue, isImplicit)
        {
            Adds = adds;
        }

        /// <summary>
        /// Reference to the event being bound.
        /// </summary>
        protected abstract IEventReferenceExpression EventReferenceImpl { get; }

        /// <summary>
        /// Handler supplied for the event.
        /// </summary>
        protected abstract IOperation HandlerValueImpl { get; }

        /// <summary>
        /// True for adding a binding, false for removing one.
        /// </summary>
        public bool Adds { get; }
        public override IEnumerable<IOperation> Children
        {
            get
            {
                yield return EventReference;
                yield return HandlerValue;
            }
        }

        /// <summary>
        /// Instance used to refer to the event being bound.
        /// </summary>
        public IEventReferenceExpression EventReference => Operation.SetParentOperation(EventReferenceImpl, this);

        /// <summary>
        /// Handler supplied for the event.
        /// </summary>
        public IOperation HandlerValue => Operation.SetParentOperation(HandlerValueImpl, this);
        public override void Accept(OperationVisitor visitor)
        {
            visitor.VisitEventAssignmentExpression(this);
        }
        public override TResult Accept<TArgument, TResult>(OperationVisitor<TArgument, TResult> visitor, TArgument argument)
        {
            return visitor.VisitEventAssignmentExpression(this, argument);
        }
    }

    /// <summary>
    /// Represents a binding of an event.
    /// </summary>
    internal sealed partial class EventAssignmentExpression : BaseEventAssignmentExpression, IEventAssignmentExpression
    {
        public EventAssignmentExpression(IEventReferenceExpression eventReference, IOperation handlerValue, bool adds, SemanticModel semanticModel, SyntaxNode syntax, ITypeSymbol type, Optional<object> constantValue, bool isImplicit) :
            base(adds, semanticModel, syntax, type, constantValue, isImplicit)
        {
            EventReferenceImpl = eventReference;
            HandlerValueImpl = handlerValue;
        }

        protected override IEventReferenceExpression EventReferenceImpl { get; }
        protected override IOperation HandlerValueImpl { get; }
    }

    /// <summary>
    /// Represents a binding of an event.
    /// </summary>
    internal sealed partial class LazyEventAssignmentExpression : BaseEventAssignmentExpression, IEventAssignmentExpression
    {
        private readonly Lazy<IEventReferenceExpression> _lazyEventReference;
        private readonly Lazy<IOperation> _lazyHandlerValue;
        
        public LazyEventAssignmentExpression(Lazy<IEventReferenceExpression> eventReference, Lazy<IOperation> handlerValue, bool adds, SemanticModel semanticModel, SyntaxNode syntax, ITypeSymbol type, Optional<object> constantValue, bool isImplicit) : base(adds, semanticModel, syntax, type, constantValue, isImplicit)

        {
            _lazyEventReference = eventReference ?? throw new System.ArgumentNullException(nameof(eventReference));
            _lazyHandlerValue = handlerValue ?? throw new System.ArgumentNullException(nameof(handlerValue));
        }
        
        protected override IEventReferenceExpression EventReferenceImpl => _lazyEventReference.Value;

        protected override IOperation HandlerValueImpl => _lazyHandlerValue.Value;
    }

    /// <summary>
    /// Represents a reference to an event.
    /// </summary>
    internal abstract partial class BaseEventReferenceExpression : MemberReferenceExpression, IEventReferenceExpression
    {
        public BaseEventReferenceExpression(IEventSymbol @event, ISymbol member, SemanticModel semanticModel, SyntaxNode syntax, ITypeSymbol type, Optional<object> constantValue, bool isImplicit) :
            base(member, OperationKind.EventReferenceExpression, semanticModel, syntax, type, constantValue, isImplicit)
        {
            Event = @event;
        }
        /// <summary>
        /// Referenced event.
        /// </summary>
        public IEventSymbol Event { get; }
        public override IEnumerable<IOperation> Children
        {
            get
            {
                yield return Instance;
            }
        }

        public override void Accept(OperationVisitor visitor)
        {
            visitor.VisitEventReferenceExpression(this);
        }
        public override TResult Accept<TArgument, TResult>(OperationVisitor<TArgument, TResult> visitor, TArgument argument)
        {
            return visitor.VisitEventReferenceExpression(this, argument);
        }
    }

    /// <summary>
    /// Represents a reference to an event.
    /// </summary>
    internal sealed partial class EventReferenceExpression : BaseEventReferenceExpression, IEventReferenceExpression
    {
        public EventReferenceExpression(IEventSymbol @event, IOperation instance, ISymbol member, SemanticModel semanticModel, SyntaxNode syntax, ITypeSymbol type, Optional<object> constantValue, bool isImplicit) :
            base(@event, member, semanticModel, syntax, type, constantValue, isImplicit)
        {
            InstanceImpl = instance;
        }
        protected override IOperation InstanceImpl { get; }
    }

    /// <summary>
    /// Represents a reference to an event.
    /// </summary>
    internal sealed partial class LazyEventReferenceExpression : BaseEventReferenceExpression, IEventReferenceExpression
    {
        private readonly Lazy<IOperation> _lazyInstance;

        public LazyEventReferenceExpression(IEventSymbol @event, Lazy<IOperation> instance, ISymbol member, SemanticModel semanticModel, SyntaxNode syntax, ITypeSymbol type, Optional<object> constantValue, bool isImplicit) :
            base(@event, member, semanticModel, syntax, type, constantValue, isImplicit)
        {
            _lazyInstance = instance ?? throw new System.ArgumentNullException(nameof(instance));
        }
        protected override IOperation InstanceImpl => _lazyInstance.Value;
    }

    /// <summary>
    /// Represents a C# or VB statement that consists solely of an expression.
    /// </summary>
    internal abstract partial class BaseExpressionStatement : Operation, IExpressionStatement
    {
        protected BaseExpressionStatement(SemanticModel semanticModel, SyntaxNode syntax, ITypeSymbol type, Optional<object> constantValue, bool isImplicit) :
                    base(OperationKind.ExpressionStatement, semanticModel, syntax, type, constantValue, isImplicit)
        {
        }

        protected abstract IOperation ExpressionImpl { get; }
        public override IEnumerable<IOperation> Children
        {
            get
            {
                yield return Expression;
            }
        }
        /// <summary>
        /// Expression of the statement.
        /// </summary>
        public IOperation Expression => Operation.SetParentOperation(ExpressionImpl, this);
        public override void Accept(OperationVisitor visitor)
        {
            visitor.VisitExpressionStatement(this);
        }
        public override TResult Accept<TArgument, TResult>(OperationVisitor<TArgument, TResult> visitor, TArgument argument)
        {
            return visitor.VisitExpressionStatement(this, argument);
        }
    }

    /// <summary>
    /// Represents a C# or VB statement that consists solely of an expression.
    /// </summary>
    internal sealed partial class ExpressionStatement : BaseExpressionStatement, IExpressionStatement
    {
        public ExpressionStatement(IOperation expression, SemanticModel semanticModel, SyntaxNode syntax, ITypeSymbol type, Optional<object> constantValue, bool isImplicit) :
            base(semanticModel, syntax, type, constantValue, isImplicit)
        {
            ExpressionImpl = expression;
        }

        protected override IOperation ExpressionImpl { get; }
    }

    /// <summary>
    /// Represents a C# or VB statement that consists solely of an expression.
    /// </summary>
    internal sealed partial class LazyExpressionStatement : BaseExpressionStatement, IExpressionStatement
    {
        private readonly Lazy<IOperation> _lazyExpression;

        public LazyExpressionStatement(Lazy<IOperation> expression, SemanticModel semanticModel, SyntaxNode syntax, ITypeSymbol type, Optional<object> constantValue, bool isImplicit) : base(semanticModel, syntax, type, constantValue, isImplicit)
        {
            _lazyExpression = expression ?? throw new System.ArgumentNullException(nameof(expression));
        }

        protected override IOperation ExpressionImpl => _lazyExpression.Value;
    }

    /// <summary>
    /// Represents an initialization of a field.
    /// </summary>
    internal abstract partial class BaseFieldInitializer : SymbolInitializer, IFieldInitializer
    {
        public BaseFieldInitializer(ImmutableArray<IFieldSymbol> initializedFields, OperationKind kind, SemanticModel semanticModel, SyntaxNode syntax, ITypeSymbol type, Optional<object> constantValue, bool isImplicit) :
            base(kind, semanticModel, syntax, type, constantValue, isImplicit)
        {
            InitializedFields = initializedFields;
        }
        /// <summary>
        /// Initialized fields. There can be multiple fields for Visual Basic fields declared with As New.
        /// </summary>
        public ImmutableArray<IFieldSymbol> InitializedFields { get; }
        public override IEnumerable<IOperation> Children
        {
            get
            {
                yield return Value;
            }
        }

        public override void Accept(OperationVisitor visitor)
        {
            visitor.VisitFieldInitializer(this);
        }
        public override TResult Accept<TArgument, TResult>(OperationVisitor<TArgument, TResult> visitor, TArgument argument)
        {
            return visitor.VisitFieldInitializer(this, argument);
        }
    }

    /// <summary>
    /// Represents an initialization of a field.
    /// </summary>
    internal sealed partial class FieldInitializer : BaseFieldInitializer, IFieldInitializer
    {
        public FieldInitializer(ImmutableArray<IFieldSymbol> initializedFields, IOperation value, OperationKind kind, SemanticModel semanticModel, SyntaxNode syntax, ITypeSymbol type, Optional<object> constantValue, bool isImplicit) :
            base(initializedFields, kind, semanticModel, syntax, type, constantValue, isImplicit)
        {
            ValueImpl = value;
        }
        protected override IOperation ValueImpl { get; }
    }

    /// <summary>
    /// Represents an initialization of a field.
    /// </summary>
    internal sealed partial class LazyFieldInitializer : BaseFieldInitializer, IFieldInitializer
    {
        private readonly Lazy<IOperation> _lazyValue;

        public LazyFieldInitializer(ImmutableArray<IFieldSymbol> initializedFields, Lazy<IOperation> value, OperationKind kind, SemanticModel semanticModel, SyntaxNode syntax, ITypeSymbol type, Optional<object> constantValue, bool isImplicit) :
            base(initializedFields, kind, semanticModel, syntax, type, constantValue, isImplicit)
        {
            _lazyValue = value ?? throw new System.ArgumentNullException(nameof(value));
        }
        protected override IOperation ValueImpl => _lazyValue.Value;
    }

    /// <summary>
    /// Represents a reference to a field.
    /// </summary>
    internal abstract partial class BaseFieldReferenceExpression : MemberReferenceExpression, IFieldReferenceExpression
    {
        public BaseFieldReferenceExpression(IFieldSymbol field, ISymbol member, SemanticModel semanticModel, SyntaxNode syntax, ITypeSymbol type, Optional<object> constantValue, bool isImplicit) :
            base(member, OperationKind.FieldReferenceExpression, semanticModel, syntax, type, constantValue, isImplicit)
        {
            Field = field;
        }
        /// <summary>
        /// Referenced field.
        /// </summary>
        public IFieldSymbol Field { get; }
        public override IEnumerable<IOperation> Children
        {
            get
            {
                yield return Instance;
            }
        }

        public override void Accept(OperationVisitor visitor)
        {
            visitor.VisitFieldReferenceExpression(this);
        }
        public override TResult Accept<TArgument, TResult>(OperationVisitor<TArgument, TResult> visitor, TArgument argument)
        {
            return visitor.VisitFieldReferenceExpression(this, argument);
        }
    }

    /// <summary>
    /// Represents a reference to a field.
    /// </summary>
    internal sealed partial class FieldReferenceExpression : BaseFieldReferenceExpression, IFieldReferenceExpression
    {
        public FieldReferenceExpression(IFieldSymbol field, IOperation instance, ISymbol member, SemanticModel semanticModel, SyntaxNode syntax, ITypeSymbol type, Optional<object> constantValue, bool isImplicit) :
            base(field, member, semanticModel, syntax, type, constantValue, isImplicit)
        {
            InstanceImpl = instance;
        }
        protected override IOperation InstanceImpl { get; }
    }

    /// <summary>
    /// Represents a reference to a field.
    /// </summary>
    internal sealed partial class LazyFieldReferenceExpression : BaseFieldReferenceExpression, IFieldReferenceExpression
    {
        private readonly Lazy<IOperation> _lazyInstance;

        public LazyFieldReferenceExpression(IFieldSymbol field, Lazy<IOperation> instance, ISymbol member, SemanticModel semanticModel, SyntaxNode syntax, ITypeSymbol type, Optional<object> constantValue, bool isImplicit) :
            base(field, member, semanticModel, syntax, type, constantValue, isImplicit)
        {
            _lazyInstance = instance ?? throw new System.ArgumentNullException(nameof(instance));
        }
        protected override IOperation InstanceImpl => _lazyInstance.Value;
    }

    /// <summary>
    /// Represents a C# fixed statement.
    /// </summary>
    internal abstract partial class BaseFixedStatement : Operation, IFixedStatement
    {
        protected BaseFixedStatement(SemanticModel semanticModel, SyntaxNode syntax, ITypeSymbol type, Optional<object> constantValue, bool isImplicit) :
                    base(OperationKind.FixedStatement, semanticModel, syntax, type, constantValue, isImplicit)
        {
        }

        protected abstract IVariableDeclarationStatement VariablesImpl { get; }
        protected abstract IOperation BodyImpl { get; }
        public override IEnumerable<IOperation> Children
        {
            get
            {
                yield return Variables;
                yield return Body;
            }
        }
        /// <summary>
        /// Variables to be fixed.
        /// </summary>
        public IVariableDeclarationStatement Variables => Operation.SetParentOperation(VariablesImpl, this);
        /// <summary>
        /// Body of the fixed, over which the variables are fixed.
        /// </summary>
        public IOperation Body => Operation.SetParentOperation(BodyImpl, this);
        public override void Accept(OperationVisitor visitor)
        {
            visitor.VisitFixedStatement(this);
        }
        public override TResult Accept<TArgument, TResult>(OperationVisitor<TArgument, TResult> visitor, TArgument argument)
        {
            return visitor.VisitFixedStatement(this, argument);
        }
    }

    /// <summary>
    /// Represents a C# fixed statement.
    /// </summary>
    internal sealed partial class FixedStatement : BaseFixedStatement, IFixedStatement
    {
        public FixedStatement(IVariableDeclarationStatement variables, IOperation body, SemanticModel semanticModel, SyntaxNode syntax, ITypeSymbol type, Optional<object> constantValue, bool isImplicit) :
            base(semanticModel, syntax, type, constantValue, isImplicit)
        {
            VariablesImpl = variables;
            BodyImpl = body;
        }

        protected override IVariableDeclarationStatement VariablesImpl { get; }
        protected override IOperation BodyImpl { get; }
    }

    /// <summary>
    /// Represents a C# fixed statement.
    /// </summary>
    internal sealed partial class LazyFixedStatement : BaseFixedStatement, IFixedStatement
    {
        private readonly Lazy<IVariableDeclarationStatement> _lazyVariables;
        private readonly Lazy<IOperation> _lazyBody;

        public LazyFixedStatement(Lazy<IVariableDeclarationStatement> variables, Lazy<IOperation> body, SemanticModel semanticModel, SyntaxNode syntax, ITypeSymbol type, Optional<object> constantValue, bool isImplicit) : base(semanticModel, syntax, type, constantValue, isImplicit)
        {
            _lazyVariables = variables ?? throw new System.ArgumentNullException(nameof(variables));
            _lazyBody = body ?? throw new System.ArgumentNullException(nameof(body));
        }

        protected override IVariableDeclarationStatement VariablesImpl => _lazyVariables.Value;

        protected override IOperation BodyImpl => _lazyBody.Value;
    }

    /// <summary>
    /// Represents a C# foreach statement or a VB For Each statement.
    /// </summary>
    internal abstract partial class BaseForEachLoopStatement : LoopStatement, IForEachLoopStatement
    {
        public BaseForEachLoopStatement(ILocalSymbol iterationVariable, LoopKind loopKind, SemanticModel semanticModel, SyntaxNode syntax, ITypeSymbol type, Optional<object> constantValue, bool isImplicit) :
            base(loopKind, OperationKind.LoopStatement, semanticModel, syntax, type, constantValue, isImplicit)
        {
            IterationVariable = iterationVariable;
        }
        /// <summary>
        /// Iteration variable of the loop.
        /// </summary>
        public ILocalSymbol IterationVariable { get; }
        protected abstract IOperation CollectionImpl { get; }
        public override IEnumerable<IOperation> Children
        {
            get
            {
                yield return Collection;
                yield return Body;
            }
        }
        /// <summary>
        /// Collection value over which the loop iterates.
        /// </summary>
        public IOperation Collection => Operation.SetParentOperation(CollectionImpl, this);

        public override void Accept(OperationVisitor visitor)
        {
            visitor.VisitForEachLoopStatement(this);
        }
        public override TResult Accept<TArgument, TResult>(OperationVisitor<TArgument, TResult> visitor, TArgument argument)
        {
            return visitor.VisitForEachLoopStatement(this, argument);
        }
    }

    /// <summary>
    /// Represents a C# foreach statement or a VB For Each statement.
    /// </summary>
    internal sealed partial class ForEachLoopStatement : BaseForEachLoopStatement, IForEachLoopStatement
    {
        public ForEachLoopStatement(ILocalSymbol iterationVariable, IOperation collection, LoopKind loopKind, IOperation body, SemanticModel semanticModel, SyntaxNode syntax, ITypeSymbol type, Optional<object> constantValue, bool isImplicit) :
            base(iterationVariable, loopKind, semanticModel, syntax, type, constantValue, isImplicit)
        {
            CollectionImpl = collection;
            BodyImpl = body;
        }

        protected override IOperation CollectionImpl { get; }
        protected override IOperation BodyImpl { get; }
    }

    /// <summary>
    /// Represents a C# foreach statement or a VB For Each statement.
    /// </summary>
    internal sealed partial class LazyForEachLoopStatement : BaseForEachLoopStatement, IForEachLoopStatement
    {
        private readonly Lazy<IOperation> _lazyCollection;
        private readonly Lazy<IOperation> _lazyBody;

        public LazyForEachLoopStatement(ILocalSymbol iterationVariable, Lazy<IOperation> collection, LoopKind loopKind, Lazy<IOperation> body, SemanticModel semanticModel, SyntaxNode syntax, ITypeSymbol type, Optional<object> constantValue, bool isImplicit) :
            base(iterationVariable, loopKind, semanticModel, syntax, type, constantValue, isImplicit)
        {
            _lazyCollection = collection ?? throw new System.ArgumentNullException(nameof(collection));
            _lazyBody = body ?? throw new System.ArgumentNullException(nameof(body));
        }

        protected override IOperation CollectionImpl => _lazyCollection.Value;
        protected override IOperation BodyImpl => _lazyBody.Value;
    }

    /// <summary>
    /// Represents a C# for statement or a VB For statement.
    /// </summary>
    internal abstract partial class BaseForLoopStatement : ForWhileUntilLoopStatement, IForLoopStatement
    {
        public BaseForLoopStatement(ImmutableArray<ILocalSymbol> locals, LoopKind loopKind, SemanticModel semanticModel, SyntaxNode syntax, ITypeSymbol type, Optional<object> constantValue, bool isImplicit) :
            base(loopKind, OperationKind.LoopStatement, semanticModel, syntax, type, constantValue, isImplicit)
        {
            Locals = locals;
        }

        protected abstract ImmutableArray<IOperation> BeforeImpl { get; }
        protected abstract ImmutableArray<IOperation> AtLoopBottomImpl { get; }
        /// <summary>
        /// Declarations local to the loop.
        /// </summary>
        public ImmutableArray<ILocalSymbol> Locals { get; }
        public override IEnumerable<IOperation> Children
        {
            get
            {
                foreach (var before in Before)
                {
                    yield return before;
                }
                yield return Condition;
                yield return Body;
                foreach (var atLoopBottom in AtLoopBottom)
                {
                    yield return atLoopBottom;
                }
            }
        }
        /// <summary>
        /// Statements to execute before entry to the loop. For C# these come from the first clause of the for statement. For VB these initialize the index variable of the For statement.
        /// </summary>
        public ImmutableArray<IOperation> Before => Operation.SetParentOperation(BeforeImpl, this);
        /// <summary>
        /// Statements to execute at the bottom of the loop. For C# these come from the third clause of the for statement. For VB these increment the index variable of the For statement.
        /// </summary>
        public ImmutableArray<IOperation> AtLoopBottom => Operation.SetParentOperation(AtLoopBottomImpl, this);

        public override void Accept(OperationVisitor visitor)
        {
            visitor.VisitForLoopStatement(this);
        }
        public override TResult Accept<TArgument, TResult>(OperationVisitor<TArgument, TResult> visitor, TArgument argument)
        {
            return visitor.VisitForLoopStatement(this, argument);
        }
    }

    /// <summary>
    /// Represents a C# for statement or a VB For statement.
    /// </summary>
    internal sealed partial class ForLoopStatement : BaseForLoopStatement, IForLoopStatement
    {
        public ForLoopStatement(ImmutableArray<IOperation> before, ImmutableArray<IOperation> atLoopBottom, ImmutableArray<ILocalSymbol> locals, IOperation condition, LoopKind loopKind, IOperation body, SemanticModel semanticModel, SyntaxNode syntax, ITypeSymbol type, Optional<object> constantValue, bool isImplicit) :
            base(locals, loopKind, semanticModel, syntax, type, constantValue, isImplicit)
        {
            BeforeImpl = before;
            AtLoopBottomImpl = atLoopBottom;
            ConditionImpl = condition;
            BodyImpl = body;
        }

        protected override ImmutableArray<IOperation> BeforeImpl { get; }
        protected override ImmutableArray<IOperation> AtLoopBottomImpl { get; }
        protected override IOperation ConditionImpl { get; }
        protected override IOperation BodyImpl { get; }
    }

    /// <summary>
    /// Represents a C# for statement or a VB For statement.
    /// </summary>
    internal sealed partial class LazyForLoopStatement : BaseForLoopStatement, IForLoopStatement
    {
        private readonly Lazy<ImmutableArray<IOperation>> _lazyBefore;
        private readonly Lazy<ImmutableArray<IOperation>> _lazyAtLoopBottom;
        private readonly Lazy<IOperation> _lazyCondition;
        private readonly Lazy<IOperation> _lazyBody;

        public LazyForLoopStatement(Lazy<ImmutableArray<IOperation>> before, Lazy<ImmutableArray<IOperation>> atLoopBottom, ImmutableArray<ILocalSymbol> locals, Lazy<IOperation> condition, LoopKind loopKind, Lazy<IOperation> body, SemanticModel semanticModel, SyntaxNode syntax, ITypeSymbol type, Optional<object> constantValue, bool isImplicit) :
            base(locals, loopKind, semanticModel, syntax, type, constantValue, isImplicit)
        {
            _lazyBefore = before;
            _lazyAtLoopBottom = atLoopBottom;
            _lazyCondition = condition ?? throw new System.ArgumentNullException(nameof(condition));
            _lazyBody = body ?? throw new System.ArgumentNullException(nameof(body));
        }

        protected override ImmutableArray<IOperation> BeforeImpl => _lazyBefore.Value;

        protected override ImmutableArray<IOperation> AtLoopBottomImpl => _lazyAtLoopBottom.Value;

        protected override IOperation ConditionImpl => _lazyCondition.Value;

        protected override IOperation BodyImpl => _lazyBody.Value;
    }

    /// <summary>
    /// Represents a C# while, for, or do statement, or a VB While, For, or Do statement.
    /// </summary>
    internal abstract partial class ForWhileUntilLoopStatement : LoopStatement, IForWhileUntilLoopStatement
    {
        protected ForWhileUntilLoopStatement(LoopKind loopKind, OperationKind kind, SemanticModel semanticModel, SyntaxNode syntax, ITypeSymbol type, Optional<object> constantValue, bool isImplicit) :
            base(loopKind, kind, semanticModel, syntax, type, constantValue, isImplicit)
        {
        }
        protected abstract IOperation ConditionImpl { get; }
        /// <summary>
        /// Condition of the loop.
        /// </summary>
        public IOperation Condition => Operation.SetParentOperation(ConditionImpl, this);
    }

    /// <summary>
    /// Represents an if statement in C# or an If statement in VB.
    /// </summary>
    internal abstract partial class BaseIfStatement : Operation, IIfStatement
    {
        protected BaseIfStatement(SemanticModel semanticModel, SyntaxNode syntax, ITypeSymbol type, Optional<object> constantValue, bool isImplicit) :
                    base(OperationKind.IfStatement, semanticModel, syntax, type, constantValue, isImplicit)
        {
        }

        protected abstract IOperation ConditionImpl { get; }
        protected abstract IOperation IfTrueStatementImpl { get; }
        protected abstract IOperation IfFalseStatementImpl { get; }
        public override IEnumerable<IOperation> Children
        {
            get
            {
                yield return Condition;
                yield return IfTrueStatement;
                yield return IfFalseStatement;
            }
        }
        /// <summary>
        /// Condition of the if statement. For C# there is naturally one clause per if, but for VB If statements with multiple clauses are rewritten to have only one.
        /// </summary>
        public IOperation Condition => Operation.SetParentOperation(ConditionImpl, this);
        /// <summary>
        /// Statement executed if the condition is true.
        /// </summary>
        public IOperation IfTrueStatement => Operation.SetParentOperation(IfTrueStatementImpl, this);
        /// <summary>
        /// Statement executed if the condition is false.
        /// </summary>
        public IOperation IfFalseStatement => Operation.SetParentOperation(IfFalseStatementImpl, this);
        public override void Accept(OperationVisitor visitor)
        {
            visitor.VisitIfStatement(this);
        }
        public override TResult Accept<TArgument, TResult>(OperationVisitor<TArgument, TResult> visitor, TArgument argument)
        {
            return visitor.VisitIfStatement(this, argument);
        }
    }

    /// <summary>
    /// Represents an if statement in C# or an If statement in VB.
    /// </summary>
    internal sealed partial class IfStatement : BaseIfStatement, IIfStatement
    {
        public IfStatement(IOperation condition, IOperation ifTrueStatement, IOperation ifFalseStatement, SemanticModel semanticModel, SyntaxNode syntax, ITypeSymbol type, Optional<object> constantValue, bool isImplicit) :
            base(semanticModel, syntax, type, constantValue, isImplicit)
        {
            ConditionImpl = condition;
            IfTrueStatementImpl = ifTrueStatement;
            IfFalseStatementImpl = ifFalseStatement;
        }

        protected override IOperation ConditionImpl { get; }
        protected override IOperation IfTrueStatementImpl { get; }
        protected override IOperation IfFalseStatementImpl { get; }
    }

    /// <summary>
    /// Represents an if statement in C# or an If statement in VB.
    /// </summary>
    internal sealed partial class LazyIfStatement : BaseIfStatement, IIfStatement
    {
        private readonly Lazy<IOperation> _lazyCondition;
        private readonly Lazy<IOperation> _lazyIfTrueStatement;
        private readonly Lazy<IOperation> _lazyIfFalseStatement;

        public LazyIfStatement(Lazy<IOperation> condition, Lazy<IOperation> ifTrueStatement, Lazy<IOperation> ifFalseStatement, SemanticModel semanticModel, SyntaxNode syntax, ITypeSymbol type, Optional<object> constantValue, bool isImplicit) : base(semanticModel, syntax, type, constantValue, isImplicit)
        {
            _lazyCondition = condition ?? throw new System.ArgumentNullException(nameof(condition));
            _lazyIfTrueStatement = ifTrueStatement ?? throw new System.ArgumentNullException(nameof(ifTrueStatement));
            _lazyIfFalseStatement = ifFalseStatement ?? throw new System.ArgumentNullException(nameof(ifFalseStatement));
        }

        protected override IOperation ConditionImpl => _lazyCondition.Value;

        protected override IOperation IfTrueStatementImpl => _lazyIfTrueStatement.Value;

        protected override IOperation IfFalseStatementImpl => _lazyIfFalseStatement.Value;
    }

    /// <summary>
    /// Represents an increment expression.
    /// </summary>
    internal abstract partial class BaseIncrementExpression : Operation, IIncrementExpression
    {
        public BaseIncrementExpression(UnaryOperationKind incrementOperationKind, bool usesOperatorMethod, IMethodSymbol operatorMethod, SemanticModel semanticModel, SyntaxNode syntax, ITypeSymbol type, Optional<object> constantValue, bool isImplicit) :
            base(OperationKind.IncrementExpression, semanticModel, syntax, type, constantValue, isImplicit)
        {
            IncrementOperationKind = incrementOperationKind;
            UsesOperatorMethod = usesOperatorMethod;
            OperatorMethod = operatorMethod;
        }
        /// <summary>
        /// Kind of increment.
        /// </summary>
        public UnaryOperationKind IncrementOperationKind { get; }
        protected abstract IOperation TargetImpl { get; }
        /// <summary>
        /// True if and only if the operation is performed by an operator method.
        /// </summary>
        public bool UsesOperatorMethod { get; }
        /// <summary>
        /// Operation method used by the operation, null if the operation does not use an operator method.
        /// </summary>
        public IMethodSymbol OperatorMethod { get; }
        public override IEnumerable<IOperation> Children
        {
            get
            {
                yield return Target;
            }
        }
        /// <summary>
        /// Target of the assignment.
        /// </summary>
        public IOperation Target => Operation.SetParentOperation(TargetImpl, this);

        public override void Accept(OperationVisitor visitor)
        {
            visitor.VisitIncrementExpression(this);
        }
        public override TResult Accept<TArgument, TResult>(OperationVisitor<TArgument, TResult> visitor, TArgument argument)
        {
            return visitor.VisitIncrementExpression(this, argument);
        }
    }

    /// <summary>
    /// Represents an increment expression.
    /// </summary>
    internal sealed partial class IncrementExpression : BaseIncrementExpression, IIncrementExpression
    {
        public IncrementExpression(UnaryOperationKind incrementOperationKind, IOperation target, bool usesOperatorMethod, IMethodSymbol operatorMethod, SemanticModel semanticModel, SyntaxNode syntax, ITypeSymbol type, Optional<object> constantValue, bool isImplicit) :
            base(incrementOperationKind, usesOperatorMethod, operatorMethod, semanticModel, syntax, type, constantValue, isImplicit)
        {
            TargetImpl = target;
        }

        protected override IOperation TargetImpl { get; }
    }

    /// <summary>
    /// Represents an increment expression.
    /// </summary>
    internal sealed partial class LazyIncrementExpression : BaseIncrementExpression, IIncrementExpression
    {
        private readonly Lazy<IOperation> _lazyTarget;

        public LazyIncrementExpression(UnaryOperationKind incrementOperationKind, Lazy<IOperation> target, bool usesOperatorMethod, IMethodSymbol operatorMethod, SemanticModel semanticModel, SyntaxNode syntax, ITypeSymbol type, Optional<object> constantValue, bool isImplicit) :
            base(incrementOperationKind, usesOperatorMethod, operatorMethod, semanticModel, syntax, type, constantValue, isImplicit)
        {
            _lazyTarget = target ?? throw new System.ArgumentNullException(nameof(target));
        }

        protected override IOperation TargetImpl => _lazyTarget.Value;
    }

    /// <summary>
    /// Represents a C# this or base expression, or a VB Me, MyClass, or MyBase expression.
    /// </summary>
    internal sealed partial class InstanceReferenceExpression : Operation, IInstanceReferenceExpression
    {
        public InstanceReferenceExpression(InstanceReferenceKind instanceReferenceKind, SemanticModel semanticModel, SyntaxNode syntax, ITypeSymbol type, Optional<object> constantValue, bool isImplicit) :
            base(OperationKind.InstanceReferenceExpression, semanticModel, syntax, type, constantValue, isImplicit)
        {
            InstanceReferenceKind = instanceReferenceKind;
        }
        ///
        /// <summary>
        /// Kind of instance reference.
        /// </summary>
        public InstanceReferenceKind InstanceReferenceKind { get; }
        public override IEnumerable<IOperation> Children
        {
            get
            {
                yield break;
            }
        }
        public override void Accept(OperationVisitor visitor)
        {
            visitor.VisitInstanceReferenceExpression(this);
        }
        public override TResult Accept<TArgument, TResult>(OperationVisitor<TArgument, TResult> visitor, TArgument argument)
        {
            return visitor.VisitInstanceReferenceExpression(this, argument);
        }
    }

    /// <remarks>
    /// Represents an interpolated string expression.
    /// </remarks>
    internal abstract partial class BaseInterpolatedStringExpression : Operation, IInterpolatedStringExpression
    {
        protected BaseInterpolatedStringExpression(SemanticModel semanticModel, SyntaxNode syntax, ITypeSymbol type, Optional<object> constantValue, bool isImplicit) :
                    base(OperationKind.InterpolatedStringExpression, semanticModel, syntax, type, constantValue, isImplicit)
        {
        }

        protected abstract ImmutableArray<IInterpolatedStringContent> PartsImpl { get; }
        public override IEnumerable<IOperation> Children
        {
            get
            {
                foreach (var part in Parts)
                {
                    yield return part;
                }
            }
        }
        /// <summary>
        /// Constituent parts of interpolated string, each of which is an <see cref="IInterpolatedStringContent"/>.
        /// </summary>
        public ImmutableArray<IInterpolatedStringContent> Parts => Operation.SetParentOperation(PartsImpl, this);
        public override void Accept(OperationVisitor visitor)
        {
            visitor.VisitInterpolatedStringExpression(this);
        }
        public override TResult Accept<TArgument, TResult>(OperationVisitor<TArgument, TResult> visitor, TArgument argument)
        {
            return visitor.VisitInterpolatedStringExpression(this, argument);
        }
    }

    /// <remarks>
    /// Represents an interpolated string expression.
    /// </remarks>
    internal sealed partial class InterpolatedStringExpression : BaseInterpolatedStringExpression, IInterpolatedStringExpression
    {
        public InterpolatedStringExpression(ImmutableArray<IInterpolatedStringContent> parts, SemanticModel semanticModel, SyntaxNode syntax, ITypeSymbol type, Optional<object> constantValue, bool isImplicit) :
            base(semanticModel, syntax, type, constantValue, isImplicit)
        {
            PartsImpl = parts;
        }

        protected override ImmutableArray<IInterpolatedStringContent> PartsImpl { get; }
    }

    /// <remarks>
    /// Represents an interpolated string expression.
    /// </remarks>
    internal sealed partial class LazyInterpolatedStringExpression : BaseInterpolatedStringExpression, IInterpolatedStringExpression
    {
        private readonly Lazy<ImmutableArray<IInterpolatedStringContent>> _lazyParts;

        public LazyInterpolatedStringExpression(Lazy<ImmutableArray<IInterpolatedStringContent>> parts, SemanticModel semanticModel, SyntaxNode syntax, ITypeSymbol type, Optional<object> constantValue, bool isImplicit) : base(semanticModel, syntax, type, constantValue, isImplicit)
        {
            _lazyParts = parts;
        }

        protected override ImmutableArray<IInterpolatedStringContent> PartsImpl => _lazyParts.Value;
    }

    /// <remarks>
    /// Represents a constituent string literal part of an interpolated string expression.
    /// </remarks>
    internal abstract partial class BaseInterpolatedStringText : Operation, IInterpolatedStringText
    {
        protected BaseInterpolatedStringText(SemanticModel semanticModel, SyntaxNode syntax, ITypeSymbol type, Optional<object> constantValue, bool isImplicit) :
                    base(OperationKind.InterpolatedStringText, semanticModel, syntax, type, constantValue, isImplicit)
        {
        }

        protected abstract IOperation TextImpl { get; }
        public override IEnumerable<IOperation> Children
        {
            get
            {
                yield return Text;
            }
        }
        /// <summary>
        /// Text content.
        /// </summary>
        public IOperation Text => Operation.SetParentOperation(TextImpl, this);
        public override void Accept(OperationVisitor visitor)
        {
            visitor.VisitInterpolatedStringText(this);
        }
        public override TResult Accept<TArgument, TResult>(OperationVisitor<TArgument, TResult> visitor, TArgument argument)
        {
            return visitor.VisitInterpolatedStringText(this, argument);
        }
    }

    /// <remarks>
    /// Represents a constituent string literal part of an interpolated string expression.
    /// </remarks>
    internal sealed partial class InterpolatedStringText : BaseInterpolatedStringText, IInterpolatedStringText
    {
        public InterpolatedStringText(IOperation text, SemanticModel semanticModel, SyntaxNode syntax, ITypeSymbol type, Optional<object> constantValue, bool isImplicit) :
            base(semanticModel, syntax, type, constantValue, isImplicit)
        {
            TextImpl = text;
        }

        protected override IOperation TextImpl { get; }
    }

    /// <remarks>
    /// Represents a constituent string literal part of an interpolated string expression.
    /// </remarks>
    internal sealed partial class LazyInterpolatedStringText : BaseInterpolatedStringText, IInterpolatedStringText
    {
        private readonly Lazy<IOperation> _lazyText;

        public LazyInterpolatedStringText(Lazy<IOperation> text, SemanticModel semanticModel, SyntaxNode syntax, ITypeSymbol type, Optional<object> constantValue, bool isImplicit) : base(semanticModel, syntax, type, constantValue, isImplicit)
        {
            _lazyText = text;
        }

        protected override IOperation TextImpl => _lazyText.Value;
    }

    /// <remarks>
    /// Represents a constituent interpolation part of an interpolated string expression.
    /// </remarks>
    internal abstract partial class BaseInterpolation : Operation, IInterpolation
    {
        protected BaseInterpolation(SemanticModel semanticModel, SyntaxNode syntax, ITypeSymbol type, Optional<object> constantValue, bool isImplicit) :
                    base(OperationKind.Interpolation, semanticModel, syntax, type, constantValue, isImplicit)
        {
        }

        protected abstract IOperation ExpressionImpl { get; }
        protected abstract IOperation AlignmentImpl { get; }
        protected abstract IOperation FormatStringImpl { get; }
        public override IEnumerable<IOperation> Children
        {
            get
            {
                yield return Expression;
                yield return Alignment;
                yield return FormatString;
            }
        }
        /// <summary>
        /// Expression of the interpolation.
        /// </summary>
        public IOperation Expression => Operation.SetParentOperation(ExpressionImpl, this);
        /// <summary>
        /// Optional alignment of the interpolation.
        /// </summary>
        public IOperation Alignment => Operation.SetParentOperation(AlignmentImpl, this);
        /// <summary>
        /// Optional format string of the interpolation.
        /// </summary>
        public IOperation FormatString => Operation.SetParentOperation(FormatStringImpl, this);
        public override void Accept(OperationVisitor visitor)
        {
            visitor.VisitInterpolation(this);
        }
        public override TResult Accept<TArgument, TResult>(OperationVisitor<TArgument, TResult> visitor, TArgument argument)
        {
            return visitor.VisitInterpolation(this, argument);
        }
    }

    /// <remarks>
    /// Represents a constituent interpolation part of an interpolated string expression.
    /// </remarks>
    internal sealed partial class Interpolation : BaseInterpolation, IInterpolation
    {
        public Interpolation(IOperation expression, IOperation alignment, IOperation formatString, SemanticModel semanticModel, SyntaxNode syntax, ITypeSymbol type, Optional<object> constantValue, bool isImplicit) :
            base(semanticModel, syntax, type, constantValue, isImplicit)
        {
            ExpressionImpl = expression;
            AlignmentImpl = alignment;
            FormatStringImpl = formatString;
        }

        protected override IOperation ExpressionImpl { get; }
        protected override IOperation AlignmentImpl { get; }
        protected override IOperation FormatStringImpl { get; }
    }

    /// <remarks>
    /// Represents a constituent interpolation part of an interpolated string expression.
    /// </remarks>
    internal sealed partial class LazyInterpolation : BaseInterpolation, IInterpolation
    {
        private readonly Lazy<IOperation> _lazyExpression;
        private readonly Lazy<IOperation> _lazyAlignment;
        private readonly Lazy<IOperation> _lazyFormatString;

        public LazyInterpolation(Lazy<IOperation> expression, Lazy<IOperation> alignment, Lazy<IOperation> formatString, SemanticModel semanticModel, SyntaxNode syntax, ITypeSymbol type, Optional<object> constantValue, bool isImplicit) :
            base(semanticModel, syntax, type, constantValue, isImplicit)
        {
            _lazyExpression = expression;
            _lazyAlignment = alignment;
            _lazyFormatString = formatString;
        }

        protected override IOperation ExpressionImpl => _lazyExpression.Value;

        protected override IOperation AlignmentImpl => _lazyAlignment.Value;

        protected override IOperation FormatStringImpl => _lazyFormatString.Value;
    }

    /// <remarks>
    /// This interface is reserved for implementation by its associated APIs. We reserve the right to
    /// change it in the future.
    /// </remarks>
    internal abstract partial class BaseInvalidExpression : Operation, IInvalidExpression
    {
        protected BaseInvalidExpression(SemanticModel semanticModel, SyntaxNode syntax, ITypeSymbol type, Optional<object> constantValue, bool isImplicit) :
            base(OperationKind.InvalidExpression, semanticModel, syntax, type, constantValue, isImplicit)
        {
        }
        protected abstract ImmutableArray<IOperation> ChildrenImpl { get; }
        /// <summary>
        /// Child operations.
        /// </summary>
        public override IEnumerable<IOperation> Children => Operation.SetParentOperation(ChildrenImpl, this);
        public override void Accept(OperationVisitor visitor)
        {
            visitor.VisitInvalidExpression(this);
        }
        public override TResult Accept<TArgument, TResult>(OperationVisitor<TArgument, TResult> visitor, TArgument argument)
        {
            return visitor.VisitInvalidExpression(this, argument);
        }
    }

    /// <remarks>
    /// This interface is reserved for implementation by its associated APIs. We reserve the right to
    /// change it in the future.
    /// </remarks>
    internal sealed partial class InvalidExpression : BaseInvalidExpression, IInvalidExpression
    {
        public InvalidExpression(ImmutableArray<IOperation> children, SemanticModel semanticModel, SyntaxNode syntax, ITypeSymbol type, Optional<object> constantValue, bool isImplicit) :
            base(semanticModel, syntax, type, constantValue, isImplicit)
        {
            ChildrenImpl = children;
        }
        protected override ImmutableArray<IOperation> ChildrenImpl { get; }
    }

    /// <remarks>
    /// This interface is reserved for implementation by its associated APIs. We reserve the right to
    /// change it in the future.
    /// </remarks>
    internal sealed partial class LazyInvalidExpression : BaseInvalidExpression, IInvalidExpression
    {
        private readonly Lazy<ImmutableArray<IOperation>> _lazyChildren;

        public LazyInvalidExpression(Lazy<ImmutableArray<IOperation>> children, SemanticModel semanticModel, SyntaxNode syntax, ITypeSymbol type, Optional<object> constantValue, bool isImplicit) : base(semanticModel, syntax, type, constantValue, isImplicit)
        {
            _lazyChildren = children;
        }
        protected override ImmutableArray<IOperation> ChildrenImpl => _lazyChildren.Value;
    }

    /// <summary>
    /// Represents a syntactically or semantically invalid C# or VB statement.
    /// </summary>
    internal abstract partial class BaseInvalidStatement : Operation, IInvalidStatement
    {
        protected BaseInvalidStatement(SemanticModel semanticModel, SyntaxNode syntax, ITypeSymbol type, Optional<object> constantValue, bool isImplicit) :
            base(OperationKind.InvalidStatement, semanticModel, syntax, type, constantValue, isImplicit)
        {
        }
        protected abstract ImmutableArray<IOperation> ChildrenImpl { get; }
        /// <summary>
        /// Child operations.
        /// </summary>
        public override IEnumerable<IOperation> Children => Operation.SetParentOperation(ChildrenImpl, this);
        public override void Accept(OperationVisitor visitor)
        {
            visitor.VisitInvalidStatement(this);
        }
        public override TResult Accept<TArgument, TResult>(OperationVisitor<TArgument, TResult> visitor, TArgument argument)
        {
            return visitor.VisitInvalidStatement(this, argument);
        }
    }

    /// <summary>
    /// Represents a syntactically or semantically invalid C# or VB statement.
    /// </summary>
    internal sealed partial class InvalidStatement : BaseInvalidStatement, IInvalidStatement
    {
        public InvalidStatement(ImmutableArray<IOperation> children, SemanticModel semanticModel, SyntaxNode syntax, ITypeSymbol type, Optional<object> constantValue, bool isImplicit) :
            base(semanticModel, syntax, type, constantValue, isImplicit)
        {
            ChildrenImpl = children;
        }
        protected override ImmutableArray<IOperation> ChildrenImpl { get; }
    }

    /// <summary>
    /// Represents a syntactically or semantically invalid C# or VB statement.
    /// </summary>
    internal sealed partial class LazyInvalidStatement : BaseInvalidStatement, IInvalidStatement
    {
        private readonly Lazy<ImmutableArray<IOperation>> _lazyChildren;

        public LazyInvalidStatement(Lazy<ImmutableArray<IOperation>> children, SemanticModel semanticModel, SyntaxNode syntax, ITypeSymbol type, Optional<object> constantValue, bool isImplicit) : base(semanticModel, syntax, type, constantValue, isImplicit)
        {
            _lazyChildren = children;
        }
        protected override ImmutableArray<IOperation> ChildrenImpl => _lazyChildren.Value;
    }

    /// <summary>
    /// Represents a C# or VB method invocation.
    /// </summary>
    internal abstract partial class BaseInvocationExpression : Operation, IHasArgumentsExpression, IInvocationExpression
    {
        protected BaseInvocationExpression(IMethodSymbol targetMethod, bool isVirtual, SemanticModel semanticModel, SyntaxNode syntax, ITypeSymbol type, Optional<object> constantValue, bool isImplicit) :
                    base(OperationKind.InvocationExpression, semanticModel, syntax, type, constantValue, isImplicit)
        {
            TargetMethod = targetMethod;
            IsVirtual = isVirtual;
        }
        /// <summary>
        /// Method to be invoked.
        /// </summary>
        public IMethodSymbol TargetMethod { get; }
        protected abstract IOperation InstanceImpl { get; }
        /// <summary>
        /// True if the invocation uses a virtual mechanism, and false otherwise.
        /// </summary>
        public bool IsVirtual { get; }
        protected abstract ImmutableArray<IArgument> ArgumentsInEvaluationOrderImpl { get; }
        public override IEnumerable<IOperation> Children
        {
            get
            {
                yield return Instance;
                foreach (var argumentsInEvaluationOrder in ArgumentsInEvaluationOrder)
                {
                    yield return argumentsInEvaluationOrder;
                }
            }
        }
        /// <summary>
        /// 'This' or 'Me' instance to be supplied to the method, or null if the method is static.
        /// </summary>
        public IOperation Instance => Operation.SetParentOperation(InstanceImpl, this);
        /// <summary>
        /// Arguments of the invocation, excluding the instance argument. Arguments are in evaluation order.
        /// </summary>
        /// <remarks>
        /// If the invocation is in its expanded form, then params/ParamArray arguments would be collected into arrays.
        /// Default values are supplied for optional arguments missing in source.
        /// </remarks>
        public ImmutableArray<IArgument> ArgumentsInEvaluationOrder => Operation.SetParentOperation(ArgumentsInEvaluationOrderImpl, this);
        public override void Accept(OperationVisitor visitor)
        {
            visitor.VisitInvocationExpression(this);
        }
        public override TResult Accept<TArgument, TResult>(OperationVisitor<TArgument, TResult> visitor, TArgument argument)
        {
            return visitor.VisitInvocationExpression(this, argument);
        }
    }

    /// <summary>
    /// Represents a C# or VB method invocation.
    /// </summary>
    internal sealed partial class InvocationExpression : BaseInvocationExpression, IHasArgumentsExpression, IInvocationExpression
    {
        public InvocationExpression(IMethodSymbol targetMethod, IOperation instance, bool isVirtual, ImmutableArray<IArgument> argumentsInEvaluationOrder, SemanticModel semanticModel, SyntaxNode syntax, ITypeSymbol type, Optional<object> constantValue, bool isImplicit) :
            base(targetMethod, isVirtual, semanticModel, syntax, type, constantValue, isImplicit)
        {
            InstanceImpl = instance;
            ArgumentsInEvaluationOrderImpl = argumentsInEvaluationOrder;
        }

        protected override IOperation InstanceImpl { get; }
        protected override ImmutableArray<IArgument> ArgumentsInEvaluationOrderImpl { get; }
    }

    /// <summary>
    /// Represents a C# or VB method invocation.
    /// </summary>
    internal sealed partial class LazyInvocationExpression : BaseInvocationExpression, IHasArgumentsExpression, IInvocationExpression
    {
        private readonly Lazy<IOperation> _lazyInstance;
        private readonly Lazy<ImmutableArray<IArgument>> _lazyArgumentsInEvaluationOrder;

        public LazyInvocationExpression(IMethodSymbol targetMethod, Lazy<IOperation> instance, bool isVirtual, Lazy<ImmutableArray<IArgument>> argumentsInEvaluationOrder, SemanticModel semanticModel, SyntaxNode syntax, ITypeSymbol type, Optional<object> constantValue, bool isImplicit) : base(targetMethod, isVirtual, semanticModel, syntax, type, constantValue, isImplicit)
        {
            _lazyInstance = instance ?? throw new System.ArgumentNullException(nameof(instance));
            _lazyArgumentsInEvaluationOrder = argumentsInEvaluationOrder;
        }

        protected override IOperation InstanceImpl => _lazyInstance.Value;

        protected override ImmutableArray<IArgument> ArgumentsInEvaluationOrderImpl => _lazyArgumentsInEvaluationOrder.Value;
    }

    /// <summary>
    /// Represents an expression that tests if a value is of a specific type.
    /// </summary>
    internal abstract partial class BaseIsTypeExpression : Operation, IIsTypeExpression
    {
        protected BaseIsTypeExpression(ITypeSymbol isType, SemanticModel semanticModel, SyntaxNode syntax, ITypeSymbol type, Optional<object> constantValue, bool isImplicit) :
                    base(OperationKind.IsTypeExpression, semanticModel, syntax, type, constantValue, isImplicit)
        {
            IsType = isType;
        }

        protected abstract IOperation OperandImpl { get; }
        /// <summary>
        /// Type for which to test.
        /// </summary>
        public ITypeSymbol IsType { get; }
        public override IEnumerable<IOperation> Children
        {
            get
            {
                yield return Operand;
            }
        }
        /// <summary>
        /// Value to test.
        /// </summary>
        public IOperation Operand => Operation.SetParentOperation(OperandImpl, this);
        public override void Accept(OperationVisitor visitor)
        {
            visitor.VisitIsTypeExpression(this);
        }
        public override TResult Accept<TArgument, TResult>(OperationVisitor<TArgument, TResult> visitor, TArgument argument)
        {
            return visitor.VisitIsTypeExpression(this, argument);
        }
    }

    /// <summary>
    /// Represents an expression that tests if a value is of a specific type.
    /// </summary>
    internal sealed partial class IsTypeExpression : BaseIsTypeExpression, IIsTypeExpression
    {
        public IsTypeExpression(IOperation operand, ITypeSymbol isType, SemanticModel semanticModel, SyntaxNode syntax, ITypeSymbol type, Optional<object> constantValue, bool isImplicit) :
            base(isType, semanticModel, syntax, type, constantValue, isImplicit)
        {
            OperandImpl = operand;
        }

        protected override IOperation OperandImpl { get; }
    }

    /// <summary>
    /// Represents an expression that tests if a value is of a specific type.
    /// </summary>
    internal sealed partial class LazyIsTypeExpression : BaseIsTypeExpression, IIsTypeExpression
    {
        private readonly Lazy<IOperation> _lazyOperand;

        public LazyIsTypeExpression(Lazy<IOperation> operand, ITypeSymbol isType, SemanticModel semanticModel, SyntaxNode syntax, ITypeSymbol type, Optional<object> constantValue, bool isImplicit) : base(isType, semanticModel, syntax, type, constantValue, isImplicit)
        {
            _lazyOperand = operand ?? throw new System.ArgumentNullException(nameof(operand));
        }

        protected override IOperation OperandImpl => _lazyOperand.Value;
    }

    /// <summary>
    /// Represents a C# or VB label statement.
    /// </summary>
    internal abstract partial class BaseLabelStatement : Operation, ILabelStatement
    {
        protected BaseLabelStatement(ILabelSymbol label, SemanticModel semanticModel, SyntaxNode syntax, ITypeSymbol type, Optional<object> constantValue, bool isImplicit) :
                    base(OperationKind.LabelStatement, semanticModel, syntax, type, constantValue, isImplicit)
        {
            Label = label;
        }
        /// <summary>
        ///  Label that can be the target of branches.
        /// </summary>
        public ILabelSymbol Label { get; }
        protected abstract IOperation LabeledStatementImpl { get; }
        public override IEnumerable<IOperation> Children
        {
            get
            {
                yield return LabeledStatement;
            }
        }
        /// <summary>
        /// Statement that has been labeled.
        /// </summary>
        public IOperation LabeledStatement => Operation.SetParentOperation(LabeledStatementImpl, this);
        public override void Accept(OperationVisitor visitor)
        {
            visitor.VisitLabelStatement(this);
        }
        public override TResult Accept<TArgument, TResult>(OperationVisitor<TArgument, TResult> visitor, TArgument argument)
        {
            return visitor.VisitLabelStatement(this, argument);
        }
    }

    /// <summary>
    /// Represents a C# or VB label statement.
    /// </summary>
    internal sealed partial class LabelStatement : BaseLabelStatement, ILabelStatement
    {
        public LabelStatement(ILabelSymbol label, IOperation labeledStatement, SemanticModel semanticModel, SyntaxNode syntax, ITypeSymbol type, Optional<object> constantValue, bool isImplicit) :
            base(label, semanticModel, syntax, type, constantValue, isImplicit)
        {
            LabeledStatementImpl = labeledStatement;
        }

        protected override IOperation LabeledStatementImpl { get; }
    }

    /// <summary>
    /// Represents a C# or VB label statement.
    /// </summary>
    internal sealed partial class LazyLabelStatement : BaseLabelStatement, ILabelStatement
    {
        private readonly Lazy<IOperation> _lazyLabeledStatement;

        public LazyLabelStatement(ILabelSymbol label, Lazy<IOperation> labeledStatement, SemanticModel semanticModel, SyntaxNode syntax, ITypeSymbol type, Optional<object> constantValue, bool isImplicit) : base(label, semanticModel, syntax, type, constantValue, isImplicit)
        {
            _lazyLabeledStatement = labeledStatement ?? throw new System.ArgumentNullException(nameof(labeledStatement));
        }

        protected override IOperation LabeledStatementImpl => _lazyLabeledStatement.Value;
    }

    /// <summary>
    /// Represents a lambda expression.
    /// </summary>
    internal abstract partial class BaseLambdaExpression : Operation, ILambdaExpression
    {
        protected BaseLambdaExpression(IMethodSymbol signature, SemanticModel semanticModel, SyntaxNode syntax, ITypeSymbol type, Optional<object> constantValue, bool isImplicit) :
                    base(OperationKind.LambdaExpression, semanticModel, syntax, type, constantValue, isImplicit)
        {
            Signature = signature;
        }
        /// <summary>
        /// Signature of the lambda.
        /// </summary>
        public IMethodSymbol Signature { get; }
        protected abstract IBlockStatement BodyImpl { get; }
        public override IEnumerable<IOperation> Children
        {
            get
            {
                yield return Body;
            }
        }
        /// <summary>
        /// Body of the lambda.
        /// </summary>
        public IBlockStatement Body => Operation.SetParentOperation(BodyImpl, this);
        public override void Accept(OperationVisitor visitor)
        {
            visitor.VisitLambdaExpression(this);
        }
        public override TResult Accept<TArgument, TResult>(OperationVisitor<TArgument, TResult> visitor, TArgument argument)
        {
            return visitor.VisitLambdaExpression(this, argument);
        }
    }

    /// <summary>
    /// Represents a lambda expression.
    /// </summary>
    internal sealed partial class LambdaExpression : BaseLambdaExpression, ILambdaExpression
    {
        public LambdaExpression(IMethodSymbol signature, IBlockStatement body, SemanticModel semanticModel, SyntaxNode syntax, ITypeSymbol type, Optional<object> constantValue, bool isImplicit) :
            base(signature, semanticModel, syntax, type, constantValue, isImplicit)
        {
            BodyImpl = body;
        }

        protected override IBlockStatement BodyImpl { get; }
    }

    /// <summary>
    /// Represents a lambda expression.
    /// </summary>
    internal sealed partial class LazyLambdaExpression : BaseLambdaExpression, ILambdaExpression
    {
        private readonly Lazy<IBlockStatement> _lazyBody;

        public LazyLambdaExpression(IMethodSymbol signature, Lazy<IBlockStatement> body, SemanticModel semanticModel, SyntaxNode syntax, ITypeSymbol type, Optional<object> constantValue, bool isImplicit) : base(signature, semanticModel, syntax, type, constantValue, isImplicit)
        {
            _lazyBody = body ?? throw new System.ArgumentNullException(nameof(body));
        }

        protected override IBlockStatement BodyImpl => _lazyBody.Value;
    }

    /// <summary>
    /// Represents a dynamic access to a member of a class, struct, or module.
    /// </summary>
    internal abstract partial class BaseDynamicMemberReferenceExpression : Operation, IDynamicMemberReferenceExpression
    {
        protected BaseDynamicMemberReferenceExpression(string memberName, ImmutableArray<ITypeSymbol> typeArguments, ITypeSymbol containingType, SemanticModel semanticModel, SyntaxNode syntax, ITypeSymbol type, Optional<object> constantValue, bool isImplicit) :
            base(OperationKind.DynamicMemberReferenceExpression, semanticModel, syntax, type, constantValue, isImplicit)
        {
            MemberName = memberName;
            TypeArguments = typeArguments;
            ContainingType = containingType;
        }

        protected abstract IOperation InstanceImpl { get; }
        /// <summary>
        /// Name of the member.
        /// </summary>
        public string MemberName { get; }
        /// <summary>
        /// Type arguments.
        /// </summary>
        public ImmutableArray<ITypeSymbol> TypeArguments { get; }
        /// <summary>
        /// The containing type of this expression. In C#, this will always be null.
        /// </summary>
        public ITypeSymbol ContainingType { get; }

        public override IEnumerable<IOperation> Children
        {
            get
            {
                yield return Instance;
            }
        }
        /// <summary>
        /// Instance used to bind the member reference.
        /// </summary>
        public IOperation Instance => Operation.SetParentOperation(InstanceImpl, this);
        public override void Accept(OperationVisitor visitor)
        {
            visitor.VisitDynamicMemberReferenceExpression(this);
        }
        public override TResult Accept<TArgument, TResult>(OperationVisitor<TArgument, TResult> visitor, TArgument argument)
        {
            return visitor.VisitDynamicMemberReferenceExpression(this, argument);
        }

    }

    /// <summary>
    /// Represents a dynamic access to a member of a class, struct, or module.
    /// </summary>
    internal sealed partial class DynamicMemberReferenceExpression : BaseDynamicMemberReferenceExpression, IDynamicMemberReferenceExpression
    {
        public DynamicMemberReferenceExpression(IOperation instance, string memberName, ImmutableArray<ITypeSymbol> typeArguments, ITypeSymbol containingType, SemanticModel semanticModel, SyntaxNode syntax, ITypeSymbol type, Optional<object> constantValue, bool isImplicit) :
            base(memberName, typeArguments, containingType, semanticModel, syntax, type, constantValue, isImplicit)
        {
            InstanceImpl = instance;
        }

        protected override IOperation InstanceImpl { get; }
    }

    /// <summary>
    /// Represents a dynamic access to a member of a class, struct, or module.
    /// </summary>
    internal sealed partial class LazyDynamicMemberReferenceExpression : BaseDynamicMemberReferenceExpression, IDynamicMemberReferenceExpression
    {
        private readonly Lazy<IOperation> _lazyInstance;

        public LazyDynamicMemberReferenceExpression(Lazy<IOperation> lazyInstance, string memberName, ImmutableArray<ITypeSymbol> typeArguments, ITypeSymbol containingType, SemanticModel semanticModel, SyntaxNode syntax, ITypeSymbol type, Optional<object> constantValue, bool isImplicit) :
            base(memberName, typeArguments, containingType, semanticModel, syntax, type, constantValue, isImplicit)
        {
            _lazyInstance = lazyInstance;
        }

        protected override IOperation InstanceImpl => _lazyInstance.Value;
    }

    /// <summary>
    /// Represents a textual literal numeric, string, etc. expression.
    /// </summary>
    internal sealed partial class LiteralExpression : Operation, ILiteralExpression
    {
        public LiteralExpression(string text, SemanticModel semanticModel, SyntaxNode syntax, ITypeSymbol type, Optional<object> constantValue, bool isImplicit) :
            base(OperationKind.LiteralExpression, semanticModel, syntax, type, constantValue, isImplicit)
        {
            Text = text;
        }
        /// <summary>
        /// Textual representation of the literal.
        /// </summary>
        public string Text { get; }
        public override IEnumerable<IOperation> Children
        {
            get
            {
                yield break;
            }
        }
        public override void Accept(OperationVisitor visitor)
        {
            visitor.VisitLiteralExpression(this);
        }
        public override TResult Accept<TArgument, TResult>(OperationVisitor<TArgument, TResult> visitor, TArgument argument)
        {
            return visitor.VisitLiteralExpression(this, argument);
        }
    }

    /// <summary>
    /// Represents a reference to a declared local variable.
    /// </summary>
    internal sealed partial class LocalReferenceExpression : Operation, ILocalReferenceExpression
    {
        public LocalReferenceExpression(ILocalSymbol local, SemanticModel semanticModel, SyntaxNode syntax, ITypeSymbol type, Optional<object> constantValue, bool isImplicit) :
            base(OperationKind.LocalReferenceExpression, semanticModel, syntax, type, constantValue, isImplicit)
        {
            Local = local;
        }
        /// <summary>
        /// Referenced local variable.
        /// </summary>
        public ILocalSymbol Local { get; }
        public override IEnumerable<IOperation> Children
        {
            get
            {
                yield break;
            }
        }
        public override void Accept(OperationVisitor visitor)
        {
            visitor.VisitLocalReferenceExpression(this);
        }
        public override TResult Accept<TArgument, TResult>(OperationVisitor<TArgument, TResult> visitor, TArgument argument)
        {
            return visitor.VisitLocalReferenceExpression(this, argument);
        }
    }

    /// <summary>
    /// Represents a C# lock or a VB SyncLock statement.
    /// </summary>
    internal abstract partial class BaseLockStatement : Operation, ILockStatement
    {
        protected BaseLockStatement(SemanticModel semanticModel, SyntaxNode syntax, ITypeSymbol type, Optional<object> constantValue, bool isImplicit) :
                    base(OperationKind.LockStatement, semanticModel, syntax, type, constantValue, isImplicit)
        {
        }

        protected abstract IOperation LockedObjectImpl { get; }
        protected abstract IOperation BodyImpl { get; }
        public override IEnumerable<IOperation> Children
        {
            get
            {
                yield return LockedObject;
                yield return Body;
            }
        }
        /// <summary>
        /// Value to be locked.
        /// </summary>
        public IOperation LockedObject => Operation.SetParentOperation(LockedObjectImpl, this);
        /// <summary>
        /// Body of the lock, to be executed while holding the lock.
        /// </summary>
        public IOperation Body => Operation.SetParentOperation(BodyImpl, this);
        public override void Accept(OperationVisitor visitor)
        {
            visitor.VisitLockStatement(this);
        }
        public override TResult Accept<TArgument, TResult>(OperationVisitor<TArgument, TResult> visitor, TArgument argument)
        {
            return visitor.VisitLockStatement(this, argument);
        }
    }

    /// <summary>
    /// Represents a C# lock or a VB SyncLock statement.
    /// </summary>
    internal sealed partial class LockStatement : BaseLockStatement, ILockStatement
    {
        public LockStatement(IOperation lockedObject, IOperation body, SemanticModel semanticModel, SyntaxNode syntax, ITypeSymbol type, Optional<object> constantValue, bool isImplicit) :
            base(semanticModel, syntax, type, constantValue, isImplicit)
        {
            LockedObjectImpl = lockedObject;
            BodyImpl = body;
        }

        protected override IOperation LockedObjectImpl { get; }
        protected override IOperation BodyImpl { get; }
    }

    /// <summary>
    /// Represents a C# lock or a VB SyncLock statement.
    /// </summary>
    internal sealed partial class LazyLockStatement : BaseLockStatement, ILockStatement
    {
        private readonly Lazy<IOperation> _lazyLockedObject;
        private readonly Lazy<IOperation> _lazyBody;

        public LazyLockStatement(Lazy<IOperation> lockedObject, Lazy<IOperation> body, SemanticModel semanticModel, SyntaxNode syntax, ITypeSymbol type, Optional<object> constantValue, bool isImplicit) : base(semanticModel, syntax, type, constantValue, isImplicit)
        {
            _lazyLockedObject = lockedObject ?? throw new System.ArgumentNullException(nameof(lockedObject));
            _lazyBody = body ?? throw new System.ArgumentNullException(nameof(body));
        }

        protected override IOperation LockedObjectImpl => _lazyLockedObject.Value;

        protected override IOperation BodyImpl => _lazyBody.Value;
    }

    /// <summary>
    /// Represents a C# while, for, foreach, or do statement, or a VB While, For, For Each, or Do statement.
    /// </summary>
    internal abstract partial class LoopStatement : Operation, ILoopStatement
    {
        protected LoopStatement(LoopKind loopKind, OperationKind kind, SemanticModel semanticModel, SyntaxNode syntax, ITypeSymbol type, Optional<object> constantValue, bool isImplicit) :
            base(kind, semanticModel, syntax, type, constantValue, isImplicit)
        {
            LoopKind = loopKind;
        }
        protected abstract IOperation BodyImpl { get; }
        /// <summary>
        /// Kind of the loop.
        /// </summary>
        public LoopKind LoopKind { get; }
        /// <summary>
        /// Body of the loop.
        /// </summary>
        public IOperation Body => Operation.SetParentOperation(BodyImpl, this);
    }

    /// <summary>
    /// Represents a reference to a member of a class, struct, or interface.
    /// </summary>
    internal abstract partial class MemberReferenceExpression : Operation, IMemberReferenceExpression
    {
        protected MemberReferenceExpression(ISymbol member, OperationKind kind, SemanticModel semanticModel, SyntaxNode syntax, ITypeSymbol type, Optional<object> constantValue, bool isImplicit) :
            base(kind, semanticModel, syntax, type, constantValue, isImplicit)
        {
            Member = member;
        }
        protected abstract IOperation InstanceImpl { get; }
        /// <summary>
        /// Instance of the type. Null if the reference is to a static/shared member.
        /// </summary>
        public IOperation Instance => Operation.SetParentOperation(InstanceImpl, this);

        /// <summary>
        /// Referenced member.
        /// </summary>
        public ISymbol Member { get; }
    }

    /// <summary>
    /// Represents a reference to a method other than as the target of an invocation.
    /// </summary>
    internal abstract partial class BaseMethodBindingExpression : MemberReferenceExpression, IMethodBindingExpression
    {
        public BaseMethodBindingExpression(IMethodSymbol method, bool isVirtual, ISymbol member, SemanticModel semanticModel, SyntaxNode syntax, ITypeSymbol type, Optional<object> constantValue, bool isImplicit) :
            base(member, OperationKind.MethodBindingExpression, semanticModel, syntax, type, constantValue, isImplicit)
        {
            Method = method;
            IsVirtual = isVirtual;
        }
        /// <summary>
        /// Referenced method.
        /// </summary>
        public IMethodSymbol Method { get; }

        /// <summary>
        /// Indicates whether the reference uses virtual semantics.
        /// </summary>
        public bool IsVirtual { get; }
        public override IEnumerable<IOperation> Children
        {
            get
            {
                yield return Instance;
            }
        }

        public override void Accept(OperationVisitor visitor)
        {
            visitor.VisitMethodBindingExpression(this);
        }
        public override TResult Accept<TArgument, TResult>(OperationVisitor<TArgument, TResult> visitor, TArgument argument)
        {
            return visitor.VisitMethodBindingExpression(this, argument);
        }
    }

    /// <summary>
    /// Represents a reference to a method other than as the target of an invocation.
    /// </summary>
    internal sealed partial class MethodBindingExpression : BaseMethodBindingExpression, IMethodBindingExpression
    {
        public MethodBindingExpression(IMethodSymbol method, bool isVirtual, IOperation instance, ISymbol member, SemanticModel semanticModel, SyntaxNode syntax, ITypeSymbol type, Optional<object> constantValue, bool isImplicit) :
            base(method, isVirtual, member, semanticModel, syntax, type, constantValue, isImplicit)
        {
            InstanceImpl = instance;
        }
        /// <summary>
        /// Instance of the type. Null if the reference is to a static/shared member.
        /// </summary>
        protected override IOperation InstanceImpl { get; }
    }

    /// <summary>
    /// Represents a reference to a method other than as the target of an invocation.
    /// </summary>
    internal sealed partial class LazyMethodBindingExpression : BaseMethodBindingExpression, IMethodBindingExpression
    {
        private readonly Lazy<IOperation> _lazyInstance;

        public LazyMethodBindingExpression(IMethodSymbol method, bool isVirtual, Lazy<IOperation> instance, ISymbol member, SemanticModel semanticModel, SyntaxNode syntax, ITypeSymbol type, Optional<object> constantValue, bool isImplicit) :
            base(method, isVirtual, member, semanticModel, syntax, type, constantValue, isImplicit)
        {
            _lazyInstance = instance ?? throw new System.ArgumentNullException(nameof(instance));
        }
        protected override IOperation InstanceImpl => _lazyInstance.Value;
    }

    /// <summary>
    /// Represents a null-coalescing expression.
    /// </summary>
    internal abstract partial class BaseNullCoalescingExpression : Operation, INullCoalescingExpression
    {
        protected BaseNullCoalescingExpression(SemanticModel semanticModel, SyntaxNode syntax, ITypeSymbol type, Optional<object> constantValue, bool isImplicit) :
                    base(OperationKind.NullCoalescingExpression, semanticModel, syntax, type, constantValue, isImplicit)
        {
        }

        protected abstract IOperation PrimaryOperandImpl { get; }
        protected abstract IOperation SecondaryOperandImpl { get; }
        public override IEnumerable<IOperation> Children
        {
            get
            {
                yield return PrimaryOperand;
                yield return SecondaryOperand;
            }
        }
        /// <summary>
        /// Value to be unconditionally evaluated.
        /// </summary>
        public IOperation PrimaryOperand => Operation.SetParentOperation(PrimaryOperandImpl, this);
        /// <summary>
        /// Value to be evaluated if Primary evaluates to null/Nothing.
        /// </summary>
        public IOperation SecondaryOperand => Operation.SetParentOperation(SecondaryOperandImpl, this);
        public override void Accept(OperationVisitor visitor)
        {
            visitor.VisitNullCoalescingExpression(this);
        }
        public override TResult Accept<TArgument, TResult>(OperationVisitor<TArgument, TResult> visitor, TArgument argument)
        {
            return visitor.VisitNullCoalescingExpression(this, argument);
        }
    }

    /// <summary>
    /// Represents a null-coalescing expression.
    /// </summary>
    internal sealed partial class NullCoalescingExpression : BaseNullCoalescingExpression, INullCoalescingExpression
    {
        public NullCoalescingExpression(IOperation primaryOperand, IOperation secondaryOperand, SemanticModel semanticModel, SyntaxNode syntax, ITypeSymbol type, Optional<object> constantValue, bool isImplicit) :
            base(semanticModel, syntax, type, constantValue, isImplicit)
        {
            PrimaryOperandImpl = primaryOperand;
            SecondaryOperandImpl = secondaryOperand;
        }

        protected override IOperation PrimaryOperandImpl { get; }
        protected override IOperation SecondaryOperandImpl { get; }
    }

    /// <summary>
    /// Represents a null-coalescing expression.
    /// </summary>
    internal sealed partial class LazyNullCoalescingExpression : BaseNullCoalescingExpression, INullCoalescingExpression
    {
        private readonly Lazy<IOperation> _lazyPrimaryOperand;
        private readonly Lazy<IOperation> _lazySecondaryOperand;

        public LazyNullCoalescingExpression(Lazy<IOperation> primaryOperand, Lazy<IOperation> secondaryOperand, SemanticModel semanticModel, SyntaxNode syntax, ITypeSymbol type, Optional<object> constantValue, bool isImplicit) : base(semanticModel, syntax, type, constantValue, isImplicit)
        {
            _lazyPrimaryOperand = primaryOperand ?? throw new System.ArgumentNullException(nameof(primaryOperand));
            _lazySecondaryOperand = secondaryOperand ?? throw new System.ArgumentNullException(nameof(secondaryOperand));
        }

        protected override IOperation PrimaryOperandImpl => _lazyPrimaryOperand.Value;

        protected override IOperation SecondaryOperandImpl => _lazySecondaryOperand.Value;
    }

    /// <summary>
    /// Represents a new/New expression.
    /// </summary>
    internal abstract partial class BaseObjectCreationExpression : Operation, IHasArgumentsExpression, IObjectCreationExpression
    {
        protected BaseObjectCreationExpression(IMethodSymbol constructor, SemanticModel semanticModel, SyntaxNode syntax, ITypeSymbol type, Optional<object> constantValue, bool isImplicit) :
                    base(OperationKind.ObjectCreationExpression, semanticModel, syntax, type, constantValue, isImplicit)
        {
            Constructor = constructor;
        }
        /// <summary>
        /// Constructor to be invoked on the created instance.
        /// </summary>
        public IMethodSymbol Constructor { get; }
        protected abstract IObjectOrCollectionInitializerExpression InitializerImpl { get; }
        protected abstract ImmutableArray<IArgument> ArgumentsInEvaluationOrderImpl { get; }
        public override IEnumerable<IOperation> Children
        {
            get
            {
                foreach (var argumentsInEvaluationOrder in ArgumentsInEvaluationOrder)
                {
                    yield return argumentsInEvaluationOrder;
                }
                yield return Initializer;
            }
        }
        /// <summary>
        /// Object or collection initializer, if any.
        /// </summary>
        public IObjectOrCollectionInitializerExpression Initializer => Operation.SetParentOperation(InitializerImpl, this);
        /// <summary>
        /// Arguments of the invocation, excluding the instance argument. Arguments are in evaluation order.
        /// </summary>
        /// <remarks>
        /// If the invocation is in its expanded form, then params/ParamArray arguments would be collected into arrays. 
        /// Default values are supplied for optional arguments missing in source.
        /// </remarks>
        public ImmutableArray<IArgument> ArgumentsInEvaluationOrder => Operation.SetParentOperation(ArgumentsInEvaluationOrderImpl, this);
        public override void Accept(OperationVisitor visitor)
        {
            visitor.VisitObjectCreationExpression(this);
        }
        public override TResult Accept<TArgument, TResult>(OperationVisitor<TArgument, TResult> visitor, TArgument argument)
        {
            return visitor.VisitObjectCreationExpression(this, argument);
        }
    }

    /// <summary>
    /// Represents a new/New expression.
    /// </summary>
    internal sealed partial class ObjectCreationExpression : BaseObjectCreationExpression, IHasArgumentsExpression, IObjectCreationExpression
    {
        public ObjectCreationExpression(IMethodSymbol constructor, IObjectOrCollectionInitializerExpression initializer, ImmutableArray<IArgument> argumentsInEvaluationOrder, SemanticModel semanticModel, SyntaxNode syntax, ITypeSymbol type, Optional<object> constantValue, bool isImplicit) :
            base(constructor, semanticModel, syntax, type, constantValue, isImplicit)
        {
            InitializerImpl = initializer;
            ArgumentsInEvaluationOrderImpl = argumentsInEvaluationOrder;
        }

        protected override IObjectOrCollectionInitializerExpression InitializerImpl { get; }
        protected override ImmutableArray<IArgument> ArgumentsInEvaluationOrderImpl { get; }
    }

    /// <summary>
    /// Represents a new/New expression.
    /// </summary>
    internal sealed partial class LazyObjectCreationExpression : BaseObjectCreationExpression, IHasArgumentsExpression, IObjectCreationExpression
    {
        private readonly Lazy<IObjectOrCollectionInitializerExpression> _lazyInitializer;
        private readonly Lazy<ImmutableArray<IArgument>> _lazyArgumentsInEvaluationOrder;

        public LazyObjectCreationExpression(IMethodSymbol constructor, Lazy<IObjectOrCollectionInitializerExpression> initializer, Lazy<ImmutableArray<IArgument>> argumentsInEvaluationOrder, SemanticModel semanticModel, SyntaxNode syntax, ITypeSymbol type, Optional<object> constantValue, bool isImplicit) : base(constructor, semanticModel, syntax, type, constantValue, isImplicit)
        {
            _lazyInitializer = initializer;
            _lazyArgumentsInEvaluationOrder = argumentsInEvaluationOrder;
        }

        protected override IObjectOrCollectionInitializerExpression InitializerImpl => _lazyInitializer.Value;

        protected override ImmutableArray<IArgument> ArgumentsInEvaluationOrderImpl => _lazyArgumentsInEvaluationOrder.Value;

    }

    /// <summary>
    /// Represents a C# or VB new/New anonymous object creation expression.
    /// </summary>
    internal abstract partial class BaseAnonymousObjectCreationExpression : Operation, IAnonymousObjectCreationExpression
    {
        protected BaseAnonymousObjectCreationExpression(SemanticModel semanticModel, SyntaxNode syntax, ITypeSymbol type, Optional<object> constantValue, bool isImplicit) :
            base(OperationKind.AnonymousObjectCreationExpression, semanticModel, syntax, type, constantValue, isImplicit)
        {
        }

        protected abstract ImmutableArray<IOperation> InitializersImpl { get; }
        public override IEnumerable<IOperation> Children
        {
            get
            {
                foreach (var initializer in Initializers)
                {
                    yield return initializer;
                }
            }
        }
        /// <summary>
        /// Explicitly-specified member initializers.
        /// </summary>
        public ImmutableArray<IOperation> Initializers => Operation.SetParentOperation(InitializersImpl, this);
        public override void Accept(OperationVisitor visitor)
        {
            visitor.VisitAnonymousObjectCreationExpression(this);
        }
        public override TResult Accept<TArgument, TResult>(OperationVisitor<TArgument, TResult> visitor, TArgument argument)
        {
            return visitor.VisitAnonymousObjectCreationExpression(this, argument);
        }
    }

    /// <summary>
    /// Represents a C# or VB new/New anonymous object creation expression.
    /// </summary>
    internal sealed partial class AnonymousObjectCreationExpression : BaseAnonymousObjectCreationExpression, IAnonymousObjectCreationExpression
    {
        public AnonymousObjectCreationExpression(ImmutableArray<IOperation> initializers, SemanticModel semanticModel, SyntaxNode syntax, ITypeSymbol type, Optional<object> constantValue, bool isImplicit) :
            base(semanticModel, syntax, type, constantValue, isImplicit)
        {
            InitializersImpl = initializers;
        }

        protected override ImmutableArray<IOperation> InitializersImpl { get; }
    }

    /// <summary>
    /// Represents a C# or VB new/New anonymous object creation expression.
    /// </summary>
    internal sealed partial class LazyAnonymousObjectCreationExpression : BaseAnonymousObjectCreationExpression, IAnonymousObjectCreationExpression
    {
        private readonly Lazy<ImmutableArray<IOperation>> _lazyInitializers;

        public LazyAnonymousObjectCreationExpression(Lazy<ImmutableArray<IOperation>> initializers, SemanticModel semanticModel, SyntaxNode syntax, ITypeSymbol type, Optional<object> constantValue, bool isImplicit) :
            base(semanticModel, syntax, type, constantValue, isImplicit)
        {
            _lazyInitializers = initializers;
        }

        protected override ImmutableArray<IOperation> InitializersImpl => _lazyInitializers.Value;
    }

    /// <summary>
    /// Represents an argument value that has been omitted in an invocation.
    /// </summary>
    internal sealed partial class OmittedArgumentExpression : Operation, IOmittedArgumentExpression
    {
        public OmittedArgumentExpression(SemanticModel semanticModel, SyntaxNode syntax, ITypeSymbol type, Optional<object> constantValue, bool isImplicit) :
            base(OperationKind.OmittedArgumentExpression, semanticModel, syntax, type, constantValue, isImplicit)
        {
        }
        public override IEnumerable<IOperation> Children
        {
            get
            {
                yield break;
            }
        }
        public override void Accept(OperationVisitor visitor)
        {
            visitor.VisitOmittedArgumentExpression(this);
        }
        public override TResult Accept<TArgument, TResult>(OperationVisitor<TArgument, TResult> visitor, TArgument argument)
        {
            return visitor.VisitOmittedArgumentExpression(this, argument);
        }
    }

    /// <summary>
    /// Represents an initialization of a parameter at the point of declaration.
    /// </summary>
    internal abstract partial class BaseParameterInitializer : SymbolInitializer, IParameterInitializer
    {
        public BaseParameterInitializer(IParameterSymbol parameter, OperationKind kind, SemanticModel semanticModel, SyntaxNode syntax, ITypeSymbol type, Optional<object> constantValue, bool isImplicit) :
            base(kind, semanticModel, syntax, type, constantValue, isImplicit)
        {
            Parameter = parameter;
        }
        /// <summary>
        /// Initialized parameter.
        /// </summary>
        public IParameterSymbol Parameter { get; }
        public override IEnumerable<IOperation> Children
        {
            get
            {
                yield return Value;
            }
        }

        public override void Accept(OperationVisitor visitor)
        {
            visitor.VisitParameterInitializer(this);
        }
        public override TResult Accept<TArgument, TResult>(OperationVisitor<TArgument, TResult> visitor, TArgument argument)
        {
            return visitor.VisitParameterInitializer(this, argument);
        }
    }

    /// <summary>
    /// Represents an initialization of a parameter at the point of declaration.
    /// </summary>
    internal sealed partial class ParameterInitializer : BaseParameterInitializer, IParameterInitializer
    {
        public ParameterInitializer(IParameterSymbol parameter, IOperation value, OperationKind kind, SemanticModel semanticModel, SyntaxNode syntax, ITypeSymbol type, Optional<object> constantValue, bool isImplicit) :
            base(parameter, kind, semanticModel, syntax, type, constantValue, isImplicit)
        {
            ValueImpl = value;
        }
        protected override IOperation ValueImpl { get; }
    }

    /// <summary>
    /// Represents an initialization of a parameter at the point of declaration.
    /// </summary>
    internal sealed partial class LazyParameterInitializer : BaseParameterInitializer, IParameterInitializer
    {
        private readonly Lazy<IOperation> _lazyValue;

        public LazyParameterInitializer(IParameterSymbol parameter, Lazy<IOperation> value, OperationKind kind, SemanticModel semanticModel, SyntaxNode syntax, ITypeSymbol type, Optional<object> constantValue, bool isImplicit) :
            base(parameter, kind, semanticModel, syntax, type, constantValue, isImplicit)
        {
            _lazyValue = value ?? throw new System.ArgumentNullException(nameof(value));
        }
        protected override IOperation ValueImpl => _lazyValue.Value;
    }

    /// <summary>
    /// Represents a reference to a parameter.
    /// </summary>
    internal sealed partial class ParameterReferenceExpression : Operation, IParameterReferenceExpression
    {
        public ParameterReferenceExpression(IParameterSymbol parameter, SemanticModel semanticModel, SyntaxNode syntax, ITypeSymbol type, Optional<object> constantValue, bool isImplicit) :
            base(OperationKind.ParameterReferenceExpression, semanticModel, syntax, type, constantValue, isImplicit)
        {
            Parameter = parameter;
        }
        /// <summary>
        /// Referenced parameter.
        /// </summary>
        public IParameterSymbol Parameter { get; }
        public override IEnumerable<IOperation> Children
        {
            get
            {
                yield break;
            }
        }
        public override void Accept(OperationVisitor visitor)
        {
            visitor.VisitParameterReferenceExpression(this);
        }
        public override TResult Accept<TArgument, TResult>(OperationVisitor<TArgument, TResult> visitor, TArgument argument)
        {
            return visitor.VisitParameterReferenceExpression(this, argument);
        }
    }

    /// <summary>
    /// Represents a parenthesized expression.
    /// </summary>
    internal abstract partial class BaseParenthesizedExpression : Operation, IParenthesizedExpression
    {
        protected BaseParenthesizedExpression(SemanticModel semanticModel, SyntaxNode syntax, ITypeSymbol type, Optional<object> constantValue, bool isImplicit) :
                    base(OperationKind.ParenthesizedExpression, semanticModel, syntax, type, constantValue, isImplicit)
        {
        }

        protected abstract IOperation OperandImpl { get; }
        public override IEnumerable<IOperation> Children
        {
            get
            {
                yield return Operand;
            }
        }
        /// <summary>
        /// Operand enclosed in parentheses.
        /// </summary>
        public IOperation Operand => Operation.SetParentOperation(OperandImpl, this);
        public override void Accept(OperationVisitor visitor)
        {
            visitor.VisitParenthesizedExpression(this);
        }
        public override TResult Accept<TArgument, TResult>(OperationVisitor<TArgument, TResult> visitor, TArgument argument)
        {
            return visitor.VisitParenthesizedExpression(this, argument);
        }
    }

    /// <summary>
    /// Represents a parenthesized expression.
    /// </summary>
    internal sealed partial class ParenthesizedExpression : BaseParenthesizedExpression, IParenthesizedExpression
    {
        public ParenthesizedExpression(IOperation operand, SemanticModel semanticModel, SyntaxNode syntax, ITypeSymbol type, Optional<object> constantValue, bool isImplicit) :
            base(semanticModel, syntax, type, constantValue, isImplicit)
        {
            OperandImpl = operand;
        }

        protected override IOperation OperandImpl { get; }
    }

    /// <summary>
    /// Represents a parenthesized expression.
    /// </summary>
    internal sealed partial class LazyParenthesizedExpression : BaseParenthesizedExpression, IParenthesizedExpression
    {
        private readonly Lazy<IOperation> _lazyOperand;

        public LazyParenthesizedExpression(Lazy<IOperation> operand, SemanticModel semanticModel, SyntaxNode syntax, ITypeSymbol type, Optional<object> constantValue, bool isImplicit) : base(semanticModel, syntax, type, constantValue, isImplicit)
        {
            _lazyOperand = operand ?? throw new System.ArgumentNullException(nameof(operand));
        }

        protected override IOperation OperandImpl => _lazyOperand.Value;
    }

    /// <summary>
    /// Represents a general placeholder when no more specific kind of placeholder is available.
    /// A placeholder is an expression whose meaning is inferred from context.
    /// </summary>
    internal sealed partial class PlaceholderExpression : Operation, IPlaceholderExpression
    {
        public PlaceholderExpression(SemanticModel semanticModel, SyntaxNode syntax, ITypeSymbol type, Optional<object> constantValue, bool isImplicit) :
            base(OperationKind.PlaceholderExpression, semanticModel, syntax, type, constantValue, isImplicit)
        {
        }
        public override IEnumerable<IOperation> Children
        {
            get
            {
                yield break;
            }
        }
        public override void Accept(OperationVisitor visitor)
        {
            visitor.VisitPlaceholderExpression(this);
        }
        public override TResult Accept<TArgument, TResult>(OperationVisitor<TArgument, TResult> visitor, TArgument argument)
        {
            return visitor.VisitPlaceholderExpression(this, argument);
        }
    }

    /// <summary>
    /// Represents a reference through a pointer.
    /// </summary>
    internal abstract partial class BasePointerIndirectionReferenceExpression : Operation, IPointerIndirectionReferenceExpression
    {
        protected BasePointerIndirectionReferenceExpression(SemanticModel semanticModel, SyntaxNode syntax, ITypeSymbol type, Optional<object> constantValue, bool isImplicit) :
                    base(OperationKind.PointerIndirectionReferenceExpression, semanticModel, syntax, type, constantValue, isImplicit)
        {
        }

        protected abstract IOperation PointerImpl { get; }
        public override IEnumerable<IOperation> Children
        {
            get
            {
                yield return Pointer;
            }
        }
        /// <summary>
        /// Pointer to be dereferenced.
        /// </summary>
        public IOperation Pointer => Operation.SetParentOperation(PointerImpl, this);
        public override void Accept(OperationVisitor visitor)
        {
            visitor.VisitPointerIndirectionReferenceExpression(this);
        }
        public override TResult Accept<TArgument, TResult>(OperationVisitor<TArgument, TResult> visitor, TArgument argument)
        {
            return visitor.VisitPointerIndirectionReferenceExpression(this, argument);
        }
    }

    /// <summary>
    /// Represents a reference through a pointer.
    /// </summary>
    internal sealed partial class PointerIndirectionReferenceExpression : BasePointerIndirectionReferenceExpression, IPointerIndirectionReferenceExpression
    {
        public PointerIndirectionReferenceExpression(IOperation pointer, SemanticModel semanticModel, SyntaxNode syntax, ITypeSymbol type, Optional<object> constantValue, bool isImplicit) :
            base(semanticModel, syntax, type, constantValue, isImplicit)
        {
            PointerImpl = pointer;
        }

        protected override IOperation PointerImpl { get; }
    }

    /// <summary>
    /// Represents a reference through a pointer.
    /// </summary>
    internal sealed partial class LazyPointerIndirectionReferenceExpression : BasePointerIndirectionReferenceExpression, IPointerIndirectionReferenceExpression
    {
        private readonly Lazy<IOperation> _lazyPointer;

        public LazyPointerIndirectionReferenceExpression(Lazy<IOperation> pointer, SemanticModel semanticModel, SyntaxNode syntax, ITypeSymbol type, Optional<object> constantValue, bool isImplicit) : base(semanticModel, syntax, type, constantValue, isImplicit)
        {
            _lazyPointer = pointer ?? throw new System.ArgumentNullException(nameof(pointer));
        }

        protected override IOperation PointerImpl => _lazyPointer.Value;
    }

    /// <summary>
    /// Represents an initialization of a property.
    /// </summary>
    internal abstract partial class BasePropertyInitializer : SymbolInitializer, IPropertyInitializer
    {
        public BasePropertyInitializer(IPropertySymbol initializedProperty, OperationKind kind, SemanticModel semanticModel, SyntaxNode syntax, ITypeSymbol type, Optional<object> constantValue, bool isImplicit) :
            base(kind, semanticModel, syntax, type, constantValue, isImplicit)
        {
            InitializedProperty = initializedProperty;
        }
        /// <summary>
        /// Set method used to initialize the property.
        /// </summary>
        public IPropertySymbol InitializedProperty { get; }
        public override IEnumerable<IOperation> Children
        {
            get
            {
                yield return Value;
            }
        }

        public override void Accept(OperationVisitor visitor)
        {
            visitor.VisitPropertyInitializer(this);
        }
        public override TResult Accept<TArgument, TResult>(OperationVisitor<TArgument, TResult> visitor, TArgument argument)
        {
            return visitor.VisitPropertyInitializer(this, argument);
        }
    }

    /// <summary>
    /// Represents an initialization of a property.
    /// </summary>
    internal sealed partial class PropertyInitializer : BasePropertyInitializer, IPropertyInitializer
    {
        public PropertyInitializer(IPropertySymbol initializedProperty, IOperation value, OperationKind kind, SemanticModel semanticModel, SyntaxNode syntax, ITypeSymbol type, Optional<object> constantValue, bool isImplicit) :
            base(initializedProperty, kind, semanticModel, syntax, type, constantValue, isImplicit)
        {
            ValueImpl = value;
        }
        protected override IOperation ValueImpl { get; }
    }

    /// <summary>
    /// Represents an initialization of a property.
    /// </summary>
    internal sealed partial class LazyPropertyInitializer : BasePropertyInitializer, IPropertyInitializer
    {
        private readonly Lazy<IOperation> _lazyValue;

        public LazyPropertyInitializer(IPropertySymbol initializedProperty, Lazy<IOperation> value, OperationKind kind, SemanticModel semanticModel, SyntaxNode syntax, ITypeSymbol type, Optional<object> constantValue, bool isImplicit) :
            base(initializedProperty, kind, semanticModel, syntax, type, constantValue, isImplicit)
        {
            _lazyValue = value ?? throw new System.ArgumentNullException(nameof(value));
        }
        protected override IOperation ValueImpl => _lazyValue.Value;
    }

    /// <summary>
    /// Represents a reference to a property.
    /// </summary>
    internal abstract partial class BasePropertyReferenceExpression : MemberReferenceExpression, IPropertyReferenceExpression, IHasArgumentsExpression
    {
        protected BasePropertyReferenceExpression(IPropertySymbol property, ISymbol member, SemanticModel semanticModel, SyntaxNode syntax, ITypeSymbol type, Optional<object> constantValue, bool isImplicit) :
            base(member, OperationKind.PropertyReferenceExpression, semanticModel, syntax, type, constantValue, isImplicit)
        {
            Property = property;
        }
        /// <summary>
        /// Referenced property.
        /// </summary>
        public IPropertySymbol Property { get; }
        protected abstract ImmutableArray<IArgument> ArgumentsInEvaluationOrderImpl { get; }
        public override IEnumerable<IOperation> Children
        {
            get
            {
                yield return Instance;
                foreach (var argumentsInEvaluationOrder in ArgumentsInEvaluationOrder)
                {
                    yield return argumentsInEvaluationOrder;
                }
            }
        }
        /// <summary>
        /// Arguments of the invocation, excluding the instance argument. Arguments are in evaluation order.
        /// </summary>
        /// <remarks>
        /// If the invocation is in its expanded form, then params/ParamArray arguments would be collected into arrays. 
        /// Default values are supplied for optional arguments missing in source.
        /// </remarks>
        public ImmutableArray<IArgument> ArgumentsInEvaluationOrder => Operation.SetParentOperation(ArgumentsInEvaluationOrderImpl, this);

        public override void Accept(OperationVisitor visitor)
        {
            visitor.VisitPropertyReferenceExpression(this);
        }
        public override TResult Accept<TArgument, TResult>(OperationVisitor<TArgument, TResult> visitor, TArgument argument)
        {
            return visitor.VisitPropertyReferenceExpression(this, argument);
        }
    }

    /// <summary>
    /// Represents a reference to a property.
    /// </summary>
    internal sealed partial class PropertyReferenceExpression : BasePropertyReferenceExpression, IPropertyReferenceExpression, IHasArgumentsExpression
    {
        public PropertyReferenceExpression(IPropertySymbol property, IOperation instance, ISymbol member, ImmutableArray<IArgument> argumentsInEvaluationOrder, SemanticModel semanticModel, SyntaxNode syntax, ITypeSymbol type, Optional<object> constantValue, bool isImplicit) :
            base(property, member, semanticModel, syntax, type, constantValue, isImplicit)
        {
            InstanceImpl = instance;
            ArgumentsInEvaluationOrderImpl = argumentsInEvaluationOrder;
        }
        protected override IOperation InstanceImpl { get; }
        protected override ImmutableArray<IArgument> ArgumentsInEvaluationOrderImpl { get; }

        public override void Accept(OperationVisitor visitor)
        {
            visitor.VisitPropertyReferenceExpression(this);
        }
        public override TResult Accept<TArgument, TResult>(OperationVisitor<TArgument, TResult> visitor, TArgument argument)
        {
            return visitor.VisitPropertyReferenceExpression(this, argument);
        }
    }

    /// <summary>
    /// Represents a reference to a property.
    /// </summary>
    internal sealed partial class LazyPropertyReferenceExpression : BasePropertyReferenceExpression, IPropertyReferenceExpression, IHasArgumentsExpression
    {
        private readonly Lazy<IOperation> _lazyInstance;
        private readonly Lazy<ImmutableArray<IArgument>> _lazyArgumentsInEvaluationOrder;

        public LazyPropertyReferenceExpression(IPropertySymbol property, Lazy<IOperation> instance, ISymbol member, Lazy<ImmutableArray<IArgument>> argumentsInEvaluationOrder, SemanticModel semanticModel, SyntaxNode syntax, ITypeSymbol type, Optional<object> constantValue, bool isImplicit) :
            base(property, member, semanticModel, syntax, type, constantValue, isImplicit)
        {
            _lazyInstance = instance ?? throw new System.ArgumentNullException(nameof(instance));
            _lazyArgumentsInEvaluationOrder = argumentsInEvaluationOrder ?? throw new System.ArgumentNullException(nameof(argumentsInEvaluationOrder));
        }
        protected override IOperation InstanceImpl => _lazyInstance.Value;

        protected override ImmutableArray<IArgument> ArgumentsInEvaluationOrderImpl => _lazyArgumentsInEvaluationOrder.Value;

        public override void Accept(OperationVisitor visitor)
        {
            visitor.VisitPropertyReferenceExpression(this);
        }
        public override TResult Accept<TArgument, TResult>(OperationVisitor<TArgument, TResult> visitor, TArgument argument)
        {
            return visitor.VisitPropertyReferenceExpression(this, argument);
        }
    }

    /// <summary>
    /// Represents Case x To y in VB.
    /// </summary>
    internal abstract partial class BaseRangeCaseClause : CaseClause, IRangeCaseClause
    {
        public BaseRangeCaseClause(CaseKind caseKind, SemanticModel semanticModel, SyntaxNode syntax, ITypeSymbol type, Optional<object> constantValue, bool isImplicit) :
            base(caseKind, OperationKind.RangeCaseClause, semanticModel, syntax, type, constantValue, isImplicit)
        {
        }

        protected abstract IOperation MinimumValueImpl { get; }
        protected abstract IOperation MaximumValueImpl { get; }
        public override IEnumerable<IOperation> Children
        {
            get
            {
                yield return MinimumValue;
                yield return MaximumValue;
            }
        }
        /// <summary>
        /// Minimum value of the case range.
        /// </summary>
        public IOperation MinimumValue => Operation.SetParentOperation(MinimumValueImpl, this);
        /// <summary>
        /// Maximum value of the case range.
        /// </summary>
        public IOperation MaximumValue => Operation.SetParentOperation(MaximumValueImpl, this);

        public override void Accept(OperationVisitor visitor)
        {
            visitor.VisitRangeCaseClause(this);
        }
        public override TResult Accept<TArgument, TResult>(OperationVisitor<TArgument, TResult> visitor, TArgument argument)
        {
            return visitor.VisitRangeCaseClause(this, argument);
        }
    }

    /// <summary>
    /// Represents Case x To y in VB.
    /// </summary>
    internal sealed partial class RangeCaseClause : BaseRangeCaseClause, IRangeCaseClause
    {
        public RangeCaseClause(IOperation minimumValue, IOperation maximumValue, CaseKind caseKind, SemanticModel semanticModel, SyntaxNode syntax, ITypeSymbol type, Optional<object> constantValue, bool isImplicit) :
            base(caseKind, semanticModel, syntax, type, constantValue, isImplicit)
        {
            MinimumValueImpl = minimumValue;
            MaximumValueImpl = maximumValue;
        }

        protected override IOperation MinimumValueImpl { get; }
        protected override IOperation MaximumValueImpl { get; }
    }

    /// <summary>
    /// Represents Case x To y in VB.
    /// </summary>
    internal sealed partial class LazyRangeCaseClause : BaseRangeCaseClause, IRangeCaseClause
    {
        private readonly Lazy<IOperation> _lazyMinimumValue;
        private readonly Lazy<IOperation> _lazyMaximumValue;

        public LazyRangeCaseClause(Lazy<IOperation> minimumValue, Lazy<IOperation> maximumValue, CaseKind caseKind, SemanticModel semanticModel, SyntaxNode syntax, ITypeSymbol type, Optional<object> constantValue, bool isImplicit) :
            base(caseKind, semanticModel, syntax, type, constantValue, isImplicit)
        {
            _lazyMinimumValue = minimumValue ?? throw new System.ArgumentNullException(nameof(minimumValue));
            _lazyMaximumValue = maximumValue ?? throw new System.ArgumentNullException(nameof(maximumValue));
        }

        protected override IOperation MinimumValueImpl => _lazyMinimumValue.Value;

        protected override IOperation MaximumValueImpl => _lazyMaximumValue.Value;
    }

    /// <summary>
    /// Represents Case Is op x in VB.
    /// </summary>
    internal abstract partial class BaseRelationalCaseClause : CaseClause, IRelationalCaseClause
    {
        public BaseRelationalCaseClause(BinaryOperationKind relation, CaseKind caseKind, SemanticModel semanticModel, SyntaxNode syntax, ITypeSymbol type, Optional<object> constantValue, bool isImplicit) :
            base(caseKind, OperationKind.RelationalCaseClause, semanticModel, syntax, type, constantValue, isImplicit)
        {
            Relation = relation;
        }

        protected abstract IOperation ValueImpl { get; }
        /// <summary>
        /// Relational operator used to compare the switch value with the case value.
        /// </summary>
        public BinaryOperationKind Relation { get; }
        public override IEnumerable<IOperation> Children
        {
            get
            {
                yield return Value;
            }
        }
        /// <summary>
        /// Case value.
        /// </summary>
        public IOperation Value => Operation.SetParentOperation(ValueImpl, this);

        public override void Accept(OperationVisitor visitor)
        {
            visitor.VisitRelationalCaseClause(this);
        }
        public override TResult Accept<TArgument, TResult>(OperationVisitor<TArgument, TResult> visitor, TArgument argument)
        {
            return visitor.VisitRelationalCaseClause(this, argument);
        }
    }

    /// <summary>
    /// Represents Case Is op x in VB.
    /// </summary>
    internal sealed partial class RelationalCaseClause : BaseRelationalCaseClause, IRelationalCaseClause
    {
        public RelationalCaseClause(IOperation value, BinaryOperationKind relation, CaseKind caseKind, SemanticModel semanticModel, SyntaxNode syntax, ITypeSymbol type, Optional<object> constantValue, bool isImplicit) :
            base(relation, caseKind, semanticModel, syntax, type, constantValue, isImplicit)
        {
            ValueImpl = value;
        }

        protected override IOperation ValueImpl { get; }
    }

    /// <summary>
    /// Represents Case Is op x in VB.
    /// </summary>
    internal sealed partial class LazyRelationalCaseClause : BaseRelationalCaseClause, IRelationalCaseClause
    {
        private readonly Lazy<IOperation> _lazyValue;

        public LazyRelationalCaseClause(Lazy<IOperation> value, BinaryOperationKind relation, CaseKind caseKind, SemanticModel semanticModel, SyntaxNode syntax, ITypeSymbol type, Optional<object> constantValue, bool isImplicit) :
            base(relation, caseKind, semanticModel, syntax, type, constantValue, isImplicit)
        {
            _lazyValue = value ?? throw new System.ArgumentNullException(nameof(value));
        }

        protected override IOperation ValueImpl => _lazyValue.Value;
    }

    /// <summary>
    /// Represents a C# return or a VB Return statement.
    /// </summary>
    internal abstract partial class BaseReturnStatement : Operation, IReturnStatement
    {
        protected BaseReturnStatement(OperationKind kind, SemanticModel semanticModel, SyntaxNode syntax, ITypeSymbol type, Optional<object> constantValue, bool isImplicit) :
                    base(kind, semanticModel, syntax, type, constantValue, isImplicit)
        {
            Debug.Assert(kind == OperationKind.ReturnStatement
                      || kind == OperationKind.YieldReturnStatement
                      || kind == OperationKind.YieldBreakStatement);
        }

        protected abstract IOperation ReturnedValueImpl { get; }
        public override IEnumerable<IOperation> Children
        {
            get
            {
                yield return ReturnedValue;
            }
        }
        /// <summary>
        /// Value to be returned.
        /// </summary>
        public IOperation ReturnedValue => Operation.SetParentOperation(ReturnedValueImpl, this);
        public override void Accept(OperationVisitor visitor)
        {
            if (Kind == OperationKind.YieldBreakStatement)
            {
                visitor.VisitYieldBreakStatement(this);
            }
            else
            {
                visitor.VisitReturnStatement(this);
            }
        }
        public override TResult Accept<TArgument, TResult>(OperationVisitor<TArgument, TResult> visitor, TArgument argument)
        {
            if (Kind == OperationKind.YieldBreakStatement)
            {
                return visitor.VisitYieldBreakStatement(this, argument);
            }
            else
            {
                return visitor.VisitReturnStatement(this, argument);
            }
        }
    }

    /// <summary>
    /// Represents a C# return or a VB Return statement.
    /// </summary>
    internal sealed partial class ReturnStatement : BaseReturnStatement, IReturnStatement
    {
        public ReturnStatement(OperationKind kind, IOperation returnedValue, SemanticModel semanticModel, SyntaxNode syntax, ITypeSymbol type, Optional<object> constantValue, bool isImplicit) :
            base(kind, semanticModel, syntax, type, constantValue, isImplicit)
        {
            ReturnedValueImpl = returnedValue;
        }

        protected override IOperation ReturnedValueImpl { get; }
    }

    /// <summary>
    /// Represents a C# return or a VB Return statement.
    /// </summary>
    internal sealed partial class LazyReturnStatement : BaseReturnStatement, IReturnStatement
    {
        private readonly Lazy<IOperation> _lazyReturnedValue;

        public LazyReturnStatement(OperationKind kind, Lazy<IOperation> returnedValue, SemanticModel semanticModel, SyntaxNode syntax, ITypeSymbol type, Optional<object> constantValue, bool isImplicit) : base(kind, semanticModel, syntax, type, constantValue, isImplicit)
        {
            _lazyReturnedValue = returnedValue ?? throw new System.ArgumentNullException(nameof(returnedValue));
        }

        protected override IOperation ReturnedValueImpl => _lazyReturnedValue.Value;
    }

    /// <summary>
    /// Represents case x in C# or Case x in VB.
    /// </summary>
    internal abstract partial class BaseSingleValueCaseClause : CaseClause, ISingleValueCaseClause
    {
        public BaseSingleValueCaseClause(BinaryOperationKind equality, CaseKind caseKind, SemanticModel semanticModel, SyntaxNode syntax, ITypeSymbol type, Optional<object> constantValue, bool isImplicit) :
            base(caseKind, OperationKind.SingleValueCaseClause, semanticModel, syntax, type, constantValue, isImplicit)
        {
            Equality = equality;
        }

        protected abstract IOperation ValueImpl { get; }
        /// <summary>
        /// Relational operator used to compare the switch value with the case value.
        /// </summary>
        public BinaryOperationKind Equality { get; }
        public override IEnumerable<IOperation> Children
        {
            get
            {
                yield return Value;
            }
        }
        /// <summary>
        /// Case value.
        /// </summary>
        public IOperation Value => Operation.SetParentOperation(ValueImpl, this);

        public override void Accept(OperationVisitor visitor)
        {
            visitor.VisitSingleValueCaseClause(this);
        }
        public override TResult Accept<TArgument, TResult>(OperationVisitor<TArgument, TResult> visitor, TArgument argument)
        {
            return visitor.VisitSingleValueCaseClause(this, argument);
        }
    }

    /// <summary>
    /// Represents case x in C# or Case x in VB.
    /// </summary>
    internal sealed partial class SingleValueCaseClause : BaseSingleValueCaseClause, ISingleValueCaseClause
    {
        public SingleValueCaseClause(IOperation value, BinaryOperationKind equality, CaseKind caseKind, SemanticModel semanticModel, SyntaxNode syntax, ITypeSymbol type, Optional<object> constantValue, bool isImplicit) :
            base(equality, caseKind, semanticModel, syntax, type, constantValue, isImplicit)
        {
            ValueImpl = value;
        }

        protected override IOperation ValueImpl { get; }
    }

    /// <summary>
    /// Represents case x in C# or Case x in VB.
    /// </summary>
    internal sealed partial class LazySingleValueCaseClause : BaseSingleValueCaseClause, ISingleValueCaseClause
    {
        private readonly Lazy<IOperation> _lazyValue;

        public LazySingleValueCaseClause(Lazy<IOperation> value, BinaryOperationKind equality, CaseKind caseKind, SemanticModel semanticModel, SyntaxNode syntax, ITypeSymbol type, Optional<object> constantValue, bool isImplicit) :
            base(equality, caseKind, semanticModel, syntax, type, constantValue, isImplicit)
        {
            _lazyValue = value ?? throw new System.ArgumentNullException(nameof(value));
        }

        protected override IOperation ValueImpl => _lazyValue.Value;
    }

    /// <summary>
    /// Represents default case in C# or Case Else in VB.
    /// </summary>
    internal sealed partial class DefaultCaseClause : CaseClause, IDefaultCaseClause
    {
        public DefaultCaseClause(SemanticModel semanticModel, SyntaxNode syntax, ITypeSymbol type, Optional<object> constantValue, bool isImplicit) :
            base(CaseKind.Default, OperationKind.DefaultCaseClause, semanticModel, syntax, type, constantValue, isImplicit)
        {
        }
        public override IEnumerable<IOperation> Children
        {
            get
            {
                yield break;
            }
        }
        public override void Accept(OperationVisitor visitor)
        {
            visitor.VisitDefaultCaseClause(this);
        }
        public override TResult Accept<TArgument, TResult>(OperationVisitor<TArgument, TResult> visitor, TArgument argument)
        {
            return visitor.VisitDefaultCaseClause(this, argument);
        }
    }

    /// <summary>
    /// Represents a SizeOf expression.
    /// </summary>
    internal sealed partial class SizeOfExpression : TypeOperationExpression, ISizeOfExpression
    {
        public SizeOfExpression(ITypeSymbol typeOperand, SemanticModel semanticModel, SyntaxNode syntax, ITypeSymbol type, Optional<object> constantValue, bool isImplicit) :
            base(typeOperand, OperationKind.SizeOfExpression, semanticModel, syntax, type, constantValue, isImplicit)
        {
        }
        public override IEnumerable<IOperation> Children
        {
            get
            {
                yield break;
            }
        }
        public override void Accept(OperationVisitor visitor)
        {
            visitor.VisitSizeOfExpression(this);
        }
        public override TResult Accept<TArgument, TResult>(OperationVisitor<TArgument, TResult> visitor, TArgument argument)
        {
            return visitor.VisitSizeOfExpression(this, argument);
        }
    }

    /// <summary>
    /// Represents a VB Stop statement.
    /// </summary>
    internal sealed partial class StopStatement : Operation, IStopStatement
    {
        public StopStatement(SemanticModel semanticModel, SyntaxNode syntax, ITypeSymbol type, Optional<object> constantValue, bool isImplicit) :
            base(OperationKind.StopStatement, semanticModel, syntax, type, constantValue, isImplicit)
        {
        }
        public override IEnumerable<IOperation> Children
        {
            get
            {
                yield break;
            }
        }
        public override void Accept(OperationVisitor visitor)
        {
            visitor.VisitStopStatement(this);
        }
        public override TResult Accept<TArgument, TResult>(OperationVisitor<TArgument, TResult> visitor, TArgument argument)
        {
            return visitor.VisitStopStatement(this, argument);
        }
    }

    /// <summary>
    /// Represents a C# case or VB Case statement.
    /// </summary>
    internal abstract partial class BaseSwitchCase : Operation, ISwitchCase
    {
        protected BaseSwitchCase(SemanticModel semanticModel, SyntaxNode syntax, ITypeSymbol type, Optional<object> constantValue, bool isImplicit) :
                    base(OperationKind.SwitchCase, semanticModel, syntax, type, constantValue, isImplicit)
        {
        }

        protected abstract ImmutableArray<ICaseClause> ClausesImpl { get; }
        protected abstract ImmutableArray<IOperation> BodyImpl { get; }
        public override IEnumerable<IOperation> Children
        {
            get
            {
                foreach (var clause in Clauses)
                {
                    yield return clause;
                }
                foreach (var body in Body)
                {
                    yield return body;
                }
            }
        }
        /// <summary>
        /// Clauses of the case. For C# there is one clause per case, but for VB there can be multiple.
        /// </summary>
        public ImmutableArray<ICaseClause> Clauses => Operation.SetParentOperation(ClausesImpl, this);
        /// <summary>
        /// Statements of the case.
        /// </summary>
        public ImmutableArray<IOperation> Body => Operation.SetParentOperation(BodyImpl, this);
        public override void Accept(OperationVisitor visitor)
        {
            visitor.VisitSwitchCase(this);
        }
        public override TResult Accept<TArgument, TResult>(OperationVisitor<TArgument, TResult> visitor, TArgument argument)
        {
            return visitor.VisitSwitchCase(this, argument);
        }
    }

    /// <summary>
    /// Represents a C# case or VB Case statement.
    /// </summary>
    internal sealed partial class SwitchCase : BaseSwitchCase, ISwitchCase
    {
        public SwitchCase(ImmutableArray<ICaseClause> clauses, ImmutableArray<IOperation> body, SemanticModel semanticModel, SyntaxNode syntax, ITypeSymbol type, Optional<object> constantValue, bool isImplicit) :
            base(semanticModel, syntax, type, constantValue, isImplicit)
        {
            ClausesImpl = clauses;
            BodyImpl = body;
        }

        protected override ImmutableArray<ICaseClause> ClausesImpl { get; }
        protected override ImmutableArray<IOperation> BodyImpl { get; }
    }

    /// <summary>
    /// Represents a C# case or VB Case statement.
    /// </summary>
    internal sealed partial class LazySwitchCase : BaseSwitchCase, ISwitchCase
    {
        private readonly Lazy<ImmutableArray<ICaseClause>> _lazyClauses;
        private readonly Lazy<ImmutableArray<IOperation>> _lazyBody;

        public LazySwitchCase(Lazy<ImmutableArray<ICaseClause>> clauses, Lazy<ImmutableArray<IOperation>> body, SemanticModel semanticModel, SyntaxNode syntax, ITypeSymbol type, Optional<object> constantValue, bool isImplicit) : base(semanticModel, syntax, type, constantValue, isImplicit)
        {
            _lazyClauses = clauses;
            _lazyBody = body;
        }

        protected override ImmutableArray<ICaseClause> ClausesImpl => _lazyClauses.Value;

        protected override ImmutableArray<IOperation> BodyImpl => _lazyBody.Value;
    }

    /// <summary>
    /// Represents a C# switch or VB Select Case statement.
    /// </summary>
    internal abstract partial class BaseSwitchStatement : Operation, ISwitchStatement
    {
        protected BaseSwitchStatement(SemanticModel semanticModel, SyntaxNode syntax, ITypeSymbol type, Optional<object> constantValue, bool isImplicit) :
                    base(OperationKind.SwitchStatement, semanticModel, syntax, type, constantValue, isImplicit)
        {
        }

        protected abstract IOperation ValueImpl { get; }
        protected abstract ImmutableArray<ISwitchCase> CasesImpl { get; }
        public override IEnumerable<IOperation> Children
        {
            get
            {
                yield return Value;
                foreach (var @case in Cases)
                {
                    yield return @case;
                }
            }
        }
        /// <summary>
        /// Value to be switched upon.
        /// </summary>
        public IOperation Value => Operation.SetParentOperation(ValueImpl, this);
        /// <summary>
        /// Cases of the switch.
        /// </summary>
        public ImmutableArray<ISwitchCase> Cases => Operation.SetParentOperation(CasesImpl, this);
        public override void Accept(OperationVisitor visitor)
        {
            visitor.VisitSwitchStatement(this);
        }
        public override TResult Accept<TArgument, TResult>(OperationVisitor<TArgument, TResult> visitor, TArgument argument)
        {
            return visitor.VisitSwitchStatement(this, argument);
        }
    }

    /// <summary>
    /// Represents a C# switch or VB Select Case statement.
    /// </summary>
    internal sealed partial class SwitchStatement : BaseSwitchStatement, ISwitchStatement
    {
        public SwitchStatement(IOperation value, ImmutableArray<ISwitchCase> cases, SemanticModel semanticModel, SyntaxNode syntax, ITypeSymbol type, Optional<object> constantValue, bool isImplicit) :
            base(semanticModel, syntax, type, constantValue, isImplicit)
        {
            ValueImpl = value;
            CasesImpl = cases;
        }

        protected override IOperation ValueImpl { get; }
        protected override ImmutableArray<ISwitchCase> CasesImpl { get; }
    }

    /// <summary>
    /// Represents a C# switch or VB Select Case statement.
    /// </summary>
    internal sealed partial class LazySwitchStatement : BaseSwitchStatement, ISwitchStatement
    {
        private readonly Lazy<IOperation> _lazyValue;
        private readonly Lazy<ImmutableArray<ISwitchCase>> _lazyCases;

        public LazySwitchStatement(Lazy<IOperation> value, Lazy<ImmutableArray<ISwitchCase>> cases, SemanticModel semanticModel, SyntaxNode syntax, ITypeSymbol type, Optional<object> constantValue, bool isImplicit) : base(semanticModel, syntax, type, constantValue, isImplicit)
        {
            _lazyValue = value ?? throw new System.ArgumentNullException(nameof(value));
            _lazyCases = cases;
        }

        protected override IOperation ValueImpl => _lazyValue.Value;

        protected override ImmutableArray<ISwitchCase> CasesImpl => _lazyCases.Value;
    }

    /// <summary>
    /// Represents an initializer for a field, property, or parameter.
    /// </summary>
    internal abstract partial class SymbolInitializer : Operation, ISymbolInitializer
    {
        protected SymbolInitializer(OperationKind kind, SemanticModel semanticModel, SyntaxNode syntax, ITypeSymbol type, Optional<object> constantValue, bool isImplicit) :
            base(kind, semanticModel, syntax, type, constantValue, isImplicit)
        {
        }
        protected abstract IOperation ValueImpl { get; }
        public IOperation Value => Operation.SetParentOperation(ValueImpl, this);
    }

    /// <summary>
    /// Represents a reference to a local variable synthesized by language analysis.
    /// </summary>
    internal abstract partial class BaseSyntheticLocalReferenceExpression : Operation, ISyntheticLocalReferenceExpression
    {
        protected BaseSyntheticLocalReferenceExpression(SyntheticLocalKind syntheticLocalKind, SemanticModel semanticModel, SyntaxNode syntax, ITypeSymbol type, Optional<object> constantValue, bool isImplicit) :
                    base(OperationKind.SyntheticLocalReferenceExpression, semanticModel, syntax, type, constantValue, isImplicit)
        {
            SyntheticLocalKind = syntheticLocalKind;
        }
        /// <summary>
        /// Kind of the synthetic local.
        /// </summary>
        public SyntheticLocalKind SyntheticLocalKind { get; }

        public override IEnumerable<IOperation> Children
        {
            get
            {
                yield break;
            }
        }
        public override void Accept(OperationVisitor visitor)
        {
            visitor.VisitSyntheticLocalReferenceExpression(this);
        }
        public override TResult Accept<TArgument, TResult>(OperationVisitor<TArgument, TResult> visitor, TArgument argument)
        {
            return visitor.VisitSyntheticLocalReferenceExpression(this, argument);
        }
    }

    /// <summary>
    /// Represents a reference to a local variable synthesized by language analysis.
    /// </summary>
    internal sealed partial class SyntheticLocalReferenceExpression : BaseSyntheticLocalReferenceExpression, ISyntheticLocalReferenceExpression
    {
        public SyntheticLocalReferenceExpression(SyntheticLocalKind syntheticLocalKind, SemanticModel semanticModel, SyntaxNode syntax, ITypeSymbol type, Optional<object> constantValue, bool isImplicit) :
            base(syntheticLocalKind, semanticModel, syntax, type, constantValue, isImplicit)
        {
        }
    }

    /// <summary>
    /// Represents a reference to a local variable synthesized by language analysis.
    /// </summary>
    internal sealed partial class LazySyntheticLocalReferenceExpression : BaseSyntheticLocalReferenceExpression, ISyntheticLocalReferenceExpression
    {
        public LazySyntheticLocalReferenceExpression(SyntheticLocalKind syntheticLocalKind, SemanticModel semanticModel, SyntaxNode syntax, ITypeSymbol type, Optional<object> constantValue, bool isImplicit) :
            base(syntheticLocalKind, semanticModel, syntax, type, constantValue, isImplicit)
        {
        }
    }

    /// <summary>
<<<<<<< HEAD
=======
    /// Represents a C# throw or a VB Throw statement.
    /// </summary>
    internal abstract partial class BaseThrowStatement : Operation, IThrowStatement
    {
        protected BaseThrowStatement(SemanticModel semanticModel, SyntaxNode syntax, ITypeSymbol type, Optional<object> constantValue, bool isImplicit) :
                    base(OperationKind.ThrowStatement, semanticModel, syntax, type, constantValue, isImplicit)
        {
        }

        protected abstract IOperation ThrownObjectImpl { get; }
        public override IEnumerable<IOperation> Children
        {
            get
            {
                yield return ThrownObject;
            }
        }
        /// <summary>
        /// Value to be thrown.
        /// </summary>
        public IOperation ThrownObject => Operation.SetParentOperation(ThrownObjectImpl, this);
        public override void Accept(OperationVisitor visitor)
        {
            visitor.VisitThrowStatement(this);
        }
        public override TResult Accept<TArgument, TResult>(OperationVisitor<TArgument, TResult> visitor, TArgument argument)
        {
            return visitor.VisitThrowStatement(this, argument);
        }
    }

    /// <summary>
    /// Represents a C# throw or a VB Throw statement.
    /// </summary>
    internal sealed partial class ThrowStatement : BaseThrowStatement, IThrowStatement
    {
        public ThrowStatement(IOperation thrownObject, SemanticModel semanticModel, SyntaxNode syntax, ITypeSymbol type, Optional<object> constantValue, bool isImplicit) :
            base(semanticModel, syntax, type, constantValue, isImplicit)
        {
            ThrownObjectImpl = thrownObject;
        }

        protected override IOperation ThrownObjectImpl { get; }
    }

    /// <summary>
    /// Represents a C# throw or a VB Throw statement.
    /// </summary>
    internal sealed partial class LazyThrowStatement : BaseThrowStatement, IThrowStatement
    {
        private readonly Lazy<IOperation> _lazyThrownObject;

        public LazyThrowStatement(Lazy<IOperation> thrownObject, SemanticModel semanticModel, SyntaxNode syntax, ITypeSymbol type, Optional<object> constantValue, bool isImplicit) : base(semanticModel, syntax, type, constantValue, isImplicit)
        {
            _lazyThrownObject = thrownObject ?? throw new System.ArgumentNullException(nameof(thrownObject));
        }

        protected override IOperation ThrownObjectImpl => _lazyThrownObject.Value;
    }

    /// <summary>
>>>>>>> a2840b98
    /// Represents a C# try or a VB Try statement.
    /// </summary>
    internal abstract partial class BaseTryStatement : Operation, ITryStatement
    {
        protected BaseTryStatement(SemanticModel semanticModel, SyntaxNode syntax, ITypeSymbol type, Optional<object> constantValue, bool isImplicit) :
                    base(OperationKind.TryStatement, semanticModel, syntax, type, constantValue, isImplicit)
        {
        }

        protected abstract IBlockStatement BodyImpl { get; }
        protected abstract ImmutableArray<ICatchClause> CatchesImpl { get; }
        protected abstract IBlockStatement FinallyHandlerImpl { get; }
        public override IEnumerable<IOperation> Children
        {
            get
            {
                yield return Body;
                foreach (var catche in Catches)
                {
                    yield return catche;
                }
                yield return FinallyHandler;
            }
        }
        /// <summary>
        /// Body of the try, over which the handlers are active.
        /// </summary>
        public IBlockStatement Body => Operation.SetParentOperation(BodyImpl, this);
        /// <summary>
        /// Catch clauses of the try.
        /// </summary>
        public ImmutableArray<ICatchClause> Catches => Operation.SetParentOperation(CatchesImpl, this);
        /// <summary>
        /// Finally handler of the try.
        /// </summary>
        public IBlockStatement FinallyHandler => Operation.SetParentOperation(FinallyHandlerImpl, this);
        public override void Accept(OperationVisitor visitor)
        {
            visitor.VisitTryStatement(this);
        }
        public override TResult Accept<TArgument, TResult>(OperationVisitor<TArgument, TResult> visitor, TArgument argument)
        {
            return visitor.VisitTryStatement(this, argument);
        }
    }

    /// <summary>
    /// Represents a C# try or a VB Try statement.
    /// </summary>
    internal sealed partial class TryStatement : BaseTryStatement, ITryStatement
    {
        public TryStatement(IBlockStatement body, ImmutableArray<ICatchClause> catches, IBlockStatement finallyHandler, SemanticModel semanticModel, SyntaxNode syntax, ITypeSymbol type, Optional<object> constantValue, bool isImplicit) :
            base(semanticModel, syntax, type, constantValue, isImplicit)
        {
            BodyImpl = body;
            CatchesImpl = catches;
            FinallyHandlerImpl = finallyHandler;
        }

        protected override IBlockStatement BodyImpl { get; }
        protected override ImmutableArray<ICatchClause> CatchesImpl { get; }
        protected override IBlockStatement FinallyHandlerImpl { get; }
    }

    /// <summary>
    /// Represents a C# try or a VB Try statement.
    /// </summary>
    internal sealed partial class LazyTryStatement : BaseTryStatement, ITryStatement
    {
        private readonly Lazy<IBlockStatement> _lazyBody;
        private readonly Lazy<ImmutableArray<ICatchClause>> _lazyCatches;
        private readonly Lazy<IBlockStatement> _lazyFinallyHandler;

        public LazyTryStatement(Lazy<IBlockStatement> body, Lazy<ImmutableArray<ICatchClause>> catches, Lazy<IBlockStatement> finallyHandler, SemanticModel semanticModel, SyntaxNode syntax, ITypeSymbol type, Optional<object> constantValue, bool isImplicit) : base(semanticModel, syntax, type, constantValue, isImplicit)
        {
            _lazyBody = body ?? throw new System.ArgumentNullException(nameof(body));
            _lazyCatches = catches;
            _lazyFinallyHandler = finallyHandler ?? throw new System.ArgumentNullException(nameof(finallyHandler));
        }

        protected override IBlockStatement BodyImpl => _lazyBody.Value;

        protected override ImmutableArray<ICatchClause> CatchesImpl => _lazyCatches.Value;

        protected override IBlockStatement FinallyHandlerImpl => _lazyFinallyHandler.Value;
    }

    /// <summary>
    /// Represents a tuple expression.
    /// </summary>
    internal abstract partial class BaseTupleExpression : Operation, ITupleExpression
    {
        protected BaseTupleExpression(SemanticModel semanticModel, SyntaxNode syntax, ITypeSymbol type, Optional<object> constantValue, bool isImplicit) :
                    base(OperationKind.TupleExpression, semanticModel, syntax, type, constantValue, isImplicit)
        {
        }

        protected abstract ImmutableArray<IOperation> ElementsImpl { get; }
        public override IEnumerable<IOperation> Children
        {
            get
            {
                foreach (var element in Elements)
                {
                    yield return element;
                }
            }
        }
        /// <summary>
        /// Elements for tuple expression.
        /// </summary>
        public ImmutableArray<IOperation> Elements => Operation.SetParentOperation(ElementsImpl, this);
        public override void Accept(OperationVisitor visitor)
        {
            visitor.VisitTupleExpression(this);
        }
        public override TResult Accept<TArgument, TResult>(OperationVisitor<TArgument, TResult> visitor, TArgument argument)
        {
            return visitor.VisitTupleExpression(this, argument);
        }
    }

    /// <summary>
    /// Represents a tuple expression.
    /// </summary>
    internal sealed partial class TupleExpression : BaseTupleExpression, ITupleExpression
    {
        public TupleExpression(ImmutableArray<IOperation> elements, SemanticModel semanticModel, SyntaxNode syntax, ITypeSymbol type, Optional<object> constantValue, bool isImplicit) :
            base(semanticModel, syntax, type, constantValue, isImplicit)
        {
            ElementsImpl = elements;
        }

        protected override ImmutableArray<IOperation> ElementsImpl { get; }
    }

    /// <summary>
    /// Represents a tuple expression.
    /// </summary>
    internal sealed partial class LazyTupleExpression : BaseTupleExpression, ITupleExpression
    {
        private readonly Lazy<ImmutableArray<IOperation>> _lazyElements;

        public LazyTupleExpression(Lazy<ImmutableArray<IOperation>> elements, SemanticModel semanticModel, SyntaxNode syntax, ITypeSymbol type, Optional<object> constantValue, bool isImplicit) :
            base(semanticModel, syntax, type, constantValue, isImplicit)
        {
            _lazyElements = elements;
        }

        protected override ImmutableArray<IOperation> ElementsImpl => _lazyElements.Value;
    }

    /// <summary>
    /// Represents a TypeOf expression.
    /// </summary>
    internal sealed partial class TypeOfExpression : TypeOperationExpression, ITypeOfExpression
    {
        public TypeOfExpression(ITypeSymbol typeOperand, SemanticModel semanticModel, SyntaxNode syntax, ITypeSymbol type, Optional<object> constantValue, bool isImplicit) :
            base(typeOperand, OperationKind.TypeOfExpression, semanticModel, syntax, type, constantValue, isImplicit)
        {
        }
        public override IEnumerable<IOperation> Children
        {
            get
            {
                yield break;
            }
        }
        public override void Accept(OperationVisitor visitor)
        {
            visitor.VisitTypeOfExpression(this);
        }
        public override TResult Accept<TArgument, TResult>(OperationVisitor<TArgument, TResult> visitor, TArgument argument)
        {
            return visitor.VisitTypeOfExpression(this, argument);
        }
    }

    /// <summary>
    /// Represents an expression operating on a type.
    /// </summary>
    internal abstract partial class TypeOperationExpression : Operation, ITypeOperationExpression
    {
        protected TypeOperationExpression(ITypeSymbol typeOperand, OperationKind kind, SemanticModel semanticModel, SyntaxNode syntax, ITypeSymbol type, Optional<object> constantValue, bool isImplicit) :
            base(kind, semanticModel, syntax, type, constantValue, isImplicit)
        {
            TypeOperand = typeOperand;
        }
        /// <summary>
        /// Type operand.
        /// </summary>
        public ITypeSymbol TypeOperand { get; }
    }

    /// <summary>
    /// Represents a type parameter object creation expression, i.e. new T(), where T is a type parameter with new constraint.
    /// </summary>
    internal abstract partial class BaseTypeParameterObjectCreationExpression : Operation, ITypeParameterObjectCreationExpression
    {
        public BaseTypeParameterObjectCreationExpression(SemanticModel semanticModel, SyntaxNode syntax, ITypeSymbol type, Optional<object> constantValue, bool isImplicit) :
            base(OperationKind.TypeParameterObjectCreationExpression, semanticModel, syntax, type, constantValue, isImplicit)
        {
        }
        protected abstract IObjectOrCollectionInitializerExpression InitializerImpl { get; }
        public override IEnumerable<IOperation> Children
        {
            get
            {
                yield return Initializer;
            }
        }
        /// <summary>
        /// Object or collection initializer, if any.
        /// </summary>
        public IObjectOrCollectionInitializerExpression Initializer => Operation.SetParentOperation(InitializerImpl, this);
        public override void Accept(OperationVisitor visitor)
        {
            visitor.VisitTypeParameterObjectCreationExpression(this);
        }
        public override TResult Accept<TArgument, TResult>(OperationVisitor<TArgument, TResult> visitor, TArgument argument)
        {
            return visitor.VisitTypeParameterObjectCreationExpression(this, argument);
        }
    }

    /// <summary>
    /// Represents a type parameter object creation expression, i.e. new T(), where T is a type parameter with new constraint.
    /// </summary>
    internal sealed partial class TypeParameterObjectCreationExpression : BaseTypeParameterObjectCreationExpression, ITypeParameterObjectCreationExpression
    {
        public TypeParameterObjectCreationExpression(IObjectOrCollectionInitializerExpression initializer, SemanticModel semanticModel, SyntaxNode syntax, ITypeSymbol type, Optional<object> constantValue, bool isImplicit) :
            base(semanticModel, syntax, type, constantValue, isImplicit)
        {
            InitializerImpl = initializer;
        }
        protected override IObjectOrCollectionInitializerExpression InitializerImpl { get; }
    }

    /// <summary>
    /// Represents a type parameter object creation expression, i.e. new T(), where T is a type parameter with new constraint.
    /// </summary>
    internal sealed partial class LazyTypeParameterObjectCreationExpression : BaseTypeParameterObjectCreationExpression, ITypeParameterObjectCreationExpression
    {
        private readonly Lazy<IObjectOrCollectionInitializerExpression> _lazyInitializer;
        public LazyTypeParameterObjectCreationExpression(Lazy<IObjectOrCollectionInitializerExpression> initializer, SemanticModel semanticModel, SyntaxNode syntax, ITypeSymbol type, Optional<object> constantValue, bool isImplicit) :
            base(semanticModel, syntax, type, constantValue, isImplicit)
        {
            _lazyInitializer = initializer ?? throw new System.ArgumentNullException(nameof(initializer));
        }
        protected override IObjectOrCollectionInitializerExpression InitializerImpl => _lazyInitializer.Value;
    }

    /// <remarks>
    /// Represents a dynamically bound new/New expression.
    /// </remarks>
    internal abstract partial class BaseDynamicObjectCreationExpression : Operation, IHasDynamicArgumentsExpression, IDynamicObjectCreationExpression
    {
        public BaseDynamicObjectCreationExpression(string name, ImmutableArray<ISymbol> applicableSymbols, ImmutableArray<string> argumentNames, ImmutableArray<RefKind> argumentRefKinds, SemanticModel semanticModel, SyntaxNode syntax, ITypeSymbol type, Optional<object> constantValue, bool isImplicit) :
            base(OperationKind.TypeParameterObjectCreationExpression, semanticModel, syntax, type, constantValue, isImplicit)
        {
            Name = name;
            ApplicableSymbols = applicableSymbols;
            ArgumentNames = argumentNames;
            ArgumentRefKinds = argumentRefKinds;
        }
        protected abstract ImmutableArray<IOperation> ArgumentsImpl { get; }
        protected abstract IObjectOrCollectionInitializerExpression InitializerImpl { get; }

        public override IEnumerable<IOperation> Children
        {
            get
            {
                foreach (var argument in Arguments)
                {
                    yield return argument;
                }
                yield return Initializer;
            }
        }
        /// <summary>
        /// Name of the dynamically invoked member.
        /// </summary>
        public string Name { get; }
        /// <summary>
        /// List of applicable symbols that are dynamically bound to the <see cref="Name"/>.
        /// </summary>
        public ImmutableArray<ISymbol> ApplicableSymbols { get; }
        /// <summary>
        /// Optional argument names for named arguments.
        /// </summary>
        public ImmutableArray<string> ArgumentNames { get; }
        /// <summary>
        /// Optional argument ref kinds.
        /// </summary>
        public ImmutableArray<RefKind> ArgumentRefKinds { get; }
        /// <summary>
        /// Dynamically bound arguments, excluding the instance argument.
        /// </summary>
        public ImmutableArray<IOperation> Arguments => Operation.SetParentOperation(ArgumentsImpl, this);
        /// <summary>
        /// Object or collection initializer, if any.
        /// </summary>
        public IObjectOrCollectionInitializerExpression Initializer => Operation.SetParentOperation(InitializerImpl, this);
        public override void Accept(OperationVisitor visitor)
        {
            visitor.VisitDynamicObjectCreationExpression(this);
        }
        public override TResult Accept<TArgument, TResult>(OperationVisitor<TArgument, TResult> visitor, TArgument argument)
        {
            return visitor.VisitDynamicObjectCreationExpression(this, argument);
        }
    }

    /// <remarks>
    /// Represents a dynamically bound new/New expression.
    /// </remarks>
    internal sealed partial class DynamicObjectCreationExpression : BaseDynamicObjectCreationExpression, IHasDynamicArgumentsExpression, IDynamicObjectCreationExpression
    {
        public DynamicObjectCreationExpression(string name, ImmutableArray<ISymbol> applicableSymbols, ImmutableArray<IOperation> arguments, ImmutableArray<string> argumentNames, ImmutableArray<RefKind> argumentRefKinds, IObjectOrCollectionInitializerExpression initializer, SemanticModel semanticModel, SyntaxNode syntax, ITypeSymbol type, Optional<object> constantValue, bool isImplicit) :
            base(name, applicableSymbols, argumentNames, argumentRefKinds, semanticModel, syntax, type, constantValue, isImplicit)
        {
            ArgumentsImpl = arguments;
            InitializerImpl = initializer;
        }
        protected override ImmutableArray<IOperation> ArgumentsImpl { get; }
        protected override IObjectOrCollectionInitializerExpression InitializerImpl { get; }
    }

    /// <remarks>
    /// Represents a dynamically bound new/New expression.
    /// </remarks>
    internal sealed partial class LazyDynamicObjectCreationExpression : BaseDynamicObjectCreationExpression, IHasDynamicArgumentsExpression, IDynamicObjectCreationExpression
    {
        private readonly Lazy<IObjectOrCollectionInitializerExpression> _lazyInitializer;
        private readonly Lazy<ImmutableArray<IOperation>> _lazyArguments;
        public LazyDynamicObjectCreationExpression(string name, ImmutableArray<ISymbol> applicableSymbols, Lazy<ImmutableArray<IOperation>> arguments, ImmutableArray<string> argumentNames, ImmutableArray<RefKind> argumentRefKinds, Lazy<IObjectOrCollectionInitializerExpression> initializer, SemanticModel semanticModel, SyntaxNode syntax, ITypeSymbol type, Optional<object> constantValue, bool isImplicit) :
            base(name, applicableSymbols, argumentNames, argumentRefKinds, semanticModel, syntax, type, constantValue, isImplicit)
        {
            _lazyArguments = arguments ?? throw new System.ArgumentNullException(nameof(arguments));
            _lazyInitializer = initializer ?? throw new System.ArgumentNullException(nameof(initializer));
        }
        protected override ImmutableArray<IOperation> ArgumentsImpl => _lazyArguments.Value;
        protected override IObjectOrCollectionInitializerExpression InitializerImpl => _lazyInitializer.Value;
    }

    /// <summary>
    /// Represents an operation with one operand.
    /// </summary>
    internal abstract partial class BaseUnaryOperatorExpression : Operation, IHasOperatorMethodExpression, IUnaryOperatorExpression
    {
        protected BaseUnaryOperatorExpression(UnaryOperationKind unaryOperationKind, bool isLifted, bool usesOperatorMethod, IMethodSymbol operatorMethod, SemanticModel semanticModel, SyntaxNode syntax, ITypeSymbol type, Optional<object> constantValue, bool isImplicit) :
                    base(OperationKind.UnaryOperatorExpression, semanticModel, syntax, type, constantValue, isImplicit)
        {
            UnaryOperationKind = unaryOperationKind;
            UsesOperatorMethod = usesOperatorMethod;
            OperatorMethod = operatorMethod;
            IsLifted = isLifted;
        }
        /// <summary>
        /// Kind of unary operation.
        /// </summary>
        public UnaryOperationKind UnaryOperationKind { get; }
        protected abstract IOperation OperandImpl { get; }
        /// <summary>
        /// True if and only if the operation is performed by an operator method.
        /// </summary>
        public bool UsesOperatorMethod { get; }
        /// <summary>
        /// Operation method used by the operation, null if the operation does not use an operator method.
        /// </summary>
        public IMethodSymbol OperatorMethod { get; }

        public bool IsLifted { get; }

        public override IEnumerable<IOperation> Children
        {
            get
            {
                yield return Operand;
            }
        }
        /// <summary>
        /// Single operand.
        /// </summary>
        public IOperation Operand => Operation.SetParentOperation(OperandImpl, this);
        public override void Accept(OperationVisitor visitor)
        {
            visitor.VisitUnaryOperatorExpression(this);
        }
        public override TResult Accept<TArgument, TResult>(OperationVisitor<TArgument, TResult> visitor, TArgument argument)
        {
            return visitor.VisitUnaryOperatorExpression(this, argument);
        }
    }

    /// <summary>
    /// Represents an operation with one operand.
    /// </summary>
    internal sealed partial class UnaryOperatorExpression : BaseUnaryOperatorExpression, IHasOperatorMethodExpression, IUnaryOperatorExpression
    {
        public UnaryOperatorExpression(UnaryOperationKind unaryOperationKind, IOperation operand, bool isLifted, bool usesOperatorMethod, IMethodSymbol operatorMethod, SemanticModel semanticModel, SyntaxNode syntax, ITypeSymbol type, Optional<object> constantValue, bool isImplicit) :
            base(unaryOperationKind, isLifted, usesOperatorMethod, operatorMethod, semanticModel, syntax, type, constantValue, isImplicit)
        {
            OperandImpl = operand;
        }

        protected override IOperation OperandImpl { get; }
    }

    /// <summary>
    /// Represents an operation with one operand.
    /// </summary>
    internal sealed partial class LazyUnaryOperatorExpression : BaseUnaryOperatorExpression, IHasOperatorMethodExpression, IUnaryOperatorExpression
    {
        private readonly Lazy<IOperation> _lazyOperand;

        public LazyUnaryOperatorExpression(UnaryOperationKind unaryOperationKind, Lazy<IOperation> operand, bool isLifted, bool usesOperatorMethod, IMethodSymbol operatorMethod, SemanticModel semanticModel, SyntaxNode syntax, ITypeSymbol type, Optional<object> constantValue, bool isImplicit) : 
            base(unaryOperationKind, isLifted, usesOperatorMethod, operatorMethod, semanticModel, syntax, type, constantValue, isImplicit)
        {
            _lazyOperand = operand ?? throw new System.ArgumentNullException(nameof(operand));
        }

        protected override IOperation OperandImpl => _lazyOperand.Value;
    }

    /// <summary>
    /// Represents a C# using or VB Using statement.
    /// </summary>
    internal abstract partial class BaseUsingStatement : Operation, IUsingStatement
    {
        protected BaseUsingStatement(SemanticModel semanticModel, SyntaxNode syntax, ITypeSymbol type, Optional<object> constantValue, bool isImplicit) :
                    base(OperationKind.UsingStatement, semanticModel, syntax, type, constantValue, isImplicit)
        {
        }

        protected abstract IOperation BodyImpl { get; }
        protected abstract IVariableDeclarationStatement DeclarationImpl { get; }
        protected abstract IOperation ValueImpl { get; }
        public override IEnumerable<IOperation> Children
        {
            get
            {
                yield return Declaration;
                yield return Value;
                yield return Body;
            }
        }
        /// <summary>
        /// Body of the using, over which the resources of the using are maintained.
        /// </summary>
        public IOperation Body => Operation.SetParentOperation(BodyImpl, this);

        /// <summary>
        /// Declaration introduced by the using statement. Null if the using statement does not declare any variables.
        /// </summary>
        public IVariableDeclarationStatement Declaration => Operation.SetParentOperation(DeclarationImpl, this);

        /// <summary>
        /// Resource held by the using. Can be null if Declaration is not null.
        /// </summary>
        public IOperation Value => Operation.SetParentOperation(ValueImpl, this);
        public override void Accept(OperationVisitor visitor)
        {
            visitor.VisitUsingStatement(this);
        }
        public override TResult Accept<TArgument, TResult>(OperationVisitor<TArgument, TResult> visitor, TArgument argument)
        {
            return visitor.VisitUsingStatement(this, argument);
        }
    }

    /// <summary>
    /// Represents a C# using or VB Using statement.
    /// </summary>
    internal sealed partial class UsingStatement : BaseUsingStatement, IUsingStatement
    {
        public UsingStatement(IOperation body, IVariableDeclarationStatement declaration, IOperation value, SemanticModel semanticModel, SyntaxNode syntax, ITypeSymbol type, Optional<object> constantValue, bool isImplicit) :
            base(semanticModel, syntax, type, constantValue, isImplicit)
        {
            BodyImpl = body;
            DeclarationImpl = declaration;
            ValueImpl = value;
        }

        protected override IOperation BodyImpl { get; }
        protected override IVariableDeclarationStatement DeclarationImpl { get; }
        protected override IOperation ValueImpl { get; }
    }

    /// <summary>
    /// Represents a C# using or VB Using statement.
    /// </summary>
    internal sealed partial class LazyUsingStatement : BaseUsingStatement, IUsingStatement
    {
        private readonly Lazy<IOperation> _lazyBody;
        private readonly Lazy<IVariableDeclarationStatement> _lazyDeclaration;
        private readonly Lazy<IOperation> _lazyValue;

        public LazyUsingStatement(Lazy<IOperation> body, Lazy<IVariableDeclarationStatement> declaration, Lazy<IOperation> value, SemanticModel semanticModel, SyntaxNode syntax, ITypeSymbol type, Optional<object> constantValue, bool isImplicit) : base(semanticModel, syntax, type, constantValue, isImplicit)
        {
            _lazyBody = body ?? throw new System.ArgumentNullException(nameof(body));
            _lazyDeclaration = declaration ?? throw new System.ArgumentNullException(nameof(declaration));
            _lazyValue = value ?? throw new System.ArgumentNullException(nameof(value));
        }

        protected override IOperation BodyImpl => _lazyBody.Value;

        protected override IVariableDeclarationStatement DeclarationImpl => _lazyDeclaration.Value;

        protected override IOperation ValueImpl => _lazyValue.Value;
    }

    /// <summary>
    /// Represents a local variable declaration.
    /// </summary>
    internal abstract partial class BaseVariableDeclaration : Operation, IVariableDeclaration
    {
        protected BaseVariableDeclaration(ImmutableArray<ILocalSymbol> variables, SemanticModel semanticModel, SyntaxNode syntax, ITypeSymbol type, Optional<object> constantValue, bool isImplicit) :
                    base(OperationKind.VariableDeclaration, semanticModel, syntax, type, constantValue, isImplicit)
        {
            Variables = variables;
        }
        /// <summary>
        /// Symbols declared by the declaration. In VB, it's possible to declare multiple variables with the
        /// same initializer. In C#, this will always have a single symbol.
        /// </summary>
        public ImmutableArray<ILocalSymbol> Variables { get; }
        protected abstract IOperation InitializerImpl { get; }
        public override IEnumerable<IOperation> Children
        {
            get
            {
                yield return Initializer;
            }
        }

        /// <summary>
        /// Optional initializer of the variable.
        /// </summary>
        public IOperation Initializer => Operation.SetParentOperation(InitializerImpl, this);
        public override void Accept(OperationVisitor visitor)
        {
            visitor.VisitVariableDeclaration(this);
        }
        public override TResult Accept<TArgument, TResult>(OperationVisitor<TArgument, TResult> visitor, TArgument argument)
        {
            return visitor.VisitVariableDeclaration(this, argument);
        }
    }

    /// <summary>
    /// Represents a local variable declaration.
    /// </summary>
    internal sealed partial class VariableDeclaration : BaseVariableDeclaration, IVariableDeclaration
    {
        public VariableDeclaration(ImmutableArray<ILocalSymbol> variables, IOperation initializer, SemanticModel semanticModel, SyntaxNode syntax, ITypeSymbol type, Optional<object> constantValue, bool isImplicit) :
            base(variables, semanticModel, syntax, type, constantValue, isImplicit)
        {
            InitializerImpl = initializer;
        }

        protected override IOperation InitializerImpl { get; }
    }

    /// <summary>
    /// Represents a local variable declaration.
    /// </summary>
    internal sealed partial class LazyVariableDeclaration : BaseVariableDeclaration, IVariableDeclaration
    {
        private readonly Lazy<IOperation> _lazyInitializer;

        public LazyVariableDeclaration(ImmutableArray<ILocalSymbol> variables, Lazy<IOperation> initializer, SemanticModel semanticModel, SyntaxNode syntax, ITypeSymbol type, Optional<object> constantValue, bool isImplicit) : base(variables, semanticModel, syntax, type, constantValue, isImplicit)
        {
            _lazyInitializer = initializer ?? throw new System.ArgumentNullException(nameof(initializer));
        }

        protected override IOperation InitializerImpl => _lazyInitializer.Value;
    }

    /// <summary>
    /// Represents a local variable declaration statement.
    /// </summary>
    internal abstract partial class BaseVariableDeclarationStatement : Operation, IVariableDeclarationStatement
    {
        protected BaseVariableDeclarationStatement(SemanticModel semanticModel, SyntaxNode syntax, ITypeSymbol type, Optional<object> constantValue, bool isImplicit) :
                    base(OperationKind.VariableDeclarationStatement, semanticModel, syntax, type, constantValue, isImplicit)
        {
        }

        protected abstract ImmutableArray<IVariableDeclaration> DeclarationsImpl { get; }
        public override IEnumerable<IOperation> Children
        {
            get
            {
                foreach (var declaration in Declarations)
                {
                    yield return declaration;
                }
            }
        }
        /// <summary>
        /// Variables declared by the statement.
        /// </summary>
        public ImmutableArray<IVariableDeclaration> Declarations => Operation.SetParentOperation(DeclarationsImpl, this);
        public override void Accept(OperationVisitor visitor)
        {
            visitor.VisitVariableDeclarationStatement(this);
        }
        public override TResult Accept<TArgument, TResult>(OperationVisitor<TArgument, TResult> visitor, TArgument argument)
        {
            return visitor.VisitVariableDeclarationStatement(this, argument);
        }
    }

    /// <summary>
    /// Represents a local variable declaration statement.
    /// </summary>
    internal sealed partial class VariableDeclarationStatement : BaseVariableDeclarationStatement, IVariableDeclarationStatement
    {
        public VariableDeclarationStatement(ImmutableArray<IVariableDeclaration> declarations, SemanticModel semanticModel, SyntaxNode syntax, ITypeSymbol type, Optional<object> constantValue, bool isImplicit) :
            base(semanticModel, syntax, type, constantValue, isImplicit)
        {
            DeclarationsImpl = declarations;
        }

        protected override ImmutableArray<IVariableDeclaration> DeclarationsImpl { get; }
    }

    /// <summary>
    /// Represents a local variable declaration statement.
    /// </summary>
    internal sealed partial class LazyVariableDeclarationStatement : BaseVariableDeclarationStatement, IVariableDeclarationStatement
    {
        private readonly Lazy<ImmutableArray<IVariableDeclaration>> _lazyDeclarations;

        public LazyVariableDeclarationStatement(Lazy<ImmutableArray<IVariableDeclaration>> declarations, SemanticModel semanticModel, SyntaxNode syntax, ITypeSymbol type, Optional<object> constantValue, bool isImplicit) : base(semanticModel, syntax, type, constantValue, isImplicit)
        {
            _lazyDeclarations = declarations;
        }

        protected override ImmutableArray<IVariableDeclaration> DeclarationsImpl => _lazyDeclarations.Value;
    }

    /// <summary>
    /// Represents a C# while or do statement, or a VB While or Do statement.
    /// </summary>
    internal abstract partial class BaseWhileUntilLoopStatement : ForWhileUntilLoopStatement, IWhileUntilLoopStatement
    {
        public BaseWhileUntilLoopStatement(bool isTopTest, bool isWhile, LoopKind loopKind, SemanticModel semanticModel, SyntaxNode syntax, ITypeSymbol type, Optional<object> constantValue, bool isImplicit) :
            base(loopKind, OperationKind.LoopStatement, semanticModel, syntax, type, constantValue, isImplicit)
        {
            IsTopTest = isTopTest;
            IsWhile = isWhile;
        }
        /// <summary>
        /// True if the loop test executes at the top of the loop; false if the loop test executes at the bottom of the loop.
        /// </summary>
        public bool IsTopTest { get; }
        /// <summary>
        /// True if the loop is a while loop; false if the loop is an until loop.
        /// </summary>
        public bool IsWhile { get; }
        public override IEnumerable<IOperation> Children
        {
            get
            {
                yield return Condition;
                yield return Body;
            }
        }

        public override void Accept(OperationVisitor visitor)
        {
            visitor.VisitWhileUntilLoopStatement(this);
        }
        public override TResult Accept<TArgument, TResult>(OperationVisitor<TArgument, TResult> visitor, TArgument argument)
        {
            return visitor.VisitWhileUntilLoopStatement(this, argument);
        }
    }

    /// <summary>
    /// Represents a C# while or do statement, or a VB While or Do statement.
    /// </summary>
    internal sealed partial class WhileUntilLoopStatement : BaseWhileUntilLoopStatement, IWhileUntilLoopStatement
    {
        public WhileUntilLoopStatement(bool isTopTest, bool isWhile, IOperation condition, LoopKind loopKind, IOperation body, SemanticModel semanticModel, SyntaxNode syntax, ITypeSymbol type, Optional<object> constantValue, bool isImplicit) :
            base(isTopTest, isWhile, loopKind, semanticModel, syntax, type, constantValue, isImplicit)
        {
            ConditionImpl = condition;
            BodyImpl = body;
        }
        protected override IOperation ConditionImpl { get; }
        protected override IOperation BodyImpl { get; }
    }

    /// <summary>
    /// Represents a C# while or do statement, or a VB While or Do statement.
    /// </summary>
    internal sealed partial class LazyWhileUntilLoopStatement : BaseWhileUntilLoopStatement, IWhileUntilLoopStatement
    {
        private readonly Lazy<IOperation> _lazyCondition;
        private readonly Lazy<IOperation> _lazyBody;

        public LazyWhileUntilLoopStatement(bool isTopTest, bool isWhile, Lazy<IOperation> condition, LoopKind loopKind, Lazy<IOperation> body, SemanticModel semanticModel, SyntaxNode syntax, ITypeSymbol type, Optional<object> constantValue, bool isImplicit) :
            base(isTopTest, isWhile, loopKind, semanticModel, syntax, type, constantValue, isImplicit)
        {
            _lazyCondition = condition ?? throw new System.ArgumentNullException(nameof(condition));
            _lazyBody = body ?? throw new System.ArgumentNullException(nameof(body));
        }
        protected override IOperation ConditionImpl => _lazyCondition.Value;
        protected override IOperation BodyImpl => _lazyBody.Value;
    }

    /// <summary>
    /// Represents a VB With statement.
    /// </summary>
    internal abstract partial class BaseWithStatement : Operation, IWithStatement
    {
        protected BaseWithStatement(SemanticModel semanticModel, SyntaxNode syntax, ITypeSymbol type, Optional<object> constantValue, bool isImplicit) :
                    base(OperationKind.WithStatement, semanticModel, syntax, type, constantValue, isImplicit)
        {
        }

        protected abstract IOperation BodyImpl { get; }
        protected abstract IOperation ValueImpl { get; }
        public override IEnumerable<IOperation> Children
        {
            get
            {
                yield return Value;
                yield return Body;
            }
        }
        /// <summary>
        /// Body of the with.
        /// </summary>
        public IOperation Body => Operation.SetParentOperation(BodyImpl, this);
        /// <summary>
        /// Value to whose members leading-dot-qualified references within the with body bind.
        /// </summary>
        public IOperation Value => Operation.SetParentOperation(ValueImpl, this);
        public override void Accept(OperationVisitor visitor)
        {
            visitor.VisitWithStatement(this);
        }
        public override TResult Accept<TArgument, TResult>(OperationVisitor<TArgument, TResult> visitor, TArgument argument)
        {
            return visitor.VisitWithStatement(this, argument);
        }
    }

    /// <summary>
    /// Represents a VB With statement.
    /// </summary>
    internal sealed partial class WithStatement : BaseWithStatement, IWithStatement
    {
        public WithStatement(IOperation body, IOperation value, SemanticModel semanticModel, SyntaxNode syntax, ITypeSymbol type, Optional<object> constantValue, bool isImplicit) :
            base(semanticModel, syntax, type, constantValue, isImplicit)
        {
            BodyImpl = body;
            ValueImpl = value;
        }

        protected override IOperation BodyImpl { get; }
        protected override IOperation ValueImpl { get; }
    }

    /// <summary>
    /// Represents a VB With statement.
    /// </summary>
    internal sealed partial class LazyWithStatement : BaseWithStatement, IWithStatement
    {
        private readonly Lazy<IOperation> _lazyBody;
        private readonly Lazy<IOperation> _lazyValue;

        public LazyWithStatement(Lazy<IOperation> body, Lazy<IOperation> value, SemanticModel semanticModel, SyntaxNode syntax, ITypeSymbol type, Optional<object> constantValue, bool isImplicit) : base(semanticModel, syntax, type, constantValue, isImplicit)
        {
            _lazyBody = body ?? throw new System.ArgumentNullException(nameof(body));
            _lazyValue = value ?? throw new System.ArgumentNullException(nameof(value));
        }

        protected override IOperation BodyImpl => _lazyBody.Value;

        protected override IOperation ValueImpl => _lazyValue.Value;
    }

    /// <summary>
    /// Represents a local function statement.
    /// </summary>
    internal abstract partial class BaseLocalFunctionStatement : Operation, ILocalFunctionStatement
    {
        protected BaseLocalFunctionStatement(IMethodSymbol localFunctionSymbol, SemanticModel semanticModel, SyntaxNode syntax, ITypeSymbol type, Optional<object> constantValue, bool isImplicit) :
                    base(OperationKind.LocalFunctionStatement, semanticModel, syntax, type, constantValue, isImplicit)
        {
            LocalFunctionSymbol = localFunctionSymbol;
        }
        /// <summary>
        /// Local function symbol.
        /// </summary>
        public IMethodSymbol LocalFunctionSymbol { get; }
        protected abstract IBlockStatement BodyImpl { get; }
        public override IEnumerable<IOperation> Children
        {
            get
            {
                yield return Body;
            }
        }
        /// <summary>
        /// Body of the local function.
        /// </summary>
        public IBlockStatement Body => Operation.SetParentOperation(BodyImpl, this);
        public override void Accept(OperationVisitor visitor)
        {
            visitor.VisitLocalFunctionStatement(this);
        }
        public override TResult Accept<TArgument, TResult>(OperationVisitor<TArgument, TResult> visitor, TArgument argument)
        {
            return visitor.VisitLocalFunctionStatement(this, argument);
        }
    }

    /// <summary>
    /// Represents a local function statement.
    /// </summary>
    internal sealed partial class LocalFunctionStatement : BaseLocalFunctionStatement, ILocalFunctionStatement
    {
        public LocalFunctionStatement(IMethodSymbol localFunctionSymbol, IBlockStatement body, SemanticModel semanticModel, SyntaxNode syntax, ITypeSymbol type, Optional<object> constantValue, bool isImplicit) :
            base(localFunctionSymbol, semanticModel, syntax, type, constantValue, isImplicit)
        {
            BodyImpl = body;
        }

        protected override IBlockStatement BodyImpl { get; }
    }

    /// <summary>
    /// Represents a local function statement.
    /// </summary>
    internal sealed partial class LazyLocalFunctionStatement : BaseLocalFunctionStatement, ILocalFunctionStatement
    {
        private readonly Lazy<IBlockStatement> _lazyBody;

        public LazyLocalFunctionStatement(IMethodSymbol localFunctionSymbol, Lazy<IBlockStatement> body, SemanticModel semanticModel, SyntaxNode syntax, ITypeSymbol type, Optional<object> constantValue,bool isImplicit)
            : base(localFunctionSymbol, semanticModel, syntax, type, constantValue, isImplicit)
        {
            _lazyBody = body ?? throw new System.ArgumentNullException(nameof(body));
        }

        protected override IBlockStatement BodyImpl => _lazyBody.Value;
    }

    /// <summary>
    /// Represents a C# constant pattern.
    /// </summary>
    internal abstract partial class BaseConstantPattern : Operation, IConstantPattern
    {
        protected BaseConstantPattern(SemanticModel semanticModel, SyntaxNode syntax, ITypeSymbol type, Optional<object> constantValue, bool isImplicit) :
                    base(OperationKind.ConstantPattern, semanticModel, syntax, type, constantValue, isImplicit)
        {
        }

        protected abstract IOperation ValueImpl { get; }
        public override IEnumerable<IOperation> Children
        {
            get
            {
                yield return Value;
            }
        }
        /// <summary>
        /// Constant value of the pattern.
        /// </summary>
        public IOperation Value => Operation.SetParentOperation(ValueImpl, this);
        public override void Accept(OperationVisitor visitor)
        {
            visitor.VisitConstantPattern(this);
        }
        public override TResult Accept<TArgument, TResult>(OperationVisitor<TArgument, TResult> visitor, TArgument argument)
        {
            return visitor.VisitConstantPattern(this, argument);
        }
    }

    /// <summary>
    /// Represents a C# constant pattern.
    /// </summary>
    internal sealed partial class ConstantPattern : BaseConstantPattern, IConstantPattern
    {
        public ConstantPattern(IOperation value, SemanticModel semanticModel, SyntaxNode syntax, ITypeSymbol type, Optional<object> constantValue, bool isImplicit) :
            base(semanticModel, syntax, type, constantValue, isImplicit)
        {
            ValueImpl = value;
        }

        protected override IOperation ValueImpl { get; }
    }

    /// <summary>
    /// Represents a C# constant pattern.
    /// </summary>
    internal sealed partial class LazyConstantPattern : BaseConstantPattern, IConstantPattern
    {
        private readonly Lazy<IOperation> _lazyValue;

        public LazyConstantPattern(Lazy<IOperation> value, SemanticModel semanticModel, SyntaxNode syntax, ITypeSymbol type, Optional<object> constantValue, bool isImplicit)
            : base(semanticModel, syntax, type, constantValue, isImplicit)
        {
            _lazyValue = value ?? throw new System.ArgumentNullException(nameof(value));
        }

        protected override IOperation ValueImpl => _lazyValue.Value;
    }

    /// <summary>
    /// Represents a C# declaration pattern.
    /// </summary>
    internal sealed partial class DeclarationPattern : Operation, IDeclarationPattern
    {
        public DeclarationPattern(ISymbol declaredSymbol, SemanticModel semanticModel, SyntaxNode syntax, ITypeSymbol type, Optional<object> constantValue, bool isImplicit) :
                    base(OperationKind.DeclarationPattern, semanticModel, syntax, type, constantValue, isImplicit)
        {
            DeclaredSymbol = declaredSymbol;
        }
        /// <summary>
        /// Symbol declared by the pattern.
        /// </summary>
        public ISymbol DeclaredSymbol { get; }
        public override IEnumerable<IOperation> Children
        {
            get
            {
                yield break;
            }
        }
        public override void Accept(OperationVisitor visitor)
        {
            visitor.VisitDeclarationPattern(this);
        }
        public override TResult Accept<TArgument, TResult>(OperationVisitor<TArgument, TResult> visitor, TArgument argument)
        {
            return visitor.VisitDeclarationPattern(this, argument);
        }
    }

    /// <summary>
    /// Represents a C# pattern case clause.
    /// </summary>
    internal abstract partial class BasePatternCaseClause : CaseClause, IPatternCaseClause
    {
        protected BasePatternCaseClause(ILabelSymbol label, SemanticModel semanticModel, SyntaxNode syntax, ITypeSymbol type, Optional<object> constantValue, bool isImplicit) :
                    base(CaseKind.Pattern, OperationKind.PatternCaseClause, semanticModel, syntax, type, constantValue, isImplicit)
        {
            Label = label;
        }
        /// <summary>
        /// Label associated with the case clause.
        /// </summary>
        public ILabelSymbol Label { get; }
        protected abstract IPattern PatternImpl { get; }
        protected abstract IOperation GuardExpressionImpl { get; }
        public override IEnumerable<IOperation> Children
        {
            get
            {
                yield return Pattern;
                yield return GuardExpression;
            }
        }
        /// <summary>
        /// Pattern associated with case clause.
        /// </summary>
        public IPattern Pattern => Operation.SetParentOperation(PatternImpl, this);
        /// <summary>
        /// Guard expression associated with the pattern case clause.
        /// </summary>
        public IOperation GuardExpression => Operation.SetParentOperation(GuardExpressionImpl, this);
        public override void Accept(OperationVisitor visitor)
        {
            visitor.VisitPatternCaseClause(this);
        }
        public override TResult Accept<TArgument, TResult>(OperationVisitor<TArgument, TResult> visitor, TArgument argument)
        {
            return visitor.VisitPatternCaseClause(this, argument);
        }
    }

    /// <summary>
    /// Represents a C# pattern case clause.
    /// </summary>
    internal sealed partial class PatternCaseClause : BasePatternCaseClause, IPatternCaseClause
    {
        public PatternCaseClause(ILabelSymbol label, IPattern pattern, IOperation guardExpression, SemanticModel semanticModel, SyntaxNode syntax, ITypeSymbol type, Optional<object> constantValue, bool isImplicit) :
            base(label, semanticModel, syntax, type, constantValue, isImplicit)
        {
            PatternImpl = pattern;
            GuardExpressionImpl = guardExpression;
        }

        protected override IPattern PatternImpl { get; }
        protected override IOperation GuardExpressionImpl { get; }
    }

    /// <summary>
    /// Represents a C# pattern case clause.
    /// </summary>
    internal sealed partial class LazyPatternCaseClause : BasePatternCaseClause, IPatternCaseClause
    {
        private readonly Lazy<IPattern> _lazyPattern;
        private readonly Lazy<IOperation> _lazyGuardExpression;

        public LazyPatternCaseClause(ILabelSymbol label, Lazy<IPattern> lazyPattern, Lazy<IOperation> lazyGuardExpression, SemanticModel semanticModel, SyntaxNode syntax, ITypeSymbol type, Optional<object> constantValue, bool isImplicit)
            : base(label, semanticModel, syntax, type, constantValue, isImplicit)
        {
            _lazyPattern = lazyPattern ?? throw new System.ArgumentNullException(nameof(lazyPattern));
            _lazyGuardExpression = lazyGuardExpression ?? throw new System.ArgumentNullException(nameof(lazyGuardExpression));
        }

        protected override IPattern PatternImpl => _lazyPattern.Value;

        protected override IOperation GuardExpressionImpl => _lazyGuardExpression.Value;
    }

    /// <summary>
    /// Represents a C# is pattern expression. For example, "x is int i".
    /// </summary>
    internal abstract partial class BaseIsPatternExpression : Operation, IIsPatternExpression
    {
        protected BaseIsPatternExpression(SemanticModel semanticModel, SyntaxNode syntax, ITypeSymbol type, Optional<object> constantValue, bool isImplicit) :
            base(OperationKind.IsPatternExpression, semanticModel, syntax, type, constantValue, isImplicit)
        {
        }

        protected abstract IOperation ExpressionImpl { get; }
        protected abstract IPattern PatternImpl { get; }
        public override IEnumerable<IOperation> Children
        {
            get
            {
                yield return Expression;
                yield return Pattern;
            }
        }
        /// <summary>
        /// Expression.
        /// </summary>
        public IOperation Expression => Operation.SetParentOperation(ExpressionImpl, this);
        /// <summary>
        /// Pattern.
        /// </summary>
        public IPattern Pattern => Operation.SetParentOperation(PatternImpl, this);
        public override void Accept(OperationVisitor visitor)
        {
            visitor.VisitIsPatternExpression(this);
        }
        public override TResult Accept<TArgument, TResult>(OperationVisitor<TArgument, TResult> visitor, TArgument argument)
        {
            return visitor.VisitIsPatternExpression(this, argument);
        }
    }

    /// <summary>
    /// Represents a C# is pattern expression. For example, "x is int i".
    /// </summary>
    internal sealed partial class IsPatternExpression : BaseIsPatternExpression, IIsPatternExpression
    {
        public IsPatternExpression(IOperation expression, IPattern pattern, SemanticModel semanticModel, SyntaxNode syntax, ITypeSymbol type, Optional<object> constantValue, bool isImplicit) :
            base(semanticModel, syntax, type, constantValue, isImplicit)
        {
            ExpressionImpl = expression;
            PatternImpl = pattern;
        }

        protected override IOperation ExpressionImpl { get; }
        protected override IPattern PatternImpl { get; }
    }

    /// <summary>
    /// Represents a C# is pattern expression. For example, "x is int i".
    /// </summary>
    internal sealed partial class LazyIsPatternExpression : BaseIsPatternExpression, IIsPatternExpression
    {
        private readonly Lazy<IOperation> _lazyExpression;
        private readonly Lazy<IPattern> _lazyPattern;

        public LazyIsPatternExpression(Lazy<IOperation> lazyExpression, Lazy<IPattern> lazyPattern, SemanticModel semanticModel, SyntaxNode syntax, ITypeSymbol type, Optional<object> constantValue, bool isImplicit)
            : base(semanticModel, syntax, type, constantValue, isImplicit)
        {
            _lazyExpression = lazyExpression ?? throw new System.ArgumentNullException(nameof(lazyExpression));
            _lazyPattern = lazyPattern ?? throw new System.ArgumentNullException(nameof(lazyPattern));
        }

        protected override IOperation ExpressionImpl => _lazyExpression.Value;

        protected override IPattern PatternImpl => _lazyPattern.Value;
    }

    /// <summary>
    /// Represents a C# or VB object or collection initializer expression.
    /// </summary>
    internal abstract partial class BaseObjectOrCollectionInitializerExpression : Operation, IObjectOrCollectionInitializerExpression
    {
        protected BaseObjectOrCollectionInitializerExpression(SemanticModel semanticModel, SyntaxNode syntax, ITypeSymbol type, Optional<object> constantValue, bool isImplicit) :
                    base(OperationKind.ObjectOrCollectionInitializerExpression, semanticModel, syntax, type, constantValue, isImplicit)
        {
        }

        protected abstract ImmutableArray<IOperation> InitializersImpl { get; }
        public override IEnumerable<IOperation> Children
        {
            get
            {
                foreach (var initializer in Initializers)
                {
                    yield return initializer;
                }
            }
        }
        /// <summary>
        /// Object member or collection initializers.
        /// </summary>
        public ImmutableArray<IOperation> Initializers => Operation.SetParentOperation(InitializersImpl, this);
        public override void Accept(OperationVisitor visitor)
        {
            visitor.VisitObjectOrCollectionInitializerExpression(this);
        }
        public override TResult Accept<TArgument, TResult>(OperationVisitor<TArgument, TResult> visitor, TArgument argument)
        {
            return visitor.VisitObjectOrCollectionInitializerExpression(this, argument);
        }
    }

    /// <summary>
    /// Represents a C# or VB object or collection initializer expression.
    /// </summary>
    internal sealed partial class ObjectOrCollectionInitializerExpression : BaseObjectOrCollectionInitializerExpression, IObjectOrCollectionInitializerExpression
    {
        public ObjectOrCollectionInitializerExpression(ImmutableArray<IOperation> initializers, SemanticModel semanticModel, SyntaxNode syntax, ITypeSymbol type, Optional<object> constantValue, bool isImplicit) :
            base(semanticModel, syntax, type, constantValue, isImplicit)
        {
            InitializersImpl = initializers;
        }

        protected override ImmutableArray<IOperation> InitializersImpl { get; }
    }

    /// <summary>
    /// Represents a C# or VB object or collection initializer expression.
    /// </summary>
    internal sealed partial class LazyObjectOrCollectionInitializerExpression : BaseObjectOrCollectionInitializerExpression, IObjectOrCollectionInitializerExpression
    {
        private readonly Lazy<ImmutableArray<IOperation>> _lazyInitializers;

        public LazyObjectOrCollectionInitializerExpression(Lazy<ImmutableArray<IOperation>> initializers, SemanticModel semanticModel, SyntaxNode syntax, ITypeSymbol type, Optional<object> constantValue, bool isImplicit) :
            base(semanticModel, syntax, type, constantValue, isImplicit)
        {
            _lazyInitializers = initializers ?? throw new System.ArgumentNullException(nameof(initializers));
        }

        protected override ImmutableArray<IOperation> InitializersImpl => _lazyInitializers.Value;
    }

    /// <summary>
    /// Represents a C# or VB member initializer expression within an object initializer expression.
    /// </summary>
    internal abstract partial class BaseMemberInitializerExpression : Operation, IMemberInitializerExpression
    {
        protected BaseMemberInitializerExpression(SemanticModel semanticModel, SyntaxNode syntax, ITypeSymbol type, Optional<object> constantValue, bool isImplicit) :
                    base(OperationKind.MemberInitializerExpression, semanticModel, syntax, type, constantValue, isImplicit)
        {
        }

        protected abstract IMemberReferenceExpression InitializedMemberImpl { get; }
        protected abstract IObjectOrCollectionInitializerExpression InitializerImpl { get; }
        public override IEnumerable<IOperation> Children
        {
            get
            {
                yield return InitializedMember;
                yield return Initializer;
            }
        }
        /// <summary>
        /// Initialized member.
        /// </summary>
        public IMemberReferenceExpression InitializedMember => Operation.SetParentOperation(InitializedMemberImpl, this);

        /// <summary>
        /// Member initializer.
        /// </summary>
        public IObjectOrCollectionInitializerExpression Initializer => Operation.SetParentOperation(InitializerImpl, this);
        public override void Accept(OperationVisitor visitor)
        {
            visitor.VisitMemberInitializerExpression(this);
        }
        public override TResult Accept<TArgument, TResult>(OperationVisitor<TArgument, TResult> visitor, TArgument argument)
        {
            return visitor.VisitMemberInitializerExpression(this, argument);
        }
    }

    /// <summary>
    /// Represents a C# or VB member initializer expression within an object initializer expression.
    /// </summary>
    internal sealed partial class MemberInitializerExpression : BaseMemberInitializerExpression, IMemberInitializerExpression
    {
        public MemberInitializerExpression(IMemberReferenceExpression initializedMember, IObjectOrCollectionInitializerExpression initializer, SemanticModel semanticModel, SyntaxNode syntax, ITypeSymbol type, Optional<object> constantValue, bool isImplicit) :
            base(semanticModel, syntax, type, constantValue, isImplicit)
        {
            InitializedMemberImpl = initializedMember;
            InitializerImpl = initializer;
        }

        protected override IMemberReferenceExpression InitializedMemberImpl { get; }
        protected override IObjectOrCollectionInitializerExpression InitializerImpl { get; }
    }

    /// <summary>
    /// Represents a C# or VB member initializer expression within an object initializer expression.
    /// </summary>
    internal sealed partial class LazyMemberInitializerExpression : BaseMemberInitializerExpression, IMemberInitializerExpression
    {
        private readonly Lazy<IMemberReferenceExpression> _lazyInitializedMember;
        private readonly Lazy<IObjectOrCollectionInitializerExpression> _lazyInitializer;

        public LazyMemberInitializerExpression(Lazy<IMemberReferenceExpression> initializedMember, Lazy<IObjectOrCollectionInitializerExpression> initializer, SemanticModel semanticModel, SyntaxNode syntax, ITypeSymbol type, Optional<object> constantValue, bool isImplicit) :
            base(semanticModel, syntax, type, constantValue, isImplicit)
        {
            _lazyInitializedMember = initializedMember ?? throw new System.ArgumentNullException(nameof(initializedMember));
            _lazyInitializer = initializer ?? throw new System.ArgumentNullException(nameof(initializer));
        }

        protected override IMemberReferenceExpression InitializedMemberImpl => _lazyInitializedMember.Value;

        protected override IObjectOrCollectionInitializerExpression InitializerImpl => _lazyInitializer.Value;
    }

    /// <summary>
    /// Represents a C# nested collection element initializer expression within a collection initializer.
    /// </summary>
    internal abstract partial class BaseCollectionElementInitializerExpression : Operation, ICollectionElementInitializerExpression
    {
        protected BaseCollectionElementInitializerExpression(IMethodSymbol addMethod, bool isDynamic, SemanticModel semanticModel, SyntaxNode syntax, ITypeSymbol type, Optional<object> constantValue, bool isImplicit) :
                    base(OperationKind.CollectionElementInitializerExpression, semanticModel, syntax, type, constantValue, isImplicit)
        {
            AddMethod = addMethod;
            IsDynamic = isDynamic;
        }
        /// <summary>
        /// Add method invoked on collection. Might be null for dynamic invocation.
        /// </summary>
        public IMethodSymbol AddMethod { get; }
        protected abstract ImmutableArray<IOperation> ArgumentsImpl { get; }
        /// <summary>
        /// Flag indicating if this is a dynamic invocation.
        /// </summary>
        public bool IsDynamic { get; }
        public override IEnumerable<IOperation> Children
        {
            get
            {
                foreach (var argument in Arguments)
                {
                    yield return argument;
                }
            }
        }
        /// <summary>
        /// Arguments passed to add method invocation.
        /// </summary>
        public ImmutableArray<IOperation> Arguments => Operation.SetParentOperation(ArgumentsImpl, this);
        public override void Accept(OperationVisitor visitor)
        {
            visitor.VisitCollectionElementInitializerExpression(this);
        }
        public override TResult Accept<TArgument, TResult>(OperationVisitor<TArgument, TResult> visitor, TArgument argument)
        {
            return visitor.VisitCollectionElementInitializerExpression(this, argument);
        }
    }

    /// <summary>
    /// Represents a C# nested collection element initializer expression within a collection initializer.
    /// </summary>
    internal sealed partial class CollectionElementInitializerExpression : BaseCollectionElementInitializerExpression, ICollectionElementInitializerExpression
    {
        public CollectionElementInitializerExpression(IMethodSymbol addMethod, ImmutableArray<IOperation> arguments, bool isDynamic, SemanticModel semanticModel, SyntaxNode syntax, ITypeSymbol type, Optional<object> constantValue, bool isImplicit) :
            base(addMethod, isDynamic, semanticModel, syntax, type, constantValue, isImplicit)
        {
            ArgumentsImpl = arguments;
        }

        protected override ImmutableArray<IOperation> ArgumentsImpl { get; }
    }

    /// <summary>
    /// Represents a C# nested collection element initializer expression within a collection initializer.
    /// </summary>
    internal sealed partial class LazyCollectionElementInitializerExpression : BaseCollectionElementInitializerExpression, ICollectionElementInitializerExpression
    {
        private readonly Lazy<ImmutableArray<IOperation>> _lazyArguments;

        public LazyCollectionElementInitializerExpression(IMethodSymbol addMethod, Lazy<ImmutableArray<IOperation>> arguments, bool isDynamic, SemanticModel semanticModel, SyntaxNode syntax, ITypeSymbol type, Optional<object> constantValue, bool isImplicit) :
            base(addMethod, isDynamic, semanticModel, syntax, type, constantValue, isImplicit)
        {
            _lazyArguments = arguments ?? throw new System.ArgumentNullException(nameof(arguments));
        }

        protected override ImmutableArray<IOperation> ArgumentsImpl => _lazyArguments.Value;
    }
}<|MERGE_RESOLUTION|>--- conflicted
+++ resolved
@@ -4272,70 +4272,6 @@
     }
 
     /// <summary>
-<<<<<<< HEAD
-=======
-    /// Represents a C# throw or a VB Throw statement.
-    /// </summary>
-    internal abstract partial class BaseThrowStatement : Operation, IThrowStatement
-    {
-        protected BaseThrowStatement(SemanticModel semanticModel, SyntaxNode syntax, ITypeSymbol type, Optional<object> constantValue, bool isImplicit) :
-                    base(OperationKind.ThrowStatement, semanticModel, syntax, type, constantValue, isImplicit)
-        {
-        }
-
-        protected abstract IOperation ThrownObjectImpl { get; }
-        public override IEnumerable<IOperation> Children
-        {
-            get
-            {
-                yield return ThrownObject;
-            }
-        }
-        /// <summary>
-        /// Value to be thrown.
-        /// </summary>
-        public IOperation ThrownObject => Operation.SetParentOperation(ThrownObjectImpl, this);
-        public override void Accept(OperationVisitor visitor)
-        {
-            visitor.VisitThrowStatement(this);
-        }
-        public override TResult Accept<TArgument, TResult>(OperationVisitor<TArgument, TResult> visitor, TArgument argument)
-        {
-            return visitor.VisitThrowStatement(this, argument);
-        }
-    }
-
-    /// <summary>
-    /// Represents a C# throw or a VB Throw statement.
-    /// </summary>
-    internal sealed partial class ThrowStatement : BaseThrowStatement, IThrowStatement
-    {
-        public ThrowStatement(IOperation thrownObject, SemanticModel semanticModel, SyntaxNode syntax, ITypeSymbol type, Optional<object> constantValue, bool isImplicit) :
-            base(semanticModel, syntax, type, constantValue, isImplicit)
-        {
-            ThrownObjectImpl = thrownObject;
-        }
-
-        protected override IOperation ThrownObjectImpl { get; }
-    }
-
-    /// <summary>
-    /// Represents a C# throw or a VB Throw statement.
-    /// </summary>
-    internal sealed partial class LazyThrowStatement : BaseThrowStatement, IThrowStatement
-    {
-        private readonly Lazy<IOperation> _lazyThrownObject;
-
-        public LazyThrowStatement(Lazy<IOperation> thrownObject, SemanticModel semanticModel, SyntaxNode syntax, ITypeSymbol type, Optional<object> constantValue, bool isImplicit) : base(semanticModel, syntax, type, constantValue, isImplicit)
-        {
-            _lazyThrownObject = thrownObject ?? throw new System.ArgumentNullException(nameof(thrownObject));
-        }
-
-        protected override IOperation ThrownObjectImpl => _lazyThrownObject.Value;
-    }
-
-    /// <summary>
->>>>>>> a2840b98
     /// Represents a C# try or a VB Try statement.
     /// </summary>
     internal abstract partial class BaseTryStatement : Operation, ITryStatement
