﻿// Licensed to the .NET Foundation under one or more agreements.
// The .NET Foundation licenses this file to you under the MIT license.
// See the LICENSE file in the project root for more information.

using System;
using System.Diagnostics;
using System.Diagnostics.CodeAnalysis;
using System.Reflection;
using System.Threading;

#if NET20
// Some APIs referenced by documentation comments are not available on .NET Framework 2.0.
#pragma warning disable CS1574 // XML comment has cref attribute that could not be resolved
<<<<<<< HEAD
#endif

#if COMPILERCORE
namespace Microsoft.CodeAnalysis
#else
namespace Microsoft.CodeAnalysis.ErrorReporting
=======
>>>>>>> 67d940c4
#endif

namespace Microsoft.CodeAnalysis.ErrorReporting
{
    internal static class FatalError
    {
<<<<<<< HEAD
        private static Action<Exception>? s_fatalHandler;

#if !NET20
        private static Action<Exception, bool>? s_nonFatalHandler;
#endif
=======
        public delegate void ErrorReporterHandler(Exception exception, ErrorSeverity severity, bool forceDump);
        private static ErrorReporterHandler? s_handler;
>>>>>>> 67d940c4

#pragma warning disable IDE0052 // Remove unread private members - We want to hold onto last exception to make investigation easier
        private static Exception? s_reportedException;
        private static string? s_reportedExceptionMessage;
#pragma warning restore IDE0052

        /// <summary>
        /// Set by the host to handle an error report; this may crash the process or report telemetry.
        /// </summary>
        [DisallowNull]
        public static ErrorReporterHandler? Handler
        {
            get
            {
                return s_handler;
            }

            set
            {
                if (s_handler != value)
                {
                    Debug.Assert(s_handler == null, "Handler already set");
                    s_handler = value;
                }
            }
        }

<<<<<<< HEAD
#if !NET20
=======
        public static bool HandlerIsNonFatal { get; set; }
>>>>>>> 67d940c4

        /// <summary>
        /// Same as setting the Handler property except that it avoids the assert.  This is useful in
        /// test code which needs to verify the handler is called in specific cases and will continually
        /// overwrite this value.
        /// </summary>
<<<<<<< HEAD
        [DisallowNull]
        public static Action<Exception, bool>? NonFatalHandler
=======
        public static void OverwriteHandler(ErrorReporterHandler? value)
>>>>>>> 67d940c4
        {
            s_handler = value;
        }

        // In the result provider, we aren't copying our handler to somewhere else, so we don't
        // need this method. It's too much of a challenge to shared code to work in
        // old versions of the runtime since APIs changed over time.
#if !NET20 && !NETSTANDARD1_3 

        /// <summary>
        /// Copies the handler in this instance to the linked copy of this type in this other assembly.
        /// </summary>
        /// <remarks>
        /// This file is in linked into multiple layers, but we want to ensure that all layers have the same copy.
        /// This lets us copy the handler in this instance into the same in another instance.
        /// </remarks>
        public static void CopyHandlerTo(Assembly assembly)
        {
            var targetType = assembly.GetType(typeof(FatalError).FullName!, throwOnError: true)!;
            var targetHandlerProperty = targetType.GetProperty(nameof(FatalError.Handler), BindingFlags.Static | BindingFlags.Public)!;
            if (Handler is not null)
            {
                // We need to convert the delegate type to the type in the linked copy since they won't have identity.
                var convertedDelegate = Delegate.CreateDelegate(targetHandlerProperty.PropertyType, Handler.Target, method: Handler.Method);
                targetHandlerProperty.SetValue(obj: null, value: convertedDelegate);
            }
            else
            {
                targetHandlerProperty.SetValue(obj: null, value: null);
            }

<<<<<<< HEAD
#endif

        // Same as setting the Handler property except that it avoids the assert.  This is useful in 
        // test code which needs to verify the handler is called in specific cases and will continually
        // overwrite this value.
        public static void OverwriteHandler(Action<Exception>? value)
        {
            s_fatalHandler = value;
=======
            var targetIsNonFatalProperty = targetType.GetProperty(nameof(HandlerIsNonFatal), BindingFlags.Static | BindingFlags.Public)!;
            targetIsNonFatalProperty.SetValue(obj: null, value: HandlerIsNonFatal);
>>>>>>> 67d940c4
        }

#endif

        private static bool IsCurrentOperationBeingCancelled(Exception exception, CancellationToken cancellationToken)
            => exception is OperationCanceledException && cancellationToken.IsCancellationRequested;

        /// <summary>
<<<<<<< HEAD
        /// Use in an exception filter to report a fatal error (by calling <see cref="Handler"/>), unless the
        /// operation has been cancelled. The exception is never caught.
=======
        /// Use in an exception filter to report an error without catching the exception.
        /// The error is reported by calling <see cref="Handler"/>.
>>>>>>> 67d940c4
        /// </summary>
        /// <returns><see langword="false"/> to avoid catching the exception.</returns>
        [DebuggerHidden]
        public static bool ReportAndPropagate(Exception exception, ErrorSeverity severity = ErrorSeverity.Uncategorized)
        {
            Report(exception, severity);
            return false;
        }

        /// <summary>
        /// Use in an exception filter to report an error (by calling <see cref="Handler"/>), unless the
        /// operation has been cancelled. The exception is never caught.
        /// </summary>
        /// <returns><see langword="false"/> to avoid catching the exception.</returns>
        [DebuggerHidden]
        public static bool ReportAndPropagateUnlessCanceled(Exception exception, ErrorSeverity severity = ErrorSeverity.Uncategorized)
        {
            if (exception is OperationCanceledException)
            {
                return false;
            }

            return ReportAndPropagate(exception, severity);
        }

        /// <summary>
<<<<<<< HEAD
        /// <para>Use in an exception filter to report a fatal error (by calling <see cref="Handler"/>), unless the
=======
        /// <para>Use in an exception filter to report an error (by calling <see cref="Handler"/>), unless the
>>>>>>> 67d940c4
        /// operation has been cancelled at the request of <paramref name="contextCancellationToken"/>. The exception is
        /// never caught.</para>
        ///
        /// <para>Cancellable operations are only expected to throw <see cref="OperationCanceledException"/> if the
        /// applicable <paramref name="contextCancellationToken"/> indicates cancellation is requested by setting
        /// <see cref="CancellationToken.IsCancellationRequested"/>. Unexpected cancellation, i.e. an
        /// <see cref="OperationCanceledException"/> which occurs without <paramref name="contextCancellationToken"/>
        /// requesting cancellation, is treated as an error by this method.</para>
        ///
        /// <para>This method does not require <see cref="OperationCanceledException.CancellationToken"/> to match
        /// <paramref name="contextCancellationToken"/>, provided cancellation is expected per the previous
        /// paragraph.</para>
        /// </summary>
        /// <param name="contextCancellationToken">A <see cref="CancellationToken"/> which will have
        /// <see cref="CancellationToken.IsCancellationRequested"/> set if cancellation is expected.</param>
        /// <returns><see langword="false"/> to avoid catching the exception.</returns>
        [DebuggerHidden]
<<<<<<< HEAD
        public static bool ReportAndPropagateUnlessCanceled(Exception exception, CancellationToken contextCancellationToken)
=======
        public static bool ReportAndPropagateUnlessCanceled(Exception exception, CancellationToken contextCancellationToken, ErrorSeverity severity = ErrorSeverity.Uncategorized)
>>>>>>> 67d940c4
        {
            if (IsCurrentOperationBeingCancelled(exception, contextCancellationToken))
            {
                return false;
            }

            return ReportAndPropagate(exception, severity);
        }

#if !NET20

        /// <summary>
<<<<<<< HEAD
        /// Use in an exception filter to report a non-fatal error (by calling <see cref="NonFatalHandler"/>) and catch
        /// the exception, unless the operation was cancelled.
=======
        /// Report an error.
        /// Calls <see cref="Handler"/> and doesn't pass the exception through (the method returns true).
        /// This is generally expected to be used within an exception filter as that allows us to
        /// capture data at the point the exception is thrown rather than when it is handled.
        /// However, it can also be used outside of an exception filter. If the exception has not
        /// already been thrown the method will throw and catch it itself to ensure we get a useful
        /// stack trace.
>>>>>>> 67d940c4
        /// </summary>
        /// <returns><see langword="true"/> to catch the exception if the non-fatal error was reported; otherwise,
        /// <see langword="false"/> to propagate the exception if the operation was cancelled.</returns>
        [DebuggerHidden]
#if COMPILERCORE
        private
#else
        public
#endif
            static bool ReportAndCatch(Exception exception, ErrorSeverity severity = ErrorSeverity.Uncategorized)
        {
            Report(exception, severity);
            return true;
        }

        [DebuggerHidden]
#if COMPILERCORE
        private
#else
        public
#endif
            static bool ReportWithDumpAndCatch(Exception exception, ErrorSeverity severity = ErrorSeverity.Uncategorized)
        {
            Report(exception, severity, forceDump: true);
            return true;
        }

        /// <summary>
        /// Use in an exception filter to report an error (by calling <see cref="Handler"/>) and catch
        /// the exception, unless the operation was cancelled.
        /// </summary>
        /// <returns><see langword="true"/> to catch the exception if the error was reported; otherwise,
        /// <see langword="false"/> to propagate the exception if the operation was cancelled.</returns>
        [DebuggerHidden]
#if COMPILERCORE
        private
#else
        public
#endif
            static bool ReportAndCatchUnlessCanceled(Exception exception, ErrorSeverity severity = ErrorSeverity.Uncategorized)
        {
            if (exception is OperationCanceledException)
            {
                return false;
            }

            return ReportAndCatch(exception, severity);
        }

        /// <summary>
<<<<<<< HEAD
        /// <para>Use in an exception filter to report a non-fatal error (by calling <see cref="NonFatalHandler"/>) and
        /// catch the exception, unless the operation was cancelled at the request of
        /// <paramref name="contextCancellationToken"/>.</para>
        ///
        /// <para>Cancellable operations are only expected to throw <see cref="OperationCanceledException"/> if the
        /// applicable <paramref name="contextCancellationToken"/> indicates cancellation is requested by setting
        /// <see cref="CancellationToken.IsCancellationRequested"/>. Unexpected cancellation, i.e. an
        /// <see cref="OperationCanceledException"/> which occurs without <paramref name="contextCancellationToken"/>
        /// requesting cancellation, is treated as an error by this method.</para>
        ///
        /// <para>This method does not require <see cref="OperationCanceledException.CancellationToken"/> to match
        /// <paramref name="contextCancellationToken"/>, provided cancellation is expected per the previous
        /// paragraph.</para>
        /// </summary>
        /// <param name="contextCancellationToken">A <see cref="CancellationToken"/> which will have
        /// <see cref="CancellationToken.IsCancellationRequested"/> set if cancellation is expected.</param>
        /// <returns><see langword="true"/> to catch the exception if the non-fatal error was reported; otherwise,
        /// <see langword="false"/> to propagate the exception if the operation was cancelled.</returns>
        [DebuggerHidden]
        public static bool ReportAndCatchUnlessCanceled(Exception exception, CancellationToken contextCancellationToken)
        {
            if (IsCurrentOperationBeingCancelled(exception, contextCancellationToken))
=======
        /// Use in an exception filter to report an error (by calling <see cref="Handler"/>) and catch
        /// the exception, unless the operation was cancelled.
        /// </summary>
        /// <returns><see langword="true"/> to catch the exception if the error was reported; otherwise,
        /// <see langword="false"/> to propagate the exception if the operation was cancelled.</returns>
        // This is only a temporary shim; the removal is tracked by https://github.com/dotnet/roslyn/issues/58375.
        [DebuggerHidden]
        [Obsolete("This is only to support places the compiler is catching exceptions on the command line; do not use in new code.")]
        public static bool ReportIfNonFatalAndCatchUnlessCanceled(Exception exception, ErrorSeverity severity = ErrorSeverity.Uncategorized)
        {
            if (exception is OperationCanceledException)
>>>>>>> 67d940c4
            {
                return false;
            }

            if (!HandlerIsNonFatal)
            {
                return true;
            }

            return ReportAndCatch(exception, severity);
        }

#endif

        /// <summary>
<<<<<<< HEAD
        /// Use in an exception filter to report a fatal error without catching the exception.
        /// The error is reported by calling <see cref="Handler"/>.
        /// </summary>
        /// <returns><see langword="false"/> to avoid catching the exception.</returns>
=======
        /// <para>Use in an exception filter to report an error (by calling <see cref="Handler"/>) and
        /// catch the exception, unless the operation was cancelled at the request of
        /// <paramref name="contextCancellationToken"/>.</para>
        ///
        /// <para>Cancellable operations are only expected to throw <see cref="OperationCanceledException"/> if the
        /// applicable <paramref name="contextCancellationToken"/> indicates cancellation is requested by setting
        /// <see cref="CancellationToken.IsCancellationRequested"/>. Unexpected cancellation, i.e. an
        /// <see cref="OperationCanceledException"/> which occurs without <paramref name="contextCancellationToken"/>
        /// requesting cancellation, is treated as an error by this method.</para>
        ///
        /// <para>This method does not require <see cref="OperationCanceledException.CancellationToken"/> to match
        /// <paramref name="contextCancellationToken"/>, provided cancellation is expected per the previous
        /// paragraph.</para>
        /// </summary>
        /// <param name="contextCancellationToken">A <see cref="CancellationToken"/> which will have
        /// <see cref="CancellationToken.IsCancellationRequested"/> set if cancellation is expected.</param>
        /// <returns><see langword="true"/> to catch the exception if the error was reported; otherwise,
        /// <see langword="false"/> to propagate the exception if the operation was cancelled.</returns>
>>>>>>> 67d940c4
        [DebuggerHidden]
#if COMPILERCORE
        private
#else
        public
#endif
            static bool ReportAndCatchUnlessCanceled(Exception exception, CancellationToken contextCancellationToken, ErrorSeverity severity = ErrorSeverity.Uncategorized)
        {
            if (IsCurrentOperationBeingCancelled(exception, contextCancellationToken))
            {
                return false;
            }

            return ReportAndCatch(exception, severity);
        }

#if !NET20

        /// <summary>
        /// <para>Use in an exception filter to report an error (by calling <see cref="Handler"/>) and
        /// catch the exception, unless the operation was cancelled at the request of
        /// <paramref name="contextCancellationToken"/>.</para>
        ///
        /// <para>Cancellable operations are only expected to throw <see cref="OperationCanceledException"/> if the
        /// applicable <paramref name="contextCancellationToken"/> indicates cancellation is requested by setting
        /// <see cref="CancellationToken.IsCancellationRequested"/>. Unexpected cancellation, i.e. an
        /// <see cref="OperationCanceledException"/> which occurs without <paramref name="contextCancellationToken"/>
        /// requesting cancellation, is treated as an error by this method.</para>
        ///
        /// <para>This method does not require <see cref="OperationCanceledException.CancellationToken"/> to match
        /// <paramref name="contextCancellationToken"/>, provided cancellation is expected per the previous
        /// paragraph.</para>
        /// </summary>
        /// <param name="contextCancellationToken">A <see cref="CancellationToken"/> which will have
        /// <see cref="CancellationToken.IsCancellationRequested"/> set if cancellation is expected.</param>
        /// <returns><see langword="true"/> to catch the exception if the error was reported; otherwise,
        /// <see langword="false"/> to propagate the exception if the operation was cancelled.</returns>
        // This is only a temporary shim; the removal is tracked by https://github.com/dotnet/roslyn/issues/58375.
        [DebuggerHidden]
        [Obsolete("This is only to support places the compiler is catching and swallowing exceptions on the command line; do not use in new code.")]
        public static bool ReportIfNonFatalAndCatchUnlessCanceled(Exception exception, CancellationToken contextCancellationToken, ErrorSeverity severity = ErrorSeverity.Uncategorized)
        {
<<<<<<< HEAD
            Report(exception, static (exception) => s_nonFatalHandler?.Invoke(exception, false));
            return true;
        }

        [DebuggerHidden]
        public static bool ReportWithDumpAndCatch(Exception exception)
        {
            Report(exception, static (exception) => s_nonFatalHandler?.Invoke(exception, true));
            return true;
=======
            if (IsCurrentOperationBeingCancelled(exception, contextCancellationToken))
            {
                return false;
            }

            if (!HandlerIsNonFatal)
            {
                // We'll catch the exception, but we won't report anything.
                return true;
            }

            return ReportAndCatch(exception, severity);
>>>>>>> 67d940c4
        }

#endif

        private static readonly object s_reportedMarker = new();

        private static void Report(Exception exception, ErrorSeverity severity = ErrorSeverity.Uncategorized, bool forceDump = false)
        {
            // hold onto last exception to make investigation easier
            s_reportedException = exception;
            s_reportedExceptionMessage = exception.ToString();

            if (s_handler == null)
            {
                return;
            }

            // only report exception once
            if (exception.Data[s_reportedMarker] != null)
            {
                return;
            }

#if !NET20
            if (exception is AggregateException aggregate && aggregate.InnerExceptions.Count == 1 && aggregate.InnerExceptions[0].Data[s_reportedMarker] != null)
            {
                return;
            }
#endif

            if (!exception.Data.IsReadOnly)
            {
                exception.Data[s_reportedMarker] = s_reportedMarker;
            }

            s_handler(exception, severity, forceDump);
        }
    }

    /// <summary>
    /// The severity of the error, see the enum members for a description of when to use each. This is metadata that's included
    /// in a non-fatal fault report, which we can take advantage of on the backend to automatically triage bugs. For example,
    /// a critical severity issue we can open with a lower bug count compared to a low priority one.
    /// </summary>
    internal enum ErrorSeverity
    {
        /// <summary>
        /// The severity hasn't been categorized. Don't use this in new code.
        /// </summary>
        Uncategorized,

        /// <summary>
        /// Something failed, but the user is unlikely to notice. Especially useful for background things that we can silently recover
        /// from, like bugs in caching systems.
        /// </summary>
        Diagnostic,

        /// <summary>
        /// Something failed, and the user might notice, but they're still likely able to carry on. For example, if the user
        /// asked for some information from the IDE (find references, completion, etc.) and we were able to give partial results.
        /// </summary>
        General,

        /// <summary>
        /// Something failed, and the user likely noticed. For example, the user pressed a button to do an action, and
        /// we threw an exception so we completely failed to do that in an unrecoverable way. This may also be used
        /// for back-end systems where a failure is going to result in a highly broken experience, for example if parsing a file
        /// catastrophically failed.
        /// </summary>
        Critical
    }
}<|MERGE_RESOLUTION|>--- conflicted
+++ resolved
@@ -11,31 +11,14 @@
 #if NET20
 // Some APIs referenced by documentation comments are not available on .NET Framework 2.0.
 #pragma warning disable CS1574 // XML comment has cref attribute that could not be resolved
-<<<<<<< HEAD
-#endif
-
-#if COMPILERCORE
-namespace Microsoft.CodeAnalysis
-#else
-namespace Microsoft.CodeAnalysis.ErrorReporting
-=======
->>>>>>> 67d940c4
 #endif
 
 namespace Microsoft.CodeAnalysis.ErrorReporting
 {
     internal static class FatalError
     {
-<<<<<<< HEAD
-        private static Action<Exception>? s_fatalHandler;
-
-#if !NET20
-        private static Action<Exception, bool>? s_nonFatalHandler;
-#endif
-=======
         public delegate void ErrorReporterHandler(Exception exception, ErrorSeverity severity, bool forceDump);
         private static ErrorReporterHandler? s_handler;
->>>>>>> 67d940c4
 
 #pragma warning disable IDE0052 // Remove unread private members - We want to hold onto last exception to make investigation easier
         private static Exception? s_reportedException;
@@ -63,23 +46,14 @@
             }
         }
 
-<<<<<<< HEAD
-#if !NET20
-=======
         public static bool HandlerIsNonFatal { get; set; }
->>>>>>> 67d940c4
 
         /// <summary>
         /// Same as setting the Handler property except that it avoids the assert.  This is useful in
         /// test code which needs to verify the handler is called in specific cases and will continually
         /// overwrite this value.
         /// </summary>
-<<<<<<< HEAD
-        [DisallowNull]
-        public static Action<Exception, bool>? NonFatalHandler
-=======
         public static void OverwriteHandler(ErrorReporterHandler? value)
->>>>>>> 67d940c4
         {
             s_handler = value;
         }
@@ -111,19 +85,8 @@
                 targetHandlerProperty.SetValue(obj: null, value: null);
             }
 
-<<<<<<< HEAD
-#endif
-
-        // Same as setting the Handler property except that it avoids the assert.  This is useful in 
-        // test code which needs to verify the handler is called in specific cases and will continually
-        // overwrite this value.
-        public static void OverwriteHandler(Action<Exception>? value)
-        {
-            s_fatalHandler = value;
-=======
             var targetIsNonFatalProperty = targetType.GetProperty(nameof(HandlerIsNonFatal), BindingFlags.Static | BindingFlags.Public)!;
             targetIsNonFatalProperty.SetValue(obj: null, value: HandlerIsNonFatal);
->>>>>>> 67d940c4
         }
 
 #endif
@@ -132,13 +95,8 @@
             => exception is OperationCanceledException && cancellationToken.IsCancellationRequested;
 
         /// <summary>
-<<<<<<< HEAD
-        /// Use in an exception filter to report a fatal error (by calling <see cref="Handler"/>), unless the
-        /// operation has been cancelled. The exception is never caught.
-=======
         /// Use in an exception filter to report an error without catching the exception.
         /// The error is reported by calling <see cref="Handler"/>.
->>>>>>> 67d940c4
         /// </summary>
         /// <returns><see langword="false"/> to avoid catching the exception.</returns>
         [DebuggerHidden]
@@ -165,11 +123,7 @@
         }
 
         /// <summary>
-<<<<<<< HEAD
-        /// <para>Use in an exception filter to report a fatal error (by calling <see cref="Handler"/>), unless the
-=======
         /// <para>Use in an exception filter to report an error (by calling <see cref="Handler"/>), unless the
->>>>>>> 67d940c4
         /// operation has been cancelled at the request of <paramref name="contextCancellationToken"/>. The exception is
         /// never caught.</para>
         ///
@@ -187,11 +141,7 @@
         /// <see cref="CancellationToken.IsCancellationRequested"/> set if cancellation is expected.</param>
         /// <returns><see langword="false"/> to avoid catching the exception.</returns>
         [DebuggerHidden]
-<<<<<<< HEAD
-        public static bool ReportAndPropagateUnlessCanceled(Exception exception, CancellationToken contextCancellationToken)
-=======
         public static bool ReportAndPropagateUnlessCanceled(Exception exception, CancellationToken contextCancellationToken, ErrorSeverity severity = ErrorSeverity.Uncategorized)
->>>>>>> 67d940c4
         {
             if (IsCurrentOperationBeingCancelled(exception, contextCancellationToken))
             {
@@ -201,13 +151,7 @@
             return ReportAndPropagate(exception, severity);
         }
 
-#if !NET20
-
-        /// <summary>
-<<<<<<< HEAD
-        /// Use in an exception filter to report a non-fatal error (by calling <see cref="NonFatalHandler"/>) and catch
-        /// the exception, unless the operation was cancelled.
-=======
+        /// <summary>
         /// Report an error.
         /// Calls <see cref="Handler"/> and doesn't pass the exception through (the method returns true).
         /// This is generally expected to be used within an exception filter as that allows us to
@@ -215,10 +159,8 @@
         /// However, it can also be used outside of an exception filter. If the exception has not
         /// already been thrown the method will throw and catch it itself to ensure we get a useful
         /// stack trace.
->>>>>>> 67d940c4
-        /// </summary>
-        /// <returns><see langword="true"/> to catch the exception if the non-fatal error was reported; otherwise,
-        /// <see langword="false"/> to propagate the exception if the operation was cancelled.</returns>
+        /// </summary>
+        /// <returns>True to catch the exception.</returns>
         [DebuggerHidden]
 #if COMPILERCORE
         private
@@ -266,8 +208,31 @@
         }
 
         /// <summary>
-<<<<<<< HEAD
-        /// <para>Use in an exception filter to report a non-fatal error (by calling <see cref="NonFatalHandler"/>) and
+        /// Use in an exception filter to report an error (by calling <see cref="Handler"/>) and catch
+        /// the exception, unless the operation was cancelled.
+        /// </summary>
+        /// <returns><see langword="true"/> to catch the exception if the error was reported; otherwise,
+        /// <see langword="false"/> to propagate the exception if the operation was cancelled.</returns>
+        // This is only a temporary shim; the removal is tracked by https://github.com/dotnet/roslyn/issues/58375.
+        [DebuggerHidden]
+        [Obsolete("This is only to support places the compiler is catching exceptions on the command line; do not use in new code.")]
+        public static bool ReportIfNonFatalAndCatchUnlessCanceled(Exception exception, ErrorSeverity severity = ErrorSeverity.Uncategorized)
+        {
+            if (exception is OperationCanceledException)
+            {
+                return false;
+            }
+
+            if (!HandlerIsNonFatal)
+            {
+                return true;
+            }
+
+            return ReportAndCatch(exception, severity);
+        }
+
+        /// <summary>
+        /// <para>Use in an exception filter to report an error (by calling <see cref="Handler"/>) and
         /// catch the exception, unless the operation was cancelled at the request of
         /// <paramref name="contextCancellationToken"/>.</para>
         ///
@@ -283,46 +248,25 @@
         /// </summary>
         /// <param name="contextCancellationToken">A <see cref="CancellationToken"/> which will have
         /// <see cref="CancellationToken.IsCancellationRequested"/> set if cancellation is expected.</param>
-        /// <returns><see langword="true"/> to catch the exception if the non-fatal error was reported; otherwise,
-        /// <see langword="false"/> to propagate the exception if the operation was cancelled.</returns>
-        [DebuggerHidden]
-        public static bool ReportAndCatchUnlessCanceled(Exception exception, CancellationToken contextCancellationToken)
-        {
-            if (IsCurrentOperationBeingCancelled(exception, contextCancellationToken))
-=======
-        /// Use in an exception filter to report an error (by calling <see cref="Handler"/>) and catch
-        /// the exception, unless the operation was cancelled.
-        /// </summary>
         /// <returns><see langword="true"/> to catch the exception if the error was reported; otherwise,
         /// <see langword="false"/> to propagate the exception if the operation was cancelled.</returns>
-        // This is only a temporary shim; the removal is tracked by https://github.com/dotnet/roslyn/issues/58375.
-        [DebuggerHidden]
-        [Obsolete("This is only to support places the compiler is catching exceptions on the command line; do not use in new code.")]
-        public static bool ReportIfNonFatalAndCatchUnlessCanceled(Exception exception, ErrorSeverity severity = ErrorSeverity.Uncategorized)
-        {
-            if (exception is OperationCanceledException)
->>>>>>> 67d940c4
-            {
-                return false;
-            }
-
-            if (!HandlerIsNonFatal)
-            {
-                return true;
+        [DebuggerHidden]
+#if COMPILERCORE
+        private
+#else
+        public
+#endif
+            static bool ReportAndCatchUnlessCanceled(Exception exception, CancellationToken contextCancellationToken, ErrorSeverity severity = ErrorSeverity.Uncategorized)
+        {
+            if (IsCurrentOperationBeingCancelled(exception, contextCancellationToken))
+            {
+                return false;
             }
 
             return ReportAndCatch(exception, severity);
         }
 
-#endif
-
-        /// <summary>
-<<<<<<< HEAD
-        /// Use in an exception filter to report a fatal error without catching the exception.
-        /// The error is reported by calling <see cref="Handler"/>.
-        /// </summary>
-        /// <returns><see langword="false"/> to avoid catching the exception.</returns>
-=======
+        /// <summary>
         /// <para>Use in an exception filter to report an error (by calling <see cref="Handler"/>) and
         /// catch the exception, unless the operation was cancelled at the request of
         /// <paramref name="contextCancellationToken"/>.</para>
@@ -341,60 +285,11 @@
         /// <see cref="CancellationToken.IsCancellationRequested"/> set if cancellation is expected.</param>
         /// <returns><see langword="true"/> to catch the exception if the error was reported; otherwise,
         /// <see langword="false"/> to propagate the exception if the operation was cancelled.</returns>
->>>>>>> 67d940c4
-        [DebuggerHidden]
-#if COMPILERCORE
-        private
-#else
-        public
-#endif
-            static bool ReportAndCatchUnlessCanceled(Exception exception, CancellationToken contextCancellationToken, ErrorSeverity severity = ErrorSeverity.Uncategorized)
-        {
-            if (IsCurrentOperationBeingCancelled(exception, contextCancellationToken))
-            {
-                return false;
-            }
-
-            return ReportAndCatch(exception, severity);
-        }
-
-#if !NET20
-
-        /// <summary>
-        /// <para>Use in an exception filter to report an error (by calling <see cref="Handler"/>) and
-        /// catch the exception, unless the operation was cancelled at the request of
-        /// <paramref name="contextCancellationToken"/>.</para>
-        ///
-        /// <para>Cancellable operations are only expected to throw <see cref="OperationCanceledException"/> if the
-        /// applicable <paramref name="contextCancellationToken"/> indicates cancellation is requested by setting
-        /// <see cref="CancellationToken.IsCancellationRequested"/>. Unexpected cancellation, i.e. an
-        /// <see cref="OperationCanceledException"/> which occurs without <paramref name="contextCancellationToken"/>
-        /// requesting cancellation, is treated as an error by this method.</para>
-        ///
-        /// <para>This method does not require <see cref="OperationCanceledException.CancellationToken"/> to match
-        /// <paramref name="contextCancellationToken"/>, provided cancellation is expected per the previous
-        /// paragraph.</para>
-        /// </summary>
-        /// <param name="contextCancellationToken">A <see cref="CancellationToken"/> which will have
-        /// <see cref="CancellationToken.IsCancellationRequested"/> set if cancellation is expected.</param>
-        /// <returns><see langword="true"/> to catch the exception if the error was reported; otherwise,
-        /// <see langword="false"/> to propagate the exception if the operation was cancelled.</returns>
         // This is only a temporary shim; the removal is tracked by https://github.com/dotnet/roslyn/issues/58375.
         [DebuggerHidden]
         [Obsolete("This is only to support places the compiler is catching and swallowing exceptions on the command line; do not use in new code.")]
         public static bool ReportIfNonFatalAndCatchUnlessCanceled(Exception exception, CancellationToken contextCancellationToken, ErrorSeverity severity = ErrorSeverity.Uncategorized)
         {
-<<<<<<< HEAD
-            Report(exception, static (exception) => s_nonFatalHandler?.Invoke(exception, false));
-            return true;
-        }
-
-        [DebuggerHidden]
-        public static bool ReportWithDumpAndCatch(Exception exception)
-        {
-            Report(exception, static (exception) => s_nonFatalHandler?.Invoke(exception, true));
-            return true;
-=======
             if (IsCurrentOperationBeingCancelled(exception, contextCancellationToken))
             {
                 return false;
@@ -407,10 +302,7 @@
             }
 
             return ReportAndCatch(exception, severity);
->>>>>>> 67d940c4
-        }
-
-#endif
+        }
 
         private static readonly object s_reportedMarker = new();
 
