--- conflicted
+++ resolved
@@ -500,25 +500,31 @@
             DefaultVisit(operation);
         }
 
-<<<<<<< HEAD
+        public virtual void VisitMethodBodyOperation(IMethodBodyOperation operation)
+        {
+            DefaultVisit(operation);
+        }
+
+        public virtual void VisitConstructorBodyOperation(IConstructorBodyOperation operation)
+        {
+            DefaultVisit(operation);
+        }
+
+        public virtual void VisitDiscardOperation(IDiscardOperation operation)
+        {
+            DefaultVisit(operation);
+        }
+
         public virtual void VisitFlowCapture(IFlowCaptureOperation operation)
-=======
-        public virtual void VisitMethodBodyOperation(IMethodBodyOperation operation)
->>>>>>> 902e9024
-        {
-            DefaultVisit(operation);
-        }
-
-<<<<<<< HEAD
+        {
+            DefaultVisit(operation);
+        }
+
         public virtual void VisitFlowCaptureReference(IFlowCaptureReferenceOperation operation)
-=======
-        public virtual void VisitConstructorBodyOperation(IConstructorBodyOperation operation)
->>>>>>> 902e9024
-        {
-            DefaultVisit(operation);
-        }
-
-<<<<<<< HEAD
+        {
+            DefaultVisit(operation);
+        }
+
         public virtual void VisitIsNull(IIsNullOperation operation)
         {
             DefaultVisit(operation);
@@ -530,9 +536,6 @@
         }
 
         public virtual void VisitStaticLocalInitialzationSemaphore(IStaticLocalInitializationSemaphoreOperation operation)
-=======
-        public virtual void VisitDiscardOperation(IDiscardOperation operation)
->>>>>>> 902e9024
         {
             DefaultVisit(operation);
         }
@@ -1042,25 +1045,31 @@
             return DefaultVisit(operation, argument);
         }
 
-<<<<<<< HEAD
+        public virtual TResult VisitMethodBodyOperation(IMethodBodyOperation operation, TArgument argument)
+        {
+            return DefaultVisit(operation, argument);
+        }
+
+        public virtual TResult VisitConstructorBodyOperation(IConstructorBodyOperation operation, TArgument argument)
+        {
+            return DefaultVisit(operation, argument);
+        }
+
+        public virtual TResult VisitDiscardOperation(IDiscardOperation operation, TArgument argument)
+        {
+            return DefaultVisit(operation, argument);
+        }
+
         public virtual TResult VisitFlowCapture(IFlowCaptureOperation operation, TArgument argument)
-=======
-        public virtual TResult VisitMethodBodyOperation(IMethodBodyOperation operation, TArgument argument)
->>>>>>> 902e9024
-        {
-            return DefaultVisit(operation, argument);
-        }
-
-<<<<<<< HEAD
+        {
+            return DefaultVisit(operation, argument);
+        }
+
         public virtual TResult VisitFlowCaptureReference(IFlowCaptureReferenceOperation operation, TArgument argument)
-=======
-        public virtual TResult VisitConstructorBodyOperation(IConstructorBodyOperation operation, TArgument argument)
->>>>>>> 902e9024
-        {
-            return DefaultVisit(operation, argument);
-        }
-
-<<<<<<< HEAD
+        {
+            return DefaultVisit(operation, argument);
+        }
+
         public virtual TResult VisitIsNull(IIsNullOperation operation, TArgument argument)
         {
             return DefaultVisit(operation, argument);
@@ -1072,9 +1081,6 @@
         }
 
         public virtual TResult VisitStaticLocalInitializationSemaphore(IStaticLocalInitializationSemaphoreOperation operation, TArgument argument)
-=======
-        public virtual TResult VisitDiscardOperation(IDiscardOperation operation, TArgument argument)
->>>>>>> 902e9024
         {
             return DefaultVisit(operation, argument);
         }
