--- conflicted
+++ resolved
@@ -303,7 +303,6 @@
 
             Action<Exception, DiagnosticAnalyzer, Diagnostic, CancellationToken> onAnalyzerException = (ex, a, diag, ct) => exceptionDiagnostics.Add(diag);
             var analyzerManager = new AnalyzerManager(analyzer);
-<<<<<<< HEAD
             var compilation = CSharp.CSharpCompilation.Create("test");
             var analyzerExecutor = AnalyzerExecutor.Create(compilation, AnalyzerOptions.Empty,
                 addNonCategorizedDiagnostic: (_, _) => { }, onAnalyzerException, analyzerExceptionFilter: null,
@@ -311,11 +310,7 @@
                 shouldSuppressGeneratedCodeDiagnostic: (_, _, _, _) => false, isGeneratedCodeLocation: (_, _) => false,
                 isAnalyzerSuppressedForTree: (_, _, _) => false, getAnalyzerGate: _ => null,
                 getSemanticModel: tree => compilation.GetSemanticModel(tree, ignoreAccessibility: true));
-            var descriptors = analyzerManager.GetSupportedDiagnosticDescriptors(analyzer, analyzerExecutor);
-=======
-            var analyzerExecutor = AnalyzerExecutor.CreateForSupportedDiagnostics(onAnalyzerException, analyzerManager);
             var descriptors = analyzerManager.GetSupportedDiagnosticDescriptors(analyzer, analyzerExecutor, CancellationToken.None);
->>>>>>> 0368609e
 
             Assert.Equal(1, descriptors.Length);
             Assert.Equal(descriptor.Id, descriptors[0].Id);
