﻿// Copyright (c) Microsoft.  All Rights Reserved.  Licensed under the Apache License, Version 2.0.  See License.txt in the project root for license information.

using System;
using System.Collections.Generic;
using System.Collections.Immutable;
using System.Linq;

namespace Microsoft.CodeAnalysis.CSharp.Test.Utilities
{
    public static class TestOptions
    {
        // Disable documentation comments by default so that we don't need to
        // document every public member of every test input.
        public static readonly CSharpParseOptions Script = new CSharpParseOptions(kind: SourceCodeKind.Script, documentationMode: DocumentationMode.None);
        public static readonly CSharpParseOptions Regular = new CSharpParseOptions(kind: SourceCodeKind.Regular, documentationMode: DocumentationMode.None);
        public static readonly CSharpParseOptions Regular6 = Regular.WithLanguageVersion(LanguageVersion.CSharp6);
<<<<<<< HEAD
        public static readonly CSharpParseOptions Regular7 = Regular.WithLanguageVersion(LanguageVersion.CSharp7);
=======
        public static readonly CSharpParseOptions Regular7_1 = Regular.WithLanguageVersion(LanguageVersion.CSharp7_1);
>>>>>>> 680f65c1
        public static readonly CSharpParseOptions RegularWithDocumentationComments = new CSharpParseOptions(kind: SourceCodeKind.Regular, documentationMode: DocumentationMode.Diagnose);

        private static readonly SmallDictionary<string, string> s_experimentalFeatures = new SmallDictionary<string, string> { };
        public static readonly CSharpParseOptions ExperimentalParseOptions =
            new CSharpParseOptions(kind: SourceCodeKind.Regular, documentationMode: DocumentationMode.None, languageVersion: LanguageVersion.Latest).WithFeatures(s_experimentalFeatures);

        // Enable pattern-switch translation even for switches that use no new syntax. This is used
        // to help ensure compatibility of the semantics of the new switch binder with the old switch
        // binder, so that we may eliminate the old one in the future.
        public static readonly CSharpParseOptions Regular6WithV7SwitchBinder = Regular6.WithFeatures(new Dictionary<string, string>() { { "testV7SwitchBinder", "true" } });

        public static readonly CSharpParseOptions RegularWithIOperationFeature = Regular.WithIOperationsFeature();
        
        public static readonly CSharpCompilationOptions ReleaseDll = new CSharpCompilationOptions(OutputKind.DynamicallyLinkedLibrary, optimizationLevel: OptimizationLevel.Release);
        public static readonly CSharpCompilationOptions ReleaseExe = new CSharpCompilationOptions(OutputKind.ConsoleApplication, optimizationLevel: OptimizationLevel.Release);

        public static readonly CSharpCompilationOptions ReleaseDebugDll = new CSharpCompilationOptions(OutputKind.DynamicallyLinkedLibrary, optimizationLevel: OptimizationLevel.Release).
            WithDebugPlusMode(true);

        public static readonly CSharpCompilationOptions ReleaseDebugExe = new CSharpCompilationOptions(OutputKind.ConsoleApplication, optimizationLevel: OptimizationLevel.Release).
            WithDebugPlusMode(true);

        public static readonly CSharpCompilationOptions DebugDll = new CSharpCompilationOptions(OutputKind.DynamicallyLinkedLibrary, optimizationLevel: OptimizationLevel.Debug);
        public static readonly CSharpCompilationOptions DebugExe = new CSharpCompilationOptions(OutputKind.ConsoleApplication, optimizationLevel: OptimizationLevel.Debug);

        public static readonly CSharpCompilationOptions ReleaseWinMD = new CSharpCompilationOptions(OutputKind.WindowsRuntimeMetadata, optimizationLevel: OptimizationLevel.Release);
        public static readonly CSharpCompilationOptions DebugWinMD = new CSharpCompilationOptions(OutputKind.WindowsRuntimeMetadata, optimizationLevel: OptimizationLevel.Debug);

        public static readonly CSharpCompilationOptions ReleaseModule = new CSharpCompilationOptions(OutputKind.NetModule, optimizationLevel: OptimizationLevel.Release);
        public static readonly CSharpCompilationOptions DebugModule = new CSharpCompilationOptions(OutputKind.NetModule, optimizationLevel: OptimizationLevel.Debug);

        public static readonly CSharpCompilationOptions UnsafeReleaseDll = ReleaseDll.WithAllowUnsafe(true);
        public static readonly CSharpCompilationOptions UnsafeReleaseExe = ReleaseExe.WithAllowUnsafe(true);

        public static readonly CSharpCompilationOptions UnsafeDebugDll = DebugDll.WithAllowUnsafe(true);
        public static readonly CSharpCompilationOptions UnsafeDebugExe = DebugExe.WithAllowUnsafe(true);

        public static CSharpParseOptions WithStrictFeature(this CSharpParseOptions options)
        {
            return options.WithFeatures(options.Features.Concat(new[] { new KeyValuePair<string, string>("strict", "true") }));
        }

        public static CSharpParseOptions WithLocalFunctionsFeature(this CSharpParseOptions options)
        {
            return options;
        }

        public static CSharpParseOptions WithRefsFeature(this CSharpParseOptions options)
        {
            return options;
        }

        public static CSharpParseOptions WithTuplesFeature(this CSharpParseOptions options)
        {
            return options;
        }

        public static CSharpParseOptions WithReplaceFeature(this CSharpParseOptions options)
        {
            return options;
        }

        internal static CSharpParseOptions WithExperimental(this CSharpParseOptions options, params MessageID[] features)
        {
            if (features.Length == 0)
            {
                throw new InvalidOperationException("Need at least one feature to enable");
            }

            var list = new List<KeyValuePair<string, string>>();
            foreach (var feature in features)
            {
                var name = feature.RequiredFeature();
                if (name == null)
                {
                    throw new InvalidOperationException($"{feature} is not a valid experimental feature");
                }


                list.Add(new KeyValuePair<string, string>(name, "true"));
            }

            return options.WithFeatures(options.Features.Concat(list));
        }
        
        public static CSharpParseOptions WithIOperationsFeature(this CSharpParseOptions options)
        {
            return options.WithFeatures(options.Features.Concat(new[] { new KeyValuePair<string, string>("IOperation", "true") }));
        }
    }
}
<|MERGE_RESOLUTION|>--- conflicted
+++ resolved
@@ -14,11 +14,8 @@
         public static readonly CSharpParseOptions Script = new CSharpParseOptions(kind: SourceCodeKind.Script, documentationMode: DocumentationMode.None);
         public static readonly CSharpParseOptions Regular = new CSharpParseOptions(kind: SourceCodeKind.Regular, documentationMode: DocumentationMode.None);
         public static readonly CSharpParseOptions Regular6 = Regular.WithLanguageVersion(LanguageVersion.CSharp6);
-<<<<<<< HEAD
         public static readonly CSharpParseOptions Regular7 = Regular.WithLanguageVersion(LanguageVersion.CSharp7);
-=======
         public static readonly CSharpParseOptions Regular7_1 = Regular.WithLanguageVersion(LanguageVersion.CSharp7_1);
->>>>>>> 680f65c1
         public static readonly CSharpParseOptions RegularWithDocumentationComments = new CSharpParseOptions(kind: SourceCodeKind.Regular, documentationMode: DocumentationMode.Diagnose);
 
         private static readonly SmallDictionary<string, string> s_experimentalFeatures = new SmallDictionary<string, string> { };
