--- conflicted
+++ resolved
@@ -31,14 +31,9 @@
         // binder, so that we may eliminate the old one in the future.
         public static readonly CSharpParseOptions Regular6WithV7SwitchBinder = Regular6.WithFeatures(new Dictionary<string, string>() { { "testV7SwitchBinder", "true" } });
 
-<<<<<<< HEAD
-        public static readonly CSharpParseOptions RegularWithFlowAnalysisFeature = Regular.WithFlowAnalysisFeature();
-
         public static readonly CSharpParseOptions RegularWithoutRecursivePatterns = Regular7_3;
         public static readonly CSharpParseOptions RegularWithRecursivePatterns = Regular8;
 
-=======
->>>>>>> 6805b2e5
         public static readonly CSharpCompilationOptions ReleaseDll = new CSharpCompilationOptions(OutputKind.DynamicallyLinkedLibrary, optimizationLevel: OptimizationLevel.Release);
         public static readonly CSharpCompilationOptions ReleaseExe = new CSharpCompilationOptions(OutputKind.ConsoleApplication, optimizationLevel: OptimizationLevel.Release);
 
