﻿// Licensed to the .NET Foundation under one or more agreements.
// The .NET Foundation licenses this file to you under the MIT license.
// See the LICENSE file in the project root for more information.

using System.Collections.Generic;
using System.Collections.Immutable;
using System.Diagnostics;
using Microsoft.CodeAnalysis.CSharp.Symbols;
using Microsoft.CodeAnalysis.CSharp.Syntax;
using Microsoft.CodeAnalysis.PooledObjects;
using Roslyn.Utilities;

namespace Microsoft.CodeAnalysis.CSharp
{
    internal partial class Binder
    {
        /// <summary>
        /// Return a collection of bound constraint clauses indexed by type parameter
        /// ordinal. All constraint clauses are bound, even if there are multiple constraints
        /// for the same type parameter, or constraints for unrecognized type parameters.
        /// Extra constraints are not included in the returned collection however.
        /// </summary>
        internal ImmutableArray<TypeParameterConstraintClause> BindTypeParameterConstraintClauses(
            Symbol containingSymbol,
            ImmutableArray<TypeParameterSymbol> typeParameters,
            TypeParameterListSyntax typeParameterList,
            SyntaxList<TypeParameterConstraintClauseSyntax> clauses,
<<<<<<< HEAD
            bool canIgnoreNullableContext,
            ref IReadOnlyDictionary<TypeParameterSymbol, bool> isValueTypeOverride,
            BindingDiagnosticBag diagnostics,
=======
            DiagnosticBag diagnostics,
            bool performOnlyCycleSafeValidation,
>>>>>>> 1afc0cf9
            bool isForOverride = false)
        {
            Debug.Assert(this.Flags.Includes(BinderFlags.GenericConstraintsClause));
            RoslynDebug.Assert((object)containingSymbol != null);
            Debug.Assert((containingSymbol.Kind == SymbolKind.NamedType) || (containingSymbol.Kind == SymbolKind.Method));
            Debug.Assert(typeParameters.Length > 0);
            Debug.Assert(clauses.Count > 0);

            int n = typeParameters.Length;

            // Create a map from type parameter name to ordinal.
            // No need to report duplicate names since duplicates
            // are reported when the type parameters are bound.
            var names = new Dictionary<string, int>(n, StringOrdinalComparer.Instance);
            foreach (var typeParameter in typeParameters)
            {
                var name = typeParameter.Name;
                if (!names.ContainsKey(name))
                {
                    names.Add(name, names.Count);
                }
            }

            // An array of constraint clauses, one for each type parameter, indexed by ordinal.
            var results = ArrayBuilder<TypeParameterConstraintClause?>.GetInstance(n, fillWithValue: null);
            var syntaxNodes = ArrayBuilder<ArrayBuilder<TypeConstraintSyntax>?>.GetInstance(n, fillWithValue: null);

            // Bind each clause and add to the results.
            foreach (var clause in clauses)
            {
                var name = clause.Name.Identifier.ValueText;
                RoslynDebug.Assert(name is object);
                int ordinal;
                if (names.TryGetValue(name, out ordinal))
                {
                    Debug.Assert(ordinal >= 0);
                    Debug.Assert(ordinal < n);

                    (TypeParameterConstraintClause constraintClause, ArrayBuilder<TypeConstraintSyntax>? typeConstraintNodes) = this.BindTypeParameterConstraints(typeParameterList.Parameters[ordinal], clause, isForOverride, diagnostics);
                    if (results[ordinal] == null)
                    {
                        results[ordinal] = constraintClause;
                        syntaxNodes[ordinal] = typeConstraintNodes;
                    }
                    else
                    {
                        // "A constraint clause has already been specified for type parameter '{0}'. ..."
                        diagnostics.Add(ErrorCode.ERR_DuplicateConstraintClause, clause.Name.Location, name);
                        typeConstraintNodes?.Free();
                    }
                }
                else
                {
                    // Unrecognized type parameter. Don't bother binding the constraints
                    // (the ": I<U>" in "where U : I<U>") since that will lead to additional
                    // errors ("type or namespace 'U' could not be found") if the type
                    // parameter is referenced in the constraints.

                    // "'{1}' does not define type parameter '{0}'"
                    diagnostics.Add(ErrorCode.ERR_TyVarNotFoundInConstraint, clause.Name.Location, name, containingSymbol.ConstructedFrom());
                }
            }

            // Add default values for type parameters without constraint clauses.
            for (int i = 0; i < n; i++)
            {
                if (results[i] == null)
                {
                    results[i] = GetDefaultTypeParameterConstraintClause(typeParameterList.Parameters[i], isForOverride);
                }
            }

            RemoveInvalidConstraints(typeParameters, results!, syntaxNodes, performOnlyCycleSafeValidation, diagnostics);

            foreach (var typeConstraintsSyntaxes in syntaxNodes)
            {
                typeConstraintsSyntaxes?.Free();
            }

            syntaxNodes.Free();

            return results.ToImmutableAndFree()!;
        }

        /// <summary>
        /// Bind and return a single type parameter constraint clause along with syntax nodes corresponding to type constraints.
        /// </summary>
<<<<<<< HEAD
        private (TypeParameterConstraintClause, ArrayBuilder<TypeConstraintSyntax>?) BindTypeParameterConstraints(
            TypeParameterSyntax typeParameterSyntax, TypeParameterConstraintClauseSyntax constraintClauseSyntax, bool isForOverride, bool canIgnoreNullableContext, BindingDiagnosticBag diagnostics)
=======
        private (TypeParameterConstraintClause, ArrayBuilder<TypeConstraintSyntax>?) BindTypeParameterConstraints(TypeParameterSyntax typeParameterSyntax, TypeParameterConstraintClauseSyntax constraintClauseSyntax, bool isForOverride, DiagnosticBag diagnostics)
>>>>>>> 1afc0cf9
        {
            var constraints = TypeParameterConstraintKind.None;
            ArrayBuilder<TypeWithAnnotations>? constraintTypes = null;
            ArrayBuilder<TypeConstraintSyntax>? syntaxBuilder = null;
            SeparatedSyntaxList<TypeParameterConstraintSyntax> constraintsSyntax = constraintClauseSyntax.Constraints;
            Debug.Assert(!InExecutableBinder); // Cannot eagerly report diagnostics handled by LazyMissingNonNullTypesContextDiagnosticInfo 
            bool hasTypeLikeConstraint = false;
            bool reportedOverrideWithConstraints = false;

            for (int i = 0, n = constraintsSyntax.Count; i < n; i++)
            {
                var syntax = constraintsSyntax[i];
                switch (syntax.Kind())
                {
                    case SyntaxKind.ClassConstraint:
                        hasTypeLikeConstraint = true;

                        if (i != 0)
                        {
                            if (!reportedOverrideWithConstraints)
                            {
                                reportTypeConstraintsMustBeUniqueAndFirst(syntax, diagnostics);
                            }

                            if (isForOverride && (constraints & (TypeParameterConstraintKind.ValueType | TypeParameterConstraintKind.ReferenceType)) != 0)
                            {
                                continue;
                            }
                        }

                        var constraintSyntax = (ClassOrStructConstraintSyntax)syntax;
                        SyntaxToken questionToken = constraintSyntax.QuestionToken;
                        if (questionToken.IsKind(SyntaxKind.QuestionToken))
                        {
                            constraints |= TypeParameterConstraintKind.NullableReferenceType;

                            if (isForOverride)
                            {
                                reportOverrideWithConstraints(ref reportedOverrideWithConstraints, syntax, diagnostics);
                            }
                            else if (diagnostics.DiagnosticBag is DiagnosticBag diagnosticBag)
                            {
                                LazyMissingNonNullTypesContextDiagnosticInfo.ReportNullableReferenceTypesIfNeeded(
                                    AreNullableAnnotationsEnabled(questionToken),
                                    IsGeneratedCode(questionToken),
                                    questionToken.GetLocation(),
                                    diagnosticBag);
                            }
                        }
                        else if (isForOverride || AreNullableAnnotationsEnabled(constraintSyntax.ClassOrStructKeyword))
                        {
                            constraints |= TypeParameterConstraintKind.NotNullableReferenceType;
                        }
                        else
                        {
                            constraints |= TypeParameterConstraintKind.ReferenceType;
                        }

                        continue;
                    case SyntaxKind.StructConstraint:
                        hasTypeLikeConstraint = true;

                        if (i != 0)
                        {
                            if (!reportedOverrideWithConstraints)
                            {
                                reportTypeConstraintsMustBeUniqueAndFirst(syntax, diagnostics);
                            }

                            if (isForOverride && (constraints & (TypeParameterConstraintKind.ValueType | TypeParameterConstraintKind.ReferenceType)) != 0)
                            {
                                continue;
                            }
                        }

                        constraints |= TypeParameterConstraintKind.ValueType;
                        continue;
                    case SyntaxKind.ConstructorConstraint:
                        if (isForOverride)
                        {
                            reportOverrideWithConstraints(ref reportedOverrideWithConstraints, syntax, diagnostics);
                            continue;
                        }

                        if ((constraints & TypeParameterConstraintKind.ValueType) != 0)
                        {
                            diagnostics.Add(ErrorCode.ERR_NewBoundWithVal, syntax.GetFirstToken().GetLocation());
                        }
                        if ((constraints & TypeParameterConstraintKind.Unmanaged) != 0)
                        {
                            diagnostics.Add(ErrorCode.ERR_NewBoundWithUnmanaged, syntax.GetFirstToken().GetLocation());
                        }

                        if (i != n - 1)
                        {
                            diagnostics.Add(ErrorCode.ERR_NewBoundMustBeLast, syntax.GetFirstToken().GetLocation());
                        }

                        constraints |= TypeParameterConstraintKind.Constructor;
                        continue;
                    case SyntaxKind.DefaultConstraint:
                        if (!isForOverride)
                        {
                            diagnostics.Add(ErrorCode.ERR_DefaultConstraintOverrideOnly, syntax.GetLocation());
                        }

                        if (i != 0)
                        {
                            if (!reportedOverrideWithConstraints)
                            {
                                reportTypeConstraintsMustBeUniqueAndFirst(syntax, diagnostics);
                            }

                            if (isForOverride && (constraints & (TypeParameterConstraintKind.ValueType | TypeParameterConstraintKind.ReferenceType)) != 0)
                            {
                                continue;
                            }
                        }

                        constraints |= TypeParameterConstraintKind.Default;
                        continue;
                    case SyntaxKind.TypeConstraint:
                        if (isForOverride)
                        {
                            reportOverrideWithConstraints(ref reportedOverrideWithConstraints, syntax, diagnostics);
                        }
                        else
                        {
                            hasTypeLikeConstraint = true;

                            if (constraintTypes == null)
                            {
                                constraintTypes = ArrayBuilder<TypeWithAnnotations>.GetInstance();
                                syntaxBuilder = ArrayBuilder<TypeConstraintSyntax>.GetInstance();
                            }

                            var typeConstraintSyntax = (TypeConstraintSyntax)syntax;
                            var typeSyntax = typeConstraintSyntax.Type;

                            var type = BindTypeOrConstraintKeyword(typeSyntax, diagnostics, out ConstraintContextualKeyword keyword);

                            switch (keyword)
                            {
                                case ConstraintContextualKeyword.Unmanaged:
                                    if (i != 0)
                                    {
                                        reportTypeConstraintsMustBeUniqueAndFirst(typeSyntax, diagnostics);
                                        continue;
                                    }

                                    // This should produce diagnostics if the types are missing
                                    GetWellKnownType(WellKnownType.System_Runtime_InteropServices_UnmanagedType, diagnostics, typeSyntax);
                                    GetSpecialType(SpecialType.System_ValueType, diagnostics, typeSyntax);

                                    constraints |= TypeParameterConstraintKind.Unmanaged;
                                    continue;

                                case ConstraintContextualKeyword.NotNull:
                                    if (i != 0)
                                    {
                                        reportTypeConstraintsMustBeUniqueAndFirst(typeSyntax, diagnostics);
                                    }

                                    constraints |= TypeParameterConstraintKind.NotNull;
                                    continue;

                                case ConstraintContextualKeyword.None:
                                    break;
                                default:
                                    throw ExceptionUtilities.UnexpectedValue(keyword);
                            }

                            constraintTypes.Add(type);
                            syntaxBuilder!.Add(typeConstraintSyntax);
                        }
                        continue;
                    default:
                        throw ExceptionUtilities.UnexpectedValue(syntax.Kind());
                }
            }

            if (!isForOverride && !hasTypeLikeConstraint && !AreNullableAnnotationsEnabled(typeParameterSyntax.Identifier))
            {
                constraints |= TypeParameterConstraintKind.ObliviousNullabilityIfReferenceType;
            }

            Debug.Assert(!isForOverride ||
                         (constraints & (TypeParameterConstraintKind.ReferenceType | TypeParameterConstraintKind.ValueType)) != (TypeParameterConstraintKind.ReferenceType | TypeParameterConstraintKind.ValueType));

            return (TypeParameterConstraintClause.Create(constraints, constraintTypes?.ToImmutableAndFree() ?? ImmutableArray<TypeWithAnnotations>.Empty), syntaxBuilder);

            static void reportOverrideWithConstraints(ref bool reportedOverrideWithConstraints, TypeParameterConstraintSyntax syntax, BindingDiagnosticBag diagnostics)
            {
                if (!reportedOverrideWithConstraints)
                {
                    diagnostics.Add(ErrorCode.ERR_OverrideWithConstraints, syntax.GetLocation());
                    reportedOverrideWithConstraints = true;
                }
            }

            static void reportTypeConstraintsMustBeUniqueAndFirst(CSharpSyntaxNode syntax, BindingDiagnosticBag diagnostics)
            {
                diagnostics.Add(ErrorCode.ERR_TypeConstraintsMustBeUniqueAndFirst, syntax.GetLocation());
            }
        }

        internal ImmutableArray<TypeParameterConstraintClause> GetDefaultTypeParameterConstraintClauses(TypeParameterListSyntax typeParameterList)
        {
            var builder = ArrayBuilder<TypeParameterConstraintClause>.GetInstance(typeParameterList.Parameters.Count);

            foreach (TypeParameterSyntax typeParameterSyntax in typeParameterList.Parameters)
            {
                builder.Add(GetDefaultTypeParameterConstraintClause(typeParameterSyntax));
            }

            return builder.ToImmutableAndFree();
        }

        private TypeParameterConstraintClause GetDefaultTypeParameterConstraintClause(TypeParameterSyntax typeParameterSyntax, bool isForOverride = false)
        {
            return isForOverride || AreNullableAnnotationsEnabled(typeParameterSyntax.Identifier) ? TypeParameterConstraintClause.Empty : TypeParameterConstraintClause.ObliviousNullabilityIfReferenceType;
        }

        /// <summary>
        /// Constraints are checked for invalid types, duplicate types, and accessibility. 
        /// </summary>
        private static void RemoveInvalidConstraints(
            ImmutableArray<TypeParameterSymbol> typeParameters,
            ArrayBuilder<TypeParameterConstraintClause> constraintClauses,
            ArrayBuilder<ArrayBuilder<TypeConstraintSyntax>?> syntaxNodes,
<<<<<<< HEAD
            BindingDiagnosticBag diagnostics)
=======
            bool performOnlyCycleSafeValidation,
            DiagnosticBag diagnostics)
>>>>>>> 1afc0cf9
        {
            Debug.Assert(typeParameters.Length > 0);
            Debug.Assert(typeParameters.Length == constraintClauses.Count);
            int n = typeParameters.Length;
            for (int i = 0; i < n; i++)
            {
                constraintClauses[i] = RemoveInvalidConstraints(typeParameters[i], constraintClauses[i], syntaxNodes[i], performOnlyCycleSafeValidation, diagnostics);
            }
        }

        private static TypeParameterConstraintClause RemoveInvalidConstraints(
            TypeParameterSymbol typeParameter,
            TypeParameterConstraintClause constraintClause,
            ArrayBuilder<TypeConstraintSyntax>? syntaxNodesOpt,
<<<<<<< HEAD
            BindingDiagnosticBag diagnostics)
=======
            bool performOnlyCycleSafeValidation,
            DiagnosticBag diagnostics)
>>>>>>> 1afc0cf9
        {
            if (syntaxNodesOpt != null)
            {
                var constraintTypes = constraintClause.ConstraintTypes;
                Symbol containingSymbol = typeParameter.ContainingSymbol;

                var constraintTypeBuilder = ArrayBuilder<TypeWithAnnotations>.GetInstance();
                int n = constraintTypes.Length;

                for (int i = 0; i < n; i++)
                {
                    var constraintType = constraintTypes[i];
                    var syntax = syntaxNodesOpt[i];
                    // Only valid constraint types are included in ConstraintTypes
                    // since, in general, it may be difficult to support all invalid types.
                    // In the future, we may want to include some invalid types
                    // though so the public binding API has the most information.
                    if (IsValidConstraint(typeParameter, syntax, constraintType, constraintClause.Constraints, constraintTypeBuilder, performOnlyCycleSafeValidation, diagnostics))
                    {
                        if (!performOnlyCycleSafeValidation)
                        {
                            CheckConstraintTypeVisibility(containingSymbol, syntax.Location, constraintType, diagnostics);
                        }

                        constraintTypeBuilder.Add(constraintType);
                    }
                }

                if (constraintTypeBuilder.Count < n)
                {
                    return TypeParameterConstraintClause.Create(constraintClause.Constraints, constraintTypeBuilder.ToImmutableAndFree());
                }

                constraintTypeBuilder.Free();
            }

            return constraintClause;
        }

        private static void CheckConstraintTypeVisibility(
            Symbol containingSymbol,
            Location location,
            TypeWithAnnotations constraintType,
            BindingDiagnosticBag diagnostics)
        {
            var useSiteInfo = new CompoundUseSiteInfo<AssemblySymbol>(diagnostics, containingSymbol.ContainingAssembly);
            if (!containingSymbol.IsNoMoreVisibleThan(constraintType, ref useSiteInfo))
            {
                // "Inconsistent accessibility: constraint type '{1}' is less accessible than '{0}'"
                diagnostics.Add(ErrorCode.ERR_BadVisBound, location, containingSymbol, constraintType.Type);
            }
            diagnostics.Add(location, useSiteInfo);
        }

        /// <summary>
        /// Returns true if the constraint is valid. Otherwise
        /// returns false and generates a diagnostic.
        /// </summary>
        private static bool IsValidConstraint(
            TypeParameterSymbol typeParameter,
            TypeConstraintSyntax syntax,
            TypeWithAnnotations type,
            TypeParameterConstraintKind constraints,
            ArrayBuilder<TypeWithAnnotations> constraintTypes,
<<<<<<< HEAD
            BindingDiagnosticBag diagnostics)
=======
            bool performOnlyCycleSafeValidation,
            DiagnosticBag diagnostics)
>>>>>>> 1afc0cf9
        {
            if (!isValidConstraintType(typeParameter, syntax, type, performOnlyCycleSafeValidation, diagnostics))
            {
                return false;
            }

            if (!performOnlyCycleSafeValidation && constraintTypes.Contains(c => type.Equals(c, TypeCompareKind.AllIgnoreOptions)))
            {
                // "Duplicate constraint '{0}' for type parameter '{1}'"
                Error(diagnostics, ErrorCode.ERR_DuplicateBound, syntax, type.Type.SetUnknownNullabilityForReferenceTypes(), typeParameter.Name);
                return false;
            }

            if (!type.DefaultType.IsTypeParameter() && // Doing an explicit check for type parameter on unresolved type to avoid cycles while calculating TypeKind. An unresolved type parameter cannot resolve to a class.   
                type.TypeKind == TypeKind.Class)
            {
                // If there is already a struct or class constraint (class constraint could be
                // 'class' or explicit type), report an error and drop this class. If we don't
                // drop this additional class, we may end up with conflicting class constraints.

                if (constraintTypes.Count > 0)
                {
                    // "The class type constraint '{0}' must come before any other constraints"
                    Error(diagnostics, ErrorCode.ERR_ClassBoundNotFirst, syntax, type.Type);
                    return false;
                }

                if ((constraints & (TypeParameterConstraintKind.ReferenceType)) != 0)
                {
                    switch (type.SpecialType)
                    {
                        case SpecialType.System_Enum:
                        case SpecialType.System_Delegate:
                        case SpecialType.System_MulticastDelegate:
                            break;

                        default:
                            // "'{0}': cannot specify both a constraint class and the 'class' or 'struct' constraint"
                            Error(diagnostics, ErrorCode.ERR_RefValBoundWithClass, syntax, type.Type);
                            return false;
                    }
                }
                else if (type.SpecialType != SpecialType.System_Enum)
                {
                    if ((constraints & TypeParameterConstraintKind.ValueType) != 0)
                    {
                        // "'{0}': cannot specify both a constraint class and the 'class' or 'struct' constraint"
                        Error(diagnostics, ErrorCode.ERR_RefValBoundWithClass, syntax, type.Type);
                        return false;
                    }
                    else if ((constraints & TypeParameterConstraintKind.Unmanaged) != 0)
                    {
                        // "'{0}': cannot specify both a constraint class and the 'unmanaged' constraint"
                        Error(diagnostics, ErrorCode.ERR_UnmanagedBoundWithClass, syntax, type.Type);
                        return false;
                    }
                }
            }

            return true;

            // Returns true if the type is a valid constraint type.
            // Otherwise returns false and generates a diagnostic.
<<<<<<< HEAD
            static bool isValidConstraintType(TypeConstraintSyntax syntax, TypeWithAnnotations typeWithAnnotations, BindingDiagnosticBag diagnostics)
=======
            static bool isValidConstraintType(TypeParameterSymbol typeParameter, TypeConstraintSyntax syntax, TypeWithAnnotations typeWithAnnotations, bool performOnlyCycleSafeValidation, DiagnosticBag diagnostics)
>>>>>>> 1afc0cf9
            {
                if (typeWithAnnotations.NullableAnnotation == NullableAnnotation.Annotated && performOnlyCycleSafeValidation &&
                    typeWithAnnotations.DefaultType is TypeParameterSymbol typeParameterInConstraint && typeParameterInConstraint.ContainingSymbol == (object)typeParameter.ContainingSymbol)
                {
                    return true;
                }

                TypeSymbol type = typeWithAnnotations.Type;

                switch (type.SpecialType)
                {
                    case SpecialType.System_Enum:
                        CheckFeatureAvailability(syntax, MessageID.IDS_FeatureEnumGenericTypeConstraint, diagnostics);
                        break;

                    case SpecialType.System_Delegate:
                    case SpecialType.System_MulticastDelegate:
                        CheckFeatureAvailability(syntax, MessageID.IDS_FeatureDelegateGenericTypeConstraint, diagnostics);
                        break;

                    case SpecialType.System_Object:
                    case SpecialType.System_ValueType:
                    case SpecialType.System_Array:
                        // "Constraint cannot be special class '{0}'"
                        Error(diagnostics, ErrorCode.ERR_SpecialTypeAsBound, syntax, type);
                        return false;
                }

                switch (type.TypeKind)
                {
                    case TypeKind.Error:
                    case TypeKind.TypeParameter:
                        return true;

                    case TypeKind.Interface:
                        break;

                    case TypeKind.Dynamic:
                        // "Constraint cannot be the dynamic type"
                        Error(diagnostics, ErrorCode.ERR_DynamicTypeAsBound, syntax);
                        return false;

                    case TypeKind.Class:
                        if (type.IsSealed)
                        {
                            goto case TypeKind.Struct;
                        }
                        else if (type.IsStatic)
                        {
                            // "'{0}': static classes cannot be used as constraints"
                            Error(diagnostics, ErrorCode.ERR_ConstraintIsStaticClass, syntax, type);
                            return false;
                        }
                        break;

                    case TypeKind.Delegate:
                    case TypeKind.Enum:
                    case TypeKind.Struct:
                        // "'{0}' is not a valid constraint. A type used as a constraint must be an interface, a non-sealed class or a type parameter."
                        Error(diagnostics, ErrorCode.ERR_BadBoundType, syntax, type);
                        return false;

                    case TypeKind.Array:
                    case TypeKind.Pointer:
                    case TypeKind.FunctionPointer:
                        // "Invalid constraint type. A type used as a constraint must be an interface, a non-sealed class or a type parameter."
                        Error(diagnostics, ErrorCode.ERR_BadConstraintType, syntax.GetLocation());
                        return false;

                    case TypeKind.Submission:
                    // script class is synthesized, never used as a constraint

                    default:
                        throw ExceptionUtilities.UnexpectedValue(type.TypeKind);
                }

                if (type.ContainsDynamic())
                {
                    // "Constraint cannot be a dynamic type '{0}'"
                    Error(diagnostics, ErrorCode.ERR_ConstructedDynamicTypeAsBound, syntax, type);
                    return false;
                }

                return true;
            }
        }
    }
}<|MERGE_RESOLUTION|>--- conflicted
+++ resolved
@@ -25,14 +25,8 @@
             ImmutableArray<TypeParameterSymbol> typeParameters,
             TypeParameterListSyntax typeParameterList,
             SyntaxList<TypeParameterConstraintClauseSyntax> clauses,
-<<<<<<< HEAD
-            bool canIgnoreNullableContext,
-            ref IReadOnlyDictionary<TypeParameterSymbol, bool> isValueTypeOverride,
             BindingDiagnosticBag diagnostics,
-=======
-            DiagnosticBag diagnostics,
             bool performOnlyCycleSafeValidation,
->>>>>>> 1afc0cf9
             bool isForOverride = false)
         {
             Debug.Assert(this.Flags.Includes(BinderFlags.GenericConstraintsClause));
@@ -120,12 +114,7 @@
         /// <summary>
         /// Bind and return a single type parameter constraint clause along with syntax nodes corresponding to type constraints.
         /// </summary>
-<<<<<<< HEAD
-        private (TypeParameterConstraintClause, ArrayBuilder<TypeConstraintSyntax>?) BindTypeParameterConstraints(
-            TypeParameterSyntax typeParameterSyntax, TypeParameterConstraintClauseSyntax constraintClauseSyntax, bool isForOverride, bool canIgnoreNullableContext, BindingDiagnosticBag diagnostics)
-=======
-        private (TypeParameterConstraintClause, ArrayBuilder<TypeConstraintSyntax>?) BindTypeParameterConstraints(TypeParameterSyntax typeParameterSyntax, TypeParameterConstraintClauseSyntax constraintClauseSyntax, bool isForOverride, DiagnosticBag diagnostics)
->>>>>>> 1afc0cf9
+        private (TypeParameterConstraintClause, ArrayBuilder<TypeConstraintSyntax>?) BindTypeParameterConstraints(TypeParameterSyntax typeParameterSyntax, TypeParameterConstraintClauseSyntax constraintClauseSyntax, bool isForOverride, BindingDiagnosticBag diagnostics)
         {
             var constraints = TypeParameterConstraintKind.None;
             ArrayBuilder<TypeWithAnnotations>? constraintTypes = null;
@@ -356,12 +345,8 @@
             ImmutableArray<TypeParameterSymbol> typeParameters,
             ArrayBuilder<TypeParameterConstraintClause> constraintClauses,
             ArrayBuilder<ArrayBuilder<TypeConstraintSyntax>?> syntaxNodes,
-<<<<<<< HEAD
+            bool performOnlyCycleSafeValidation,
             BindingDiagnosticBag diagnostics)
-=======
-            bool performOnlyCycleSafeValidation,
-            DiagnosticBag diagnostics)
->>>>>>> 1afc0cf9
         {
             Debug.Assert(typeParameters.Length > 0);
             Debug.Assert(typeParameters.Length == constraintClauses.Count);
@@ -376,12 +361,8 @@
             TypeParameterSymbol typeParameter,
             TypeParameterConstraintClause constraintClause,
             ArrayBuilder<TypeConstraintSyntax>? syntaxNodesOpt,
-<<<<<<< HEAD
+            bool performOnlyCycleSafeValidation,
             BindingDiagnosticBag diagnostics)
-=======
-            bool performOnlyCycleSafeValidation,
-            DiagnosticBag diagnostics)
->>>>>>> 1afc0cf9
         {
             if (syntaxNodesOpt != null)
             {
@@ -446,12 +427,8 @@
             TypeWithAnnotations type,
             TypeParameterConstraintKind constraints,
             ArrayBuilder<TypeWithAnnotations> constraintTypes,
-<<<<<<< HEAD
+            bool performOnlyCycleSafeValidation,
             BindingDiagnosticBag diagnostics)
-=======
-            bool performOnlyCycleSafeValidation,
-            DiagnosticBag diagnostics)
->>>>>>> 1afc0cf9
         {
             if (!isValidConstraintType(typeParameter, syntax, type, performOnlyCycleSafeValidation, diagnostics))
             {
@@ -515,11 +492,7 @@
 
             // Returns true if the type is a valid constraint type.
             // Otherwise returns false and generates a diagnostic.
-<<<<<<< HEAD
-            static bool isValidConstraintType(TypeConstraintSyntax syntax, TypeWithAnnotations typeWithAnnotations, BindingDiagnosticBag diagnostics)
-=======
-            static bool isValidConstraintType(TypeParameterSymbol typeParameter, TypeConstraintSyntax syntax, TypeWithAnnotations typeWithAnnotations, bool performOnlyCycleSafeValidation, DiagnosticBag diagnostics)
->>>>>>> 1afc0cf9
+            static bool isValidConstraintType(TypeParameterSymbol typeParameter, TypeConstraintSyntax syntax, TypeWithAnnotations typeWithAnnotations, bool performOnlyCycleSafeValidation, BindingDiagnosticBag diagnostics)
             {
                 if (typeWithAnnotations.NullableAnnotation == NullableAnnotation.Annotated && performOnlyCycleSafeValidation &&
                     typeWithAnnotations.DefaultType is TypeParameterSymbol typeParameterInConstraint && typeParameterInConstraint.ContainingSymbol == (object)typeParameter.ContainingSymbol)
