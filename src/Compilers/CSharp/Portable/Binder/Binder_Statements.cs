﻿// Copyright (c) Microsoft.  All Rights Reserved.  Licensed under the Apache License, Version 2.0.  See License.txt in the project root for license information.

using System.Collections.Generic;
using System.Collections.Immutable;
using System.Diagnostics;
using System.Linq;
using Microsoft.CodeAnalysis.CSharp.Symbols;
using Microsoft.CodeAnalysis.CSharp.Syntax;
using Roslyn.Utilities;

namespace Microsoft.CodeAnalysis.CSharp
{
    /// <summary>
    /// This portion of the binder converts StatementSyntax nodes into BoundStatements
    /// </summary>
    internal partial class Binder
    {
        /// <summary>
        /// This is the set of parameters and local variables that were used as arguments to 
        /// lock or using statements in enclosing scopes.
        /// </summary>
        /// <remarks>
        /// using (x) { } // x counts
        /// using (IDisposable y = null) { } // y does not count
        /// </remarks>
        internal virtual ImmutableHashSet<Symbol> LockedOrDisposedVariables
        {
            get { return _next.LockedOrDisposedVariables; }
        }

        /// <remarks>
        /// Noteworthy override is in MemberSemanticModel.IncrementalBinder (used for caching).
        /// </remarks>
        public virtual BoundStatement BindStatement(StatementSyntax node, DiagnosticBag diagnostics)
        {
            Debug.Assert(node != null);
            BoundStatement result;
            switch (node.Kind())
            {
                case SyntaxKind.Block:
                    result = BindBlock((BlockSyntax)node, diagnostics);
                    break;
                case SyntaxKind.LocalDeclarationStatement:
                    result = BindLocalDeclarationStatement((LocalDeclarationStatementSyntax)node, diagnostics);
                    break;
                case SyntaxKind.LocalFunctionStatement:
                    result = BindLocalFunctionStatement((LocalFunctionStatementSyntax)node, diagnostics);
                    break;
                case SyntaxKind.ExpressionStatement:
                    result = BindExpressionStatement((ExpressionStatementSyntax)node, diagnostics);
                    break;
                case SyntaxKind.IfStatement:
                    result = BindIfStatement((IfStatementSyntax)node, diagnostics);
                    break;
                case SyntaxKind.SwitchStatement:
                    result = BindSwitchStatement((SwitchStatementSyntax)node, diagnostics);
                    break;
                case SyntaxKind.DoStatement:
                    result = BindDo((DoStatementSyntax)node, diagnostics);
                    break;
                case SyntaxKind.WhileStatement:
                    result = BindWhile((WhileStatementSyntax)node, diagnostics);
                    break;
                case SyntaxKind.ForStatement:
                    result = BindFor((ForStatementSyntax)node, diagnostics);
                    break;
                case SyntaxKind.ForEachStatement:
                case SyntaxKind.ForEachVariableStatement:
                    result = BindForEach((CommonForEachStatementSyntax)node, diagnostics);
                    break;
                case SyntaxKind.BreakStatement:
                    result = BindBreak((BreakStatementSyntax)node, diagnostics);
                    break;
                case SyntaxKind.ContinueStatement:
                    result = BindContinue((ContinueStatementSyntax)node, diagnostics);
                    break;
                case SyntaxKind.ReturnStatement:
                    result = BindReturn((ReturnStatementSyntax)node, diagnostics);
                    break;
                case SyntaxKind.FixedStatement:
                    result = BindFixedStatement((FixedStatementSyntax)node, diagnostics);
                    break;
                case SyntaxKind.LabeledStatement:
                    result = BindLabeled((LabeledStatementSyntax)node, diagnostics);
                    break;
                case SyntaxKind.GotoStatement:
                case SyntaxKind.GotoCaseStatement:
                case SyntaxKind.GotoDefaultStatement:
                    result = BindGoto((GotoStatementSyntax)node, diagnostics);
                    break;
                case SyntaxKind.TryStatement:
                    result = BindTryStatement((TryStatementSyntax)node, diagnostics);
                    break;
                case SyntaxKind.EmptyStatement:
                    result = BindEmpty((EmptyStatementSyntax)node);
                    break;
                case SyntaxKind.ThrowStatement:
                    result = BindThrow((ThrowStatementSyntax)node, diagnostics);
                    break;
                case SyntaxKind.UnsafeStatement:
                    result = BindUnsafeStatement((UnsafeStatementSyntax)node, diagnostics);
                    break;
                case SyntaxKind.UncheckedStatement:
                case SyntaxKind.CheckedStatement:
                    result = BindCheckedStatement((CheckedStatementSyntax)node, diagnostics);
                    break;
                case SyntaxKind.UsingStatement:
                    result = BindUsingStatement((UsingStatementSyntax)node, diagnostics);
                    break;
                case SyntaxKind.YieldBreakStatement:
                    result = BindYieldBreakStatement((YieldStatementSyntax)node, diagnostics);
                    break;
                case SyntaxKind.YieldReturnStatement:
                    result = BindYieldReturnStatement((YieldStatementSyntax)node, diagnostics);
                    break;
                case SyntaxKind.LockStatement:
                    result = BindLockStatement((LockStatementSyntax)node, diagnostics);
                    break;
                default:
                    // NOTE: We could probably throw an exception here, but it's conceivable
                    // that a non-parser syntax tree could reach this point with an unexpected
                    // SyntaxKind and we don't want to throw if that occurs.
                    result = new BoundBadStatement(node, ImmutableArray<BoundNode>.Empty, hasErrors: true);
                    break;
            }

            BoundBlock block;
            Debug.Assert(result.WasCompilerGenerated == false ||
                         (result.Kind == BoundKind.Block &&
                          (block = (BoundBlock)result).Statements.Length == 1 &&
                          block.Statements.Single().WasCompilerGenerated == false), "Synthetic node would not get cached");

            Debug.Assert(result.Syntax is StatementSyntax, "BoundStatement should be associated with a statement syntax.");

            Debug.Assert(System.Linq.Enumerable.Contains(result.Syntax.AncestorsAndSelf(), node), @"Bound statement (or one of its parents) 
                                                                            should have same syntax as the given syntax node. 
                                                                            Otherwise it may be confusing to the binder cache that uses syntax node as keys.");

            return result;
        }

        private BoundStatement BindCheckedStatement(CheckedStatementSyntax node, DiagnosticBag diagnostics)
        {
            return BindEmbeddedBlock(node.Block, diagnostics);
        }

        private BoundStatement BindUnsafeStatement(UnsafeStatementSyntax node, DiagnosticBag diagnostics)
        {
            var unsafeBinder = this.GetBinder(node);

            if (!this.Compilation.Options.AllowUnsafe)
            {
                Error(diagnostics, ErrorCode.ERR_IllegalUnsafe, node.UnsafeKeyword);
            }
            else if (this.IsIndirectlyInIterator) // called *after* we know the binder map has been created.
            {
                // Spec 8.2: "An iterator block always defines a safe context, even when its declaration
                // is nested in an unsafe context."
                Error(diagnostics, ErrorCode.ERR_IllegalInnerUnsafe, node.UnsafeKeyword);
            }

            return BindEmbeddedBlock(node.Block, diagnostics);
        }

        private BoundStatement BindFixedStatement(FixedStatementSyntax node, DiagnosticBag diagnostics)
        {
            var fixedBinder = this.GetBinder(node);
            Debug.Assert(fixedBinder != null);

            fixedBinder.ReportUnsafeIfNotAllowed(node, diagnostics);

            return fixedBinder.BindFixedStatementParts(node, diagnostics);
        }

        private BoundStatement BindFixedStatementParts(FixedStatementSyntax node, DiagnosticBag diagnostics)
        {
            VariableDeclarationSyntax declarationSyntax = node.Declaration;

            ImmutableArray<BoundLocalDeclaration> declarations;
            BindForOrUsingOrFixedDeclarations(declarationSyntax, LocalDeclarationKind.FixedVariable, diagnostics, out declarations);

            Debug.Assert(!declarations.IsEmpty);

            BoundMultipleLocalDeclarations boundMultipleDeclarations = new BoundMultipleLocalDeclarations(declarationSyntax, declarations);

            BoundStatement boundBody = BindPossibleEmbeddedStatement(node.Statement, diagnostics);

            return new BoundFixedStatement(node,
                                           GetDeclaredLocalsForScope(node),
                                           boundMultipleDeclarations,
                                           boundBody);
        }

        private BoundStatement BindYieldReturnStatement(YieldStatementSyntax node, DiagnosticBag diagnostics)
        {
            var binder = this;

            TypeSymbol elementType = binder.GetIteratorElementType(node, diagnostics);
            BoundExpression argument = (node.Expression == null)
                ? BadExpression(node)
                : binder.BindValue(node.Expression, diagnostics, BindValueKind.RValue);
            if (!argument.HasAnyErrors)
            {
                argument = binder.GenerateConversionForAssignment(elementType, argument, diagnostics);
            }

            // NOTE: it's possible that more than one of these conditions is satisfied and that
            // we won't report the syntactically innermost.  However, dev11 appears to check
            // them in this order, regardless of syntactic nesting (StatementBinder::bindYield).
            if (this.Flags.Includes(BinderFlags.InFinallyBlock))
            {
                Error(diagnostics, ErrorCode.ERR_BadYieldInFinally, node.YieldKeyword);
            }
            else if (this.Flags.Includes(BinderFlags.InTryBlockOfTryCatch))
            {
                Error(diagnostics, ErrorCode.ERR_BadYieldInTryOfCatch, node.YieldKeyword);
            }
            else if (this.Flags.Includes(BinderFlags.InCatchBlock))
            {
                Error(diagnostics, ErrorCode.ERR_BadYieldInCatch, node.YieldKeyword);
            }
            else if (BindingTopLevelScriptCode)
            {
                Error(diagnostics, ErrorCode.ERR_YieldNotAllowedInScript, node.YieldKeyword);
            }

            return new BoundYieldReturnStatement(node, argument);
        }

        private BoundStatement BindYieldBreakStatement(YieldStatementSyntax node, DiagnosticBag diagnostics)
        {
            if (this.Flags.Includes(BinderFlags.InFinallyBlock))
            {
                Error(diagnostics, ErrorCode.ERR_BadYieldInFinally, node.YieldKeyword);
            }
            else if (BindingTopLevelScriptCode)
            {
                Error(diagnostics, ErrorCode.ERR_YieldNotAllowedInScript, node.YieldKeyword);
            }

            GetIteratorElementType(node, diagnostics);
            return new BoundYieldBreakStatement(node);
        }

        private BoundStatement BindLockStatement(LockStatementSyntax node, DiagnosticBag diagnostics)
        {
            var lockBinder = this.GetBinder(node);
            Debug.Assert(lockBinder != null);
            return lockBinder.BindLockStatementParts(diagnostics, lockBinder);
        }

        internal virtual BoundStatement BindLockStatementParts(DiagnosticBag diagnostics, Binder originalBinder)
        {
            return this.Next.BindLockStatementParts(diagnostics, originalBinder);
        }


        private BoundStatement BindUsingStatement(UsingStatementSyntax node, DiagnosticBag diagnostics)
        {
            var usingBinder = this.GetBinder(node);
            Debug.Assert(usingBinder != null);
            return usingBinder.BindUsingStatementParts(diagnostics, usingBinder);
        }

        internal virtual BoundStatement BindUsingStatementParts(DiagnosticBag diagnostics, Binder originalBinder)
        {
            return this.Next.BindUsingStatementParts(diagnostics, originalBinder);
        }

        internal BoundStatement BindPossibleEmbeddedStatement(StatementSyntax node, DiagnosticBag diagnostics)
        {
            Binder binder;

            switch (node.Kind())
            {
                case SyntaxKind.ExpressionStatement:
                case SyntaxKind.LockStatement:
                case SyntaxKind.IfStatement:
                case SyntaxKind.YieldReturnStatement:
                case SyntaxKind.LocalDeclarationStatement:
                case SyntaxKind.ReturnStatement:
                case SyntaxKind.ThrowStatement:
                    binder = this.GetBinder(node);
                    Debug.Assert(binder != null);
                    return binder.WrapWithVariablesIfAny(node, binder.BindStatement(node, diagnostics));

                case SyntaxKind.LabeledStatement:
                case SyntaxKind.LocalFunctionStatement:
                    binder = this.GetBinder(node);
                    Debug.Assert(binder != null);
                    return binder.WrapWithVariablesAndLocalFunctionsIfAny(node, binder.BindStatement(node, diagnostics));

                case SyntaxKind.SwitchStatement:
                    var switchStatement = (SwitchStatementSyntax)node;
                    binder = this.GetBinder(switchStatement.Expression);
                    Debug.Assert(binder != null);
                    return binder.WrapWithVariablesIfAny(switchStatement.Expression, binder.BindStatement(node, diagnostics));

                default:
                    return BindStatement(node, diagnostics);
            }
        }

        private BoundExpression BindThrownExpression(ExpressionSyntax exprSyntax, DiagnosticBag diagnostics, ref bool hasErrors)
        {
            var boundExpr = BindValue(exprSyntax, diagnostics, BindValueKind.RValue);

            // SPEC VIOLATION: The spec requires the thrown exception to have a type, and that the type
            // be System.Exception or derived from System.Exception. (Or, if a type parameter, to have
            // an effective base class that meets that criterion.) However, we allow the literal null 
            // to be thrown, even though it does not meet that criterion and will at runtime always
            // produce a null reference exception.

            if (!boundExpr.IsLiteralNull())
            {
                var type = boundExpr.Type;

                // If the expression is a lambda, anonymous method, or method group then it will
                // have no compile-time type; give the same error as if the type was wrong.
                HashSet<DiagnosticInfo> useSiteDiagnostics = null;

                if ((object)type == null || !type.IsErrorType() && !Compilation.IsExceptionType(type.EffectiveType(ref useSiteDiagnostics), ref useSiteDiagnostics))
                {
                    diagnostics.Add(ErrorCode.ERR_BadExceptionType, exprSyntax.Location);
                    hasErrors = true;
                    diagnostics.Add(exprSyntax, useSiteDiagnostics);
                }
            }

            return boundExpr;
        }

        private BoundStatement BindThrow(ThrowStatementSyntax node, DiagnosticBag diagnostics)
        {
            BoundExpression boundExpr = null;
            bool hasErrors = false;

            ExpressionSyntax exprSyntax = node.Expression;
            if (exprSyntax != null)
            {
                boundExpr = BindThrownExpression(exprSyntax, diagnostics, ref hasErrors);
            }
            else if (!this.Flags.Includes(BinderFlags.InCatchBlock))
            {
                diagnostics.Add(ErrorCode.ERR_BadEmptyThrow, node.ThrowKeyword.GetLocation());
                hasErrors = true;
            }
            else if (this.Flags.Includes(BinderFlags.InNestedFinallyBlock))
            {
                // There's a special error code for a rethrow in a finally clause in a catch clause.
                // Best guess interpretation: if an exception occurs within the nested try block
                // (i.e. the one in the catch clause, to which the finally clause is attached),
                // then it's not clear whether the runtime will try to rethrow the "inner" exception
                // or the "outer" exception. For this reason, the case is disallowed.

                diagnostics.Add(ErrorCode.ERR_BadEmptyThrowInFinally, node.ThrowKeyword.GetLocation());
                hasErrors = true;
            }

            return new BoundThrowStatement(node, boundExpr, hasErrors);
        }

        private static BoundStatement BindEmpty(EmptyStatementSyntax node)
        {
            return new BoundNoOpStatement(node, NoOpStatementFlavor.Default);
        }

        private BoundLabeledStatement BindLabeled(LabeledStatementSyntax node, DiagnosticBag diagnostics)
        {
            // TODO: verify that goto label lookup was valid (e.g. error checking of symbol resolution for labels)
            bool hasError = false;

            var result = LookupResult.GetInstance();
            HashSet<DiagnosticInfo> useSiteDiagnostics = null;
            var binder = this.LookupSymbolsWithFallback(result, node.Identifier.ValueText, arity: 0, useSiteDiagnostics: ref useSiteDiagnostics, options: LookupOptions.LabelsOnly);

            // result.Symbols can be empty in some malformed code, e.g. when a labeled statement is used an embedded statement in an if or foreach statement    
            // In this case we create new label symbol on the fly, and an error is reported by parser
            var symbol = result.Symbols.Count > 0 && result.IsMultiViable ?
                (LabelSymbol)result.Symbols.First() :
                new SourceLabelSymbol((MethodSymbol)ContainingMemberOrLambda, node.Identifier);

            if (!symbol.IdentifierNodeOrToken.IsToken || symbol.IdentifierNodeOrToken.AsToken() != node.Identifier)
            {
                Error(diagnostics, ErrorCode.ERR_DuplicateLabel, node.Identifier, node.Identifier.ValueText);
                hasError = true;
            }

            // check to see if this label (illegally) hides a label from an enclosing scope
            if (binder != null)
            {
                result.Clear();
                binder.Next.LookupSymbolsWithFallback(result, node.Identifier.ValueText, arity: 0, useSiteDiagnostics: ref useSiteDiagnostics, options: LookupOptions.LabelsOnly);
                if (result.IsMultiViable)
                {
                    // The label '{0}' shadows another label by the same name in a contained scope
                    Error(diagnostics, ErrorCode.ERR_LabelShadow, node.Identifier, node.Identifier.ValueText);
                    hasError = true;
                }
            }

            diagnostics.Add(node, useSiteDiagnostics);
            result.Free();

            var body = BindStatement(node.Statement, diagnostics);
            return new BoundLabeledStatement(node, symbol, body, hasError);
        }

        private BoundStatement BindGoto(GotoStatementSyntax node, DiagnosticBag diagnostics)
        {
            switch (node.Kind())
            {
                case SyntaxKind.GotoStatement:
                    var expression = BindLabel(node.Expression, diagnostics);
                    var boundLabel = expression as BoundLabel;
                    if (boundLabel == null)
                    {
                        // diagnostics already reported
                        return new BoundBadStatement(node, ImmutableArray.Create<BoundNode>(expression), true);
                    }
                    var symbol = boundLabel.Label;
                    return new BoundGotoStatement(node, symbol, null, boundLabel);

                case SyntaxKind.GotoCaseStatement:
                case SyntaxKind.GotoDefaultStatement:

                    // SPEC:    If the goto case statement is not enclosed by a switch statement, a compile-time error occurs.
                    // SPEC:    If the goto default statement is not enclosed by a switch statement, a compile-time error occurs.

                    SwitchBinder binder = GetSwitchBinder(this);
                    if (binder == null)
                    {
                        Error(diagnostics, ErrorCode.ERR_InvalidGotoCase, node);
                        return new BoundBadStatement(node, ImmutableArray<BoundNode>.Empty, true);
                    }
                    return binder.BindGotoCaseOrDefault(node, this, diagnostics);

                default:
                    throw ExceptionUtilities.UnexpectedValue(node.Kind());
            }
        }

        private BoundStatement BindLocalFunctionStatement(LocalFunctionStatementSyntax node, DiagnosticBag diagnostics)
        {
            // already defined symbol in containing block
            var localSymbol = this.LookupLocalFunction(node.Identifier);

            var hasErrors = localSymbol.ScopeBinder
                .ValidateDeclarationNameConflictsInScope(localSymbol, diagnostics);

            BoundBlock block;
            if (node.Body != null)
            {
                block = BindEmbeddedBlock(node.Body, diagnostics);
            }
            else if (node.ExpressionBody != null)
            {
                block = BindExpressionBodyAsBlock(node.ExpressionBody, diagnostics);
            }
            else
            {
                block = null;
                hasErrors = true;
                // TODO(https://github.com/dotnet/roslyn/issues/14900): Better error message
                diagnostics.Add(ErrorCode.ERR_ConcreteMissingBody, localSymbol.Locations[0], localSymbol);
            }

            if (block != null)
            {
                localSymbol.ComputeReturnType();

                // Have to do ControlFlowPass here because in MethodCompiler, we don't call this for synthed methods
                // rather we go directly to LowerBodyOrInitializer, which skips over flow analysis (which is in CompileMethod)
                // (the same thing - calling ControlFlowPass.Analyze in the lowering - is done for lambdas)
                // It's a bit of code duplication, but refactoring would make things worse.
                var endIsReachable = ControlFlowPass.Analyze(localSymbol.DeclaringCompilation, localSymbol, block, diagnostics);
                if (endIsReachable)
                {
                    if (ImplicitReturnIsOkay(localSymbol))
                    {
                        block = FlowAnalysisPass.AppendImplicitReturn(block, localSymbol, node.Body);
                    }
                    else
                    {
                        diagnostics.Add(ErrorCode.ERR_ReturnExpected, localSymbol.Locations[0], localSymbol);
                    }
                }
            }

            localSymbol.GetDeclarationDiagnostics(diagnostics);

            Symbol.CheckForBlockAndExpressionBody(
                node.Body, node.ExpressionBody, node, diagnostics);

            return new BoundLocalFunctionStatement(node, localSymbol, block, hasErrors);
        }

        private bool ImplicitReturnIsOkay(MethodSymbol method)
        {
            return method.ReturnsVoid || method.IsIterator || method.IsTaskReturningAsync(this.Compilation);
        }

        public BoundStatement BindExpressionStatement(ExpressionStatementSyntax node, DiagnosticBag diagnostics)
        {
            return BindExpressionStatement(node, node.Expression, node.AllowsAnyExpression, diagnostics);
        }

        private BoundExpressionStatement BindExpressionStatement(CSharpSyntaxNode node, ExpressionSyntax syntax, bool allowsAnyExpression, DiagnosticBag diagnostics)
        {
            BoundExpressionStatement expressionStatement;

            var expression = BindValue(syntax, diagnostics, BindValueKind.RValue);
            if (!allowsAnyExpression && !IsValidStatementExpression(syntax, expression))
            {
                if (!node.HasErrors)
                {
                    Error(diagnostics, ErrorCode.ERR_IllegalStatement, syntax);
                }

                expressionStatement = new BoundExpressionStatement(node, expression, hasErrors: true);
            }
            else
            {
                expressionStatement = new BoundExpressionStatement(node, expression);
            }

            CheckForUnobservedAwaitable(expression, diagnostics);

            return expressionStatement;
        }

        /// <summary>
        /// Report an error if this is an awaitable async method invocation that is not being awaited.
        /// </summary>
        /// <remarks>
        /// The checks here are equivalent to StatementBinder::CheckForUnobservedAwaitable() in the native compiler.
        /// </remarks>
        private void CheckForUnobservedAwaitable(BoundExpression expression, DiagnosticBag diagnostics)
        {
            if (CouldBeAwaited(expression))
            {
                Error(diagnostics, ErrorCode.WRN_UnobservedAwaitableExpression, expression.Syntax);
            }
        }

        internal BoundStatement BindLocalDeclarationStatement(LocalDeclarationStatementSyntax node, DiagnosticBag diagnostics)
        {
            return BindDeclarationStatementParts(node, diagnostics);
        }

        private BoundStatement BindDeclarationStatementParts(LocalDeclarationStatementSyntax node, DiagnosticBag diagnostics)
        {
            var typeSyntax = node.Declaration.Type.SkipRef(out RefKind _);
            bool isConst = node.IsConst;

            bool isVar;
            AliasSymbol alias;
            TypeSymbol declType = BindVariableType(node.Declaration, diagnostics, typeSyntax, ref isConst, isVar: out isVar, alias: out alias);

            // UNDONE: "possible expression" feature for IDE

            LocalDeclarationKind kind = LocalDeclarationKind.RegularVariable;
            if (isConst)
            {
                kind = LocalDeclarationKind.Constant;
            }

            var variableList = node.Declaration.Variables;
            int variableCount = variableList.Count;

            if (variableCount == 1)
            {
                return BindVariableDeclaration(kind, isVar, variableList[0], typeSyntax, declType, alias, diagnostics, node);
            }
            else
            {
                BoundLocalDeclaration[] boundDeclarations = new BoundLocalDeclaration[variableCount];

                int i = 0;
                foreach (var variableDeclaratorSyntax in variableList)
                {
                    boundDeclarations[i++] = BindVariableDeclaration(kind, isVar, variableDeclaratorSyntax, typeSyntax, declType, alias, diagnostics);
                }

                return new BoundMultipleLocalDeclarations(node, boundDeclarations.AsImmutableOrNull());
            }
        }

        private TypeSymbol BindVariableType(CSharpSyntaxNode declarationNode, DiagnosticBag diagnostics, TypeSyntax typeSyntax, ref bool isConst, out bool isVar, out AliasSymbol alias)
        {
            Debug.Assert(
                declarationNode is VariableDesignationSyntax ||
                declarationNode.Kind() == SyntaxKind.VariableDeclaration ||
                declarationNode.Kind() == SyntaxKind.DeclarationExpression ||
                declarationNode.Kind() == SyntaxKind.DiscardDesignation);

            // If the type is "var" then suppress errors when binding it. "var" might be a legal type
            // or it might not; if it is not then we do not want to report an error. If it is, then
            // we want to treat the declaration as an explicitly typed declaration.

            RefKind refKind;
            TypeSymbol declType = BindType(typeSyntax.SkipRef(out refKind), diagnostics, out isVar, out alias);
            Debug.Assert((object)declType != null || isVar);

            if (isVar)
            {
                // There are a number of ways in which a var decl can be illegal, but in these 
                // cases we should report an error and then keep right on going with the inference.

                if (isConst)
                {
                    Error(diagnostics, ErrorCode.ERR_ImplicitlyTypedVariableCannotBeConst, declarationNode);
                    // Keep processing it as a non-const local.
                    isConst = false;
                }

                // In the dev10 compiler the error recovery semantics for the illegal case
                // "var x = 10, y = 123.4;" are somewhat undesirable.
                //
                // First off, this is an error because a straw poll of language designers and
                // users showed that there was no consensus on whether the above should mean
                // "double x = 10, y = 123.4;", taking the best type available and substituting
                // that for "var", or treating it as "var x = 10; var y = 123.4;" -- since there
                // was no consensus we decided to simply make it illegal. 
                //
                // In dev10 for error recovery in the IDE we do an odd thing -- we simply take
                // the type of the first variable and use it. So that is "int x = 10, y = 123.4;".
                // 
                // This seems less than ideal. In the error recovery scenario it probably makes
                // more sense to treat that as "var x = 10; var y = 123.4;" and do each inference
                // separately.

                if (declarationNode.Parent.Kind() == SyntaxKind.LocalDeclarationStatement &&
                    ((VariableDeclarationSyntax)declarationNode).Variables.Count > 1 && !declarationNode.HasErrors)
                {
                    Error(diagnostics, ErrorCode.ERR_ImplicitlyTypedVariableMultipleDeclarator, declarationNode);
                }
            }
            else
            {
                // In the native compiler when given a situation like
                //
                // D[] x;
                // 
                // where D is a static type we report both that D cannot be an element type
                // of an array, and that D[] is not a valid type for a local variable.
                // This seems silly; the first error is entirely sufficient. We no longer
                // produce additional errors for local variables of arrays of static types.

                if (declType.IsStatic)
                {
                    Error(diagnostics, ErrorCode.ERR_VarDeclIsStaticClass, typeSyntax, declType);
                }

                if (isConst && !declType.CanBeConst())
                {
                    Error(diagnostics, ErrorCode.ERR_BadConstType, typeSyntax, declType);
                    // Keep processing it as a non-const local.
                    isConst = false;
                }
            }

            return declType;
        }

        internal BoundExpression BindInferredVariableInitializer(DiagnosticBag diagnostics, RefKind refKind, EqualsValueClauseSyntax initializer,
            CSharpSyntaxNode errorSyntax)
        {
            BindValueKind valueKind;
            ExpressionSyntax value;
            IsInitializerRefKindValid(initializer, initializer, refKind, diagnostics, out valueKind, out value); // The return value isn't important here; we just want the diagnostics and the BindValueKind
            return BindInferredVariableInitializer(diagnostics, value, valueKind, errorSyntax);
        }

        // The location where the error is reported might not be the initializer.
        protected BoundExpression BindInferredVariableInitializer(DiagnosticBag diagnostics, ExpressionSyntax initializer, BindValueKind valueKind,
            CSharpSyntaxNode errorSyntax)
        {
            if (initializer == null)
            {
                if (!errorSyntax.HasErrors)
                {
                    Error(diagnostics, ErrorCode.ERR_ImplicitlyTypedVariableWithNoInitializer, errorSyntax);
                }

                return null;
            }

            if (initializer.Kind() == SyntaxKind.ArrayInitializerExpression)
            {
                var result = BindUnexpectedArrayInitializer((InitializerExpressionSyntax)initializer,
                    diagnostics, ErrorCode.ERR_ImplicitlyTypedVariableAssignedArrayInitializer, errorSyntax);

                return CheckValue(result, valueKind, diagnostics);
            }

            BoundExpression expression = BindValue(initializer, diagnostics, valueKind);

            // Certain expressions (null literals, method groups and anonymous functions) have no type of 
            // their own and therefore cannot be the initializer of an implicitly typed local.
            if (!expression.HasAnyErrors && !expression.HasExpressionType())
            {
                // Cannot assign {0} to an implicitly-typed local variable
                Error(diagnostics, ErrorCode.ERR_ImplicitlyTypedVariableAssignedBadValue, errorSyntax, expression.Display);
            }

            return expression;
        }

        protected static bool IsInitializerRefKindValid(
            EqualsValueClauseSyntax initializer,
            CSharpSyntaxNode node,
            RefKind variableRefKind,
            DiagnosticBag diagnostics,
            out BindValueKind valueKind,
            out ExpressionSyntax value)
        {
            RefKind expressionRefKind = RefKind.None;
            value = initializer?.Value.CheckAndUnwrapRefExpression(diagnostics, out expressionRefKind);
            if (variableRefKind == RefKind.None)
            {
                valueKind = BindValueKind.RValue;
                if (expressionRefKind == RefKind.Ref)
                {
                    Error(diagnostics, ErrorCode.ERR_InitializeByValueVariableWithReference, node);
                    return false;
                }
            }
            else
            {
                valueKind = BindValueKind.RefOrOut;
                if (initializer == null)
                {
                    Error(diagnostics, ErrorCode.ERR_ByReferenceVariableMustBeInitialized, node);
                    return false;
                }
                else if (expressionRefKind != RefKind.Ref)
                {
                    Error(diagnostics, ErrorCode.ERR_InitializeByReferenceVariableWithValue, node);
                    return false;
                }
            }

            return true;
        }

        protected BoundLocalDeclaration BindVariableDeclaration(
            LocalDeclarationKind kind,
            bool isVar,
            VariableDeclaratorSyntax declarator,
            TypeSyntax typeSyntax,
            TypeSymbol declTypeOpt,
            AliasSymbol aliasOpt,
            DiagnosticBag diagnostics,
            CSharpSyntaxNode associatedSyntaxNode = null)
        {
            Debug.Assert(declarator != null);

            return BindVariableDeclaration(LocateDeclaredVariableSymbol(declarator, typeSyntax),
                                           kind,
                                           isVar,
                                           declarator,
                                           typeSyntax,
                                           declTypeOpt,
                                           aliasOpt,
                                           diagnostics,
                                           associatedSyntaxNode);
        }

        protected BoundLocalDeclaration BindVariableDeclaration(
            SourceLocalSymbol localSymbol,
            LocalDeclarationKind kind,
            bool isVar,
            VariableDeclaratorSyntax declarator,
            TypeSyntax typeSyntax,
            TypeSymbol declTypeOpt,
            AliasSymbol aliasOpt,
            DiagnosticBag diagnostics,
            CSharpSyntaxNode associatedSyntaxNode = null)
        {
            Debug.Assert(declarator != null);
            Debug.Assert((object)declTypeOpt != null || isVar);
            Debug.Assert(typeSyntax != null);

            var localDiagnostics = DiagnosticBag.GetInstance();
            // if we are not given desired syntax, we use declarator
            associatedSyntaxNode = associatedSyntaxNode ?? declarator;

            // Check for variable declaration errors.
            // Use the binder that owns the scope for the local because this (the current) binder
            // might own nested scope.
            bool hasErrors = localSymbol.ScopeBinder.ValidateDeclarationNameConflictsInScope(localSymbol, diagnostics);

            if (localSymbol.RefKind == RefKind.RefReadOnly)
            {
                Debug.Assert(typeSyntax.Parent is RefTypeSyntax);
                var refKeyword = typeSyntax.Parent.GetFirstToken();
                diagnostics.Add(ErrorCode.ERR_UnexpectedToken, refKeyword.GetLocation(), refKeyword.ToString());
            }
            else
            {
                var containingMethod = this.ContainingMemberOrLambda as MethodSymbol;
                if (containingMethod != null && containingMethod.IsAsync && localSymbol.RefKind != RefKind.None)
                {
                    Error(diagnostics, ErrorCode.ERR_BadAsyncLocalType, declarator);
                }
            }

            EqualsValueClauseSyntax equalsClauseSyntax = declarator.Initializer;

            BindValueKind valueKind;
            ExpressionSyntax value;
            if (!IsInitializerRefKindValid(equalsClauseSyntax, declarator, localSymbol.RefKind, diagnostics, out valueKind, out value))
            {
                hasErrors = true;
            }

            BoundExpression initializerOpt;
            if (isVar)
            {
                aliasOpt = null;

                initializerOpt = BindInferredVariableInitializer(diagnostics, value, valueKind, declarator);

                // If we got a good result then swap the inferred type for the "var" 
                if ((object)initializerOpt?.Type != null)
                {
                    declTypeOpt = initializerOpt.Type;

                    if (declTypeOpt.SpecialType == SpecialType.System_Void)
                    {
                        Error(localDiagnostics, ErrorCode.ERR_ImplicitlyTypedVariableAssignedBadValue, declarator, declTypeOpt);
                        declTypeOpt = CreateErrorType("var");
                        hasErrors = true;
                    }

                    if (!declTypeOpt.IsErrorType())
                    {
                        if (declTypeOpt.IsStatic)
                        {
                            Error(localDiagnostics, ErrorCode.ERR_VarDeclIsStaticClass, typeSyntax, initializerOpt.Type);
                            hasErrors = true;
                        }
                    }
                }
                else
                {
                    declTypeOpt = CreateErrorType("var");
                    hasErrors = true;
                }
            }
            else
            {
                if (ReferenceEquals(equalsClauseSyntax, null))
                {
                    initializerOpt = null;
                }
                else
                {
                    // Basically inlined BindVariableInitializer, but with conversion optional.
                    initializerOpt = BindPossibleArrayInitializer(value, declTypeOpt, valueKind, diagnostics);
                    if (kind != LocalDeclarationKind.FixedVariable)
                    {
                        // If this is for a fixed statement, we'll do our own conversion since there are some special cases.
                        initializerOpt = GenerateConversionForAssignment(declTypeOpt, initializerOpt, localDiagnostics, refKind: localSymbol.RefKind);
                    }
                }
            }

            Debug.Assert((object)declTypeOpt != null);

            if (kind == LocalDeclarationKind.FixedVariable)
            {
                // NOTE: this is an error, but it won't prevent further binding.
                if (isVar)
                {
                    if (!hasErrors)
                    {
                        Error(localDiagnostics, ErrorCode.ERR_ImplicitlyTypedLocalCannotBeFixed, declarator);
                        hasErrors = true;
                    }
                }

                if (!declTypeOpt.IsPointerType())
                {
                    if (!hasErrors)
                    {
                        Error(localDiagnostics, ErrorCode.ERR_BadFixedInitType, declarator);
                        hasErrors = true;
                    }
                }
                else if (!IsValidFixedVariableInitializer(declTypeOpt, localSymbol, ref initializerOpt, localDiagnostics))
                {
                    hasErrors = true;
                }
            }

            if (CheckRestrictedTypeInAsync(this.ContainingMemberOrLambda, declTypeOpt, localDiagnostics, typeSyntax))
            {
                hasErrors = true;
            }

            localSymbol.SetType(declTypeOpt);

            if (localSymbol.RefKind != RefKind.None && initializerOpt != null)
            {
                var ignoredDiagnostics = DiagnosticBag.GetInstance();
                if (this.CheckValueKind(initializerOpt.Syntax, initializerOpt, BindValueKind.ReturnableReference, checkingReceiver: false, diagnostics: ignoredDiagnostics))
                {
                    localSymbol.SetReturnable();
                }
                ignoredDiagnostics.Free();
            }

            ImmutableArray<BoundExpression> arguments = BindDeclaratorArguments(declarator, localDiagnostics);

            if (kind == LocalDeclarationKind.FixedVariable || kind == LocalDeclarationKind.UsingVariable)
            {
                // CONSIDER: The error message is "you must provide an initializer in a fixed 
                // CONSIDER: or using declaration". The error message could be targetted to 
                // CONSIDER: the actual situation. "you must provide an initializer in a 
                // CONSIDER: 'fixed' declaration."

                if (initializerOpt == null)
                {
                    Error(localDiagnostics, ErrorCode.ERR_FixedMustInit, declarator);
                    hasErrors = true;
                }
            }
            else if (kind == LocalDeclarationKind.Constant && initializerOpt != null && !localDiagnostics.HasAnyResolvedErrors())
            {
                var constantValueDiagnostics = localSymbol.GetConstantValueDiagnostics(initializerOpt);
                foreach (var diagnostic in constantValueDiagnostics)
                {
                    diagnostics.Add(diagnostic);
                    hasErrors = true;
                }
            }

            diagnostics.AddRangeAndFree(localDiagnostics);
            var boundDeclType = new BoundTypeExpression(typeSyntax, aliasOpt, inferredType: isVar, type: declTypeOpt);
            return new BoundLocalDeclaration(associatedSyntaxNode, localSymbol, boundDeclType, initializerOpt, arguments, hasErrors);
        }

        internal ImmutableArray<BoundExpression> BindDeclaratorArguments(VariableDeclaratorSyntax declarator, DiagnosticBag diagnostics)
        {
            // It is possible that we have a bracketed argument list, like "int x[];" or "int x[123];" 
            // in a non-fixed-size-array declaration . This is a common error made by C++ programmers. 
            // We have already given a good error at parse time telling the user to either make it "fixed"
            // or to move the brackets to the type. However, we should still do semantic analysis of
            // the arguments, so that errors in them are discovered, hovering over them in the IDE
            // gives good results, and so on.

            var arguments = default(ImmutableArray<BoundExpression>);

            if (declarator.ArgumentList != null)
            {
                AnalyzedArguments analyzedArguments = AnalyzedArguments.GetInstance();
                BindArgumentsAndNames(declarator.ArgumentList, diagnostics, analyzedArguments);
                arguments = BuildArgumentsForErrorRecovery(analyzedArguments);
                analyzedArguments.Free();
            }

            return arguments;
        }

        private SourceLocalSymbol LocateDeclaredVariableSymbol(VariableDeclaratorSyntax declarator, TypeSyntax typeSyntax)
        {
            return LocateDeclaredVariableSymbol(declarator.Identifier, typeSyntax, declarator.Initializer);
        }

        private SourceLocalSymbol LocateDeclaredVariableSymbol(SyntaxToken identifier, TypeSyntax typeSyntax, EqualsValueClauseSyntax equalsValue)
        {
            SourceLocalSymbol localSymbol = this.LookupLocal(identifier);

            // In error scenarios with misplaced code, it is possible we can't bind the local declaration.
            // This occurs through the semantic model.  In that case concoct a plausible result.
            if ((object)localSymbol == null)
            {
                localSymbol = SourceLocalSymbol.MakeLocal(
                    ContainingMemberOrLambda,
                    this,
                    false, // do not allow ref
                    typeSyntax,
                    identifier,
                    LocalDeclarationKind.RegularVariable,
                    equalsValue);
            }

            return localSymbol;
        }

        private bool IsValidFixedVariableInitializer(TypeSymbol declType, SourceLocalSymbol localSymbol, ref BoundExpression initializerOpt, DiagnosticBag diagnostics)
        {
            Debug.Assert(!ReferenceEquals(declType, null));
            Debug.Assert(declType.IsPointerType());

            if (ReferenceEquals(initializerOpt, null))
            {
                return false;
            }

            TypeSymbol initializerType = initializerOpt.Type;
            SyntaxNode initializerSyntax = initializerOpt.Syntax;

            if (ReferenceEquals(initializerType, null))
            {
                // Dev10 just reports the assignment conversion error (which must occur, unless the initializer is a null literal).
                initializerOpt = GenerateConversionForAssignment(declType, initializerOpt, diagnostics);
                if (!initializerOpt.HasAnyErrors)
                {
                    Debug.Assert(initializerOpt.Kind == BoundKind.Conversion &&
                        (((BoundConversion)initializerOpt).Operand.IsLiteralNull() ||
                            ((BoundConversion)initializerOpt).Operand.Kind == BoundKind.DefaultExpression),
                        "All other typeless expressions should have conversion errors");

                    // CONSIDER: this is a very confusing error message, but it's what Dev10 reports.
                    Error(diagnostics, ErrorCode.ERR_FixedNotNeeded, initializerSyntax);
                }
            }
            else if (initializerType.SpecialType == SpecialType.System_String)
            {
                // See ExpressionBinder::bindPtrToString

                TypeSymbol elementType = this.GetSpecialType(SpecialType.System_Char, diagnostics, initializerSyntax);
                Debug.Assert(!elementType.IsManagedType);

                initializerOpt = GetFixedLocalCollectionInitializer(initializerOpt, elementType, declType, false, diagnostics);

                // The string case is special - we'll pin a synthesized string temp, rather than the pointer local.
                localSymbol.SetSpecificallyNotPinned();

                // UNDONE: ExpressionBinder::CheckFieldUse (something about MarshalByRef)
            }
            else if (initializerType.IsArray())
            {
                // See ExpressionBinder::BindPtrToArray (though most of that functionality is now in LocalRewriter).

                var arrayType = (ArrayTypeSymbol)initializerType;
                TypeSymbol elementType = arrayType.ElementType;

                bool hasErrors = false;
                if (elementType.IsManagedType)
                {
                    Error(diagnostics, ErrorCode.ERR_ManagedAddr, initializerSyntax, elementType);
                    hasErrors = true;
                }

                initializerOpt = GetFixedLocalCollectionInitializer(initializerOpt, elementType, declType, hasErrors, diagnostics);
            }
            else
            {
                if (!initializerOpt.HasAnyErrors)
                {
                    switch (initializerOpt.Kind)
                    {
                        case BoundKind.AddressOfOperator:
                            // OK
                            break;
                        case BoundKind.Conversion:
                            // The following assertion would not be correct because there might be an implicit conversion after (above) the explicit one.
                            //Debug.Assert(((BoundConversion)initializerOpt).ExplicitCastInCode, "The assignment conversion hasn't been applied yet, so this must be from source.");

                            // NOTE: Dev10 specifically doesn't report this error for the array or string cases.
                            Error(diagnostics, ErrorCode.ERR_BadCastInFixed, initializerSyntax);
                            break;
                        case BoundKind.FieldAccess:
                            var fa = (BoundFieldAccess)initializerOpt;
                            if (!fa.FieldSymbol.IsFixed)
                            {
                                Error(diagnostics, ErrorCode.ERR_FixedNotNeeded, initializerSyntax);
                            }
                            break;
                        default:
                            // CONSIDER: this is a very confusing error message, but it's what Dev10 reports.
                            Error(diagnostics, ErrorCode.ERR_FixedNotNeeded, initializerSyntax);
                            break;
                    }
                }

                initializerOpt = GenerateConversionForAssignment(declType, initializerOpt, diagnostics);
            }

            return true;
        }

        /// <summary>
        /// Wrap the initializer in a BoundFixedLocalCollectionInitializer so that the rewriter will have the
        /// information it needs (e.g. conversions, helper methods).
        /// </summary>
        private BoundExpression GetFixedLocalCollectionInitializer(BoundExpression initializer, TypeSymbol elementType, TypeSymbol declType, bool hasErrors, DiagnosticBag diagnostics)
        {
            Debug.Assert(initializer != null);

            SyntaxNode initializerSyntax = initializer.Syntax;

            TypeSymbol pointerType = new PointerTypeSymbol(elementType);
            HashSet<DiagnosticInfo> useSiteDiagnostics = null;
            Conversion elementConversion = this.Conversions.ClassifyConversionFromType(pointerType, declType, ref useSiteDiagnostics);
            diagnostics.Add(initializerSyntax, useSiteDiagnostics);

            if (!elementConversion.IsValid || !elementConversion.IsImplicit)
            {
                GenerateImplicitConversionError(diagnostics, this.Compilation, initializerSyntax, elementConversion, pointerType, declType);
                hasErrors = true;
            }

            return new BoundFixedLocalCollectionInitializer(
                initializerSyntax,
                pointerType,
                elementConversion,
                initializer,
                initializer.Type,
                hasErrors);
        }

        private BoundExpression BindAssignment(AssignmentExpressionSyntax node, DiagnosticBag diagnostics)
        {
            Debug.Assert(node != null);
            Debug.Assert(node.Left != null);
            Debug.Assert(node.Right != null);

            node.Left.CheckDeconstructionCompatibleArgument(diagnostics);

            if (node.Left.Kind() == SyntaxKind.TupleExpression || node.Left.Kind() == SyntaxKind.DeclarationExpression)
            {
                return BindDeconstruction(node, diagnostics);
            }

            var op1 = BindValue(node.Left, diagnostics, BindValueKind.Assignable); // , BIND_MEMBERSET);
            var op2 = BindValue(node.Right, diagnostics, BindValueKind.RValue); // , BIND_RVALUEREQUIRED);

            if (op1.Kind == BoundKind.DiscardExpression)
            {
                op1 = InferTypeForDiscardAssignment((BoundDiscardExpression)op1, op2, diagnostics);
            }

            return BindAssignment(node, op1, op2, diagnostics);
        }

        private BoundExpression InferTypeForDiscardAssignment(BoundDiscardExpression op1, BoundExpression op2, DiagnosticBag diagnostics)
        {
            var inferredType = op2.Type;
            if (inferredType == null)
            {
                return op1.FailInference(this, diagnostics);
            }

            if (inferredType.SpecialType == SpecialType.System_Void)
            {
                diagnostics.Add(ErrorCode.ERR_VoidAssignment, op1.Syntax.Location);
            }

            return op1.SetInferredType(inferredType);
        }

        private BoundAssignmentOperator BindAssignment(SyntaxNode node, BoundExpression op1, BoundExpression op2, DiagnosticBag diagnostics)
        {                      
            Debug.Assert(op1 != null);
            Debug.Assert(op2 != null);

            bool hasErrors = op1.HasAnyErrors || op2.HasAnyErrors;

            if (!op1.HasAnyErrors)
            {
                // Build bound conversion. The node might not be used if this is a dynamic conversion 
                // but diagnostics should be reported anyways.
                var conversion = GenerateConversionForAssignment(op1.Type, op2, diagnostics);

                // If the result is a dynamic assignment operation (SetMember or SetIndex), 
                // don't generate the boxing conversion to the dynamic type.
                // Leave the values as they are, and deal with the conversions at runtime.
                if (op1.Kind != BoundKind.DynamicIndexerAccess &&
                    op1.Kind != BoundKind.DynamicMemberAccess &&
                    op1.Kind != BoundKind.DynamicObjectInitializerMember)
                {
                    op2 = conversion;
                }
            }

            TypeSymbol type;
            if ((op1.Kind == BoundKind.EventAccess) &&
                ((BoundEventAccess)op1).EventSymbol.IsWindowsRuntimeEvent)
            {
                // Event assignment is a call to void WindowsRuntimeMarshal.AddEventHandler<T>().
                type = this.GetSpecialType(SpecialType.System_Void, diagnostics, node);
            } 
            else
            {
                type = op1.Type;
            }

            return new BoundAssignmentOperator(node, op1, op2, type, hasErrors: hasErrors);
        }

        private static PropertySymbol GetPropertySymbol(BoundExpression expr, out BoundExpression receiver, out SyntaxNode propertySyntax)
        {
            PropertySymbol propertySymbol;
            switch (expr.Kind)
            {
                case BoundKind.PropertyAccess:
                    {
                        var propertyAccess = (BoundPropertyAccess)expr;
                        receiver = propertyAccess.ReceiverOpt;
                        propertySymbol = propertyAccess.PropertySymbol;
                    }
                    break;
                case BoundKind.IndexerAccess:
                    {
                        var indexerAccess = (BoundIndexerAccess)expr;
                        receiver = indexerAccess.ReceiverOpt;
                        propertySymbol = indexerAccess.Indexer;
                    }
                    break;
                default:
                    receiver = null;
                    propertySymbol = null;
                    propertySyntax = null;
                    return null;
            }

            var syntax = expr.Syntax;
            switch (syntax.Kind())
            {
                case SyntaxKind.SimpleMemberAccessExpression:
                case SyntaxKind.PointerMemberAccessExpression:
                    propertySyntax = ((MemberAccessExpressionSyntax)syntax).Name;
                    break;
                case SyntaxKind.IdentifierName:
                    propertySyntax = syntax;
                    break;
                case SyntaxKind.ElementAccessExpression:
                    propertySyntax = ((ElementAccessExpressionSyntax)syntax).ArgumentList;
                    break;
                default:
                    // Other syntax types, such as QualifiedName,
                    // might occur in invalid code.
                    propertySyntax = syntax;
                    break;
            }

            return propertySymbol;
        }

        private static SyntaxNode GetEventName(BoundEventAccess expr)
        {
            SyntaxNode syntax = expr.Syntax;
            switch (syntax.Kind())
            {
                case SyntaxKind.SimpleMemberAccessExpression:
                case SyntaxKind.PointerMemberAccessExpression:
                    return ((MemberAccessExpressionSyntax)syntax).Name;
                case SyntaxKind.QualifiedName:
                    // This case is reachable only through SemanticModel
                    return ((QualifiedNameSyntax)syntax).Right;
                case SyntaxKind.IdentifierName:
                    return syntax;
                case SyntaxKind.MemberBindingExpression:
                    return ((MemberBindingExpressionSyntax)syntax).Name;
                default:
                    throw ExceptionUtilities.UnexpectedValue(syntax.Kind());
            }
        }

        /// <summary>
        /// There are two BadEventUsage error codes and this method decides which one should
        /// be used for a given event.
        /// </summary>
        private DiagnosticInfo GetBadEventUsageDiagnosticInfo(EventSymbol eventSymbol)
        {
            var leastOverridden = (EventSymbol)eventSymbol.GetLeastOverriddenMember(this.ContainingType);
            return leastOverridden.HasAssociatedField ?
                new CSDiagnosticInfo(ErrorCode.ERR_BadEventUsage, leastOverridden, leastOverridden.ContainingType) :
                new CSDiagnosticInfo(ErrorCode.ERR_BadEventUsageNoField, leastOverridden);
        }

        internal static bool AccessingAutoPropertyFromConstructor(BoundPropertyAccess propertyAccess, Symbol fromMember)
        {
            return AccessingAutoPropertyFromConstructor(propertyAccess.ReceiverOpt, propertyAccess.PropertySymbol, fromMember);
        }

        private static bool AccessingAutoPropertyFromConstructor(BoundExpression receiver, PropertySymbol propertySymbol, Symbol fromMember)
        {
            var sourceProperty = propertySymbol as SourcePropertySymbol;
            var propertyIsStatic = propertySymbol.IsStatic;

            return (object)sourceProperty != null &&
                    sourceProperty.IsAutoProperty &&
                    sourceProperty.ContainingType == fromMember.ContainingType &&
                    IsConstructorOrField(fromMember, isStatic: propertyIsStatic) &&
                    (propertyIsStatic || receiver.Kind == BoundKind.ThisReference);
        }

        private static bool IsConstructorOrField(Symbol member, bool isStatic)
        {
            return (member as MethodSymbol)?.MethodKind == (isStatic ?
                                                                MethodKind.StaticConstructor :
                                                                MethodKind.Constructor) ||
                    (member as FieldSymbol)?.IsStatic == isStatic;
        }

        private TypeSymbol GetAccessThroughType(BoundExpression receiver)
        {
            if (receiver == null)
            {
                return this.ContainingType;
            }
            else if (receiver.Kind == BoundKind.BaseReference)
            {
                // Allow protected access to members defined
                // in base classes. See spec section 3.5.3.
                return null;
            }
            else
            {
                Debug.Assert((object)receiver.Type != null);
                return receiver.Type;
            }
        }

        private BoundExpression BindPossibleArrayInitializer(
            ExpressionSyntax node,
            TypeSymbol destinationType,
            BindValueKind valueKind,
            DiagnosticBag diagnostics)
        {
            Debug.Assert(node != null);

            if (node.Kind() != SyntaxKind.ArrayInitializerExpression)
            {
                return BindValue(node, diagnostics, valueKind);
            }

            BoundExpression result;
            if (destinationType.Kind == SymbolKind.ArrayType)
            {
                result = BindArrayCreationWithInitializer(diagnostics, null,
                    (InitializerExpressionSyntax)node, (ArrayTypeSymbol)destinationType,
                    ImmutableArray<BoundExpression>.Empty);
            }
            else
            {
                result = BindUnexpectedArrayInitializer((InitializerExpressionSyntax)node, diagnostics, ErrorCode.ERR_ArrayInitToNonArrayType);
            }

            return CheckValue(result, valueKind, diagnostics);
        }

        protected virtual SourceLocalSymbol LookupLocal(SyntaxToken nameToken)
        {
            return Next.LookupLocal(nameToken);
        }

        protected virtual LocalFunctionSymbol LookupLocalFunction(SyntaxToken nameToken)
        {
            return Next.LookupLocalFunction(nameToken);
        }

        internal BoundBlock BindEmbeddedBlock(BlockSyntax node, DiagnosticBag diagnostics)
        {
            return BindBlock(node, diagnostics);
        }

        private BoundBlock BindBlock(BlockSyntax node, DiagnosticBag diagnostics)
        {
            var binder = GetBinder(node);
            Debug.Assert(binder != null);

            return binder.BindBlockParts(node, diagnostics);
        }

        private BoundBlock BindBlockParts(BlockSyntax node, DiagnosticBag diagnostics)
        {
            var syntaxStatements = node.Statements;
            int nStatements = syntaxStatements.Count;

            ArrayBuilder<BoundStatement> boundStatements = ArrayBuilder<BoundStatement>.GetInstance(nStatements);

            for (int i = 0; i < nStatements; i++)
            {
                var boundStatement = BindStatement(syntaxStatements[i], diagnostics);
                boundStatements.Add(boundStatement);
            }

            ImmutableArray<LocalSymbol> locals = GetDeclaredLocalsForScope(node);

            if (IsDirectlyInIterator)
            {
                var method = ContainingMemberOrLambda as MethodSymbol;
                if ((object)method != null)
                {
                    method.IteratorElementType = GetIteratorElementType(null, diagnostics);
                }
                else
                {
                    Debug.Assert(!diagnostics.IsEmptyWithoutResolution);
                }

                foreach (var local in locals)
                {
                    if (local.RefKind != RefKind.None)
                    {
                        diagnostics.Add(ErrorCode.ERR_BadIteratorLocalType, local.Locations[0]);
                    }
                }
            }

            return new BoundBlock(
                node,
                locals,
                GetDeclaredLocalFunctionsForScope(node),
                boundStatements.ToImmutableAndFree());
        }

        internal BoundExpression GenerateConversionForAssignment(TypeSymbol targetType, BoundExpression expression, DiagnosticBag diagnostics, bool isDefaultParameter = false, RefKind refKind = RefKind.None)
        {
            Debug.Assert((object)targetType != null);
            Debug.Assert(expression != null);

            // We wish to avoid "cascading" errors, so if the expression we are 
            // attempting to convert to a type had errors, suppress additional
            // diagnostics. However, if the expression 
            // with errors is an unbound lambda then the errors are almost certainly
            // syntax errors. For error recovery analysis purposes we wish to bind
            // error lambdas like "Action<int> f = x=>{ x. };" because IntelliSense
            // needs to know that x is of type int. 

            if (expression.HasAnyErrors && expression.Kind != BoundKind.UnboundLambda)
            {
                diagnostics = new DiagnosticBag();
            }

            HashSet<DiagnosticInfo> useSiteDiagnostics = null;
            var conversion = this.Conversions.ClassifyConversionFromExpression(expression, targetType, ref useSiteDiagnostics);
            diagnostics.Add(expression.Syntax, useSiteDiagnostics);

            // UNDONE: cast in code
            if (refKind != RefKind.None)
            {
                if (conversion.Kind != ConversionKind.Identity)
                {
                    Error(diagnostics, ErrorCode.ERR_RefAssignmentMustHaveIdentityConversion, expression.Syntax, targetType);
                }
                else
                {
                    return expression;
                }
            }
            else if (!conversion.IsImplicit || !conversion.IsValid)
            {
                // We suppress conversion errors on default parameters; eg, 
                // if someone says "void M(string s = 123) {}". We will report
                // a special error in the default parameter binder.

                if (!isDefaultParameter)
                {
                    GenerateImplicitConversionError(diagnostics, expression.Syntax, conversion, expression, targetType);
                }

                return new BoundConversion(
                    expression.Syntax,
                    expression,
                    conversion,
                    @checked: CheckOverflowAtRuntime,
                    explicitCastInCode: false,
                    constantValueOpt: ConstantValue.NotAvailable,
                    type: targetType,
                    hasErrors: true);
            }

            return CreateConversion(expression.Syntax, expression, conversion, false, targetType, diagnostics);
        }

        internal void GenerateAnonymousFunctionConversionError(DiagnosticBag diagnostics, SyntaxNode syntax,
            UnboundLambda anonymousFunction, TypeSymbol targetType)
        {
            Debug.Assert((object)targetType != null);
            Debug.Assert(anonymousFunction != null);

            // Is the target type simply bad?

            // If the target type is an error then we've already reported a diagnostic. Don't bother
            // reporting the conversion error.
            if (targetType.IsErrorType())
            {
                return;
            }

            // CONSIDER: Instead of computing this again, cache the reason why the conversion failed in
            // CONSIDER: the Conversion result, and simply report that.

            var reason = Conversions.IsAnonymousFunctionCompatibleWithType(anonymousFunction, targetType);

            // It is possible that the conversion from lambda to delegate is just fine, and 
            // that we ended up here because the target type, though itself is not an error
            // type, contains a type argument which is an error type. For example, converting
            // (Foo foo)=>{} to Action<Foo> is a perfectly legal conversion even if Foo is undefined!
            // In that case we have already reported an error that Foo is undefined, so just bail out.

            if (reason == LambdaConversionResult.Success)
            {
                return;
            }

            var id = anonymousFunction.MessageID.Localize();

            if (reason == LambdaConversionResult.BadTargetType)
            {
                if (ReportDelegateInvokeUseSiteDiagnostic(diagnostics, targetType, node: syntax))
                {
                    return;
                }

                // Cannot convert {0} to type '{1}' because it is not a delegate type
                Error(diagnostics, ErrorCode.ERR_AnonMethToNonDel, syntax, id, targetType);
                return;
            }

            if (reason == LambdaConversionResult.ExpressionTreeMustHaveDelegateTypeArgument)
            {
                Debug.Assert(targetType.IsExpressionTree());
                Error(diagnostics, ErrorCode.ERR_ExpressionTreeMustHaveDelegate, syntax, ((NamedTypeSymbol)targetType).TypeArgumentsNoUseSiteDiagnostics[0]);
                return;
            }

            if (reason == LambdaConversionResult.ExpressionTreeFromAnonymousMethod)
            {
                Debug.Assert(targetType.IsExpressionTree());
                Error(diagnostics, ErrorCode.ERR_AnonymousMethodToExpressionTree, syntax);
                return;
            }

            // At this point we know that we have either a delegate type or an expression type for the target.

            var delegateType = targetType.GetDelegateType();

            // The target type is a valid delegate or expression tree type. Is there something wrong with the 
            // parameter list?

            // First off, is there a parameter list at all?

            if (reason == LambdaConversionResult.MissingSignatureWithOutParameter)
            {
                // COMPATIBILITY: The C# 4 compiler produces two errors for:
                //
                // delegate void D (out int x);
                // ...
                // D d = delegate {};
                //
                // error CS1676: Parameter 1 must be declared with the 'out' keyword
                // error CS1688: Cannot convert anonymous method block without a parameter list 
                // to delegate type 'D' because it has one or more out parameters
                //
                // This seems redundant, (because there is no "parameter 1" in the source code)
                // and unnecessary. I propose that we eliminate the first error.

                Error(diagnostics, ErrorCode.ERR_CantConvAnonMethNoParams, syntax, targetType);
                return;
            }

            // There is a parameter list. Does it have the right number of elements?

            if (reason == LambdaConversionResult.BadParameterCount)
            {
                // Delegate '{0}' does not take {1} arguments
                Error(diagnostics, ErrorCode.ERR_BadDelArgCount, syntax, targetType, anonymousFunction.ParameterCount);
                return;
            }

            // The parameter list exists and had the right number of parameters. Were any of its types bad?

            // If any parameter type of the lambda is an error type then suppress 
            // further errors. We've already reported errors on the bad type.
            if (anonymousFunction.HasExplicitlyTypedParameterList)
            {
                for (int i = 0; i < anonymousFunction.ParameterCount; ++i)
                {
                    if (anonymousFunction.ParameterType(i).IsErrorType())
                    {
                        return;
                    }
                }
            }

            // The parameter list exists and had the right number of parameters. Were any of its types
            // mismatched with the delegate parameter types?

            // The simplest possible case is (x, y, z)=>whatever where the target type has a ref or out parameter.

            var delegateParameters = delegateType.DelegateParameters();
            if (reason == LambdaConversionResult.RefInImplicitlyTypedLambda)
            {
                for (int i = 0; i < anonymousFunction.ParameterCount; ++i)
                {
                    var delegateRefKind = delegateParameters[i].RefKind;
                    if (delegateRefKind != RefKind.None)
                    {
                        // Parameter {0} must be declared with the '{1}' keyword
                        Error(diagnostics, ErrorCode.ERR_BadParamRef, anonymousFunction.ParameterLocation(i),
                            i + 1, delegateRefKind.ToParameterDisplayString());
                    }
                }
                return;
            }

            // See the comments in IsAnonymousFunctionCompatibleWithDelegate for an explanation of this one.
            if (reason == LambdaConversionResult.StaticTypeInImplicitlyTypedLambda)
            {
                for (int i = 0; i < anonymousFunction.ParameterCount; ++i)
                {
                    if (delegateParameters[i].Type.IsStatic)
                    {
                        // {0}: Static types cannot be used as parameter
                        Error(diagnostics, ErrorCode.ERR_ParameterIsStaticClass, anonymousFunction.ParameterLocation(i), delegateParameters[i].Type);
                    }
                }
                return;
            }

            // Otherwise, there might be a more complex reason why the parameter types are mismatched.

            if (reason == LambdaConversionResult.MismatchedParameterType)
            {
                // Cannot convert {0} to delegate type '{1}' because the parameter types do not match the delegate parameter types
                Error(diagnostics, ErrorCode.ERR_CantConvAnonMethParams, syntax, id, targetType);
                Debug.Assert(anonymousFunction.ParameterCount == delegateParameters.Length);
                for (int i = 0; i < anonymousFunction.ParameterCount; ++i)
                {
                    var lambdaParameterType = anonymousFunction.ParameterType(i);
                    if (lambdaParameterType.IsErrorType())
                    {
                        continue;
                    }

                    var lambdaParameterLocation = anonymousFunction.ParameterLocation(i);
                    var lambdaRefKind = anonymousFunction.RefKind(i);
                    var delegateParameterType = delegateParameters[i].Type;
                    var delegateRefKind = delegateParameters[i].RefKind;

                    if (!lambdaParameterType.Equals(delegateParameterType, TypeCompareKind.AllIgnoreOptions))
                    {
                        SymbolDistinguisher distinguisher = new SymbolDistinguisher(this.Compilation, lambdaParameterType, delegateParameterType);

                        // Parameter {0} is declared as type '{1}{2}' but should be '{3}{4}'
                        Error(diagnostics, ErrorCode.ERR_BadParamType, lambdaParameterLocation,
                            i + 1, lambdaRefKind.ToPrefix(), distinguisher.First, delegateRefKind.ToPrefix(), distinguisher.Second);
                    }
                    else if (lambdaRefKind != delegateRefKind)
                    {
                        if (delegateRefKind == RefKind.None)
                        {
                            // Parameter {0} should not be declared with the '{1}' keyword
                            Error(diagnostics, ErrorCode.ERR_BadParamExtraRef, lambdaParameterLocation, i + 1, lambdaRefKind.ToParameterDisplayString());
                        }
                        else
                        {
                            // Parameter {0} must be declared with the '{1}' keyword
                            Error(diagnostics, ErrorCode.ERR_BadParamRef, lambdaParameterLocation, i + 1, delegateRefKind.ToParameterDisplayString());
                        }
                    }
                }
                return;
            }

            if (reason == LambdaConversionResult.BindingFailed)
            {
                var bindingResult = anonymousFunction.Bind(delegateType);
                Debug.Assert(ErrorFacts.PreventsSuccessfulDelegateConversion(bindingResult.Diagnostics));
                diagnostics.AddRange(bindingResult.Diagnostics);
                return;
            }

            // UNDONE: LambdaConversionResult.VoidExpressionLambdaMustBeStatementExpression:

            Debug.Assert(false, "Missing case in lambda conversion error reporting");
        }

        protected static void GenerateImplicitConversionError(DiagnosticBag diagnostics, Compilation compilation, SyntaxNode syntax,
            Conversion conversion, TypeSymbol sourceType, TypeSymbol targetType, ConstantValue sourceConstantValueOpt = null)
        {
            Debug.Assert(!conversion.IsImplicit || !conversion.IsValid);

            // If the either type is an error then an error has already been reported
            // for some aspect of the analysis of this expression. (For example, something like
            // "garbage g = null; short s = g;" -- we don't want to report that g is not
            // convertible to short because we've already reported that g does not have a good type.
            if (!sourceType.IsErrorType() && !targetType.IsErrorType())
            {
                if (conversion.IsExplicit)
                {
                    if (sourceType.SpecialType == SpecialType.System_Double && syntax.Kind() == SyntaxKind.NumericLiteralExpression &&
                        (targetType.SpecialType == SpecialType.System_Single || targetType.SpecialType == SpecialType.System_Decimal))
                    {
                        Error(diagnostics, ErrorCode.ERR_LiteralDoubleCast, syntax, (targetType.SpecialType == SpecialType.System_Single) ? "F" : "M", targetType);
                    }
                    else if (conversion.Kind == ConversionKind.ExplicitNumeric && sourceConstantValueOpt != null && sourceConstantValueOpt != ConstantValue.Bad &&
                        ConversionsBase.HasImplicitConstantExpressionConversion(new BoundLiteral(syntax, ConstantValue.Bad, sourceType), targetType))
                    {
                        // CLEVERNESS: By passing ConstantValue.Bad, we tell HasImplicitConstantExpressionConversion to ignore the constant
                        // value and only consider the types.

                        // If there would be an implicit constant conversion for a different constant of the same type 
                        // (i.e. one that's not out of range), then it's more helpful to report the range check failure
                        // than to suggest inserting a cast.
                        Error(diagnostics, ErrorCode.ERR_ConstOutOfRange, syntax, sourceConstantValueOpt.Value, targetType);
                    }
                    else
                    {
                        SymbolDistinguisher distinguisher = new SymbolDistinguisher(compilation, sourceType, targetType);
                        Error(diagnostics, ErrorCode.ERR_NoImplicitConvCast, syntax, distinguisher.First, distinguisher.Second);
                    }
                }
                else if (conversion.ResultKind == LookupResultKind.OverloadResolutionFailure)
                {
                    Debug.Assert(conversion.IsUserDefined);

                    ImmutableArray<MethodSymbol> originalUserDefinedConversions = conversion.OriginalUserDefinedConversions;
                    if (originalUserDefinedConversions.Length > 1)
                    {
                        Error(diagnostics, ErrorCode.ERR_AmbigUDConv, syntax, originalUserDefinedConversions[0], originalUserDefinedConversions[1], sourceType, targetType);
                    }
                    else
                    {
                        Debug.Assert(originalUserDefinedConversions.Length == 0,
                            "How can there be exactly one applicable user-defined conversion if the conversion doesn't exist?");
                        SymbolDistinguisher distinguisher = new SymbolDistinguisher(compilation, sourceType, targetType);
                        Error(diagnostics, ErrorCode.ERR_NoImplicitConv, syntax, distinguisher.First, distinguisher.Second);
                    }
                }
                else if (sourceType == targetType)
                {
                    // This occurs for `void`, which cannot even convert to itself. Since SymbolDistinguisher
                    // requires two distinct types, we preempt its use here. The diagnostic is strange, but correct.
                    // Though this diagnostic tends to be a cascaded one, we cannot suppress it until
                    // we have proven that it is always so.
                    Error(diagnostics, ErrorCode.ERR_NoImplicitConv, syntax, sourceType, targetType);
                }
                else
                {
                    SymbolDistinguisher distinguisher = new SymbolDistinguisher(compilation, sourceType, targetType);
                    Error(diagnostics, ErrorCode.ERR_NoImplicitConv, syntax, distinguisher.First, distinguisher.Second);
                }
            }
        }

        protected void GenerateImplicitConversionError(
            DiagnosticBag diagnostics,
            SyntaxNode syntax,
            Conversion conversion,
            BoundExpression operand,
            TypeSymbol targetType)
        {
            Debug.Assert(operand != null);
            Debug.Assert((object)targetType != null);

            if (targetType.TypeKind == TypeKind.Error)
            {
                return;
            }

            if (operand.Kind == BoundKind.BadExpression)
            {
                return;
            }

            if (operand.Kind == BoundKind.UnboundLambda)
            {
                GenerateAnonymousFunctionConversionError(diagnostics, syntax, (UnboundLambda)operand, targetType);
                return;
            }

            if (operand.Kind == BoundKind.TupleLiteral)
            {
                var tuple = (BoundTupleLiteral)operand;
                var targetElementTypes = default(ImmutableArray<TypeSymbol>);

                // If target is a tuple or compatible type with the same number of elements,
                // report errors for tuple arguments that failed to convert, which would be more useful.
                if (targetType.TryGetElementTypesIfTupleOrCompatible(out targetElementTypes) &&
                    targetElementTypes.Length == tuple.Arguments.Length)
                {
                    GenerateImplicitConversionErrorsForTupleLiteralArguments(diagnostics, tuple.Arguments, targetElementTypes);
                    return;
                }

                // target is not compatible with source and source does not have a type
                if ((object)tuple.Type == null)
                {
                    Error(diagnostics, ErrorCode.ERR_ConversionNotTupleCompatible, syntax, tuple.Arguments.Length, targetType);
                    return;
                }

                // Otherwise it is just a regular conversion failure from T1 to T2.
            }

            var sourceType = operand.Type;
            if ((object)sourceType != null)
            {
                GenerateImplicitConversionError(diagnostics, this.Compilation, syntax, conversion, sourceType, targetType, operand.ConstantValue);
                return;
            }

            if (operand.IsLiteralNull())
            {
                if (targetType.TypeKind == TypeKind.TypeParameter)
                {
                    Error(diagnostics, ErrorCode.ERR_TypeVarCantBeNull, syntax, targetType);
                    return;
                }
                if (targetType.IsValueType)
                {
                    Error(diagnostics, ErrorCode.ERR_ValueCantBeNull, syntax, targetType);
                    return;
                }
            }

            if (operand.Kind == BoundKind.MethodGroup)
            {
                var methodGroup = (BoundMethodGroup)operand;
                if (!Conversions.ReportDelegateMethodGroupDiagnostics(this, methodGroup, targetType, diagnostics))
                {
                    var nodeForSquiggle = syntax;
                    while (nodeForSquiggle.Kind() == SyntaxKind.ParenthesizedExpression)
                    {
                        nodeForSquiggle = ((ParenthesizedExpressionSyntax)nodeForSquiggle).Expression;
                    }

                    if (nodeForSquiggle.Kind() == SyntaxKind.SimpleMemberAccessExpression || nodeForSquiggle.Kind() == SyntaxKind.PointerMemberAccessExpression)
                    {
                        nodeForSquiggle = ((MemberAccessExpressionSyntax)nodeForSquiggle).Name;
                    }

                    var location = nodeForSquiggle.Location;

                    if (ReportDelegateInvokeUseSiteDiagnostic(diagnostics, targetType, location))
                    {
                        return;
                    }

                    Error(diagnostics,
                        targetType.IsDelegateType() ? ErrorCode.ERR_MethDelegateMismatch : ErrorCode.ERR_MethGrpToNonDel,
                        location, methodGroup.Name, targetType);
                }

                return;
            }

            Debug.Assert(operand.HasAnyErrors && operand.Kind != BoundKind.UnboundLambda, "Missing a case in implicit conversion error reporting");
        }

        private void GenerateImplicitConversionErrorsForTupleLiteralArguments(
            DiagnosticBag diagnostics,
            ImmutableArray<BoundExpression> tupleArguments,
            ImmutableArray<TypeSymbol> targetElementTypes)
        {
            var argLength = tupleArguments.Length;

            // report all leaf elements of the tuple literal that failed to convert
            // NOTE: we are not responsible for reporting use site errors here, just the failed leaf conversions.
            // By the time we get here we have done analysis and know we have failed the cast in general, and diagnostics collected in the process is already in the bag. 
            // The only thing left is to form a diagnostics about the actually failing conversion(s).
            // This whole method does not itself collect any usesite diagnostics. Its only purpose is to produce an error better than "conversion failed here"           
            HashSet<DiagnosticInfo> usDiagsUnused = null;

            for (int i = 0; i < targetElementTypes.Length; i++)
            {
                var argument = tupleArguments[i];
                var targetElementType = targetElementTypes[i];

                var elementConversion = Conversions.ClassifyImplicitConversionFromExpression(argument, targetElementType, ref usDiagsUnused);
                if (!elementConversion.IsValid)
                {
                    GenerateImplicitConversionError(diagnostics, argument.Syntax, elementConversion, argument, targetElementType);
                }
            }
        }

        private BoundStatement BindIfStatement(IfStatementSyntax node, DiagnosticBag diagnostics)
        {
            var condition = BindBooleanExpression(node.Condition, diagnostics);
            var consequence = BindPossibleEmbeddedStatement(node.Statement, diagnostics);
            BoundStatement alternative = (node.Else == null) ? null : BindPossibleEmbeddedStatement(node.Else.Statement, diagnostics);

            BoundStatement result = new BoundIfStatement(node, condition, consequence, alternative);
            return result;
        }

        internal BoundExpression BindBooleanExpression(ExpressionSyntax node, DiagnosticBag diagnostics)
        {
            // SPEC: 
            // A boolean-expression is an expression that yields a result of type bool; 
            // either directly or through application of operator true in certain 
            // contexts as specified in the following.
            //
            // The controlling conditional expression of an if-statement, while-statement, 
            // do-statement, or for-statement is a boolean-expression. The controlling 
            // conditional expression of the ?: operator follows the same rules as a 
            // boolean-expression, but for reasons of operator precedence is classified
            // as a conditional-or-expression.
            //
            // A boolean-expression is required to be implicitly convertible to bool 
            // or of a type that implements operator true. If neither requirement 
            // is satisfied, a binding-time error occurs.
            //
            // When a boolean expression cannot be implicitly converted to bool but does 
            // implement operator true, then following evaluation of the expression, 
            // the operator true implementation provided by that type is invoked 
            // to produce a bool value.
            //
            // SPEC ERROR: The third paragraph above is obviously not correct; we need
            // SPEC ERROR: to do more than just check to see whether the type implements
            // SPEC ERROR: operator true. First off, the type could implement the operator
            // SPEC ERROR: several times: if it is a struct then it could implement it
            // SPEC ERROR: twice, to take both nullable and non-nullable arguments, and
            // SPEC ERROR: if it is a class or type parameter then it could have several
            // SPEC ERROR: implementations on its base classes or effective base classes.
            // SPEC ERROR: Second, the type of the argument could be S? where S implements
            // SPEC ERROR: operator true(S?); we want to look at S, not S?, when looking
            // SPEC ERROR: for applicable candidates.
            //
            // SPEC ERROR: Basically, the spec should say "use unary operator overload resolution
            // SPEC ERROR: to find the candidate set and choose a unique best operator true".

            var expr = BindValue(node, diagnostics, BindValueKind.RValue);
            var boolean = GetSpecialType(SpecialType.System_Boolean, diagnostics, node);

            if (expr.HasAnyErrors)
            {
                // The expression could not be bound. Insert a fake conversion
                // around it to bool and keep on going.
                // NOTE: no user-defined conversion candidates.
                return BoundConversion.Synthesized(node, expr, Conversion.NoConversion, false, false, ConstantValue.NotAvailable, boolean, hasErrors: true);
            }

            // Oddly enough, "if(dyn)" is bound not as a dynamic conversion to bool, but as a dynamic
            // invocation of operator true.

            if (expr.HasDynamicType())
            {
                return new BoundUnaryOperator(
                    node,
                    UnaryOperatorKind.DynamicTrue,
                    expr,
                    ConstantValue.NotAvailable,
                    null,
                    LookupResultKind.Viable,
                    boolean)
                {
                    WasCompilerGenerated = true
                };
            }

            // Is the operand implicitly convertible to bool?

            HashSet<DiagnosticInfo> useSiteDiagnostics = null;
            var conversion = this.Conversions.ClassifyConversionFromExpression(expr, boolean, ref useSiteDiagnostics);
            diagnostics.Add(expr.Syntax, useSiteDiagnostics);

            if (conversion.IsImplicit)
            {
                if (conversion.Kind == ConversionKind.Identity)
                {
                    // Check to see if we're assigning a boolean literal in a place where an
                    // equality check would be more conventional.
                    // NOTE: Don't do this check unless the expression will be returned
                    // without being wrapped in another bound node (i.e. identity conversion).
                    if (expr.Kind == BoundKind.AssignmentOperator)
                    {
                        var assignment = (BoundAssignmentOperator)expr;
                        if (assignment.Right.Kind == BoundKind.Literal && assignment.Right.ConstantValue.Discriminator == ConstantValueTypeDiscriminator.Boolean)
                        {
                            Error(diagnostics, ErrorCode.WRN_IncorrectBooleanAssg, assignment.Syntax);
                        }
                    }

                    return expr;
                }
                else
                {
                    return CreateConversion(
                        syntax: expr.Syntax,
                        source: expr,
                        conversion: conversion,
                        isCast: false,
                        wasCompilerGenerated: true,
                        destination: boolean,
                        diagnostics: diagnostics);
                }
            }

            // It was not. Does it implement operator true?

            LookupResultKind resultKind;
            ImmutableArray<MethodSymbol> originalUserDefinedOperators;
            var best = this.UnaryOperatorOverloadResolution(UnaryOperatorKind.True, expr, node, diagnostics, out resultKind, out originalUserDefinedOperators);
            if (!best.HasValue)
            {
                // No. Give a "not convertible to bool" error.
                Debug.Assert(resultKind == LookupResultKind.Empty, "How could overload resolution fail if a user-defined true operator was found?");
                Debug.Assert(originalUserDefinedOperators.IsEmpty, "How could overload resolution fail if a user-defined true operator was found?");
                GenerateImplicitConversionError(diagnostics, node, conversion, expr, boolean);
                return BoundConversion.Synthesized(node, expr, Conversion.NoConversion, false, false, ConstantValue.NotAvailable, boolean, hasErrors: true);
            }

            UnaryOperatorSignature signature = best.Signature;

            BoundExpression resultOperand = CreateConversion(
                node,
                expr,
                best.Conversion,
                isCast: false,
                destination: best.Signature.OperandType,
                diagnostics: diagnostics);

            // Consider op_true to be compiler-generated so that it doesn't appear in the semantic model.
            // UNDONE: If we decide to expose the operator in the semantic model, we'll have to remove the 
            // WasCompilerGenerated flag (and possibly suppress the symbol in specific APIs).
            return new BoundUnaryOperator(node, signature.Kind, resultOperand, ConstantValue.NotAvailable, signature.Method, resultKind, originalUserDefinedOperators, signature.ReturnType)
            {
                WasCompilerGenerated = true
            };
        }

        private BoundStatement BindSwitchStatement(SwitchStatementSyntax node, DiagnosticBag diagnostics)
        {
            Debug.Assert(node != null);
            Binder switchBinder = this.GetBinder(node);
            return switchBinder.BindSwitchExpressionAndSections(node, switchBinder, diagnostics);
        }

        internal virtual BoundStatement BindSwitchExpressionAndSections(SwitchStatementSyntax node, Binder originalBinder, DiagnosticBag diagnostics)
        {
            return this.Next.BindSwitchExpressionAndSections(node, originalBinder, diagnostics);
        }

        internal virtual void BindPatternSwitchLabelForInference(CasePatternSwitchLabelSyntax node, DiagnosticBag diagnostics)
        {
            this.Next.BindPatternSwitchLabelForInference(node, diagnostics);
        }

        private BoundStatement BindWhile(WhileStatementSyntax node, DiagnosticBag diagnostics)
        {
            Debug.Assert(node != null);

            var loopBinder = this.GetBinder(node);
            Debug.Assert(loopBinder != null);
            return loopBinder.BindWhileParts(diagnostics, loopBinder);
        }

        internal virtual BoundWhileStatement BindWhileParts(DiagnosticBag diagnostics, Binder originalBinder)
        {
            return this.Next.BindWhileParts(diagnostics, originalBinder);
        }

        private BoundStatement BindDo(DoStatementSyntax node, DiagnosticBag diagnostics)
        {
            var loopBinder = this.GetBinder(node);
            Debug.Assert(loopBinder != null);

            return loopBinder.BindDoParts(diagnostics, loopBinder);
        }

        internal virtual BoundDoStatement BindDoParts(DiagnosticBag diagnostics, Binder originalBinder)
        {
            return this.Next.BindDoParts(diagnostics, originalBinder);
        }

        internal BoundForStatement BindFor(ForStatementSyntax node, DiagnosticBag diagnostics)
        {
            var loopBinder = this.GetBinder(node);
            Debug.Assert(loopBinder != null);
            return loopBinder.BindForParts(diagnostics, loopBinder);
        }

        internal virtual BoundForStatement BindForParts(DiagnosticBag diagnostics, Binder originalBinder)
        {
            return this.Next.BindForParts(diagnostics, originalBinder);
        }

        internal BoundStatement BindForOrUsingOrFixedDeclarations(VariableDeclarationSyntax nodeOpt, LocalDeclarationKind localKind, DiagnosticBag diagnostics, out ImmutableArray<BoundLocalDeclaration> declarations)
        {
            if (nodeOpt == null)
            {
                declarations = ImmutableArray<BoundLocalDeclaration>.Empty;
                return null;
            }

            var typeSyntax = nodeOpt.Type;

            AliasSymbol alias;
            bool isVar;
            TypeSymbol declType = BindType(typeSyntax, diagnostics, out isVar, out alias);

            Debug.Assert((object)declType != null || isVar);

            var variables = nodeOpt.Variables;
            int count = variables.Count;
            Debug.Assert(count > 0);

            if (isVar && count > 1)
            {
                // There are a number of ways in which a var decl can be illegal, but in these 
                // cases we should report an error and then keep right on going with the inference.

                Error(diagnostics, ErrorCode.ERR_ImplicitlyTypedVariableMultipleDeclarator, nodeOpt);
            }

            var declarationArray = new BoundLocalDeclaration[count];

            for (int i = 0; i < count; i++)
            {
                var variableDeclarator = variables[i];
                var declaration = BindVariableDeclaration(localKind, isVar, variableDeclarator, typeSyntax, declType, alias, diagnostics);

                declarationArray[i] = declaration;
            }

            declarations = declarationArray.AsImmutableOrNull();

            return (count == 1) ?
                (BoundStatement)declarations[0] :
                new BoundMultipleLocalDeclarations(nodeOpt, declarations);
        }

        internal BoundStatement BindStatementExpressionList(SeparatedSyntaxList<ExpressionSyntax> statements, DiagnosticBag diagnostics)
        {
            int count = statements.Count;
            if (count == 0)
            {
                return null;
            }
            else if (count == 1)
            {
                var syntax = statements[0];
                return BindExpressionStatement(syntax, syntax, false, diagnostics);
            }
            else
            {
                var statementBuilder = ArrayBuilder<BoundStatement>.GetInstance();
                for (int i = 0; i < count; i++)
                {
                    var syntax = statements[i];
                    var statement = BindExpressionStatement(syntax, syntax, false, diagnostics);
                    statementBuilder.Add(statement);
                }
                return BoundStatementList.Synthesized(statements.Node, statementBuilder.ToImmutableAndFree());
            }
        }

        private BoundStatement BindForEach(CommonForEachStatementSyntax node, DiagnosticBag diagnostics)
        {
            Binder loopBinder = this.GetBinder(node);
            return this.GetBinder(node.Expression).WrapWithVariablesIfAny(node.Expression, loopBinder.BindForEachParts(diagnostics, loopBinder));
        }

        internal virtual BoundStatement BindForEachParts(DiagnosticBag diagnostics, Binder originalBinder)
        {
            return this.Next.BindForEachParts(diagnostics, originalBinder);
        }

        /// <summary>
        /// Like BindForEachParts, but only bind the deconstruction part of the foreach, for purpose of inferring the types of the declared locals.
        /// </summary>
        internal virtual BoundStatement BindForEachDeconstruction(DiagnosticBag diagnostics, Binder originalBinder)
        {
            return this.Next.BindForEachDeconstruction(diagnostics, originalBinder);
        }

        private BoundStatement BindBreak(BreakStatementSyntax node, DiagnosticBag diagnostics)
        {
            var target = this.BreakLabel;
            if ((object)target == null)
            {
                Error(diagnostics, ErrorCode.ERR_NoBreakOrCont, node);
                return new BoundBadStatement(node, ImmutableArray<BoundNode>.Empty, hasErrors: true);
            }
            return new BoundBreakStatement(node, target);
        }

        private BoundStatement BindContinue(ContinueStatementSyntax node, DiagnosticBag diagnostics)
        {
            var target = this.ContinueLabel;
            if ((object)target == null)
            {
                Error(diagnostics, ErrorCode.ERR_NoBreakOrCont, node);
                return new BoundBadStatement(node, ImmutableArray<BoundNode>.Empty, hasErrors: true);
            }
            return new BoundContinueStatement(node, target);
        }

        private static SwitchBinder GetSwitchBinder(Binder binder)
        {
            SwitchBinder switchBinder = binder as SwitchBinder;
            while (binder != null && switchBinder == null)
            {
                binder = binder.Next;
                switchBinder = binder as SwitchBinder;
            }
            return switchBinder;
        }

        protected static bool IsInAsyncMethod(MethodSymbol method)
        {
            return (object)method != null && method.IsAsync;
        }

        protected bool IsInAsyncMethod()
        {
            return IsInAsyncMethod(this.ContainingMemberOrLambda as MethodSymbol);
        }

        protected bool IsTaskReturningAsyncMethod()
        {
            var symbol = this.ContainingMemberOrLambda;
            return symbol?.Kind == SymbolKind.Method && ((MethodSymbol)symbol).IsTaskReturningAsync(this.Compilation);
        }

        protected bool IsGenericTaskReturningAsyncMethod()
        {
            var symbol = this.ContainingMemberOrLambda;
            return symbol?.Kind == SymbolKind.Method && ((MethodSymbol)symbol).IsGenericTaskReturningAsync(this.Compilation);
        }

        protected virtual TypeSymbol GetCurrentReturnType(out RefKind refKind)
        {
            var symbol = this.ContainingMemberOrLambda as MethodSymbol;
            if ((object)symbol != null)
            {
                refKind = symbol.RefKind;
                return symbol.ReturnType;
            }

            refKind = RefKind.None;
            return null;
        }

        private BoundStatement BindReturn(ReturnStatementSyntax syntax, DiagnosticBag diagnostics)
        {
            var refKind = RefKind.None;
            var expressionSyntax = syntax.Expression?.CheckAndUnwrapRefExpression(diagnostics, out refKind);
            BoundExpression arg = null;
            if (expressionSyntax != null)
            {
                BindValueKind requiredValueKind = GetRequiredReturnValueKind(refKind);
                arg = BindValue(expressionSyntax, diagnostics, requiredValueKind);
            }
            else
            {
                // If this is a void return statement in a script, return default(T).
                var interactiveInitializerMethod = this.ContainingMemberOrLambda as SynthesizedInteractiveInitializerMethod;
                if (interactiveInitializerMethod != null)
                {
                    arg = new BoundDefaultExpression(interactiveInitializerMethod.GetNonNullSyntaxNode(), interactiveInitializerMethod.ResultType);
                }
            }

            RefKind sigRefKind;
            TypeSymbol retType = GetCurrentReturnType(out sigRefKind);

            bool hasErrors;
            if (IsDirectlyInIterator)
            {
                diagnostics.Add(ErrorCode.ERR_ReturnInIterator, syntax.ReturnKeyword.GetLocation());
                hasErrors = true;
            }
            else if (IsInAsyncMethod() && refKind != RefKind.None)
            {
                // This can happen if we are binding an async anonymous method to a delegate type.
                diagnostics.Add(ErrorCode.ERR_MustNotHaveRefReturn, syntax.ReturnKeyword.GetLocation());
                hasErrors = true;
            }
            else if ((object)retType != null && (refKind != RefKind.None) != (sigRefKind != RefKind.None))
            {
                var errorCode = refKind != RefKind.None
                    ? ErrorCode.ERR_MustNotHaveRefReturn
                    : ErrorCode.ERR_MustHaveRefReturn;
                diagnostics.Add(errorCode, syntax.ReturnKeyword.GetLocation());
                hasErrors = true;
            }

            if (arg != null)
            {
                hasErrors = arg.HasErrors || ((object)arg.Type != null && arg.Type.IsErrorType());
            }
            else
            {
                hasErrors = false;
            }

            if (hasErrors)
            {
                return new BoundReturnStatement(syntax, refKind, arg, hasErrors: true);
            }

            // The return type could be null; we might be attempting to infer the return type either 
            // because of method type inference, or because we are attempting to do error analysis 
            // on a lambda expression of unknown return type.
            if ((object)retType != null)
            {
                if (retType.SpecialType == SpecialType.System_Void || IsTaskReturningAsyncMethod())
                {
                    if (arg != null)
                    {
                        var container = this.ContainingMemberOrLambda;
                        var lambda = container as LambdaSymbol;
                        if ((object)lambda != null)
                        {
                            // Error case: void-returning or async task-returning method or lambda with "return x;" 
                            var errorCode = retType.SpecialType == SpecialType.System_Void
                                ? ErrorCode.ERR_RetNoObjectRequiredLambda
                                : ErrorCode.ERR_TaskRetNoObjectRequiredLambda;

                            // Anonymous function converted to a void returning delegate cannot return a value
                            Error(diagnostics, errorCode, syntax.ReturnKeyword);

                            // COMPATIBILITY: The native compiler also produced an error
                            // COMPATIBILITY: "Cannot convert lambda expression to delegate type 'Action' because some of the
                            // COMPATIBILITY: return types in the block are not implicitly convertible to the delegate return type"
                            // COMPATIBILITY: This error doesn't make sense in the "void" case because the whole idea of 
                            // COMPATIBILITY: "conversion to void" is a bit unusual, and we've already given a good error.
                        }
                        else
                        {
                            // Error case: void-returning or async task-returning method or lambda with "return x;" 
                            var errorCode = retType.SpecialType == SpecialType.System_Void
                                ? ErrorCode.ERR_RetNoObjectRequired
                                : ErrorCode.ERR_TaskRetNoObjectRequired;

                            Error(diagnostics, errorCode, syntax.ReturnKeyword, container);
                        }
                    }
                }
                else
                {
                    if (arg == null)
                    {
                        // Error case: non-void-returning or Task<T>-returning method or lambda but just have "return;"
                        var requiredType = IsGenericTaskReturningAsyncMethod()
                            ? retType.GetMemberTypeArgumentsNoUseSiteDiagnostics().Single()
                            : retType;

                        Error(diagnostics, ErrorCode.ERR_RetObjectRequired, syntax.ReturnKeyword, requiredType);
                    }
                    else
                    {
                        arg = CreateReturnConversion(syntax, diagnostics, arg, sigRefKind, retType);
                    }
                }
            }
            else
            {
                // Check that the returned expression is not void.
                if ((object)arg?.Type != null && arg.Type.SpecialType == SpecialType.System_Void)
                {
                    Error(diagnostics, ErrorCode.ERR_CantReturnVoid, expressionSyntax);
                }
            }

            return new BoundReturnStatement(syntax, refKind, arg);
        }

        internal BoundExpression CreateReturnConversion(
            SyntaxNode syntax,
            DiagnosticBag diagnostics,
            BoundExpression argument,
            RefKind returnRefKind,
            TypeSymbol returnType)
        {
            // If the return type is not void then the expression must be implicitly convertible.

            Conversion conversion;
            bool badAsyncReturnAlreadyReported = false;
            HashSet<DiagnosticInfo> useSiteDiagnostics = null;
            if (IsInAsyncMethod())
            {
                Debug.Assert(returnRefKind == RefKind.None);

                if (!IsGenericTaskReturningAsyncMethod())
                {
                    conversion = Conversion.NoConversion;
                    badAsyncReturnAlreadyReported = true;
                }
                else
                {
                    returnType = returnType.GetMemberTypeArgumentsNoUseSiteDiagnostics().Single();
                    conversion = this.Conversions.ClassifyConversionFromExpression(argument, returnType, ref useSiteDiagnostics);
                }
            }
            else
            {
                conversion = this.Conversions.ClassifyConversionFromExpression(argument, returnType, ref useSiteDiagnostics);
            }

            diagnostics.Add(syntax, useSiteDiagnostics);

            if (!argument.HasAnyErrors)
            {
                if (returnRefKind != RefKind.None)
                {
                    if (conversion.Kind != ConversionKind.Identity)
                    {
                        Error(diagnostics, ErrorCode.ERR_RefReturnMustHaveIdentityConversion, argument.Syntax, returnType);
                    }
                    else
                    {
                        return argument;
                    }
                }
                else if (!conversion.IsImplicit || !conversion.IsValid)
                {
                    if (!badAsyncReturnAlreadyReported)
                    {
                        RefKind unusedRefKind;
                        if (IsGenericTaskReturningAsyncMethod() && argument.Type == this.GetCurrentReturnType(out unusedRefKind))
                        {
                            // Since this is an async method, the return expression must be of type '{0}' rather than 'Task<{0}>'
                            Error(diagnostics, ErrorCode.ERR_BadAsyncReturnExpression, argument.Syntax, returnType);
                        }
                        else
                        {
                            GenerateImplicitConversionError(diagnostics, argument.Syntax, conversion, argument, returnType);
                            if (this.ContainingMemberOrLambda is LambdaSymbol)
                            {
                                ReportCantConvertLambdaReturn(argument.Syntax, diagnostics);
                            }
                        }
                    }
                }
            }

            return CreateConversion(argument.Syntax, argument, conversion, false, returnType, diagnostics);
        }

        private BoundTryStatement BindTryStatement(TryStatementSyntax node, DiagnosticBag diagnostics)
        {
            Debug.Assert(node != null);

            var tryBlock = BindEmbeddedBlock(node.Block, diagnostics);
            var catchBlocks = BindCatchBlocks(node.Catches, diagnostics);
            var finallyBlockOpt = (node.Finally != null) ? BindEmbeddedBlock(node.Finally.Block, diagnostics) : null;
            return new BoundTryStatement(node, tryBlock, catchBlocks, finallyBlockOpt);
        }

        private ImmutableArray<BoundCatchBlock> BindCatchBlocks(SyntaxList<CatchClauseSyntax> catchClauses, DiagnosticBag diagnostics)
        {
            int n = catchClauses.Count;
            if (n == 0)
            {
                return ImmutableArray<BoundCatchBlock>.Empty;
            }

            var catchBlocks = ArrayBuilder<BoundCatchBlock>.GetInstance(n);
            var hasCatchAll = false;

            foreach (var catchSyntax in catchClauses)
            {
                if (hasCatchAll)
                {
                    diagnostics.Add(ErrorCode.ERR_TooManyCatches, catchSyntax.CatchKeyword.GetLocation());
                }

                var catchBinder = this.GetBinder(catchSyntax);
                var catchBlock = catchBinder.BindCatchBlock(catchSyntax, catchBlocks, diagnostics);
                catchBlocks.Add(catchBlock);

                hasCatchAll |= catchSyntax.Declaration == null && catchSyntax.Filter == null;
            }
            return catchBlocks.ToImmutableAndFree();
        }

        private BoundCatchBlock BindCatchBlock(CatchClauseSyntax node, ArrayBuilder<BoundCatchBlock> previousBlocks, DiagnosticBag diagnostics)
        {
            bool hasError = false;
            TypeSymbol type = null;
            BoundExpression boundFilter = null;
            var declaration = node.Declaration;
            if (declaration != null)
            {
                // Note: The type is being bound twice: here and in LocalSymbol.Type. Currently,
                // LocalSymbol.Type ignores diagnostics so it seems cleaner to bind the type here
                // as well. However, if LocalSymbol.Type is changed to report diagnostics, we'll
                // need to avoid binding here since that will result in duplicate diagnostics.
                type = this.BindType(declaration.Type, diagnostics);
                Debug.Assert((object)type != null);

                if (type.IsErrorType())
                {
                    hasError = true;
                }
                else
                {
                    HashSet<DiagnosticInfo> useSiteDiagnostics = null;
                    TypeSymbol effectiveType = type.EffectiveType(ref useSiteDiagnostics);
                    if (!Compilation.IsExceptionType(effectiveType, ref useSiteDiagnostics))
                    {
                        // "The type caught or thrown must be derived from System.Exception"
                        Error(diagnostics, ErrorCode.ERR_BadExceptionType, declaration.Type);
                        hasError = true;
                        diagnostics.Add(declaration.Type, useSiteDiagnostics);
                    }
                }
            }

            var filter = node.Filter;
            if (filter != null)
            {
                var filterBinder = this.GetBinder(filter);
                boundFilter = filterBinder.BindCatchFilter(filter, diagnostics);
                hasError |= boundFilter.HasAnyErrors;
            }

            if (!hasError)
            {
                // TODO: Loop is O(n), caller is O(n^2).  Perhaps we could iterate in reverse order (since it's easier to find
                // base types than to find derived types).
                Debug.Assert(((object)type == null) || !type.IsErrorType());
                foreach (var previousBlock in previousBlocks)
                {
                    var previousType = previousBlock.ExceptionTypeOpt;

                    // If the previous type is a generic parameter we don't know what exception types it's gonna catch exactly.
                    // If it is a class-type we know it's gonna catch all exception types of its type and types that are derived from it.
                    // So if the current type is a class-type (or an effective base type of a generic parameter) 
                    // that derives from the previous type the current catch is unreachable.

                    if (previousBlock.ExceptionFilterOpt == null && (object)previousType != null && !previousType.IsErrorType())
                    {
                        if ((object)type != null)
                        {
                            HashSet<DiagnosticInfo> useSiteDiagnostics = null;

                            if (Conversions.HasIdentityOrImplicitReferenceConversion(type, previousType, ref useSiteDiagnostics))
                            {
                                // "A previous catch clause already catches all exceptions of this or of a super type ('{0}')"
                                Error(diagnostics, ErrorCode.ERR_UnreachableCatch, declaration.Type, previousType);
                                diagnostics.Add(declaration.Type, useSiteDiagnostics);
                                hasError = true;
                                break;
                            }

                            diagnostics.Add(declaration.Type, useSiteDiagnostics);
                        }
                        else if (previousType == Compilation.GetWellKnownType(WellKnownType.System_Exception) &&
                                 Compilation.SourceAssembly.RuntimeCompatibilityWrapNonExceptionThrows)
                        {
                            // If the RuntimeCompatibility(WrapNonExceptionThrows = false) is applied on the source assembly or any referenced netmodule.
                            // an empty catch may catch exceptions that don't derive from System.Exception.

                            // "A previous catch clause already catches all exceptions..."
                            Error(diagnostics, ErrorCode.WRN_UnreachableGeneralCatch, node.CatchKeyword);
                            break;
                        }
                    }
                }
            }

            var binder = GetBinder(node);
            Debug.Assert(binder != null);

            ImmutableArray<LocalSymbol> locals = binder.GetDeclaredLocalsForScope(node);
            BoundExpression exceptionSource = null;
            LocalSymbol local = locals.FirstOrDefault();

            if (local?.DeclarationKind == LocalDeclarationKind.CatchVariable)
            {
                Debug.Assert(local.Type.IsErrorType() || (local.Type == type));

                // Check for local variable conflicts in the *enclosing* binder, not the *current* binder;
                // obviously we will find a local of the given name in the current binder.
                hasError |= this.ValidateDeclarationNameConflictsInScope(local, diagnostics);

                exceptionSource = new BoundLocal(declaration, local, ConstantValue.NotAvailable, local.Type);
            }

            var block = BindEmbeddedBlock(node.Block, diagnostics);
            return new BoundCatchBlock(node, locals, exceptionSource, type, boundFilter, block, hasError);
        }

        private BoundExpression BindCatchFilter(CatchFilterClauseSyntax filter, DiagnosticBag diagnostics)
        {
            BoundExpression boundFilter = this.BindBooleanExpression(filter.FilterExpression, diagnostics);
            if (boundFilter.ConstantValue != ConstantValue.NotAvailable)
            {
                Error(diagnostics, ErrorCode.WRN_FilterIsConstant, filter.FilterExpression);
            }

            return boundFilter;
        }


        // Report an extra error on the return if we are in a lambda conversion.
        private void ReportCantConvertLambdaReturn(SyntaxNode syntax, DiagnosticBag diagnostics)
        {
            // UNDONE: Suppress this error if the lambda is a result of a query rewrite.

            var lambda = this.ContainingMemberOrLambda as LambdaSymbol;
            if ((object)lambda != null)
            {
                if (IsInAsyncMethod())
                {
                    // Cannot convert async {0} to intended delegate type. An async {0} may return void, Task or Task<T>, none of which are convertible to '{1}'.
                    Error(diagnostics, ErrorCode.ERR_CantConvAsyncAnonFuncReturns,
                        syntax,
                        lambda.MessageID.Localize(), lambda.ReturnType);
                }
                else
                {
                    // Cannot convert {0} to intended delegate type because some of the return types in the block are not implicitly convertible to the delegate return type
                    Error(diagnostics, ErrorCode.ERR_CantConvAnonMethReturns,
                        syntax,
                        lambda.MessageID.Localize());
                }
            }
        }

        private static bool IsValidStatementExpression(SyntaxNode syntax, BoundExpression expression)
        {
            bool syntacticallyValid = SyntaxFacts.IsStatementExpression(syntax);
            if (!syntacticallyValid)
            {
                return false;
            }

            // It is possible that an expression is syntactically valid but semantic analysis
            // reveals it to be illegal in a statement expression: "new MyDelegate(M)" for example
            // is not legal because it is a delegate-creation-expression and not an
            // object-creation-expression, but of course we don't know that syntactically.

            if (expression.Kind == BoundKind.DelegateCreationExpression || expression.Kind == BoundKind.NameOfOperator)
            {
                return false;
            }

            return true;
        }

        /// <summary>
        /// Wrap a given expression e into a block as either { e; } or { return e; } 
        /// Shared between lambda and expression-bodied method binding.
        /// </summary>
        internal BoundBlock CreateBlockFromExpression(CSharpSyntaxNode node, ImmutableArray<LocalSymbol> locals, RefKind refKind, BoundExpression expression, ExpressionSyntax expressionSyntax, DiagnosticBag diagnostics)
        {
            RefKind returnRefKind;
            var returnType = GetCurrentReturnType(out returnRefKind);
            var syntax = expressionSyntax ?? expression.Syntax;

            BoundStatement statement;
            if (IsInAsyncMethod() && refKind != RefKind.None)
            {
                // This can happen if we are binding an async anonymous method to a delegate type.
                Error(diagnostics, ErrorCode.ERR_MustNotHaveRefReturn, syntax);
                statement = new BoundReturnStatement(syntax, refKind, expression) { WasCompilerGenerated = true };
            }
            else if ((object)returnType != null)
            {
                if ((refKind != RefKind.None) != (returnRefKind != RefKind.None) && expression.Kind != BoundKind.ThrowExpression)
                {
                    var errorCode = refKind != RefKind.None
                        ? ErrorCode.ERR_MustNotHaveRefReturn
                        : ErrorCode.ERR_MustHaveRefReturn;
                    Error(diagnostics, errorCode, syntax);
                    statement = new BoundReturnStatement(syntax, RefKind.None, expression) { WasCompilerGenerated = true };
                }
                else if (returnType.SpecialType == SpecialType.System_Void || IsTaskReturningAsyncMethod())
                {
                    // If the return type is void then the expression is required to be a legal
                    // statement expression.

                    Debug.Assert(expressionSyntax != null || !IsValidExpressionBody(expressionSyntax, expression));

                    bool errors = false;
                    if (expressionSyntax == null || !IsValidExpressionBody(expressionSyntax, expression))
                    {
                        Error(diagnostics, ErrorCode.ERR_IllegalStatement, syntax);
                        errors = true;
                    }

                    // Don't mark compiler generated so that the rewriter generates sequence points
                    var expressionStatement = new BoundExpressionStatement(syntax, expression, errors);

                    CheckForUnobservedAwaitable(expression, diagnostics);
                    statement = expressionStatement;
                }
                else
                {
                    expression = CreateReturnConversion(syntax, diagnostics, expression, refKind, returnType);
                    statement = new BoundReturnStatement(syntax, returnRefKind, expression) { WasCompilerGenerated = true };
                }
            }
            else if (expression.Type?.SpecialType == SpecialType.System_Void)
            {
                statement = new BoundExpressionStatement(syntax, expression) { WasCompilerGenerated = true };
            }
            else
            {
                statement = new BoundReturnStatement(syntax, refKind, expression) { WasCompilerGenerated = true };
            }

            // Need to attach the tree for when we generate sequence points.
            return new BoundBlock(node, locals, ImmutableArray.Create(statement)) { WasCompilerGenerated = node.Kind() != SyntaxKind.ArrowExpressionClause };
        }

        private static bool IsValidExpressionBody(SyntaxNode expressionSyntax, BoundExpression expression)
        {
            return IsValidStatementExpression(expressionSyntax, expression) || expressionSyntax.Kind() == SyntaxKind.ThrowExpression;
        }

        /// <summary>
        /// Binds an expression-bodied member with expression e as either { return e;} or { e; }.
        /// </summary>
        internal BoundBlock BindExpressionBodyAsBlock(ArrowExpressionClauseSyntax expressionBody,
                                                      DiagnosticBag diagnostics)
        {
            Binder bodyBinder = this.GetBinder(expressionBody);
            Debug.Assert(bodyBinder != null);

<<<<<<< HEAD
            ExpressionSyntax expressionSyntax = expressionBody.Expression.SkipRef(out var refKind);
            BindValueKind requiredValueKind = GetRequiredReturnValueKind(refKind);
            BoundExpression expression = bodyBinder.BindValue(expressionSyntax, diagnostics, requiredValueKind);
=======
            RefKind refKind = RefKind.None;
            ExpressionSyntax expressionSyntax = expressionBody.Expression.CheckAndUnwrapRefExpression(
                diagnostics, out refKind);
            BoundExpression expression = bodyBinder.BindValue(expressionSyntax, diagnostics, refKind != RefKind.None ? BindValueKind.RefReturn : BindValueKind.RValue);
>>>>>>> 2e8609a2
            return bodyBinder.CreateBlockFromExpression(expressionBody, bodyBinder.GetDeclaredLocalsForScope(expressionBody), refKind, expression, expressionSyntax, diagnostics);
        }

        /// <summary>
        /// Binds a lambda with expression e as either { return e;} or { e; }.
        /// </summary>
        public BoundBlock BindLambdaExpressionAsBlock(ExpressionSyntax body, DiagnosticBag diagnostics)
        {
            Binder bodyBinder = this.GetBinder(body);
            Debug.Assert(bodyBinder != null);

<<<<<<< HEAD
            var expressionSyntax = ((ExpressionSyntax)body).SkipRef(out var refKind);
            BindValueKind requiredValueKind = GetRequiredReturnValueKind(refKind);
            BoundExpression expression = bodyBinder.BindValue(expressionSyntax, diagnostics, requiredValueKind);
=======
            RefKind refKind;
            var expressionSyntax = body.CheckAndUnwrapRefExpression(diagnostics, out refKind);
            BoundExpression expression = bodyBinder.BindValue(expressionSyntax, diagnostics, refKind != RefKind.None ? BindValueKind.RefReturn : BindValueKind.RValue);
>>>>>>> 2e8609a2
            return bodyBinder.CreateBlockFromExpression(body, bodyBinder.GetDeclaredLocalsForScope(body), refKind, expression, expressionSyntax, diagnostics);
        }

        private BindValueKind GetRequiredReturnValueKind(RefKind refKind)
        {
            BindValueKind requiredValueKind = BindValueKind.RValue;
            if (refKind != RefKind.None)
            {
                GetCurrentReturnType(out var sigRefKind);
                requiredValueKind = sigRefKind == RefKind.Ref ?
                                        BindValueKind.RefReturn :
                                        BindValueKind.RefReadonlyReturn;
            }

            return requiredValueKind;
        }


        internal virtual ImmutableArray<LocalSymbol> Locals
        {
            get
            {
                return ImmutableArray<LocalSymbol>.Empty;
            }
        }

        internal virtual ImmutableArray<LocalFunctionSymbol> LocalFunctions
        {
            get
            {
                return ImmutableArray<LocalFunctionSymbol>.Empty;
            }
        }

        internal virtual ImmutableArray<LabelSymbol> Labels
        {
            get
            {
                return ImmutableArray<LabelSymbol>.Empty;
            }
        }
    }
}<|MERGE_RESOLUTION|>--- conflicted
+++ resolved
@@ -2714,16 +2714,10 @@
             Binder bodyBinder = this.GetBinder(expressionBody);
             Debug.Assert(bodyBinder != null);
 
-<<<<<<< HEAD
-            ExpressionSyntax expressionSyntax = expressionBody.Expression.SkipRef(out var refKind);
-            BindValueKind requiredValueKind = GetRequiredReturnValueKind(refKind);
-            BoundExpression expression = bodyBinder.BindValue(expressionSyntax, diagnostics, requiredValueKind);
-=======
             RefKind refKind = RefKind.None;
             ExpressionSyntax expressionSyntax = expressionBody.Expression.CheckAndUnwrapRefExpression(
                 diagnostics, out refKind);
             BoundExpression expression = bodyBinder.BindValue(expressionSyntax, diagnostics, refKind != RefKind.None ? BindValueKind.RefReturn : BindValueKind.RValue);
->>>>>>> 2e8609a2
             return bodyBinder.CreateBlockFromExpression(expressionBody, bodyBinder.GetDeclaredLocalsForScope(expressionBody), refKind, expression, expressionSyntax, diagnostics);
         }
 
@@ -2735,15 +2729,9 @@
             Binder bodyBinder = this.GetBinder(body);
             Debug.Assert(bodyBinder != null);
 
-<<<<<<< HEAD
-            var expressionSyntax = ((ExpressionSyntax)body).SkipRef(out var refKind);
-            BindValueKind requiredValueKind = GetRequiredReturnValueKind(refKind);
-            BoundExpression expression = bodyBinder.BindValue(expressionSyntax, diagnostics, requiredValueKind);
-=======
             RefKind refKind;
             var expressionSyntax = body.CheckAndUnwrapRefExpression(diagnostics, out refKind);
             BoundExpression expression = bodyBinder.BindValue(expressionSyntax, diagnostics, refKind != RefKind.None ? BindValueKind.RefReturn : BindValueKind.RValue);
->>>>>>> 2e8609a2
             return bodyBinder.CreateBlockFromExpression(body, bodyBinder.GetDeclaredLocalsForScope(body), refKind, expression, expressionSyntax, diagnostics);
         }
 
