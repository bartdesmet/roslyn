--- conflicted
+++ resolved
@@ -25,10 +25,6 @@
             var receiverType = receiver.Type;
 
             var lookupResult = LookupResult.GetInstance();
-<<<<<<< HEAD
-
-=======
->>>>>>> 7e9bff78
             bool hasErrors = false;
 
             if (receiverType is null || receiverType.IsVoidType())
@@ -40,60 +36,20 @@
             MethodSymbol? cloneMethod = null;
             if (!receiverType.IsErrorType())
             {
-<<<<<<< HEAD
                 CompoundUseSiteInfo<AssemblySymbol> useSiteInfo = GetNewCompoundUseSiteInfo(diagnostics);
 
-                LookupMembersInType(
-                    lookupResult,
-                    receiverType,
-                    WellKnownMemberNames.CloneMethodName,
-                    arity: 0,
-                    ConsList<TypeSymbol>.Empty,
-                    LookupOptions.MustBeInstance | LookupOptions.MustBeInvocableIfMember,
-                    this,
-                    diagnose: false,
-                    ref useSiteInfo);
-
-                if (lookupResult.IsMultiViable)
-                {
-                    foreach (var symbol in lookupResult.Symbols)
-                    {
-                        if (symbol is MethodSymbol { ParameterCount: 0 } m)
-                        {
-                            cloneMethod = m;
-                            break;
-                        }
-                    }
-                }
-
-                lookupResult.Clear();
-
-                if (cloneMethod is null ||
-                    !receiverType.IsEqualToOrDerivedFrom(
-                        cloneMethod.ReturnType,
-                        TypeCompareKind.ConsiderEverything,
-                        ref useSiteInfo))
-=======
-                HashSet<DiagnosticInfo>? useSiteDiagnostics = null;
-
-                cloneMethod = SynthesizedRecordClone.FindValidCloneMethod(receiverType, ref useSiteDiagnostics);
+                cloneMethod = SynthesizedRecordClone.FindValidCloneMethod(receiverType, ref useSiteInfo);
                 if (cloneMethod is null)
->>>>>>> 7e9bff78
                 {
                     hasErrors = true;
                     diagnostics.Add(ErrorCode.ERR_NoSingleCloneMethod, syntax.Expression.Location, receiverType);
                 }
-<<<<<<< HEAD
-
-                diagnostics.Add(syntax.Expression, useSiteInfo);
-=======
                 else if (cloneMethod.GetUseSiteDiagnostic() is DiagnosticInfo info)
                 {
                     (useSiteDiagnostics ??= new HashSet<DiagnosticInfo>()).Add(info);
                 }
 
-                diagnostics.Add(syntax.Expression, useSiteDiagnostics);
->>>>>>> 7e9bff78
+                diagnostics.Add(syntax.Expression, useSiteInfo);
             }
 
             var initializer = BindInitializerExpression(
