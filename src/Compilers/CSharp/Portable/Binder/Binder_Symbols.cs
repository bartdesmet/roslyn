--- conflicted
+++ resolved
@@ -180,11 +180,7 @@
         /// Binds the type for the syntax taking into account possibility of the type being a keyword.
         /// If the syntax binds to an alias symbol to a type, it returns the alias symbol.
         /// PREREQUISITE: syntax should be checked to match the keyword, like <see cref="TypeSyntax.IsVar"/> or <see cref="TypeSyntax.IsUnmanaged"/>.
-<<<<<<< HEAD
-        /// Otherwise, call <see cref="Binder.BindTypeOrAlias(ExpressionSyntax, BindingDiagnosticBag, ConsList{TypeSymbol})"/> instead.
-=======
-        /// Otherwise, call <see cref="Binder.BindTypeOrAlias(ExpressionSyntax, DiagnosticBag, ConsList{TypeSymbol}, bool)"/> instead.
->>>>>>> 29542b0a
+        /// Otherwise, call <see cref="Binder.BindTypeOrAlias(ExpressionSyntax, BindingDiagnosticBag, ConsList{TypeSymbol}, bool)"/> instead.
         /// </summary>
         private NamespaceOrTypeOrAliasSymbolWithAnnotations BindTypeOrAliasOrKeyword(IdentifierNameSyntax syntax, BindingDiagnosticBag diagnostics, out bool isKeyword)
         {
@@ -295,11 +291,7 @@
         // Binds the given expression syntax as Type.
         // If the resulting symbol is an Alias to a Type, it unwraps the alias
         // and returns it's target type.
-<<<<<<< HEAD
-        internal TypeWithAnnotations BindType(ExpressionSyntax syntax, BindingDiagnosticBag diagnostics, ConsList<TypeSymbol> basesBeingResolved = null)
-=======
-        internal TypeWithAnnotations BindType(ExpressionSyntax syntax, DiagnosticBag diagnostics, ConsList<TypeSymbol> basesBeingResolved = null, bool suppressUseSiteDiagnostics = false)
->>>>>>> 29542b0a
+        internal TypeWithAnnotations BindType(ExpressionSyntax syntax, BindingDiagnosticBag diagnostics, ConsList<TypeSymbol> basesBeingResolved = null, bool suppressUseSiteDiagnostics = false)
         {
             var symbol = BindTypeOrAlias(syntax, diagnostics, basesBeingResolved, suppressUseSiteDiagnostics);
             return UnwrapAlias(symbol, diagnostics, syntax, basesBeingResolved).TypeWithAnnotations;
@@ -317,11 +309,7 @@
         // Binds the given expression syntax as Type or an Alias to Type
         // and returns the resultant symbol.
         // NOTE: This method doesn't unwrap aliases.
-<<<<<<< HEAD
-        internal NamespaceOrTypeOrAliasSymbolWithAnnotations BindTypeOrAlias(ExpressionSyntax syntax, BindingDiagnosticBag diagnostics, ConsList<TypeSymbol> basesBeingResolved = null)
-=======
-        internal NamespaceOrTypeOrAliasSymbolWithAnnotations BindTypeOrAlias(ExpressionSyntax syntax, DiagnosticBag diagnostics, ConsList<TypeSymbol> basesBeingResolved = null, bool suppressUseSiteDiagnostics = false)
->>>>>>> 29542b0a
+        internal NamespaceOrTypeOrAliasSymbolWithAnnotations BindTypeOrAlias(ExpressionSyntax syntax, BindingDiagnosticBag diagnostics, ConsList<TypeSymbol> basesBeingResolved = null, bool suppressUseSiteDiagnostics = false)
         {
             Debug.Assert(diagnostics != null);
 
@@ -400,13 +388,8 @@
         /// </summary>
         /// <remarks>
         /// This method is used in deeply recursive parts of the compiler. Specifically this and
-<<<<<<< HEAD
         /// <see cref="BindQualifiedName(ExpressionSyntax, SimpleNameSyntax, BindingDiagnosticBag, ConsList{TypeSymbol}, bool)"/>
-        /// are mutually recursive. The non-recursive parts of this method tend to reserve significantly large 
-=======
-        /// <see cref="BindQualifiedName(ExpressionSyntax, SimpleNameSyntax, DiagnosticBag, ConsList{TypeSymbol}, bool)"/>
         /// are mutually recursive. The non-recursive parts of this method tend to reserve significantly large
->>>>>>> 29542b0a
         /// stack frames due to their use of large struct like <see cref="TypeWithAnnotations"/>.
         ///
         /// To keep the stack frame size on recursive paths small the non-recursive parts are factored into local
@@ -1000,11 +983,7 @@
             return symbol;
         }
 
-<<<<<<< HEAD
-        private NamespaceOrTypeOrAliasSymbolWithAnnotations UnwrapAlias(NamespaceOrTypeOrAliasSymbolWithAnnotations symbol, BindingDiagnosticBag diagnostics, SyntaxNode syntax, ConsList<TypeSymbol> basesBeingResolved = null)
-=======
-        private NamespaceOrTypeOrAliasSymbolWithAnnotations UnwrapAlias(in NamespaceOrTypeOrAliasSymbolWithAnnotations symbol, DiagnosticBag diagnostics, SyntaxNode syntax, ConsList<TypeSymbol> basesBeingResolved = null)
->>>>>>> 29542b0a
+        private NamespaceOrTypeOrAliasSymbolWithAnnotations UnwrapAlias(in NamespaceOrTypeOrAliasSymbolWithAnnotations symbol, BindingDiagnosticBag diagnostics, SyntaxNode syntax, ConsList<TypeSymbol> basesBeingResolved = null)
         {
             if (symbol.IsAlias)
             {
@@ -1015,11 +994,7 @@
             return symbol;
         }
 
-<<<<<<< HEAD
-        private NamespaceOrTypeOrAliasSymbolWithAnnotations UnwrapAlias(NamespaceOrTypeOrAliasSymbolWithAnnotations symbol, out AliasSymbol alias, BindingDiagnosticBag diagnostics, SyntaxNode syntax, ConsList<TypeSymbol> basesBeingResolved = null)
-=======
-        private NamespaceOrTypeOrAliasSymbolWithAnnotations UnwrapAlias(in NamespaceOrTypeOrAliasSymbolWithAnnotations symbol, out AliasSymbol alias, DiagnosticBag diagnostics, SyntaxNode syntax, ConsList<TypeSymbol> basesBeingResolved = null)
->>>>>>> 29542b0a
+        private NamespaceOrTypeOrAliasSymbolWithAnnotations UnwrapAlias(in NamespaceOrTypeOrAliasSymbolWithAnnotations symbol, out AliasSymbol alias, BindingDiagnosticBag diagnostics, SyntaxNode syntax, ConsList<TypeSymbol> basesBeingResolved = null)
         {
             if (symbol.IsAlias)
             {
@@ -1536,14 +1511,6 @@
         /// </summary>
         internal NamedTypeSymbol GetWellKnownType(WellKnownType type, BindingDiagnosticBag diagnostics, SyntaxNode node)
         {
-<<<<<<< HEAD
-            return GetWellKnownType(this.Compilation, type, diagnostics, node.Location);
-        }
-
-        internal static NamedTypeSymbol GetWellKnownType(CSharpCompilation compilation, WellKnownType type, BindingDiagnosticBag diagnostics, SyntaxNode node)
-        {
-            return GetWellKnownType(compilation, type, diagnostics, node.Location);
-=======
             return GetWellKnownType(type, diagnostics, node.Location);
         }
 
@@ -1556,14 +1523,9 @@
             return GetWellKnownType(this.Compilation, type, diagnostics, location);
         }
 
-        /// <summary>
-        /// This is a layer on top of the Compilation version that generates a diagnostic if the well-known
-        /// type isn't found.
-        /// </summary>
-        internal NamedTypeSymbol GetWellKnownType(CSharpCompilation compilation, WellKnownType type, DiagnosticBag diagnostics, SyntaxNode node)
-        {
-            return GetWellKnownType(this.Compilation, type, diagnostics, node.Location);
->>>>>>> 29542b0a
+        internal static NamedTypeSymbol GetWellKnownType(CSharpCompilation compilation, WellKnownType type, BindingDiagnosticBag diagnostics, SyntaxNode node)
+        {
+            return GetWellKnownType(compilation, type, diagnostics, node.Location);
         }
 
         internal static NamedTypeSymbol GetWellKnownType(CSharpCompilation compilation, WellKnownType type, BindingDiagnosticBag diagnostics, Location location)
