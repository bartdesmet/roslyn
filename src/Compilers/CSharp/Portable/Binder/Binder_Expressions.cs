--- conflicted
+++ resolved
@@ -1897,7 +1897,6 @@
             return BindCastCore(node, operand, targetTypeWithNullability, wasCompilerGenerated: operand.WasCompilerGenerated, diagnostics: diagnostics);
         }
 
-<<<<<<< HEAD
         private BoundExpression BindFromEndIndexExpression(PrefixUnaryExpressionSyntax node, DiagnosticBag diagnostics)
         {
             Debug.Assert(node.OperatorToken.IsKind(SyntaxKind.CaretToken));
@@ -2021,10 +2020,7 @@
             return CreateConversion(boundOperand, conversion, indexType, diagnostics);
         }
 
-        private BoundExpression BindCastCore(ExpressionSyntax node, BoundExpression operand, TypeSymbol targetType, bool wasCompilerGenerated, DiagnosticBag diagnostics)
-=======
         private BoundExpression BindCastCore(ExpressionSyntax node, BoundExpression operand, TypeSymbolWithAnnotations targetTypeWithNullability, bool wasCompilerGenerated, DiagnosticBag diagnostics)
->>>>>>> 83d18908
         {
             TypeSymbol targetType = targetTypeWithNullability.TypeSymbol;
             HashSet<DiagnosticInfo> useSiteDiagnostics = null;
