﻿// Licensed to the .NET Foundation under one or more agreements.
// The .NET Foundation licenses this file to you under the MIT license.
// See the LICENSE file in the project root for more information.

#nullable disable

using System;
using System.Collections.Generic;
using System.Collections.Immutable;
using System.Diagnostics;
using System.Linq;
using Microsoft.CodeAnalysis.CSharp.Symbols;
using Microsoft.CodeAnalysis.CSharp.Syntax;
using Microsoft.CodeAnalysis.PooledObjects;
using Microsoft.CodeAnalysis.Text;
using Roslyn.Utilities;

namespace Microsoft.CodeAnalysis.CSharp
{
    internal abstract partial class ConversionsBase
    {
        /// <remarks>
        /// NOTE: Keep this method in sync with <see cref="AnalyzeImplicitUserDefinedConversionForV6SwitchGoverningType"/>.
        /// </remarks>
        private UserDefinedConversionResult AnalyzeImplicitUserDefinedConversions(
            BoundExpression sourceExpression,
            CSharpCompilation compilation,
            TypeSymbol source,
            TypeSymbol target,
            ref CompoundUseSiteInfo<AssemblySymbol> useSiteInfo)
        {
            Debug.Assert(sourceExpression is null || compilation is not null);
            Debug.Assert(sourceExpression != null || (object)source != null);
            Debug.Assert((object)target != null);

            // User-defined conversions that involve generics can be quite strange. There
            // are two basic problems: first, that generic user-defined conversions can be
            // "shadowed" by built-in conversions, and second, that generic user-defined
            // conversions can make conversions that would never have been legal user-defined
            // conversions if declared non-generically. I call this latter kind of conversion
            // a "suspicious" conversion.
            //
            // The shadowed conversions are easily dealt with:
            //
            // SPEC: If a predefined implicit conversion exists from a type S to type T,
            // SPEC: all user-defined conversions, implicit or explicit, are ignored.
            // SPEC: If a predefined explicit conversion exists from a type S to type T,
            // SPEC: any user-defined explicit conversion from S to T are ignored.
            //
            // The rule above can come into play in cases like:
            //
            // sealed class C<T> { public static implicit operator T(C<T> c) { ... } }
            // C<object> c = whatever;
            // object o = c;
            //
            // The built-in implicit conversion from C<object> to object must shadow
            // the user-defined implicit conversion.
            //
            // The caller of this method checks for user-defined conversions *after*
            // predefined implicit conversions, so we already know that if we got here,
            // there was no predefined implicit conversion. 
            //
            // Note that a user-defined *implicit* conversion may win over a built-in
            // *explicit* conversion by the rule given above. That is, if we created
            // an implicit conversion from T to C<T>, then the user-defined implicit 
            // conversion from object to C<object> could be valid, even though that
            // would be "replacing" a built-in explicit conversion with a user-defined
            // implicit conversion. This is one of the "suspicious" conversions,
            // as it would not be legal to declare a user-defined conversion from
            // object in a non-generic type.
            //
            // The way the native compiler handles suspicious conversions involving
            // interfaces is neither sensible nor in line with the rules in the 
            // specification. It is not clear at this time whether we should be exactly
            // matching the native compiler, the specification, or neither, in Roslyn.

            // Spec (6.4.4 User-defined implicit conversions)
            //   A user-defined implicit conversion from an expression E to type T is processed as follows:

            // SPEC: Find the set of types D from which user-defined conversion operators...
            var d = ArrayBuilder<TypeSymbol>.GetInstance();
            ComputeUserDefinedImplicitConversionTypeSet(source, target, d, ref useSiteInfo);

            // SPEC: Find the set of applicable user-defined and lifted conversion operators, U...
            var ubuild = ArrayBuilder<UserDefinedConversionAnalysis>.GetInstance();
            ComputeApplicableUserDefinedImplicitConversionSet(sourceExpression, compilation, source, target, d, ubuild, ref useSiteInfo);
            d.Free();
            ImmutableArray<UserDefinedConversionAnalysis> u = ubuild.ToImmutableAndFree();

            // SPEC: If U is empty, the conversion is undefined and a compile-time error occurs.
            if (u.Length == 0)
            {
                return UserDefinedConversionResult.NoApplicableOperators(u);
            }

            // SPEC: Find the most specific source type SX of the operators in U...
            TypeSymbol sx = MostSpecificSourceTypeForImplicitUserDefinedConversion(u, source, ref useSiteInfo);
            if ((object)sx == null)
            {
                return UserDefinedConversionResult.NoBestSourceType(u);
            }

            // SPEC: Find the most specific target type TX of the operators in U...
            TypeSymbol tx = MostSpecificTargetTypeForImplicitUserDefinedConversion(u, target, ref useSiteInfo);
            if ((object)tx == null)
            {
                return UserDefinedConversionResult.NoBestTargetType(u);
            }

            int? best = MostSpecificConversionOperator(sx, tx, u);
            if (best == null)
            {
                return UserDefinedConversionResult.Ambiguous(u);
            }

            return UserDefinedConversionResult.Valid(u, best.Value);
        }

        private static void ComputeUserDefinedImplicitConversionTypeSet(TypeSymbol s, TypeSymbol t, ArrayBuilder<TypeSymbol> d, ref CompoundUseSiteInfo<AssemblySymbol> useSiteInfo)
        {
            // Spec 6.4.4: User-defined implicit conversions
            //   Find the set of types D from which user-defined conversion operators
            //   will be considered. This set consists of S0 (if S0 is a class or struct),
            //   the base classes of S0 (if S0 is a class), and T0 (if T0 is a class or struct).

            AddTypesParticipatingInUserDefinedConversion(d, s, includeBaseTypes: true, useSiteInfo: ref useSiteInfo);
            AddTypesParticipatingInUserDefinedConversion(d, t, includeBaseTypes: false, useSiteInfo: ref useSiteInfo);
        }

        /// <summary>
        /// This method find the set of applicable user-defined and lifted conversion operators, u.
        /// The set consists of the user-defined and lifted implicit conversion operators declared by
        /// the classes and structs in d that convert from a type encompassing source to a type encompassed by target.
        /// However if allowAnyTarget is true, then it considers all operators that convert from a type encompassing source
        /// to any target. This flag must be set only if we are computing user defined conversions from a given source
        /// type to any target type.
        /// </summary>
        /// <remarks>
        /// Currently allowAnyTarget flag is only set to true by <see cref="AnalyzeImplicitUserDefinedConversionForV6SwitchGoverningType"/>,
        /// where we must consider user defined implicit conversions from the type of the switch expression to
        /// any of the possible switch governing types.
        /// </remarks>
        private void ComputeApplicableUserDefinedImplicitConversionSet(
            BoundExpression sourceExpression,
            CSharpCompilation compilation,
            TypeSymbol source,
            TypeSymbol target,
            ArrayBuilder<TypeSymbol> d,
            ArrayBuilder<UserDefinedConversionAnalysis> u,
            ref CompoundUseSiteInfo<AssemblySymbol> useSiteInfo,
            bool allowAnyTarget = false)
        {
            Debug.Assert(sourceExpression is null || compilation is not null);
            Debug.Assert(sourceExpression != null || (object)source != null);
            Debug.Assert(((object)target != null) == !allowAnyTarget);
            Debug.Assert(d != null);
            Debug.Assert(u != null);

            // SPEC: Find the set of applicable user-defined and lifted conversion operators, U.
            // SPEC: The set consists of the user-defined and lifted implicit conversion operators
            // SPEC: declared by the classes and structs in D that convert from a type encompassing
            // SPEC: E to a type encompassed by T. If U is empty, the conversion is undefined and
            // SPEC: a compile-time error occurs.

            // SPEC: Give a user-defined conversion operator that converts from a non-nullable
            // SPEC: value type S to a non-nullable value type T, a lifted conversion operator
            // SPEC: exists that converts from S? to T?.

            // DELIBERATE SPEC VIOLATION:
            //
            // The spec here essentially says that we add an applicable "regular" conversion and 
            // an applicable lifted conversion, if there is one, to the candidate set, and then
            // let them duke it out to determine which one is "best".
            //
            // This is not at all what the native compiler does, and attempting to implement
            // the specification, or slight variations on it, produces too many backwards-compatibility
            // breaking changes.
            //
            // The native compiler deviates from the specification in two major ways here.
            // First, it does not add *both* the regular and lifted forms to the candidate set.
            // Second, the way it characterizes a "lifted" form is very, very different from
            // how the specification characterizes a lifted form. 
            //
            // An operation, in this case, X-->Y, is properly said to be "lifted" to X?-->Y? via
            // the rule that X?-->Y? matches the behavior of X-->Y for non-null X, and converts
            // null X to null Y otherwise.
            //
            // The native compiler, by contrast, takes the existing operator and "lifts" either
            // the operator's parameter type or the operator's return type to nullable. For
            // example, a conversion from X?-->Y would be "lifted" to X?-->Y? by making the
            // conversion from X? to Y, and then from Y to Y?.  No "lifting" semantics
            // are imposed; we do not check to see if the X? is null. This operator is not
            // actually "lifted" at all; rather, an implicit conversion is applied to the 
            // output. **The native compiler considers the result type Y? of that standard implicit
            // conversion to be the result type of the "lifted" conversion**, rather than
            // properly considering Y to be the result type of the conversion for the purposes 
            // of computing the best output type.
            //
            // MOREOVER: the native compiler actually *does* implement nullable lifting semantics
            // in the case where the input type of the user-defined conversion is a non-nullable
            // value type and the output type is a nullable value type **or pointer type, or 
            // reference type**. This is an enormous departure from the specification; the
            // native compiler will take a user-defined conversion from X-->Y? or X-->C and "lift"
            // it to a conversion from X?-->Y? or X?-->C that has nullable semantics.
            // 
            // This is quite confusing. In this code we will classify the conversion as either
            // "normal" or "lifted" on the basis of *whether or not special lifting semantics
            // are to be applied*. That is, whether or not a later rewriting pass is going to
            // need to insert a check to see if the source expression is null, and decide
            // whether or not to call the underlying unlifted conversion or produce a null
            // value without calling the unlifted conversion.

            // DELIBERATE SPEC VIOLATION (See bug 17021)
            // The specification defines a type U as "encompassing" a type V
            // if there is a standard implicit conversion from U to V, and
            // neither are interface types.
            //
            // The intention of this language is to ensure that we do not allow user-defined
            // conversions that involve interfaces. We have a reasonable expectation that a
            // conversion that involves an interface is one that preserves referential identity,
            // and user-defined conversions usually do not.
            //
            // Now, suppose we have a standard conversion from Alpha to Beta, a user-defined
            // conversion from Beta to Gamma, and a standard conversion from Gamma to Delta.
            // The specification allows the implicit conversion from Alpha to Delta only if 
            // Beta encompasses Alpha and Delta encompasses Gamma.  And therefore, none of them
            // can be interface types, de jure.
            //
            // However, the dev10 compiler only checks Alpha and Delta to see if they are interfaces,
            // and allows Beta and Gamma to be interfaces. 
            //
            // So what's the big deal there? It's not legal to define a user-defined conversion where
            // the input or output types are interfaces, right?
            //
            // It is not legal to define such a conversion, no, but it is legal to create one via generic
            // construction. If we have a conversion from T to C<T>, then C<I> has a conversion from I to C<I>.
            //
            // The dev10 compiler fails to check for this situation. This means that, 
            // you can convert from int to C<IComparable> because int implements IComparable, but cannot
            // convert from IComparable to C<IComparable>!
            //
            // Unfortunately, we know of several real programs that rely upon this bug, so we are going
            // to reproduce it here.

            if ((object)source != null && source.IsInterfaceType() || (object)target != null && target.IsInterfaceType())
            {
                return;
            }

            HashSet<NamedTypeSymbol> lookedInInterfaces = null;

            foreach (TypeSymbol declaringType in d)
            {
                if (declaringType is TypeParameterSymbol typeParameter)
                {
                    ImmutableArray<NamedTypeSymbol> interfaceTypes = typeParameter.AllEffectiveInterfacesWithDefinitionUseSiteDiagnostics(ref useSiteInfo);

                    if (!interfaceTypes.IsEmpty)
                    {
                        lookedInInterfaces ??= new HashSet<NamedTypeSymbol>(Symbols.SymbolEqualityComparer.AllIgnoreOptions); // Equivalent to has identity conversion check

                        foreach (var interfaceType in interfaceTypes)
                        {
                            if (lookedInInterfaces.Add(interfaceType))
                            {
                                addCandidatesFromType(constrainedToTypeOpt: typeParameter, interfaceType, sourceExpression, compilation, source, target, u, ref useSiteInfo, allowAnyTarget);
                            }
                        }
                    }
                }
                else
                {
                    addCandidatesFromType(constrainedToTypeOpt: null, (NamedTypeSymbol)declaringType, sourceExpression, compilation, source, target, u, ref useSiteInfo, allowAnyTarget);
                }
            }

            void addCandidatesFromType(
                TypeParameterSymbol constrainedToTypeOpt,
                NamedTypeSymbol declaringType,
                BoundExpression sourceExpression,
                CSharpCompilation compilation,
                TypeSymbol source,
                TypeSymbol target,
                ArrayBuilder<UserDefinedConversionAnalysis> u,
                ref CompoundUseSiteInfo<AssemblySymbol> useSiteInfo,
                bool allowAnyTarget)
            {
                foreach (MethodSymbol op in declaringType.GetOperators(WellKnownMemberNames.ImplicitConversionName))
                {
                    // We might have a bad operator and be in an error recovery situation. Ignore it.
                    if (op.ReturnsVoid || op.ParameterCount != 1)
                    {
                        continue;
                    }

                    TypeSymbol convertsFrom = op.GetParameterType(0);
                    TypeSymbol convertsTo = op.ReturnType;
                    Conversion fromConversion = EncompassingImplicitConversion(sourceExpression, compilation, source, convertsFrom, ref useSiteInfo);
                    Conversion toConversion = allowAnyTarget ? Conversion.Identity :
                        EncompassingImplicitConversion(convertsTo, target, ref useSiteInfo);

                    if (fromConversion.Exists && toConversion.Exists)
                    {
                        // There is an additional spec violation in the native compiler. Suppose
                        // we have a conversion from X-->Y and are asked to do "Y? y = new X();"  Clearly
                        // the intention is to convert from X-->Y via the implicit conversion, and then
                        // stick a standard implicit conversion from Y-->Y? on the back end. **In this 
                        // situation, the native compiler treats the conversion as though it were
                        // actually X-->Y? in source for the purposes of determining the best target
                        // type of an operator.
                        //
                        // We perpetuate this fiction here, except for cases when Y is not a valid type
                        // argument for Nullable<T>. This scenario should only be possible when the corlib
                        // defines a type such as int or long to be a ref struct (see
                        // LiftedConversion_InvalidTypeArgument02).

                        if ((object)target != null && target.IsNullableType() && convertsTo.IsValidNullableTypeArgument())
                        {
                            convertsTo = MakeNullableType(convertsTo);
                            toConversion = allowAnyTarget ? Conversion.Identity :
                                EncompassingImplicitConversion(convertsTo, target, ref useSiteInfo);
                        }

                        u.Add(UserDefinedConversionAnalysis.Normal(constrainedToTypeOpt, op, fromConversion, toConversion, convertsFrom, convertsTo));
                    }
                    else if ((object)source != null && source.IsNullableType() && convertsFrom.IsValidNullableTypeArgument() &&
                        (allowAnyTarget || target.CanBeAssignedNull()))
                    {
                        // As mentioned above, here we diverge from the specification, in two ways.
                        // First, we only check for the lifted form if the normal form was inapplicable.
                        // Second, we are supposed to apply lifting semantics only if the conversion 
                        // parameter and return types are *both* non-nullable value types.
                        //
                        // In fact the native compiler determines whether to check for a lifted form on
                        // the basis of:
                        //
                        // * Is the type we are ultimately converting from a nullable value type?
                        // * Is the parameter type of the conversion a non-nullable value type?
                        // * Is the type we are ultimately converting to a nullable value type, 
                        //   pointer type, or reference type?
                        //
                        // If the answer to all those questions is "yes" then we lift to nullable
                        // and see if the resulting operator is applicable.
                        TypeSymbol nullableFrom = MakeNullableType(convertsFrom);
                        TypeSymbol nullableTo = convertsTo.IsValidNullableTypeArgument() ? MakeNullableType(convertsTo) : convertsTo;
                        Conversion liftedFromConversion = EncompassingImplicitConversion(sourceExpression, compilation, source, nullableFrom, ref useSiteInfo);
                        Conversion liftedToConversion = !allowAnyTarget ?
                            EncompassingImplicitConversion(nullableTo, target, ref useSiteInfo) :
                            Conversion.Identity;
                        if (liftedFromConversion.Exists && liftedToConversion.Exists)
                        {
                            u.Add(UserDefinedConversionAnalysis.Lifted(constrainedToTypeOpt, op, liftedFromConversion, liftedToConversion, nullableFrom, nullableTo));
                        }
                    }
                }
            }
        }

        private TypeSymbol MostSpecificSourceTypeForImplicitUserDefinedConversion(ImmutableArray<UserDefinedConversionAnalysis> u, TypeSymbol source, ref CompoundUseSiteInfo<AssemblySymbol> useSiteInfo)
        {
            // SPEC: If any of the operators in U convert from S then SX is S.
            if ((object)source != null)
            {
                if (u.Any(conv => TypeSymbol.Equals(conv.FromType, source, TypeCompareKind.ConsiderEverything2)))
                {
                    return source;
                }
            }

            // SPEC: Otherwise, SX is the most encompassed type in the set of
            // SPEC: source types of the operators in U.
            return MostEncompassedType(u, conv => conv.FromType, ref useSiteInfo);
        }

        private TypeSymbol MostSpecificTargetTypeForImplicitUserDefinedConversion(ImmutableArray<UserDefinedConversionAnalysis> u, TypeSymbol target, ref CompoundUseSiteInfo<AssemblySymbol> useSiteInfo)
        {
            // SPEC: If any of the operators in U convert to T then TX is T.
            // SPEC: Otherwise, TX is the most encompassing type in the set of
            // SPEC: target types of the operators in U. 

            // DELIBERATE SPEC VIOLATION:
            // The native compiler deviates from the specification in the way it 
            // determines what the "converts to" type is. The specification is pretty
            // clear that the "converts to" type is the actual return type of the 
            // conversion operator, or, in the case of a lifted operator, the lifted-to-
            // nullable type. That is, if we have X-->Y then the converts-to type of
            // the operator in its normal form is Y, and the converts-to type of the 
            // operator in its lifted form is Y?. 
            //
            // The native compiler does not do this. Suppose we have a user-defined
            // conversion X-->Y, and the assignment Y? y = new X(); -- the native 
            // compiler will consider the converts-to type of X-->Y to be Y?, surprisingly
            // enough. 
            //
            // We have previously written the appropriate "ToType" into the conversion analysis
            // to perpetuate this fiction.

            if (u.Any(conv => TypeSymbol.Equals(conv.ToType, target, TypeCompareKind.ConsiderEverything2)))
            {
                return target;
            }

            return MostEncompassingType(u, conv => conv.ToType, ref useSiteInfo);
        }

        private static int LiftingCount(UserDefinedConversionAnalysis conv)
        {
            int count = 0;
            if (!TypeSymbol.Equals(conv.FromType, conv.Operator.GetParameterType(0), TypeCompareKind.ConsiderEverything2))
            {
                count += 1;
            }

            if (!TypeSymbol.Equals(conv.ToType, conv.Operator.ReturnType, TypeCompareKind.ConsiderEverything2))
            {
                count += 1;
            }

            return count;
        }

        private static int? MostSpecificConversionOperator(TypeSymbol sx, TypeSymbol tx, ImmutableArray<UserDefinedConversionAnalysis> u)
        {
            return MostSpecificConversionOperator(conv => TypeSymbol.Equals(conv.FromType, sx, TypeCompareKind.ConsiderEverything2) && TypeSymbol.Equals(conv.ToType, tx, TypeCompareKind.ConsiderEverything2), u);
        }

        /// <summary>
        /// Find the most specific among a set of conversion operators, with the given constraint on the conversion.
        /// </summary>
        private static int? MostSpecificConversionOperator(Func<UserDefinedConversionAnalysis, bool> constraint, ImmutableArray<UserDefinedConversionAnalysis> u)
        {
            // SPEC: If U contains exactly one user-defined conversion operator from SX to TX 
            // SPEC: then that is the most-specific conversion operator;
            //
            // SPEC: Otherwise, if U contains exactly one lifted conversion operator that converts from
            // SPEC: SX to TX then this is the most specific operator.
            //
            // SPEC: Otherwise, the conversion is ambiguous and a compile-time error occurs.
            //
            // SPEC ERROR:
            //
            // Clearly the text above cannot be correct because it gives undesirable results.
            // Suppose we have structs E and F with an implicit user defined conversion from 
            // F to E. We have an assignment from F to E?. Clearly what should happen is
            // we should convert F to E, then convert E to E?.  But the spec says that this
            // should be an error. Why? Because both F-->E and F?-->E? are added to the candidate
            // set. What is SX? Clearly F, because there is a candidate that takes an F.  
            // What is TX? Clearly E? because there is a candidate that returns an E?.  
            // And now the overload resolution problem is ambiguous because neither operator
            // takes SX and returns TX. 
            //
            // DELIBERATE SPEC VIOLATION:
            //
            // The native compiler takes a rather different approach than the approach described
            // in the specification. Rather than adding both the lifted and unlifted forms of
            // each operator to the candidate set, using those operators to determine the best
            // source and target types, and then choosing the unique operator from that source type
            // to that target type, it instead *transforms in place* the "from" and "to" types
            // of each operator so that their nullability matches those of the source and target
            // types. This can then lead to ambiguities; consider for example a type that
            // has user defined conversions X-->Y and X-->Y?.  If we have a conversion from X to
            // Y?, the spec would say that the operators X-->Y, its lifted form X?-->Y?, and
            // X-->Y? are applicable candidates and that the best of them is X-->Y?.  
            //
            // The native compiler arrives at the same conclusion but by different logic; it says
            // that X-->Y has a "half lifted" form X-->Y?, and that it is "worse" than X-->Y?
            // because it is half lifted.

            // Therefore we match this behavior by first checking to see if there is a unique
            // best operator that converts from the source type to the target type with liftings
            // on neither side.

            BestIndex bestUnlifted = UniqueIndex(u,
                conv =>
                constraint(conv) &&
                LiftingCount(conv) == 0);

            if (bestUnlifted.Kind == BestIndexKind.Best)
            {
                return bestUnlifted.Best;
            }
            else if (bestUnlifted.Kind == BestIndexKind.Ambiguous)
            {
                // If we got an ambiguity, don't continue. We need to bail immediately.

                // UNDONE: We can do better error reporting if we return the ambiguity and
                // use that in the error message.
                return null;
            }

            // There was no fully-unlifted operator. Check to see if there was any *half-lifted* operator. 
            //
            // For example, suppose we had a conversion from X-->Y?, and lifted it to X?-->Y?. (The spec
            // says not to do such a lifting because Y? is not a non-nullable value type, but the native
            // compiler does so and we are being compatible with it.) That would be a half-lifted operator.
            //
            // For example, suppose we had a conversion from X-->Y, and the assignment Y? y = new X(); --
            // this would also be a "half lifted" conversion even though there is no "lifting" going on
            // (in the sense that we are not checking the source to see if it is null.)
            // 

            BestIndex bestHalfLifted = UniqueIndex(u,
                conv =>
                constraint(conv) &&
                LiftingCount(conv) == 1);

            if (bestHalfLifted.Kind == BestIndexKind.Best)
            {
                return bestHalfLifted.Best;
            }
            else if (bestHalfLifted.Kind == BestIndexKind.Ambiguous)
            {
                // UNDONE: We can do better error reporting if we return the ambiguity and
                // use that in the error message.
                return null;
            }

            // Finally, see if there is a unique best *fully lifted* operator.

            BestIndex bestFullyLifted = UniqueIndex(u,
                conv =>
                constraint(conv) &&
                LiftingCount(conv) == 2);

            if (bestFullyLifted.Kind == BestIndexKind.Best)
            {
                return bestFullyLifted.Best;
            }
            else if (bestFullyLifted.Kind == BestIndexKind.Ambiguous)
            {
                // UNDONE: We can do better error reporting if we return the ambiguity and
                // use that in the error message.
                return null;
            }

            return null;
        }

        // Return the index of the *unique* item in the array that matches the predicate,
        // or null if there is not one.
        private static BestIndex UniqueIndex<T>(ImmutableArray<T> items, Func<T, bool> predicate)
        {
            if (items.IsEmpty)
            {
                return BestIndex.None();
            }

            int? result = null;
            for (int i = 0; i < items.Length; ++i)
            {
                if (predicate(items[i]))
                {
                    if (result == null)
                    {
                        result = i;
                    }
                    else
                    {
                        // Not unique.
                        return BestIndex.IsAmbiguous(result.Value, i);
                    }
                }
            }

            return result == null ? BestIndex.None() : BestIndex.HasBest(result.Value);
        }

        // Is A encompassed by B?
        private bool IsEncompassedBy(BoundExpression aExpr, CSharpCompilation compilation, TypeSymbol a, TypeSymbol b, ref CompoundUseSiteInfo<AssemblySymbol> useSiteInfo)
        {
            Debug.Assert(aExpr is null || compilation is not null);
            Debug.Assert((object)a != null);
            Debug.Assert((object)b != null);

            // SPEC: If a standard implicit conversion exists from a type A to a type B
            // SPEC: and if neither A nor B is an interface type then A is said to be
            // SPEC: encompassed by B, and B is said to encompass A.

            return EncompassingImplicitConversion(aExpr, compilation, a, b, ref useSiteInfo).Exists;
        }

        // Is A encompassed by B?
        private bool IsEncompassedBy(TypeSymbol a, TypeSymbol b, ref CompoundUseSiteInfo<AssemblySymbol> useSiteInfo)
        {
            return IsEncompassedBy(aExpr: null, compilation: null, a, b, ref useSiteInfo);
        }

        private Conversion EncompassingImplicitConversion(BoundExpression aExpr, CSharpCompilation compilation, TypeSymbol a, TypeSymbol b, ref CompoundUseSiteInfo<AssemblySymbol> useSiteInfo)
        {
            Debug.Assert(aExpr is null || compilation is not null);
            Debug.Assert(aExpr != null || (object)a != null);
            Debug.Assert((object)b != null);

            // DELIBERATE SPEC VIOLATION: 
            // We ought to be saying that an encompassing conversion never exists when one of
            // the types is an interface type, but due to a desire to be compatible with a 
            // dev10 bug, we allow it. See the comment regarding bug 17021 above for more details.

            var result = ClassifyStandardImplicitConversion(aExpr, compilation, a, b, ref useSiteInfo);
            return IsEncompassingImplicitConversionKind(result.Kind) ? result : Conversion.NoConversion;
        }

        private Conversion EncompassingImplicitConversion(TypeSymbol a, TypeSymbol b, ref CompoundUseSiteInfo<AssemblySymbol> useSiteInfo)
        {
            return EncompassingImplicitConversion(aExpr: null, compilation: null, a, b, ref useSiteInfo);
        }

        private static bool IsEncompassingImplicitConversionKind(ConversionKind kind)
        {
            switch (kind)
            {
                // Doesn't even exist.
                case ConversionKind.NoConversion:

                // These are conversions from expression and do not apply.
                // Specifically disallowed because there would be subtle consequences for the overload betterness rules.
                case ConversionKind.ImplicitDynamic:
                case ConversionKind.MethodGroup:
                case ConversionKind.AnonymousFunction:
                case ConversionKind.InterpolatedString:
                case ConversionKind.SwitchExpression:
                case ConversionKind.ConditionalExpression:
                case ConversionKind.ImplicitEnumeration:
                case ConversionKind.StackAllocToPointerType:
                case ConversionKind.StackAllocToSpanType:
<<<<<<< HEAD
                case ConversionKind.ImplicitUtf8StringLiteral:
=======
                case ConversionKind.InterpolatedStringHandler:
>>>>>>> 8c868c42

                // Not "standard".
                case ConversionKind.ImplicitUserDefined:
                case ConversionKind.ExplicitUserDefined:
                case ConversionKind.FunctionType:

                // Not implicit.
                case ConversionKind.ExplicitNumeric:
                case ConversionKind.ExplicitEnumeration:
                case ConversionKind.ExplicitNullable:
                case ConversionKind.ExplicitReference:
                case ConversionKind.Unboxing:
                case ConversionKind.ExplicitDynamic:
                case ConversionKind.ExplicitPointerToPointer:
                case ConversionKind.ExplicitPointerToInteger:
                case ConversionKind.ExplicitIntegerToPointer:
                case ConversionKind.IntPtr:
                case ConversionKind.ExplicitTupleLiteral:
                case ConversionKind.ExplicitTuple:
                    return false;

                // Spec'd in C# 4.
                case ConversionKind.Identity:
                case ConversionKind.ImplicitNumeric:
                case ConversionKind.ImplicitNullable:
                case ConversionKind.ImplicitReference:
                case ConversionKind.Boxing:
                case ConversionKind.ImplicitConstant:
                case ConversionKind.ImplicitPointerToVoid:

                // Added to spec in Roslyn timeframe.
                case ConversionKind.NullLiteral:
                case ConversionKind.ImplicitNullToPointer:

                // Added for C# 7.
                case ConversionKind.ImplicitTupleLiteral:
                case ConversionKind.ImplicitTuple:
                case ConversionKind.ImplicitThrow:

                // Added for C# 7.1
                case ConversionKind.DefaultLiteral:

                // Added for C# 9
                case ConversionKind.ImplicitPointer:
                    return true;

                default:
                    throw ExceptionUtilities.UnexpectedValue(kind);
            }
        }

        private TypeSymbol MostEncompassedType<T>(
            ImmutableArray<T> items,
            Func<T, TypeSymbol> extract,
            ref CompoundUseSiteInfo<AssemblySymbol> useSiteInfo)
        {
            return MostEncompassedType<T>(items, x => true, extract, ref useSiteInfo);
        }

        private TypeSymbol MostEncompassedType<T>(
            ImmutableArray<T> items,
            Func<T, bool> valid,
            Func<T, TypeSymbol> extract,
            ref CompoundUseSiteInfo<AssemblySymbol> useSiteInfo)
        {
            // SPEC: The most encompassed type is the one type in the set that 
            // SPEC: is encompassed by all the other types.

            // We have a bit of a graph theory problem here. Suppose hypothetically
            // speaking we have three types in the set such that:
            //
            // X is encompassed by Y
            // X is encompassed by Z
            // Y is encompassed by X
            //
            // In that situation, X is the unique type in the set that is encompassed
            // by all the other types, despite the fact that it appears to be neither
            // better nor worse than Y! 
            //
            // But in practice this situation never arises because implicit convertibility
            // is transitive; if Y is implicitly convertible to X and X is implicitly convertible
            // to Z, then Y is implicitly convertible to Z.
            //
            // Because we have this transitivity, we can rephrase the problem as follows:
            //
            // Find the unique best type in the set, where the best type is the type that is 
            // better than every other type. By "X is better than Y" we mean "X is encompassed 
            // by Y but Y is not encompassed by X".

            CompoundUseSiteInfo<AssemblySymbol> inLambdaUseSiteInfo = useSiteInfo;
            int? best = UniqueBestValidIndex(items, valid,
                (left, right) =>
                {
                    TypeSymbol leftType = extract(left);
                    TypeSymbol rightType = extract(right);
                    if (TypeSymbol.Equals(leftType, rightType, TypeCompareKind.ConsiderEverything2))
                    {
                        return BetterResult.Equal;
                    }

                    bool leftWins = IsEncompassedBy(leftType, rightType, ref inLambdaUseSiteInfo);
                    bool rightWins = IsEncompassedBy(rightType, leftType, ref inLambdaUseSiteInfo);
                    if (leftWins == rightWins)
                    {
                        return BetterResult.Neither;
                    }
                    return leftWins ? BetterResult.Left : BetterResult.Right;
                });

            useSiteInfo = inLambdaUseSiteInfo;
            return best == null ? null : extract(items[best.Value]);
        }

        private TypeSymbol MostEncompassingType<T>(
            ImmutableArray<T> items,
            Func<T, TypeSymbol> extract,
            ref CompoundUseSiteInfo<AssemblySymbol> useSiteInfo)
        {
            return MostEncompassingType<T>(items, x => true, extract, ref useSiteInfo);
        }

        private TypeSymbol MostEncompassingType<T>(
            ImmutableArray<T> items,
            Func<T, bool> valid,
            Func<T, TypeSymbol> extract,
            ref CompoundUseSiteInfo<AssemblySymbol> useSiteInfo)
        {
            // See comments above.
            CompoundUseSiteInfo<AssemblySymbol> inLambdaUseSiteInfo = useSiteInfo;
            int? best = UniqueBestValidIndex(items, valid,
                (left, right) =>
                {
                    TypeSymbol leftType = extract(left);
                    TypeSymbol rightType = extract(right);
                    if (TypeSymbol.Equals(leftType, rightType, TypeCompareKind.ConsiderEverything2))
                    {
                        return BetterResult.Equal;
                    }

                    bool leftWins = IsEncompassedBy(rightType, leftType, ref inLambdaUseSiteInfo);
                    bool rightWins = IsEncompassedBy(leftType, rightType, ref inLambdaUseSiteInfo);
                    if (leftWins == rightWins)
                    {
                        return BetterResult.Neither;
                    }
                    return leftWins ? BetterResult.Left : BetterResult.Right;
                });

            useSiteInfo = inLambdaUseSiteInfo;
            return best == null ? null : extract(items[best.Value]);
        }

        // This method takes an array of items and a predicate which filters out the valid items.
        // From the valid items we find the index of the *unique best item* in the array.
        // In order for a valid item x to be considered best, x must be better than every other
        // item. The "better" relation must be consistent; that is:
        //
        // better(x,y) == Left     requires that    better(y,x) == Right
        // better(x,y) == Right    requires that    better(y,x) == Left
        // better(x,y) == Neither  requires that    better(y,x) == Neither 
        //
        // It is possible for the array to contain the same item twice; if it does then
        // the duplicate is ignored. That is, having the "best" item twice does not preclude
        // it from being the best.

        // UNDONE: Update this to give a BestIndex result that indicates ambiguity.
        private static int? UniqueBestValidIndex<T>(ImmutableArray<T> items, Func<T, bool> valid, Func<T, T, BetterResult> better)
        {
            if (items.IsEmpty)
            {
                return null;
            }

            int? candidateIndex = null;
            T candidateItem = default(T);

            for (int currentIndex = 0; currentIndex < items.Length; ++currentIndex)
            {
                T currentItem = items[currentIndex];
                if (!valid(currentItem))
                {
                    continue;
                }

                if (candidateIndex == null)
                {
                    candidateIndex = currentIndex;
                    candidateItem = currentItem;
                    continue;
                }

                BetterResult result = better(candidateItem, currentItem);

                if (result == BetterResult.Equal)
                {
                    // The list had the same item twice. Just ignore it.
                    continue;
                }
                else if (result == BetterResult.Neither)
                {
                    // Neither the current item nor the candidate item are better,
                    // and therefore neither of them can be the best. We no longer
                    // have a candidate for best item.
                    candidateIndex = null;
                    candidateItem = default(T);
                }
                else if (result == BetterResult.Right)
                {
                    // The candidate is worse than the current item, so replace it
                    // with the current item.
                    candidateIndex = currentIndex;
                    candidateItem = currentItem;
                }
                // Otherwise, the candidate is better than the current item, so
                // it continues to be the candidate.
            }

            if (candidateIndex == null)
            {
                return null;
            }

            // We had a candidate that was better than everything that came *after* it.
            // Now verify that it was better than everything that came before it.

            for (int currentIndex = 0; currentIndex < candidateIndex.Value; ++currentIndex)
            {
                T currentItem = items[currentIndex];
                if (!valid(currentItem))
                {
                    continue;
                }

                BetterResult result = better(candidateItem, currentItem);
                if (result != BetterResult.Left && result != BetterResult.Equal)
                {
                    // The candidate was not better than everything that came before it. There is 
                    // no best item.
                    return null;
                }
            }

            // The candidate was better than everything that came before it.

            return candidateIndex;
        }

        private NamedTypeSymbol MakeNullableType(TypeSymbol type)
        {
            var nullable = this.corLibrary.GetDeclaredSpecialType(SpecialType.System_Nullable_T);
            return nullable.Construct(type);
        }

        /// <remarks>
        /// NOTE: Keep this method in sync with AnalyzeImplicitUserDefinedConversion.
        /// </remarks>
        protected UserDefinedConversionResult AnalyzeImplicitUserDefinedConversionForV6SwitchGoverningType(TypeSymbol source, ref CompoundUseSiteInfo<AssemblySymbol> useSiteInfo)
        {
            // SPEC:    The governing type of a switch statement is established by the switch expression.
            // SPEC:    1) If the type of the switch expression is sbyte, byte, short, ushort, int, uint,
            // SPEC:       long, ulong, bool, char, string, or an enum-type, or if it is the nullable type
            // SPEC:       corresponding to one of these types, then that is the governing type of the switch statement. 
            // SPEC:    2) Otherwise, exactly one user-defined implicit conversion (§6.4) must exist from the
            // SPEC:       type of the switch expression to one of the following possible governing types:
            // SPEC:       sbyte, byte, short, ushort, int, uint, long, ulong, char, string, or, a nullable type
            // SPEC:       corresponding to one of those types

            // NOTE:    This method implements part (2) above, it should be called only if (1) is false for source type.
            Debug.Assert((object)source != null);
            Debug.Assert(!source.IsValidV6SwitchGoverningType());

            // NOTE: For (2) we use an approach similar to native compiler's approach, but call into the common code for analyzing user defined implicit conversions.
            // NOTE:    (a) Compute the set of types D from which user-defined conversion operators should be considered by considering only the source type.
            // NOTE:    (b) Instead of computing applicable user defined implicit conversions U from the source type to a specific target type,
            // NOTE:        we compute these from the source type to ANY target type.
            // NOTE:    (c) From the conversions in U, select the most specific of them that targets a valid switch governing type

            // SPEC VIOLATION: Because we use the same strategy for computing the most specific conversion, as the Dev10 compiler did (in fact
            // SPEC VIOLATION: we share the code), we inherit any spec deviances in that analysis. Specifically, the analysis only considers
            // SPEC VIOLATION: which conversion has the least amount of lifting, where a conversion may be considered to be in unlifted form,
            // SPEC VIOLATION: half-lifted form (only the argument type or return type is lifted) or fully lifted form. The most specific computation
            // SPEC VIOLATION: looks for a unique conversion that is least lifted. The spec, on the other hand, requires that the conversion
            // SPEC VIOLATION: be *unique*, not merely most use the least amount of lifting among the applicable conversions.

            // SPEC VIOLATION: This introduces a SPEC VIOLATION for the following tests in the native compiler:

            // NOTE:    // See test SwitchTests.CS0166_AggregateTypeWithMultipleImplicitConversions_07
            // NOTE:    struct Conv
            // NOTE:    {
            // NOTE:        public static implicit operator int (Conv C) { return 1; }
            // NOTE:        public static implicit operator int (Conv? C2) { return 0; }
            // NOTE:        public static int Main()
            // NOTE:        {
            // NOTE:            Conv? D = new Conv();
            // NOTE:            switch(D)
            // NOTE:            {   ...

            // SPEC VIOLATION: Native compiler allows the above code to compile
            // SPEC VIOLATION: even though there are two user-defined implicit conversions:
            // SPEC VIOLATION: 1) To int type (applicable in normal form): public static implicit operator int (Conv? C2)
            // SPEC VIOLATION: 2) To int? type (applicable in lifted form): public static implicit operator int (Conv C)

            // NOTE:    // See also test SwitchTests.TODO
            // NOTE:    struct Conv
            // NOTE:    {
            // NOTE:        public static implicit operator int? (Conv C) { return 1; }
            // NOTE:        public static implicit operator string (Conv? C2) { return 0; }
            // NOTE:        public static int Main()
            // NOTE:        {
            // NOTE:            Conv? D = new Conv();
            // NOTE:            switch(D)
            // NOTE:            {   ...

            // SPEC VIOLATION: Native compiler allows the above code to compile too
            // SPEC VIOLATION: even though there are two user-defined implicit conversions:
            // SPEC VIOLATION: 1) To string type (applicable in normal form): public static implicit operator string (Conv? C2)
            // SPEC VIOLATION: 2) To int? type (applicable in half-lifted form): public static implicit operator int? (Conv C)

            // SPEC VIOLATION: This occurs because the native compiler compares the applicable conversions to find one with the least amount
            // SPEC VIOLATION: of lifting, ignoring whether the return types are the same or not.
            // SPEC VIOLATION: We do the same to maintain compatibility with the native compiler.

            // (a) Compute the set of types D from which user-defined conversion operators should be considered by considering only the source type.
            var d = ArrayBuilder<TypeSymbol>.GetInstance();
            ComputeUserDefinedImplicitConversionTypeSet(source, t: null, d: d, useSiteInfo: ref useSiteInfo);

            // (b) Instead of computing applicable user defined implicit conversions U from the source type to a specific target type,
            //     we compute these from the source type to ANY target type. We will filter out those that are valid switch governing
            //     types later.
            var ubuild = ArrayBuilder<UserDefinedConversionAnalysis>.GetInstance();
            ComputeApplicableUserDefinedImplicitConversionSet(sourceExpression: null, compilation: null, source, target: null, d: d, u: ubuild, useSiteInfo: ref useSiteInfo, allowAnyTarget: true);
            d.Free();
            ImmutableArray<UserDefinedConversionAnalysis> u = ubuild.ToImmutableAndFree();

            // (c) Find that conversion with the least amount of lifting
            int? best = MostSpecificConversionOperator(conv => conv.ToType.IsValidV6SwitchGoverningType(isTargetTypeOfUserDefinedOp: true), u);
            if (best != null)
            {
                return UserDefinedConversionResult.Valid(u, best.Value);
            }

            return UserDefinedConversionResult.NoApplicableOperators(u);
        }
    }
}<|MERGE_RESOLUTION|>--- conflicted
+++ resolved
@@ -623,11 +623,8 @@
                 case ConversionKind.ImplicitEnumeration:
                 case ConversionKind.StackAllocToPointerType:
                 case ConversionKind.StackAllocToSpanType:
-<<<<<<< HEAD
+                case ConversionKind.InterpolatedStringHandler:
                 case ConversionKind.ImplicitUtf8StringLiteral:
-=======
-                case ConversionKind.InterpolatedStringHandler:
->>>>>>> 8c868c42
 
                 // Not "standard".
                 case ConversionKind.ImplicitUserDefined:
