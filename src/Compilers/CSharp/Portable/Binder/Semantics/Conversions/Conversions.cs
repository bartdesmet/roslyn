--- conflicted
+++ resolved
@@ -52,11 +52,7 @@
                 return Conversion.NoConversion;
             }
 
-<<<<<<< HEAD
-            var resolution = ResolveDelegateOrFunctionPointerMethodGroup(_binder, source, methodSymbol, isFunctionPointer, ref useSiteInfo);
-=======
-            var resolution = ResolveDelegateOrFunctionPointerMethodGroup(_binder, source, methodSymbol, isFunctionPointer, callingConventionInfo, ref useSiteDiagnostics);
->>>>>>> cdb59565
+            var resolution = ResolveDelegateOrFunctionPointerMethodGroup(_binder, source, methodSymbol, isFunctionPointer, callingConventionInfo, ref useSiteInfo);
             var conversion = (resolution.IsEmpty || resolution.HasAnyErrors) ?
                 Conversion.NoConversion :
                 ToConversion(resolution.OverloadResolutionResult, resolution.MethodGroup, ((NamedTypeSymbol)destination).DelegateInvokeMethod.ParameterCount);
@@ -66,17 +62,13 @@
 
         public override Conversion GetMethodGroupFunctionPointerConversion(BoundMethodGroup source, FunctionPointerTypeSymbol destination, ref CompoundUseSiteInfo<AssemblySymbol> useSiteInfo)
         {
-<<<<<<< HEAD
-            var resolution = ResolveDelegateOrFunctionPointerMethodGroup(_binder, source, destination.Signature, isFunctionPointer: true, ref useSiteInfo);
-=======
             var resolution = ResolveDelegateOrFunctionPointerMethodGroup(
                 _binder,
                 source,
                 destination.Signature,
                 isFunctionPointer: true,
                 new CallingConventionInfo(destination.Signature.CallingConvention, destination.Signature.GetCallingConventionModifiers()),
-                ref useSiteDiagnostics);
->>>>>>> cdb59565
+                ref useSiteInfo);
             var conversion = (resolution.IsEmpty || resolution.HasAnyErrors) ?
                 Conversion.NoConversion :
                 ToConversion(resolution.OverloadResolutionResult, resolution.MethodGroup, destination.Signature.ParameterCount);
@@ -97,11 +89,7 @@
         /// Resolve method group based on the optional delegate invoke method.
         /// If the invoke method is null, ignore arguments in resolution.
         /// </summary>
-<<<<<<< HEAD
-        private static MethodGroupResolution ResolveDelegateOrFunctionPointerMethodGroup(Binder binder, BoundMethodGroup source, MethodSymbol delegateInvokeMethodOpt, bool isFunctionPointer, ref CompoundUseSiteInfo<AssemblySymbol> useSiteInfo)
-=======
-        private static MethodGroupResolution ResolveDelegateOrFunctionPointerMethodGroup(Binder binder, BoundMethodGroup source, MethodSymbol delegateInvokeMethodOpt, bool isFunctionPointer, in CallingConventionInfo callingConventionInfo, ref HashSet<DiagnosticInfo> useSiteDiagnostics)
->>>>>>> cdb59565
+        private static MethodGroupResolution ResolveDelegateOrFunctionPointerMethodGroup(Binder binder, BoundMethodGroup source, MethodSymbol delegateInvokeMethodOpt, bool isFunctionPointer, in CallingConventionInfo callingConventionInfo, ref CompoundUseSiteInfo<AssemblySymbol> useSiteInfo)
         {
             if ((object)delegateInvokeMethodOpt != null)
             {
@@ -147,17 +135,10 @@
 
         public static bool ReportDelegateOrFunctionPointerMethodGroupDiagnostics(Binder binder, BoundMethodGroup expr, TypeSymbol targetType, BindingDiagnosticBag diagnostics)
         {
-<<<<<<< HEAD
-            var (invokeMethodOpt, isFunctionPointer) = GetDelegateInvokeOrFunctionPointerMethodIfAvailable(targetType);
+            var (invokeMethodOpt, isFunctionPointer, callingConventionInfo) = GetDelegateInvokeOrFunctionPointerMethodIfAvailable(targetType);
             CompoundUseSiteInfo<AssemblySymbol> useSiteInfo = binder.GetNewCompoundUseSiteInfo(diagnostics);
-            var resolution = ResolveDelegateOrFunctionPointerMethodGroup(binder, expr, invokeMethodOpt, isFunctionPointer, ref useSiteInfo);
+            var resolution = ResolveDelegateOrFunctionPointerMethodGroup(binder, expr, invokeMethodOpt, isFunctionPointer, callingConventionInfo, ref useSiteInfo);
             diagnostics.Add(expr.Syntax, useSiteInfo);
-=======
-            var (invokeMethodOpt, isFunctionPointer, callingConventionInfo) = GetDelegateInvokeOrFunctionPointerMethodIfAvailable(targetType);
-            HashSet<DiagnosticInfo> useSiteDiagnostics = null;
-            var resolution = ResolveDelegateOrFunctionPointerMethodGroup(binder, expr, invokeMethodOpt, isFunctionPointer, callingConventionInfo, ref useSiteDiagnostics);
-            diagnostics.Add(expr.Syntax, useSiteDiagnostics);
->>>>>>> cdb59565
 
             bool hasErrors = resolution.HasAnyErrors;
 
