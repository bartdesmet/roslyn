﻿// Licensed to the .NET Foundation under one or more agreements.
// The .NET Foundation licenses this file to you under the MIT license.
// See the LICENSE file in the project root for more information.

#nullable disable

using System;
using System.Collections.Generic;
using System.Collections.Immutable;
using System.Diagnostics;
using Microsoft.CodeAnalysis.CSharp.Symbols;

namespace Microsoft.CodeAnalysis.CSharp
{
    internal sealed class Conversions : ConversionsBase
    {
        private readonly Binder _binder;

        public Conversions(Binder binder)
            : this(binder, currentRecursionDepth: 0, includeNullability: false, otherNullabilityOpt: null)
        {
        }

        private Conversions(Binder binder, int currentRecursionDepth, bool includeNullability, Conversions otherNullabilityOpt)
            : base(binder.Compilation.Assembly.CorLibrary, currentRecursionDepth, includeNullability, otherNullabilityOpt)
        {
            _binder = binder;
        }

        protected override ConversionsBase CreateInstance(int currentRecursionDepth)
        {
            return new Conversions(_binder, currentRecursionDepth, IncludeNullability, otherNullabilityOpt: null);
        }

        private CSharpCompilation Compilation { get { return _binder.Compilation; } }

        protected override ConversionsBase WithNullabilityCore(bool includeNullability)
        {
            Debug.Assert(IncludeNullability != includeNullability);
            return new Conversions(_binder, currentRecursionDepth, includeNullability, this);
        }

        public override Conversion GetMethodGroupDelegateConversion(BoundMethodGroup source, TypeSymbol destination, ref CompoundUseSiteInfo<AssemblySymbol> useSiteInfo)
        {
            // Must be a bona fide delegate type, not an expression tree type.
            if (!destination.IsDelegateType())
            {
                return Conversion.NoConversion;
            }

            var (methodSymbol, isFunctionPointer, callingConventionInfo) = GetDelegateInvokeOrFunctionPointerMethodIfAvailable(destination);
            if ((object)methodSymbol == null)
            {
                return Conversion.NoConversion;
            }

            var resolution = ResolveDelegateOrFunctionPointerMethodGroup(_binder, source, methodSymbol, isFunctionPointer, callingConventionInfo, ref useSiteInfo);
            var conversion = (resolution.IsEmpty || resolution.HasAnyErrors) ?
                Conversion.NoConversion :
                ToConversion(resolution.OverloadResolutionResult, resolution.MethodGroup, ((NamedTypeSymbol)destination).DelegateInvokeMethod.ParameterCount);
            resolution.Free();
            return conversion;
        }

        public override Conversion GetMethodGroupFunctionPointerConversion(BoundMethodGroup source, FunctionPointerTypeSymbol destination, ref CompoundUseSiteInfo<AssemblySymbol> useSiteInfo)
        {
            var resolution = ResolveDelegateOrFunctionPointerMethodGroup(
                _binder,
                source,
                destination.Signature,
                isFunctionPointer: true,
                new CallingConventionInfo(destination.Signature.CallingConvention, destination.Signature.GetCallingConventionModifiers()),
                ref useSiteInfo);
            var conversion = (resolution.IsEmpty || resolution.HasAnyErrors) ?
                Conversion.NoConversion :
                ToConversion(resolution.OverloadResolutionResult, resolution.MethodGroup, destination.Signature.ParameterCount);
            resolution.Free();
            return conversion;
        }

        protected override Conversion GetInterpolatedStringConversion(BoundInterpolatedString source, TypeSymbol destination, ref CompoundUseSiteInfo<AssemblySymbol> useSiteInfo)
        {
            // An interpolated string expression may be converted to the types
            // System.IFormattable and System.FormattableString
            return (TypeSymbol.Equals(destination, Compilation.GetWellKnownType(WellKnownType.System_IFormattable), TypeCompareKind.ConsiderEverything2) ||
                    TypeSymbol.Equals(destination, Compilation.GetWellKnownType(WellKnownType.System_FormattableString), TypeCompareKind.ConsiderEverything2))
                ? Conversion.InterpolatedString : Conversion.NoConversion;
        }

        /// <summary>
        /// Resolve method group based on the optional delegate invoke method.
        /// If the invoke method is null, ignore arguments in resolution.
        /// </summary>
        private static MethodGroupResolution ResolveDelegateOrFunctionPointerMethodGroup(Binder binder, BoundMethodGroup source, MethodSymbol delegateInvokeMethodOpt, bool isFunctionPointer, in CallingConventionInfo callingConventionInfo, ref CompoundUseSiteInfo<AssemblySymbol> useSiteInfo)
        {
            if ((object)delegateInvokeMethodOpt != null)
            {
                var analyzedArguments = AnalyzedArguments.GetInstance();
<<<<<<< HEAD
                GetDelegateArguments(source.Syntax, analyzedArguments, delegateInvokeMethodOpt.Parameters, binder.Compilation);
                var resolution = binder.ResolveMethodGroup(source, analyzedArguments, useSiteInfo: ref useSiteInfo, inferWithDynamic: true,
=======
                GetDelegateOrFunctionPointerArguments(source.Syntax, analyzedArguments, delegateInvokeMethodOpt.Parameters, binder.Compilation);
                var resolution = binder.ResolveMethodGroup(source, analyzedArguments, useSiteDiagnostics: ref useSiteDiagnostics, inferWithDynamic: true,
>>>>>>> 230d0d0c
                    isMethodGroupConversion: true, returnRefKind: delegateInvokeMethodOpt.RefKind, returnType: delegateInvokeMethodOpt.ReturnType,
                    isFunctionPointerResolution: isFunctionPointer, callingConventionInfo: callingConventionInfo);
                analyzedArguments.Free();
                return resolution;
            }
            else
            {
                return binder.ResolveMethodGroup(source, analyzedArguments: null, isMethodGroupConversion: true, ref useSiteInfo);
            }
        }

        /// <summary>
        /// Return the Invoke method symbol if the type is a delegate
        /// type and the Invoke method is available, otherwise null.
        /// </summary>
        private static (MethodSymbol, bool isFunctionPointer, CallingConventionInfo callingConventionInfo) GetDelegateInvokeOrFunctionPointerMethodIfAvailable(TypeSymbol type)
        {
            if (type is FunctionPointerTypeSymbol { Signature: { } signature })
            {
                return (signature, true, new CallingConventionInfo(signature.CallingConvention, signature.GetCallingConventionModifiers()));
            }

            var delegateType = type.GetDelegateType();
            if ((object)delegateType == null)
            {
                return (null, false, default);
            }

            MethodSymbol methodSymbol = delegateType.DelegateInvokeMethod;
            if ((object)methodSymbol == null || methodSymbol.HasUseSiteError)
            {
                return (null, false, default);
            }

            return (methodSymbol, false, default);
        }

        public static bool ReportDelegateOrFunctionPointerMethodGroupDiagnostics(Binder binder, BoundMethodGroup expr, TypeSymbol targetType, BindingDiagnosticBag diagnostics)
        {
            var (invokeMethodOpt, isFunctionPointer, callingConventionInfo) = GetDelegateInvokeOrFunctionPointerMethodIfAvailable(targetType);
            CompoundUseSiteInfo<AssemblySymbol> useSiteInfo = binder.GetNewCompoundUseSiteInfo(diagnostics);
            var resolution = ResolveDelegateOrFunctionPointerMethodGroup(binder, expr, invokeMethodOpt, isFunctionPointer, callingConventionInfo, ref useSiteInfo);
            diagnostics.Add(expr.Syntax, useSiteInfo);

            bool hasErrors = resolution.HasAnyErrors;

            diagnostics.AddRange(resolution.Diagnostics);

            // SPEC VIOLATION: Unfortunately, we cannot exactly implement the specification for
            // the scenario in which an extension method that extends a value type is converted
            // to a delegate. The code we generate that captures a delegate to a static method
            // that is "partially evaluated" with the bound-to-the-delegate first argument
            // requires that the first argument be of reference type.
            //
            // SPEC VIOLATION: Similarly, we cannot capture a method of Nullable<T>, because
            // boxing a Nullable<T> gives a T, not a boxed Nullable<T>.
            //
            // We give special error messages in these situations.

            if (resolution.MethodGroup != null)
            {
                var result = resolution.OverloadResolutionResult;
                if (result != null)
                {
                    if (result.Succeeded)
                    {
                        var method = result.BestResult.Member;
                        Debug.Assert((object)method != null);
                        if (resolution.MethodGroup.IsExtensionMethodGroup)
                        {
                            Debug.Assert(method.IsExtensionMethod);

                            var thisParameter = method.Parameters[0];
                            if (!thisParameter.Type.IsReferenceType)
                            {
                                // Extension method '{0}' defined on value type '{1}' cannot be used to create delegates
                                diagnostics.Add(
                                    ErrorCode.ERR_ValueTypeExtDelegate,
                                    expr.Syntax.Location,
                                    method,
                                    thisParameter.Type);
                                hasErrors = true;
                            }
                        }
                        else if (method.ContainingType.IsNullableType() && !method.IsOverride)
                        {
                            // CS1728: Cannot bind delegate to '{0}' because it is a member of 'System.Nullable<T>'
                            diagnostics.Add(
                                ErrorCode.ERR_DelegateOnNullable,
                                expr.Syntax.Location,
                                method);
                            hasErrors = true;
                        }
                    }
                    else if (!hasErrors &&
                            !resolution.IsEmpty &&
                            resolution.ResultKind == LookupResultKind.Viable)
                    {
                        var overloadDiagnostics = BindingDiagnosticBag.GetInstance(withDiagnostics: true, diagnostics.AccumulatesDependencies);

                        result.ReportDiagnostics(
                            binder: binder, location: expr.Syntax.Location, nodeOpt: expr.Syntax, diagnostics: overloadDiagnostics,
                            name: expr.Name,
                            receiver: resolution.MethodGroup.Receiver, invokedExpression: expr.Syntax, arguments: resolution.AnalyzedArguments,
                            memberGroup: resolution.MethodGroup.Methods.ToImmutable(),
                            typeContainingConstructor: null, delegateTypeBeingInvoked: null,
                            isMethodGroupConversion: true, returnRefKind: invokeMethodOpt?.RefKind, delegateOrFunctionPointerType: targetType);

                        hasErrors = overloadDiagnostics.HasAnyErrors();
                        diagnostics.AddRangeAndFree(overloadDiagnostics);
                    }
                }
            }

            resolution.Free();
            return hasErrors;
        }

        public Conversion MethodGroupConversion(SyntaxNode syntax, MethodGroup methodGroup, NamedTypeSymbol delegateType, ref CompoundUseSiteInfo<AssemblySymbol> useSiteInfo)
        {
            var analyzedArguments = AnalyzedArguments.GetInstance();
            var result = OverloadResolutionResult<MethodSymbol>.GetInstance();
            var delegateInvokeMethod = delegateType.DelegateInvokeMethod;

            Debug.Assert((object)delegateInvokeMethod != null && !delegateInvokeMethod.HasUseSiteError,
                         "This method should only be called for valid delegate types");
            GetDelegateOrFunctionPointerArguments(syntax, analyzedArguments, delegateInvokeMethod.Parameters, Compilation);
            _binder.OverloadResolution.MethodInvocationOverloadResolution(
                methods: methodGroup.Methods,
                typeArguments: methodGroup.TypeArguments,
                receiver: methodGroup.Receiver,
                arguments: analyzedArguments,
                result: result,
                useSiteInfo: ref useSiteInfo,
                isMethodGroupConversion: true,
                returnRefKind: delegateInvokeMethod.RefKind,
                returnType: delegateInvokeMethod.ReturnType);
            var conversion = ToConversion(result, methodGroup, delegateType.DelegateInvokeMethod.ParameterCount);

            analyzedArguments.Free();
            result.Free();
            return conversion;
        }

        public static void GetDelegateOrFunctionPointerArguments(SyntaxNode syntax, AnalyzedArguments analyzedArguments, ImmutableArray<ParameterSymbol> delegateParameters, CSharpCompilation compilation)
        {
            foreach (var p in delegateParameters)
            {
                ParameterSymbol parameter = p;

                // In ExpressionBinder::BindGrpConversion, the native compiler substitutes object in place of dynamic.  This is
                // necessary because conversions from expressions of type dynamic always succeed, whereas conversions from the
                // type generally fail (modulo identity conversions).  This is not reflected in the C# 4 spec, but will be
                // incorporated going forward.  See DevDiv #742345 for additional details.
                // NOTE: Dev11 does a deep substitution (e.g. C<C<C<dynamic>>> -> C<C<C<object>>>), but that seems redundant.
                if (parameter.Type.IsDynamic())
                {
                    // If we don't have System.Object, then we'll get an error type, which will cause overload resolution to fail, 
                    // which will cause some error to be reported.  That's sufficient (i.e. no need to specifically report its absence here).
                    parameter = new SignatureOnlyParameterSymbol(
                        TypeWithAnnotations.Create(compilation.GetSpecialType(SpecialType.System_Object), customModifiers: parameter.TypeWithAnnotations.CustomModifiers), parameter.RefCustomModifiers, parameter.IsParams, parameter.RefKind);
                }

                analyzedArguments.Arguments.Add(new BoundParameter(syntax, parameter) { WasCompilerGenerated = true });
                analyzedArguments.RefKinds.Add(parameter.RefKind);
            }
        }

        private static Conversion ToConversion(OverloadResolutionResult<MethodSymbol> result, MethodGroup methodGroup, int parameterCount)
        {
            // 6.6 An implicit conversion (6.1) exists from a method group (7.1) to a compatible
            // delegate type. Given a delegate type D and an expression E that is classified as
            // a method group, an implicit conversion exists from E to D if E contains at least
            // one method that is applicable in its normal form (7.5.3.1) to an argument list
            // constructed by use of the parameter types and modifiers of D...

            // SPEC VIOLATION: Unfortunately, we cannot exactly implement the specification for
            // the scenario in which an extension method that extends a value type is converted
            // to a delegate. The code we generate that captures a delegate to a static method
            // that is "partially evaluated" with the bound-to-the-delegate first argument
            // requires that the first argument be of reference type.

            // SPEC VIOLATION: Similarly, we cannot capture a method of Nullable<T>, because
            // boxing a Nullable<T> gives a T, not a boxed Nullable<T>. (We can capture methods
            // of object on a nullable receiver, but not GetValueOrDefault.)

            if (!result.Succeeded)
            {
                return Conversion.NoConversion;
            }

            MethodSymbol method = result.BestResult.Member;

            if (methodGroup.IsExtensionMethodGroup && !method.Parameters[0].Type.IsReferenceType)
            {
                return Conversion.NoConversion;
            }

            //cannot capture stack-only types.
            if (method.RequiresInstanceReceiver && methodGroup.Receiver?.Type?.IsRestrictedType() == true)
            {
                return Conversion.NoConversion;
            }

            if (method.ContainingType.IsNullableType() && !method.IsOverride)
            {
                return Conversion.NoConversion;
            }

            // NOTE: Section 6.6 will be slightly updated:
            //
            //   - The candidate methods considered are only those methods that are applicable in their
            //     normal form (§7.5.3.1), and do not omit any optional parameters. Thus, candidate methods
            //     are ignored if they are applicable only in their expanded form, or if one or more of their
            //     optional parameters do not have a corresponding parameter in the targeted delegate type.
            //   
            // Therefore, we shouldn't get here unless the parameter count matches.

            // NOTE: Delegate type compatibility is important, but is not part of the existence check.

            Debug.Assert(method.ParameterCount == parameterCount + (methodGroup.IsExtensionMethodGroup ? 1 : 0));

            return new Conversion(ConversionKind.MethodGroup, method, methodGroup.IsExtensionMethodGroup);
        }

        public override Conversion GetStackAllocConversion(BoundStackAllocArrayCreation sourceExpression, TypeSymbol destination, ref CompoundUseSiteInfo<AssemblySymbol> useSiteInfo)
        {
            if (sourceExpression.NeedsToBeConverted())
            {
                Debug.Assert((object)sourceExpression.Type == null);
                Debug.Assert((object)sourceExpression.ElementType != null);

                var sourceAsPointer = new PointerTypeSymbol(TypeWithAnnotations.Create(sourceExpression.ElementType));
                var pointerConversion = ClassifyImplicitConversionFromType(sourceAsPointer, destination, ref useSiteInfo);

                if (pointerConversion.IsValid)
                {
                    return Conversion.MakeStackAllocToPointerType(pointerConversion);
                }
                else
                {
                    var spanType = _binder.GetWellKnownType(WellKnownType.System_Span_T, ref useSiteInfo);
                    if (spanType.TypeKind == TypeKind.Struct && spanType.IsRefLikeType)
                    {
                        var spanType_T = spanType.Construct(sourceExpression.ElementType);
                        var spanConversion = ClassifyImplicitConversionFromType(spanType_T, destination, ref useSiteInfo);

                        if (spanConversion.Exists)
                        {
                            return Conversion.MakeStackAllocToSpanType(spanConversion);
                        }
                    }
                }
            }

            return Conversion.NoConversion;
        }
    }
}<|MERGE_RESOLUTION|>--- conflicted
+++ resolved
@@ -96,13 +96,8 @@
             if ((object)delegateInvokeMethodOpt != null)
             {
                 var analyzedArguments = AnalyzedArguments.GetInstance();
-<<<<<<< HEAD
-                GetDelegateArguments(source.Syntax, analyzedArguments, delegateInvokeMethodOpt.Parameters, binder.Compilation);
+                GetDelegateOrFunctionPointerArguments(source.Syntax, analyzedArguments, delegateInvokeMethodOpt.Parameters, binder.Compilation);
                 var resolution = binder.ResolveMethodGroup(source, analyzedArguments, useSiteInfo: ref useSiteInfo, inferWithDynamic: true,
-=======
-                GetDelegateOrFunctionPointerArguments(source.Syntax, analyzedArguments, delegateInvokeMethodOpt.Parameters, binder.Compilation);
-                var resolution = binder.ResolveMethodGroup(source, analyzedArguments, useSiteDiagnostics: ref useSiteDiagnostics, inferWithDynamic: true,
->>>>>>> 230d0d0c
                     isMethodGroupConversion: true, returnRefKind: delegateInvokeMethodOpt.RefKind, returnType: delegateInvokeMethodOpt.ReturnType,
                     isFunctionPointerResolution: isFunctionPointer, callingConventionInfo: callingConventionInfo);
                 analyzedArguments.Free();
