--- conflicted
+++ resolved
@@ -716,11 +716,7 @@
         internal static bool IsSymbolAccessibleConditional(
             Symbol symbol,
             AssemblySymbol within,
-<<<<<<< HEAD
             ref CompoundUseSiteInfo<AssemblySymbol> useSiteInfo)
-=======
-            ref HashSet<DiagnosticInfo>? useSiteDiagnostics)
->>>>>>> aeb47891
         {
             return AccessCheck.IsSymbolAccessible(symbol, within, ref useSiteInfo);
         }
@@ -728,11 +724,7 @@
         internal bool IsSymbolAccessibleConditional(
             Symbol symbol,
             NamedTypeSymbol within,
-<<<<<<< HEAD
             ref CompoundUseSiteInfo<AssemblySymbol> useSiteInfo,
-=======
-            ref HashSet<DiagnosticInfo>? useSiteDiagnostics,
->>>>>>> aeb47891
             TypeSymbol? throughTypeOpt = null)
         {
             return this.Flags.Includes(BinderFlags.IgnoreAccessibility) || AccessCheck.IsSymbolAccessible(symbol, within, ref useSiteInfo, throughTypeOpt);
@@ -743,11 +735,7 @@
             NamedTypeSymbol within,
             TypeSymbol throughTypeOpt,
             out bool failedThroughTypeCheck,
-<<<<<<< HEAD
             ref CompoundUseSiteInfo<AssemblySymbol> useSiteInfo,
-=======
-            ref HashSet<DiagnosticInfo>? useSiteDiagnostics,
->>>>>>> aeb47891
             ConsList<TypeSymbol>? basesBeingResolved = null)
         {
             if (this.Flags.Includes(BinderFlags.IgnoreAccessibility))
