--- conflicted
+++ resolved
@@ -349,21 +349,12 @@
             ImmutableArray<string> names,
             ImmutableArray<bool> discardsOpt,
             bool isAsync,
-<<<<<<< HEAD
-            bool hasErrors = false)
-            : this(syntax, new PlainUnboundLambdaState(binder, names, discardsOpt, types, refKinds, isAsync, includeCache: true), withDependencies, hasErrors || !types.IsDefault && types.Any(t => t.Type?.Kind == SymbolKind.ErrorType))
+            bool isStatic)
+            : this(syntax, new PlainUnboundLambdaState(binder, names, discardsOpt, types, refKinds, isAsync, includeCache: true), withDependencies, !types.IsDefault && types.Any(t => t.Type?.Kind == SymbolKind.ErrorType))
         {
             Debug.Assert(binder != null);
             Debug.Assert(syntax.IsAnonymousFunction());
-            this.Data.SetUnboundLambda(this);
-=======
-            bool isStatic)
-            : base(BoundKind.UnboundLambda, syntax, null, !types.IsDefault && types.Any(t => t.Type?.Kind == SymbolKind.ErrorType))
-        {
-            Debug.Assert(binder != null);
-            Debug.Assert(syntax.IsAnonymousFunction());
-            this.Data = new PlainUnboundLambdaState(this, binder, names, discardsOpt, types, refKinds, isAsync, isStatic, includeCache: true);
->>>>>>> 7e9bff78
+            this.Data.SetUnboundLambda(this, isStatic);
         }
 
         private UnboundLambda(SyntaxNode syntax, UnboundLambdaState state, bool withDependencies, NullableWalker.VariableState nullableState, bool hasErrors) :
@@ -1260,11 +1251,7 @@
 
         protected override UnboundLambdaState WithCachingCore(bool includeCache)
         {
-<<<<<<< HEAD
-            return new PlainUnboundLambdaState(Binder, _parameterNames, _parameterIsDiscardOpt, _parameterTypesWithAnnotations, _parameterRefKinds, _isAsync, includeCache);
-=======
-            return new PlainUnboundLambdaState(unboundLambda: null, Binder, _parameterNames, _parameterIsDiscardOpt, _parameterTypesWithAnnotations, _parameterRefKinds, _isAsync, _isStatic, includeCache);
->>>>>>> 7e9bff78
+            return new PlainUnboundLambdaState(Binder, _parameterNames, _parameterIsDiscardOpt, _parameterTypesWithAnnotations, _parameterRefKinds, _isAsync, _isStatic, includeCache);
         }
 
         protected override BoundExpression GetLambdaExpressionBody(BoundBlock body)
