--- conflicted
+++ resolved
@@ -4,14 +4,8 @@
 using System.Collections.Immutable;
 using System.Diagnostics;
 using System.Runtime.CompilerServices;
-<<<<<<< HEAD
-using Microsoft.CodeAnalysis;
-using Microsoft.CodeAnalysis.CSharp.Symbols;
-=======
->>>>>>> c28d8bac
 using Microsoft.CodeAnalysis.Semantics;
 using Roslyn.Utilities;
-using Microsoft.CodeAnalysis.CSharp.Symbols;
 
 namespace Microsoft.CodeAnalysis.CSharp
 {
@@ -189,14 +183,9 @@
                             parameters[parameters.Length - 1].IsParams &&
                             // An argument that is an array of the appropriate type is not a params argument.
                             (boundArguments.Length > argumentIndex + 1 ||
-<<<<<<< HEAD
-                             argument.Type.TypeKind != TypeKind.Array ||
-                             !argument.Type.Equals(parameters[parameters.Length - 1].Type.TypeSymbol, TypeSymbolEqualityOptions.IgnoreCustomModifiersAndArraySizesAndLowerBounds)))
-=======
                              ((object)argument.Type != null && // If argument type is null, we are in an error scenario and cannot tell if it is a param array, or not. 
                               (argument.Type.TypeKind != TypeKind.Array ||
-                              !argument.Type.Equals(parameters[parameters.Length - 1].Type.TypeSymbol, TypeCompareKind.IgnoreCustomModifiersAndArraySizesAndLowerBounds)))))
->>>>>>> c28d8bac
+                             !argument.Type.Equals(parameters[parameters.Length - 1].Type.TypeSymbol, TypeSymbolEqualityOptions.IgnoreCustomModifiersAndArraySizesAndLowerBounds)))
                         {
                             return new Argument(ArgumentKind.ParamArray, parameters[parameters.Length - 1], CreateParamArray(parameters[parameters.Length - 1], boundArguments, argumentIndex, invocationSyntax));
                         }
@@ -466,16 +455,11 @@
             }
         }
 
-<<<<<<< HEAD
-        bool IMethodBindingExpression.IsVirtual => this.MethodOpt != null && (this.MethodOpt.IsVirtual || this.MethodOpt.IsAbstract || this.MethodOpt.IsOverride) && !this.SuppressVirtualCalls;
-       
-=======
         bool IMethodBindingExpression.IsVirtual =>
             (object)this.MethodOpt != null &&
             (this.MethodOpt.IsVirtual || this.MethodOpt.IsAbstract || this.MethodOpt.IsOverride) &&
             !this.SuppressVirtualCalls;
 
->>>>>>> c28d8bac
         ISymbol IMemberReferenceExpression.Member => this.MethodOpt;
        
         IMethodSymbol IMethodBindingExpression.Method => this.MethodOpt;
@@ -774,13 +758,8 @@
         // Consider introducing a different bound node type for method group conversions. These aren't truly conversions, but represent selection of a particular method.
         protected override OperationKind ExpressionKind => this.ConversionKind == ConversionKind.MethodGroup ? OperationKind.MethodBindingExpression : OperationKind.ConversionExpression;
 
-<<<<<<< HEAD
         IMethodSymbol IMethodBindingExpression.Method => this.ConversionKind == ConversionKind.MethodGroup ? this.SymbolOpt as IMethodSymbol : null;
-       
-=======
-        IMethodSymbol IMethodBindingExpression.Method => this.ConversionKind == ConversionKind.MethodGroup ? this.SymbolOpt : null;
-
->>>>>>> c28d8bac
+
         bool IMethodBindingExpression.IsVirtual
         {
             get
@@ -866,21 +845,12 @@
 
         public override void Accept(OperationVisitor visitor)
         {
-<<<<<<< HEAD
-            visitor.VisitIsExpression(this);
-    }
-
-        public override TResult Accept<TArgument, TResult>(OperationVisitor<TArgument, TResult> visitor, TArgument argument)
-    {
-            return visitor.VisitIsExpression(this, argument);
-=======
             visitor.VisitIsTypeExpression(this);
         }
 
         public override TResult Accept<TArgument, TResult>(OperationVisitor<TArgument, TResult> visitor, TArgument argument)
         {
             return visitor.VisitIsTypeExpression(this, argument);
->>>>>>> c28d8bac
         }
     }
 
@@ -1182,13 +1152,8 @@
 
         IOperation IBinaryOperatorExpression.LeftOperand => this.Left;
 
-<<<<<<< HEAD
-        IOperation IBinaryOperatorExpression.Right => this.Right;
-   
-=======
         IOperation IBinaryOperatorExpression.RightOperand => this.Right;
 
->>>>>>> c28d8bac
         bool IHasOperatorMethodExpression.UsesOperatorMethod => (this.OperatorKind & BinaryOperatorKind.TypeMask) == BinaryOperatorKind.UserDefined;
 
         IMethodSymbol IHasOperatorMethodExpression.OperatorMethod => this.MethodOpt;
