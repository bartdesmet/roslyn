--- conflicted
+++ resolved
@@ -346,13 +346,7 @@
                 { WasCompilerGenerated = true };
 
                 // The diagnostics that would be produced here will already have been captured and returned.
-<<<<<<< HEAD
-                var success = binder.GetAwaitableExpressionInfo(userMainInvocation, out _getAwaiterGetResultCall, _userMainReturnTypeSyntax, BindingDiagnosticBag.Discarded);
-=======
-                var droppedBag = DiagnosticBag.GetInstance();
-                var success = binder.GetAwaitableExpressionInfo(userMainInvocation, out _getAwaiterGetResultCall!, _userMainReturnTypeSyntax, droppedBag);
-                droppedBag.Free();
->>>>>>> aeb47891
+                var success = binder.GetAwaitableExpressionInfo(userMainInvocation, out _getAwaiterGetResultCall!, _userMainReturnTypeSyntax, BindingDiagnosticBag.Discarded);
 
                 Debug.Assert(
                     ReturnType.IsVoidType() ||
