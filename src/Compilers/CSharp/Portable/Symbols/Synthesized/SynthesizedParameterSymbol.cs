--- conflicted
+++ resolved
@@ -4,6 +4,7 @@
 using System.Collections.Immutable;
 using System.Diagnostics;
 using Microsoft.CodeAnalysis.CSharp.Symbols;
+using Microsoft.CodeAnalysis;
 
 namespace Microsoft.CodeAnalysis.CSharp.Symbols
 {
@@ -23,23 +24,7 @@
             TypeSymbolWithAnnotations type,
             int ordinal,
             RefKind refKind,
-<<<<<<< HEAD
-            string name = "",
-            ImmutableArray<CustomModifier> customModifiers = default(ImmutableArray<CustomModifier>),
-            ushort countOfCustomModifiersPrecedingByRef = 0)
-            : this(container, TypeSymbolWithAnnotations.Create(type, customModifiers.NullToEmpty()), ordinal, refKind, name, countOfCustomModifiersPrecedingByRef)
-        {}
-
-        public SynthesizedParameterSymbol(
-            MethodSymbol container,
-            TypeSymbolWithAnnotations type,
-            int ordinal,
-            RefKind refKind,
-            string name = "",
-            ushort countOfCustomModifiersPrecedingByRef = 0)
-=======
             string name = "")
->>>>>>> c28d8bac
         {
             Debug.Assert((object)type != null);
             Debug.Assert(name != null);
