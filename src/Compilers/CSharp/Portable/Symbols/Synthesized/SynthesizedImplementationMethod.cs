--- conflicted
+++ resolved
@@ -76,18 +76,11 @@
         {
             base.AddSynthesizedAttributes(compilationState, ref attributes);
 
-<<<<<<< HEAD
+                var compilation = this.DeclaringCompilation;
             TypeSymbolWithAnnotations returnType = this.ReturnType;
-            if (returnType.TypeSymbol.ContainsDynamic())
-            {
-                var compilation = this.DeclaringCompilation;
+            if (returnType.ContainsDynamic() && compilation.HasDynamicEmitAttributes() && compilation.CanEmitBoolean())
+            {
                 AddSynthesizedAttribute(ref attributes, compilation.SynthesizeDynamicAttribute(returnType.TypeSymbol, returnType.CustomModifiers.Length));
-=======
-            var compilation = this.DeclaringCompilation;
-            if (this.ReturnType.ContainsDynamic() && compilation.HasDynamicEmitAttributes() && compilation.CanEmitBoolean())
-            {
-                AddSynthesizedAttribute(ref attributes, compilation.SynthesizeDynamicAttribute(this.ReturnType, this.ReturnTypeCustomModifiers.Length));
->>>>>>> c7afb2d2
             }
         }
 
@@ -106,16 +99,12 @@
             get { return _typeParameters.SelectAsArray(TypeMap.AsTypeSymbolWithAnnotations); }
         }
 
-<<<<<<< HEAD
+        internal override RefKind RefKind
+        {
+            get { return _interfaceMethod.RefKind; }
+        }
+
         public sealed override TypeSymbolWithAnnotations ReturnType
-=======
-        internal override RefKind RefKind
-        {
-            get { return _interfaceMethod.RefKind; }
-        }
-
-        public sealed override TypeSymbol ReturnType
->>>>>>> c7afb2d2
         {
             get { return _returnType; }
         }
