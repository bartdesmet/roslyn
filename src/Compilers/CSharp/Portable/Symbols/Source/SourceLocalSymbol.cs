﻿// Copyright (c) Microsoft.  All Rights Reserved.  Licensed under the Apache License, Version 2.0.  See License.txt in the project root for license information.

using System;
using System.Collections.Immutable;
using System.Diagnostics;
using System.Threading;
using Microsoft.CodeAnalysis.CSharp.Syntax;
using Roslyn.Utilities;

namespace Microsoft.CodeAnalysis.CSharp.Symbols
{
    /// <summary>
    /// Represents a local variable in a method body.
    /// </summary>
    internal class SourceLocalSymbol : LocalSymbol
    {
        protected readonly Binder binder;

        /// <summary>
        /// Might not be a method symbol.
        /// </summary>
        private readonly Symbol _containingSymbol;

        private readonly SyntaxToken _identifierToken;
        private readonly ImmutableArray<Location> _locations;
        private readonly RefKind _refKind;
        private readonly TypeSyntax _typeSyntax;
        private readonly LocalDeclarationKind _declarationKind;
        private TypeSymbolWithAnnotations _type;

        /// <summary>
        /// There are three ways to initialize a fixed statement local:
        ///   1) with an address;
        ///   2) with an array (or fixed-size buffer); or
        ///   3) with a string.
        /// 
        /// In the first two cases, the resulting local will be emitted with a "pinned" modifier.
        /// In the third case, it is not the fixed statement local but a synthesized temp that is pinned.  
        /// Unfortunately, we can't distinguish these cases when the local is declared; we only know
        /// once we have bound the initializer.
        /// </summary>
        /// <remarks>
        /// CompareExchange doesn't support bool, so use an int.  First bit is true/false, second bit 
        /// is read/unread (debug-only).
        /// </remarks>
        private int _isSpecificallyNotPinned;

        private SourceLocalSymbol(
            Symbol containingSymbol,
            Binder binder,
            RefKind refKind,
            TypeSyntax typeSyntax,
            SyntaxToken identifierToken,
            LocalDeclarationKind declarationKind)
        {
            Debug.Assert(identifierToken.Kind() != SyntaxKind.None);
            Debug.Assert(declarationKind != LocalDeclarationKind.None);

            this.binder = binder;
            this._containingSymbol = containingSymbol;
            this._identifierToken = identifierToken;
            this._refKind = refKind;
            this._typeSyntax = typeSyntax;
            this._declarationKind = declarationKind;

            // create this eagerly as it will always be needed for the EnsureSingleDefinition
            _locations = ImmutableArray.Create<Location>(identifierToken.GetLocation());
        }

        public static SourceLocalSymbol MakeForeachLocal(
            MethodSymbol containingMethod,
            ForEachLoopBinder binder,
            TypeSyntax typeSyntax,
            SyntaxToken identifierToken,
            ExpressionSyntax collection)
        {
            return new ForEachLocal(containingMethod, binder, typeSyntax, identifierToken, collection, LocalDeclarationKind.ForEachIterationVariable);
        }

        public static SourceLocalSymbol MakeLocal(
            Symbol containingSymbol,
            Binder binder,
            RefKind refKind,
            TypeSyntax typeSyntax,
            SyntaxToken identifierToken,
            LocalDeclarationKind declarationKind,
            EqualsValueClauseSyntax initializer = null)
        {
            Debug.Assert(declarationKind != LocalDeclarationKind.ForEachIterationVariable);
            return (initializer == null) ?
                new SourceLocalSymbol(containingSymbol, binder, refKind, typeSyntax, identifierToken, declarationKind) :
                new LocalWithInitializer(containingSymbol, binder, refKind, typeSyntax, identifierToken, initializer, declarationKind);
        }

        internal override bool IsImportedFromMetadata
        {
            get { return false; }
        }

        internal override LocalDeclarationKind DeclarationKind
        {
            get { return _declarationKind; }
        }

        internal override SynthesizedLocalKind SynthesizedKind
        {
            get { return SynthesizedLocalKind.UserDefined; }
        }

        internal override LocalSymbol WithSynthesizedLocalKindAndSyntax(SynthesizedLocalKind kind, SyntaxNode syntax)
        {
            throw ExceptionUtilities.Unreachable;
        }

        internal override bool IsPinned
        {
            get
            {
#if DEBUG
                if ((_isSpecificallyNotPinned & 2) == 0)
                {
                    Interlocked.CompareExchange(ref _isSpecificallyNotPinned, _isSpecificallyNotPinned | 2, _isSpecificallyNotPinned);
                    Debug.Assert((_isSpecificallyNotPinned & 2) == 2, "Regardless of which thread won, the read bit should be set.");
                }
#endif
                return _declarationKind == LocalDeclarationKind.FixedVariable && (_isSpecificallyNotPinned & 1) == 0;
            }
        }

        internal void SetSpecificallyNotPinned()
        {
            Debug.Assert((_isSpecificallyNotPinned & 2) == 0, "Shouldn't be writing after first read.");
            Interlocked.CompareExchange(ref _isSpecificallyNotPinned, _isSpecificallyNotPinned | 1, _isSpecificallyNotPinned);
            Debug.Assert((_isSpecificallyNotPinned & 1) == 1, "Regardless of which thread won, the flag bit should be set.");
        }

        internal virtual void SetReturnable()
        {
            throw ExceptionUtilities.Unreachable;
        }

        public override Symbol ContainingSymbol
        {
            get { return _containingSymbol; }
        }

        /// <summary>
        /// Gets the name of the local variable.
        /// </summary>
        public override string Name
        {
            get
            {
                return _identifierToken.ValueText;
            }
        }

        // Get the identifier token that defined this local symbol. This is useful for robustly
        // checking if a local symbol actually matches a particular definition, even in the presence
        // of duplicates.
        internal override SyntaxToken IdentifierToken
        {
            get
            {
                return _identifierToken;
            }
        }

        public override TypeSymbolWithAnnotations Type
        {
            get
            {
                if ((object)_type == null)
                {
                    TypeSymbolWithAnnotations localType = GetTypeSymbol();
                    SetTypeSymbol(localType);
                }

                return _type;
            }
        }

        public bool IsVar
        {
            get
            {
                if (_typeSyntax == null)
                {
                    // in "let x = 1;" there is no syntax corresponding to the type.
                    return true;
                }

                if (_typeSyntax.IsVar)
                {
                    bool isVar;
                    var declType = this.binder.BindType(_typeSyntax, new DiagnosticBag(), out isVar);
                    return isVar;
                }

                return false;
            }
        }

        private TypeSymbolWithAnnotations GetTypeSymbol()
        {
            var diagnostics = DiagnosticBag.GetInstance();

            Binder typeBinder = this.binder;

            bool isVar;
<<<<<<< HEAD
            TypeSymbolWithAnnotations declType = typeBinder.BindType(_typeSyntax, diagnostics, out isVar);
=======
            TypeSymbol declType;
            if (_typeSyntax == null)
            {
                // in "let x = 1;", there is no syntax for the type. It is just inferred.
                declType = null;
                isVar = true;
            }
            else
            {
                declType = typeBinder.BindType(_typeSyntax, diagnostics, out isVar);
            }
>>>>>>> c7afb2d2

            if (isVar)
            {
                TypeSymbol inferredType = InferTypeOfVarVariable(diagnostics);

                // If we got a valid result that was not void then use the inferred type
                // else create an error type.
                if ((object)inferredType != null &&
                    inferredType.SpecialType != SpecialType.System_Void)
                {
                    declType = TypeSymbolWithAnnotations.Create(inferredType);
                }
                else
                {
                    declType = TypeSymbolWithAnnotations.Create(typeBinder.CreateErrorType("var"));
                }
            }

            Debug.Assert((object)declType != null);

            diagnostics.Free();
            return declType;
        }

        protected virtual TypeSymbol InferTypeOfVarVariable(DiagnosticBag diagnostics)
        {
            // TODO: this method must be overridden for pattern variables to bind the
            // expression or statement that is the nearest enclosing to the pattern variable's
            // declaration. That will cause the type of the pattern variable to be set as a side-effect.
            return _type;
        }

        internal void SetTypeSymbol(TypeSymbolWithAnnotations newType)
        {
<<<<<<< HEAD
            TypeSymbolWithAnnotations originalType = _type;
=======
#if PATTERNS_FIXED
            TypeSymbol originalType = _type;
>>>>>>> c7afb2d2

            // In the event that we race to set the type of a local, we should
            // always deduce the same type, or deduce that the type is an error.

            Debug.Assert((object)originalType == null ||
                originalType.TypeSymbol.IsErrorType() && newType.TypeSymbol.IsErrorType() ||
                originalType.TypeSymbol == newType.TypeSymbol);

            if ((object)originalType == null)
            {
                Interlocked.CompareExchange(ref _type, newType, null);
            }
#else
            Interlocked.CompareExchange(ref _type, newType, _type);
#endif
        }

        /// <summary>
        /// Gets the locations where the local symbol was originally defined in source.
        /// There should not be local symbols from metadata, and there should be only one local variable declared.
        /// TODO: check if there are multiple same name local variables - error symbol or local symbol?
        /// </summary>
        public override ImmutableArray<Location> Locations
        {
            get
            {
                return _locations;
            }
        }

        internal sealed override SyntaxNode GetDeclaratorSyntax()
        {
            return _identifierToken.Parent;
        }

        public override ImmutableArray<SyntaxReference> DeclaringSyntaxReferences
        {
            get
            {
                SyntaxNode node = _identifierToken.Parent;
#if DEBUG
                switch (_declarationKind)
                {
                    case LocalDeclarationKind.RegularVariable:
                    case LocalDeclarationKind.Constant:
                    case LocalDeclarationKind.FixedVariable:
                    case LocalDeclarationKind.UsingVariable:
                    case LocalDeclarationKind.ForInitializerVariable:
                        Debug.Assert(node is VariableDeclaratorSyntax);
                        break;

                    case LocalDeclarationKind.ForEachIterationVariable:
                        Debug.Assert(node is ForEachStatementSyntax);
                        break;

                    case LocalDeclarationKind.CatchVariable:
                        Debug.Assert(node is CatchDeclarationSyntax);
                        break;

                    case LocalDeclarationKind.PatternVariable:
                        Debug.Assert(node is DeclarationPatternSyntax || node is LetStatementSyntax);
                        break;

                    default:
                        throw ExceptionUtilities.UnexpectedValue(_declarationKind);
                }
#endif
                return ImmutableArray.Create(node.GetReference());
            }
        }

        internal override bool IsCompilerGenerated
        {
            get { return false; }
        }

        internal override ConstantValue GetConstantValue(SyntaxNode node, LocalSymbol inProgress, DiagnosticBag diagnostics)
        {
            return null;
        }

        internal override ImmutableArray<Diagnostic> GetConstantValueDiagnostics(BoundExpression boundInitValue)
        {
            return ImmutableArray<Diagnostic>.Empty;
        }

        internal override RefKind RefKind
        {
            get { return _refKind; }
        }

        public sealed override bool Equals(object obj)
        {
            if (obj == (object)this)
            {
                return true;
            }

            var symbol = obj as SourceLocalSymbol;
            return (object)symbol != null
                && symbol._identifierToken.Equals(_identifierToken)
                && Equals(symbol._containingSymbol, _containingSymbol);
        }

        public sealed override int GetHashCode()
        {
            return Hash.Combine(_identifierToken.GetHashCode(), _containingSymbol.GetHashCode());
        }

        private sealed class LocalWithInitializer : SourceLocalSymbol
        {
            private readonly EqualsValueClauseSyntax _initializer;

            /// <summary>
            /// Store the constant value and the corresponding diagnostics together
            /// to avoid having the former set by one thread and the latter set by
            /// another.
            /// </summary>
            private EvaluatedConstant _constantTuple;

            /// <summary>
            /// Unfortunately we can only know a ref local is returnable after binding the initializer.
            /// </summary>
            private bool _returnable;

            public LocalWithInitializer(
                Symbol containingSymbol,
                Binder binder,
                RefKind refKind,
                TypeSyntax typeSyntax,
                SyntaxToken identifierToken,
                EqualsValueClauseSyntax initializer,
                LocalDeclarationKind declarationKind) :
                    base(containingSymbol, binder, refKind, typeSyntax, identifierToken, declarationKind)
            {
                Debug.Assert(declarationKind != LocalDeclarationKind.ForEachIterationVariable);
                Debug.Assert(initializer != null);

                _initializer = initializer;

                // byval locals are always returnable
                // byref locals with initializers are assumed not returnable unless proven otherwise
                // NOTE: if we assumed returnable, then self-referring initializer could result in 
                //       a randomly changing returnability when initializer is bound concurrently.
                _returnable = refKind == RefKind.None;
            }

            protected override TypeSymbol InferTypeOfVarVariable(DiagnosticBag diagnostics)
            {
                var newBinder = new ImplicitlyTypedLocalBinder(this.binder, this);
                var initializerOpt = newBinder.BindInferredVariableInitializer(diagnostics, RefKind, _initializer, _initializer);
                if (initializerOpt != null)
                {
                    return initializerOpt.Type;
                }

                return null;
            }

            /// <summary>
            /// Determine the constant value of this local and the corresponding diagnostics.
            /// Set both to constantTuple in a single operation for thread safety.
            /// </summary>
            /// <param name="inProgress">Null for the initial call, non-null if we are in the process of evaluating a constant.</param>
            /// <param name="boundInitValue">If we already have the bound node for the initial value, pass it in to avoid recomputing it.</param>
            private void MakeConstantTuple(LocalSymbol inProgress, BoundExpression boundInitValue)
            {
                if (this.IsConst && _constantTuple == null)
                {
                    var value = Microsoft.CodeAnalysis.ConstantValue.Bad;
                    var initValueNodeLocation = _initializer.Value.Location;
                    var diagnostics = DiagnosticBag.GetInstance();
                    Debug.Assert(inProgress != this);
                    var type = this.Type.TypeSymbol;
                    if (boundInitValue == null)
                    {
                        var inProgressBinder = new LocalInProgressBinder(this, this.binder);
                        boundInitValue = inProgressBinder.BindVariableOrAutoPropInitializer(_initializer, this.RefKind, type, diagnostics);
                    }

                    value = ConstantValueUtils.GetAndValidateConstantValue(boundInitValue, this, type, initValueNodeLocation, diagnostics);
                    Interlocked.CompareExchange(ref _constantTuple, new EvaluatedConstant(value, diagnostics.ToReadOnlyAndFree()), null);
                }
            }

            internal override ConstantValue GetConstantValue(SyntaxNode node, LocalSymbol inProgress, DiagnosticBag diagnostics = null)
            {
                if (this.IsConst && inProgress == this)
                {
                    if (diagnostics != null)
                    {
                        diagnostics.Add(ErrorCode.ERR_CircConstValue, node.GetLocation(), this);
                    }

                    return Microsoft.CodeAnalysis.ConstantValue.Bad;
                }

                MakeConstantTuple(inProgress, boundInitValue: null);
                return _constantTuple == null ? null : _constantTuple.Value;
            }

            internal override ImmutableArray<Diagnostic> GetConstantValueDiagnostics(BoundExpression boundInitValue)
            {
                Debug.Assert(boundInitValue != null);
                MakeConstantTuple(inProgress: null, boundInitValue: boundInitValue);
                return _constantTuple == null ? ImmutableArray<Diagnostic>.Empty : _constantTuple.Diagnostics;
            }

            internal override void SetReturnable()
            {
                _returnable = true;
            }

            internal override bool IsReturnable
            {
                get
                {
                    return _returnable;
                }
            }
        }

        private sealed class ForEachLocal : SourceLocalSymbol
        {
            private readonly ExpressionSyntax _collection;

            public ForEachLocal(
                Symbol containingSymbol,
                Binder binder,
                TypeSyntax typeSyntax,
                SyntaxToken identifierToken,
                ExpressionSyntax collection,
                LocalDeclarationKind declarationKind) :
                    base(containingSymbol, binder, RefKind.None, typeSyntax, identifierToken, declarationKind)
            {
                Debug.Assert(declarationKind == LocalDeclarationKind.ForEachIterationVariable);
                _collection = collection;
            }

            protected override TypeSymbol InferTypeOfVarVariable(DiagnosticBag diagnostics)
            {
                // Normally, it would not be safe to cast to a specific binder type.  However, we verified the type
                // in the factory method call for this symbol.
                return ((ForEachLoopBinder)this.binder).InferCollectionElementType(diagnostics, _collection);
            }
        }
    }
}<|MERGE_RESOLUTION|>--- conflicted
+++ resolved
@@ -208,10 +208,7 @@
             Binder typeBinder = this.binder;
 
             bool isVar;
-<<<<<<< HEAD
-            TypeSymbolWithAnnotations declType = typeBinder.BindType(_typeSyntax, diagnostics, out isVar);
-=======
-            TypeSymbol declType;
+            TypeSymbolWithAnnotations declType;
             if (_typeSyntax == null)
             {
                 // in "let x = 1;", there is no syntax for the type. It is just inferred.
@@ -222,7 +219,6 @@
             {
                 declType = typeBinder.BindType(_typeSyntax, diagnostics, out isVar);
             }
->>>>>>> c7afb2d2
 
             if (isVar)
             {
@@ -257,12 +253,8 @@
 
         internal void SetTypeSymbol(TypeSymbolWithAnnotations newType)
         {
-<<<<<<< HEAD
+#if PATTERNS_FIXED
             TypeSymbolWithAnnotations originalType = _type;
-=======
-#if PATTERNS_FIXED
-            TypeSymbol originalType = _type;
->>>>>>> c7afb2d2
 
             // In the event that we race to set the type of a local, we should
             // always deduce the same type, or deduce that the type is an error.
