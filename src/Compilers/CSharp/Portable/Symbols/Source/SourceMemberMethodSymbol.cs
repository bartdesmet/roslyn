﻿// Licensed to the .NET Foundation under one or more agreements.
// The .NET Foundation licenses this file to you under the MIT license.
// See the LICENSE file in the project root for more information.

using System;
using System.Collections.Generic;
using System.Collections.Immutable;
using System.Diagnostics;
using System.Globalization;
using System.Runtime.InteropServices;
using System.Threading;
using Microsoft.CodeAnalysis.CSharp.Emit;
using Microsoft.CodeAnalysis.CSharp.Syntax;
using Microsoft.CodeAnalysis.PooledObjects;
using Roslyn.Utilities;

namespace Microsoft.CodeAnalysis.CSharp.Symbols
{
    internal abstract class SourceMemberMethodSymbol : SourceMethodSymbolWithAttributes, IAttributeTargetSymbol
    {
        // The flags type is used to compact many different bits of information.
        protected struct Flags
        {
            // We currently pack everything into a 32 bit int with the following layout:
            //
            // |                |vvv|yy|s|r|q|z|wwwww|
            // 
            // w = method kind.  5 bits.
            // z = isExtensionMethod. 1 bit.
            // q = isMetadataVirtualIgnoringInterfaceChanges. 1 bit.
            // r = isMetadataVirtual. 1 bit. (At least as true as isMetadataVirtualIgnoringInterfaceChanges.)
            // s = isMetadataVirtualLocked. 1 bit.
            // y = ReturnsVoid. 2 bits.
            // v = NullableContext. 3 bits.
            private int _flags;

            private const int MethodKindOffset = 0;
            private const int MethodKindSize = 5;

            private const int IsExtensionMethodOffset = MethodKindOffset + MethodKindSize;
            private const int IsExtensionMethodSize = 1;

            private const int IsMetadataVirtualIgnoringInterfaceChangesOffset = IsExtensionMethodOffset + IsExtensionMethodSize;
            private const int IsMetadataVirtualIgnoringInterfaceChangesSize = 1;

            private const int IsMetadataVirtualOffset = IsMetadataVirtualIgnoringInterfaceChangesOffset + IsMetadataVirtualIgnoringInterfaceChangesSize;
            private const int IsMetadataVirtualSize = 1;

            private const int IsMetadataVirtualLockedOffset = IsMetadataVirtualOffset + IsMetadataVirtualSize;
            private const int IsMetadataVirtualLockedSize = 1;

            private const int ReturnsVoidOffset = IsMetadataVirtualLockedOffset + IsMetadataVirtualLockedSize;
            private const int ReturnsVoidSize = 2;

            private const int NullableContextOffset = ReturnsVoidOffset + ReturnsVoidSize;
            private const int NullableContextSize = 3;

            private const int MethodKindMask = (1 << MethodKindSize) - 1;

            private const int IsExtensionMethodBit = 1 << IsExtensionMethodOffset;
            private const int IsMetadataVirtualIgnoringInterfaceChangesBit = 1 << IsMetadataVirtualIgnoringInterfaceChangesOffset;
            private const int IsMetadataVirtualBit = 1 << IsMetadataVirtualIgnoringInterfaceChangesOffset;
            private const int IsMetadataVirtualLockedBit = 1 << IsMetadataVirtualLockedOffset;

            private const int ReturnsVoidBit = 1 << ReturnsVoidOffset;
            private const int ReturnsVoidIsSetBit = 1 << ReturnsVoidOffset + 1;

            private const int NullableContextMask = (1 << NullableContextSize) - 1;

            public bool TryGetReturnsVoid(out bool value)
            {
                int bits = _flags;
                value = (bits & ReturnsVoidBit) != 0;
                return (bits & ReturnsVoidIsSetBit) != 0;
            }

            public void SetReturnsVoid(bool value)
            {
                ThreadSafeFlagOperations.Set(ref _flags, (int)(ReturnsVoidIsSetBit | (value ? ReturnsVoidBit : 0)));
            }

            public MethodKind MethodKind
            {
                get { return (MethodKind)((_flags >> MethodKindOffset) & MethodKindMask); }
            }

            public bool IsExtensionMethod
            {
                get { return (_flags & IsExtensionMethodBit) != 0; }
            }

            public bool IsMetadataVirtualLocked
            {
                get { return (_flags & IsMetadataVirtualLockedBit) != 0; }
            }

#if DEBUG
            static Flags()
            {
                // Verify masks are sufficient for values.
                Debug.Assert(EnumUtilities.ContainsAllValues<MethodKind>(MethodKindMask));
                Debug.Assert(EnumUtilities.ContainsAllValues<NullableContextKind>(NullableContextMask));
            }
#endif

            private static bool ModifiersRequireMetadataVirtual(DeclarationModifiers modifiers)
            {
                return (modifiers & (DeclarationModifiers.Abstract | DeclarationModifiers.Virtual | DeclarationModifiers.Override)) != 0;
            }

            public Flags(
                MethodKind methodKind,
                DeclarationModifiers declarationModifiers,
                bool returnsVoid,
                bool isExtensionMethod,
                bool isMetadataVirtualIgnoringModifiers = false)
            {
                bool isMetadataVirtual = isMetadataVirtualIgnoringModifiers || ModifiersRequireMetadataVirtual(declarationModifiers);

                int methodKindInt = ((int)methodKind & MethodKindMask) << MethodKindOffset;
                int isExtensionMethodInt = isExtensionMethod ? IsExtensionMethodBit : 0;
                int isMetadataVirtualIgnoringInterfaceImplementationChangesInt = isMetadataVirtual ? IsMetadataVirtualIgnoringInterfaceChangesBit : 0;
                int isMetadataVirtualInt = isMetadataVirtual ? IsMetadataVirtualBit : 0;

                _flags = methodKindInt
                    | isExtensionMethodInt
                    | isMetadataVirtualIgnoringInterfaceImplementationChangesInt
                    | isMetadataVirtualInt
                    | (returnsVoid ? ReturnsVoidBit : 0)
                    | ReturnsVoidIsSetBit;
            }

            public bool IsMetadataVirtual(bool ignoreInterfaceImplementationChanges = false)
            {
                // This flag is immutable, so there's no reason to set a lock bit, as we do below.
                if (ignoreInterfaceImplementationChanges)
                {
                    return (_flags & IsMetadataVirtualIgnoringInterfaceChangesBit) != 0;
                }

                if (!IsMetadataVirtualLocked)
                {
                    ThreadSafeFlagOperations.Set(ref _flags, IsMetadataVirtualLockedBit);
                }

                return (_flags & IsMetadataVirtualBit) != 0;
            }

            public void EnsureMetadataVirtual()
            {
                // ACASEY: This assert is here to check that we're not mutating the value of IsMetadataVirtual after
                // someone has consumed it.  The best practice is to not access IsMetadataVirtual before ForceComplete
                // has been called on all SourceNamedTypeSymbols.  If it is necessary to do so, then you can pass
                // ignoreInterfaceImplementationChanges: true, but you must be conscious that seeing "false" may not
                // reflect the final, emitted modifier.
                Debug.Assert(!IsMetadataVirtualLocked);
                if ((_flags & IsMetadataVirtualBit) == 0)
                {
                    ThreadSafeFlagOperations.Set(ref _flags, IsMetadataVirtualBit);
                }
            }

            public bool TryGetNullableContext(out byte? value)
            {
                return ((NullableContextKind)((_flags >> NullableContextOffset) & NullableContextMask)).TryGetByte(out value);
            }

            public bool SetNullableContext(byte? value)
            {
                return ThreadSafeFlagOperations.Set(ref _flags, (((int)value.ToNullableContextFlags() & NullableContextMask) << NullableContextOffset));
            }
        }

        protected SymbolCompletionState state;

        protected DeclarationModifiers DeclarationModifiers;
        protected Flags flags;

        private readonly NamedTypeSymbol _containingType;
        private ParameterSymbol _lazyThisParameter;
        private TypeWithAnnotations.Boxed _lazyIteratorElementType;

        private OverriddenOrHiddenMembersResult _lazyOverriddenOrHiddenMembers;

        protected ImmutableArray<Location> locations;
        protected string lazyDocComment;
        protected string lazyExpandedDocComment;

        //null if has never been computed. Initial binding diagnostics
        //are stashed here in service of API usage patterns
        //where method body diagnostics are requested multiple times.
        private ImmutableArray<Diagnostic> _cachedDiagnostics;
        internal ImmutableArray<Diagnostic> Diagnostics
        {
            get { return _cachedDiagnostics; }
        }

        internal ImmutableArray<Diagnostic> SetDiagnostics(ImmutableArray<Diagnostic> newSet, out bool diagsWritten)
        {
            //return the diagnostics that were actually saved in the event that there were two threads racing. 
            diagsWritten = ImmutableInterlocked.InterlockedInitialize(ref _cachedDiagnostics, newSet);
            return _cachedDiagnostics;
        }

        protected SourceMemberMethodSymbol(NamedTypeSymbol containingType, SyntaxReference syntaxReferenceOpt, Location location, bool isIterator)
            : this(containingType, syntaxReferenceOpt, ImmutableArray.Create(location), isIterator)
        {
        }

<<<<<<< HEAD
        protected SourceMemberMethodSymbol(
            NamedTypeSymbol containingType,
            SyntaxReference syntaxReferenceOpt,
            ImmutableArray<Location> locations)
=======
        protected SourceMemberMethodSymbol(NamedTypeSymbol containingType, SyntaxReference syntaxReferenceOpt, ImmutableArray<Location> locations, bool isIterator)
>>>>>>> 884fdff6
            : base(syntaxReferenceOpt)
        {
            Debug.Assert((object)containingType != null);
            Debug.Assert(!locations.IsEmpty);

            _containingType = containingType;
            this.locations = locations;

            if (isIterator)
            {
                _lazyIteratorElementType = TypeWithAnnotations.Boxed.Sentinel;
            }
        }

        protected void CheckEffectiveAccessibility(TypeWithAnnotations returnType, ImmutableArray<ParameterSymbol> parameters, DiagnosticBag diagnostics)
        {
            if (this.DeclaredAccessibility <= Accessibility.Private || MethodKind == MethodKind.ExplicitInterfaceImplementation)
            {
                return;
            }

            ErrorCode code = (this.MethodKind == MethodKind.Conversion || this.MethodKind == MethodKind.UserDefinedOperator) ?
                ErrorCode.ERR_BadVisOpReturn :
                ErrorCode.ERR_BadVisReturnType;

            HashSet<DiagnosticInfo> useSiteDiagnostics = null;
            if (!this.IsNoMoreVisibleThan(returnType, ref useSiteDiagnostics))
            {
                // Inconsistent accessibility: return type '{1}' is less accessible than method '{0}'
                diagnostics.Add(code, Locations[0], this, returnType.Type);
            }

            code = (this.MethodKind == MethodKind.Conversion || this.MethodKind == MethodKind.UserDefinedOperator) ?
                ErrorCode.ERR_BadVisOpParam :
                ErrorCode.ERR_BadVisParamType;

            foreach (var parameter in parameters)
            {
                if (!parameter.TypeWithAnnotations.IsAtLeastAsVisibleAs(this, ref useSiteDiagnostics))
                {
                    // Inconsistent accessibility: parameter type '{1}' is less accessible than method '{0}'
                    diagnostics.Add(code, Locations[0], this, parameter.Type);
                }
            }

            diagnostics.Add(Locations[0], useSiteDiagnostics);
        }

        protected void MakeFlags(
            MethodKind methodKind,
            DeclarationModifiers declarationModifiers,
            bool returnsVoid,
            bool isExtensionMethod,
            bool isMetadataVirtualIgnoringModifiers = false)
        {
            DeclarationModifiers = declarationModifiers;
            this.flags = new Flags(methodKind, declarationModifiers, returnsVoid, isExtensionMethod, isMetadataVirtualIgnoringModifiers);
        }

        protected void SetReturnsVoid(bool returnsVoid)
        {
            this.flags.SetReturnsVoid(returnsVoid);
        }

        /// <remarks>
        /// Implementers should assume that a lock has been taken on MethodChecksLockObject.
        /// In particular, it should not (generally) be necessary to use CompareExchange to
        /// protect assignments to fields.
        /// </remarks>
        protected abstract void MethodChecks(DiagnosticBag diagnostics);

        /// <summary>
        /// We can usually lock on the syntax reference of this method, but it turns
        /// out that some synthesized methods (e.g. field-like event accessors) also
        /// need to do method checks.  This property allows such methods to supply
        /// their own lock objects, so that we don't have to add a new field to every
        /// SourceMethodSymbol.
        /// </summary>
        protected virtual object MethodChecksLockObject
        {
            get { return this.syntaxReferenceOpt; }
        }

        protected void LazyMethodChecks()
        {
            if (!state.HasComplete(CompletionPart.FinishMethodChecks))
            {
                // TODO: if this lock ever encloses a potential call to Debugger.NotifyOfCrossThreadDependency,
                // then we should call DebuggerUtilities.CallBeforeAcquiringLock() (see method comment for more
                // details).

                object lockObject = MethodChecksLockObject;
                Debug.Assert(lockObject != null);
                lock (lockObject)
                {
                    if (state.NotePartComplete(CompletionPart.StartMethodChecks))
                    {
                        // By setting StartMethodChecks, we've committed to doing the checks and setting
                        // FinishMethodChecks.  So there is no cancellation supported between one and the other.
                        var diagnostics = DiagnosticBag.GetInstance();
                        try
                        {
                            MethodChecks(diagnostics);
                            AddDeclarationDiagnostics(diagnostics);
                        }
                        finally
                        {
                            state.NotePartComplete(CompletionPart.FinishMethodChecks);
                            diagnostics.Free();
                        }
                    }
                    else
                    {
                        // Either (1) this thread is in the process of completing the method,
                        // or (2) some other thread has beat us to the punch and completed the method.
                        // We can distinguish the two cases here by checking for the FinishMethodChecks
                        // part to be complete, which would only occur if another thread completed this
                        // method.
                        //
                        // The other case, in which this thread is in the process of completing the method,
                        // requires that we return here even though the checks are not complete.  That's because
                        // methods are processed by first populating the return type and parameters by binding
                        // the syntax from source.  Those values are visible to the same thread for the purpose
                        // of computing which methods are implemented and overridden.  But then those values
                        // may be rewritten (by the same thread) to copy down custom modifiers.  In order to
                        // allow the same thread to see the return type and parameters from the syntax (though
                        // they do not yet take on their final values), we return here.

                        // Due to the fact that LazyMethodChecks is potentially reentrant, we must use a 
                        // reentrant lock to avoid deadlock and cannot assert that at this point method checks
                        // have completed (state.HasComplete(CompletionPart.FinishMethodChecks)).
                    }
                }
            }
        }

        protected virtual void LazyAsyncMethodChecks(CancellationToken cancellationToken)
        {
            state.NotePartComplete(CompletionPart.StartAsyncMethodChecks);
            state.NotePartComplete(CompletionPart.FinishAsyncMethodChecks);
        }

        public sealed override Symbol ContainingSymbol
        {
            get
            {
                return _containingType;
            }
        }

        public override NamedTypeSymbol ContainingType
        {
            get
            {
                return _containingType;
            }
        }

        public override Symbol AssociatedSymbol
        {
            get
            {
                return null;
            }
        }

        #region Flags

        public override bool ReturnsVoid
        {
            get
            {
                flags.TryGetReturnsVoid(out bool value);
                return value;
            }
        }

        public sealed override MethodKind MethodKind
        {
            get
            {
                return this.flags.MethodKind;
            }
        }

        public override bool IsExtensionMethod
        {
            get
            {
                return this.flags.IsExtensionMethod;
            }
        }

        // TODO (tomat): sealed
        internal override bool IsMetadataNewSlot(bool ignoreInterfaceImplementationChanges = false)
        {
            if (IsExplicitInterfaceImplementation && _containingType.IsInterface)
            {
                // All implementations of methods from base interfaces should omit the newslot bit to ensure no new vtable slot is allocated.
                return false;
            }

            // If C# and the runtime don't agree on the overridden method,
            // then we will mark the method as newslot and specify the
            // override explicitly (see GetExplicitImplementationOverrides
            // in NamedTypeSymbolAdapter.cs).
            return this.IsOverride ?
                this.RequiresExplicitOverride() :
                this.IsMetadataVirtual(ignoreInterfaceImplementationChanges);
        }

        // TODO (tomat): sealed?
        internal override bool IsMetadataVirtual(bool ignoreInterfaceImplementationChanges = false)
        {
            return this.flags.IsMetadataVirtual(ignoreInterfaceImplementationChanges);
        }

        internal void EnsureMetadataVirtual()
        {
            this.flags.EnsureMetadataVirtual();
        }

        public override Accessibility DeclaredAccessibility
        {
            get
            {
                return ModifierUtils.EffectiveAccessibility(this.DeclarationModifiers);
            }
        }

        internal bool HasExternModifier
        {
            get
            {
                return (this.DeclarationModifiers & DeclarationModifiers.Extern) != 0;
            }
        }

        public override bool IsExtern
        {
            get
            {
                return HasExternModifier;
            }
        }

        public sealed override bool IsSealed
        {
            get
            {
                return (this.DeclarationModifiers & DeclarationModifiers.Sealed) != 0;
            }
        }

        public sealed override bool IsAbstract
        {
            get
            {
                return (this.DeclarationModifiers & DeclarationModifiers.Abstract) != 0;
            }
        }

        public sealed override bool IsOverride
        {
            get
            {
                return (this.DeclarationModifiers & DeclarationModifiers.Override) != 0;
            }
        }

        internal bool IsPartial
        {
            get
            {
                return (this.DeclarationModifiers & DeclarationModifiers.Partial) != 0;
            }
        }

        public sealed override bool IsVirtual
        {
            get
            {
                return (this.DeclarationModifiers & DeclarationModifiers.Virtual) != 0;
            }
        }

        internal bool IsNew
        {
            get
            {
                return (this.DeclarationModifiers & DeclarationModifiers.New) != 0;
            }
        }

        public sealed override bool IsStatic
        {
            get
            {
                return (this.DeclarationModifiers & DeclarationModifiers.Static) != 0;
            }
        }

        internal bool IsUnsafe
        {
            get
            {
                return (this.DeclarationModifiers & DeclarationModifiers.Unsafe) != 0;
            }
        }

        public sealed override bool IsAsync
        {
            get
            {
                return (this.DeclarationModifiers & DeclarationModifiers.Async) != 0;
            }
        }

        internal override bool IsDeclaredReadOnly
        {
            get
            {
                return (this.DeclarationModifiers & DeclarationModifiers.ReadOnly) != 0;
            }
        }

        internal override bool IsInitOnly => false;

        internal sealed override Cci.CallingConvention CallingConvention
        {
            get
            {
                var cc = IsVararg ? Cci.CallingConvention.ExtraArguments : Cci.CallingConvention.Default;

                if (IsGenericMethod)
                {
                    cc |= Cci.CallingConvention.Generic;
                }

                if (!IsStatic)
                {
                    cc |= Cci.CallingConvention.HasThis;
                }

                return cc;
            }
        }

        #endregion

        #region Syntax

        internal (BlockSyntax blockBody, ArrowExpressionClauseSyntax arrowBody) Bodies
        {
            get
            {
                switch (SyntaxNode)
                {
                    case BaseMethodDeclarationSyntax method:
                        return (method.Body, method.ExpressionBody);

                    case AccessorDeclarationSyntax accessor:
                        return (accessor.Body, accessor.ExpressionBody);

                    case ArrowExpressionClauseSyntax arrowExpression:
                        Debug.Assert(arrowExpression.Parent.Kind() == SyntaxKind.PropertyDeclaration ||
                                     arrowExpression.Parent.Kind() == SyntaxKind.IndexerDeclaration ||
                                     this is SynthesizedClosureMethod);
                        return (null, arrowExpression);

                    case BlockSyntax block:
                        Debug.Assert(this is SynthesizedClosureMethod);
                        return (block, null);

                    default:
                        return (null, null);
                }
            }
        }

        private Binder TryGetInMethodBinder(BinderFactory binderFactoryOpt = null)
        {
            CSharpSyntaxNode contextNode = GetInMethodSyntaxNode();
            if (contextNode == null)
            {
                return null;
            }

            Binder result = (binderFactoryOpt ?? this.DeclaringCompilation.GetBinderFactory(contextNode.SyntaxTree)).GetBinder(contextNode);
#if DEBUG
            Binder current = result;
            do
            {
                if (current is InMethodBinder)
                {
                    break;
                }

                current = current.Next;
            }
            while (current != null);

            Debug.Assert(current is InMethodBinder);
#endif
            return result;
        }

        internal virtual ExecutableCodeBinder TryGetBodyBinder(BinderFactory binderFactoryOpt = null, bool ignoreAccessibility = false)
        {
            Binder inMethod = TryGetInMethodBinder(binderFactoryOpt);
            return inMethod == null ? null : new ExecutableCodeBinder(SyntaxNode, this, inMethod.WithAdditionalFlags(ignoreAccessibility ? BinderFlags.IgnoreAccessibility : BinderFlags.None));
        }

        /// <summary>
        /// Overridden by <see cref="SourceOrdinaryMethodSymbol"/>, 
        /// which might return locations of partial methods.
        /// </summary>
        public override ImmutableArray<Location> Locations
        {
            get
            {
                return this.locations;
            }
        }

        public override string GetDocumentationCommentXml(CultureInfo preferredCulture = null, bool expandIncludes = false, CancellationToken cancellationToken = default(CancellationToken))
        {
            ref var lazyDocComment = ref expandIncludes ? ref this.lazyExpandedDocComment : ref this.lazyDocComment;
            return SourceDocumentationCommentUtils.GetAndCacheDocumentationComment(this, expandIncludes, ref lazyDocComment);
        }

        #endregion

        public override ImmutableArray<CustomModifier> RefCustomModifiers
        {
            get
            {
                return ImmutableArray<CustomModifier>.Empty;
            }
        }

        public sealed override ImmutableArray<TypeWithAnnotations> TypeArgumentsWithAnnotations
        {
            get
            {
                return GetTypeParametersAsTypeArguments();
            }
        }

        public sealed override int Arity
        {
            get
            {
                return TypeParameters.Length;
            }
        }

        internal sealed override bool TryGetThisParameter(out ParameterSymbol thisParameter)
        {
            thisParameter = _lazyThisParameter;
            if ((object)thisParameter != null || IsStatic)
            {
                return true;
            }

            Interlocked.CompareExchange(ref _lazyThisParameter, new ThisParameterSymbol(this), null);
            thisParameter = _lazyThisParameter;
            return true;
        }

        internal override TypeWithAnnotations IteratorElementTypeWithAnnotations
        {
            get
            {
                return _lazyIteratorElementType?.Value ?? default;
            }
            set
            {
                Debug.Assert(_lazyIteratorElementType == TypeWithAnnotations.Boxed.Sentinel || TypeSymbol.Equals(_lazyIteratorElementType.Value.Type, value.Type, TypeCompareKind.ConsiderEverything2));
                Interlocked.CompareExchange(ref _lazyIteratorElementType, new TypeWithAnnotations.Boxed(value), TypeWithAnnotations.Boxed.Sentinel);
            }
        }

        internal override bool IsIterator => _lazyIteratorElementType is object;

        //overridden appropriately in SourceMemberMethodSymbol
        public override ImmutableArray<MethodSymbol> ExplicitInterfaceImplementations
        {
            get
            {
                return ImmutableArray<MethodSymbol>.Empty;
            }
        }

        internal sealed override OverriddenOrHiddenMembersResult OverriddenOrHiddenMembers
        {
            get
            {
                this.LazyMethodChecks();
                if (_lazyOverriddenOrHiddenMembers == null)
                {
                    Interlocked.CompareExchange(ref _lazyOverriddenOrHiddenMembers, this.MakeOverriddenOrHiddenMembers(), null);
                }

                return _lazyOverriddenOrHiddenMembers;
            }
        }

        internal sealed override bool RequiresCompletion
        {
            get { return true; }
        }

        internal sealed override bool HasComplete(CompletionPart part)
        {
            return state.HasComplete(part);
        }

        internal override void ForceComplete(SourceLocation locationOpt, CancellationToken cancellationToken)
        {
            while (true)
            {
                cancellationToken.ThrowIfCancellationRequested();
                var incompletePart = state.NextIncompletePart;
                switch (incompletePart)
                {
                    case CompletionPart.Attributes:
                        GetAttributes();
                        break;

                    case CompletionPart.ReturnTypeAttributes:
                        this.GetReturnTypeAttributes();
                        break;

                    case CompletionPart.Type:
                        var unusedType = this.ReturnTypeWithAnnotations;
                        state.NotePartComplete(CompletionPart.Type);
                        break;

                    case CompletionPart.Parameters:
                        foreach (var parameter in this.Parameters)
                        {
                            parameter.ForceComplete(locationOpt, cancellationToken);
                        }

                        state.NotePartComplete(CompletionPart.Parameters);
                        break;

                    case CompletionPart.TypeParameters:
                        foreach (var typeParameter in this.TypeParameters)
                        {
                            typeParameter.ForceComplete(locationOpt, cancellationToken);
                        }

                        state.NotePartComplete(CompletionPart.TypeParameters);
                        break;

                    case CompletionPart.StartAsyncMethodChecks:
                    case CompletionPart.FinishAsyncMethodChecks:
                        LazyAsyncMethodChecks(cancellationToken);
                        break;

                    case CompletionPart.StartMethodChecks:
                    case CompletionPart.FinishMethodChecks:
                        LazyMethodChecks();
                        goto done;

                    case CompletionPart.None:
                        return;

                    default:
                        // any other values are completion parts intended for other kinds of symbols
                        state.NotePartComplete(CompletionPart.All & ~CompletionPart.MethodSymbolAll);
                        break;
                }

                state.SpinWaitComplete(incompletePart, cancellationToken);
            }

done:
// Don't return until we've seen all of the CompletionParts. This ensures all
// diagnostics have been reported (not necessarily on this thread).
            CompletionPart allParts = CompletionPart.MethodSymbolAll;
            state.SpinWaitComplete(allParts, cancellationToken);
        }

        protected sealed override void NoteAttributesComplete(bool forReturnType)
        {
            var part = forReturnType ? CompletionPart.ReturnTypeAttributes : CompletionPart.Attributes;
            state.NotePartComplete(part);
        }

        internal override void AfterAddingTypeMembersChecks(ConversionsBase conversions, DiagnosticBag diagnostics)
        {
            base.AfterAddingTypeMembersChecks(conversions, diagnostics);

            var compilation = this.DeclaringCompilation;
            var location = locations[0];

            if (IsDeclaredReadOnly && !ContainingType.IsReadOnly)
            {
                compilation.EnsureIsReadOnlyAttributeExists(diagnostics, location, modifyCompilation: true);
            }

            if (compilation.ShouldEmitNullableAttributes(this) &&
                ShouldEmitNullableContextValue(out _))
            {
                compilation.EnsureNullableContextAttributeExists(diagnostics, location, modifyCompilation: true);
            }
        }

        // Consider moving this state to SourceMethodSymbol to emit NullableContextAttributes
        // on lambdas and local functions (see https://github.com/dotnet/roslyn/issues/36736).
        internal override byte? GetLocalNullableContextValue()
        {
            byte? value;
            if (!flags.TryGetNullableContext(out value))
            {
                value = ComputeNullableContextValue();
                flags.SetNullableContext(value);
            }
            return value;
        }

        private byte? ComputeNullableContextValue()
        {
            var compilation = DeclaringCompilation;
            if (!compilation.ShouldEmitNullableAttributes(this))
            {
                return null;
            }

            var builder = new MostCommonNullableValueBuilder();
            foreach (var typeParameter in TypeParameters)
            {
                typeParameter.GetCommonNullableValues(compilation, ref builder);
            }
            builder.AddValue(ReturnTypeWithAnnotations);
            foreach (var parameter in Parameters)
            {
                parameter.GetCommonNullableValues(compilation, ref builder);
            }
            return builder.MostCommonValue;
        }

        internal override void AddSynthesizedAttributes(PEModuleBuilder moduleBuilder, ref ArrayBuilder<SynthesizedAttributeData> attributes)
        {
            base.AddSynthesizedAttributes(moduleBuilder, ref attributes);

            if (IsDeclaredReadOnly && !ContainingType.IsReadOnly)
            {
                AddSynthesizedAttribute(ref attributes, moduleBuilder.SynthesizeIsReadOnlyAttribute(this));
            }

            var compilation = this.DeclaringCompilation;

            if (compilation.ShouldEmitNullableAttributes(this) &&
                ShouldEmitNullableContextValue(out byte nullableContextValue))
            {
                AddSynthesizedAttribute(ref attributes, moduleBuilder.SynthesizeNullableContextAttribute(this, nullableContextValue));
            }

            bool isAsync = this.IsAsync;
            bool isIterator = this.IsIterator;

            if (!isAsync && !isIterator)
            {
                return;
            }

            // The async state machine type is not synthesized until the async method body is rewritten. If we are
            // only emitting metadata the method body will not have been rewritten, and the async state machine
            // type will not have been created. In this case, omit the attribute.
            if (moduleBuilder.CompilationState.TryGetStateMachineType(this, out NamedTypeSymbol stateMachineType))
            {
                var arg = new TypedConstant(compilation.GetWellKnownType(WellKnownType.System_Type),
                    TypedConstantKind.Type, stateMachineType.GetUnboundGenericTypeOrSelf());

                if (isAsync && isIterator)
                {
                    AddSynthesizedAttribute(ref attributes,
                        compilation.TrySynthesizeAttribute(WellKnownMember.System_Runtime_CompilerServices_AsyncIteratorStateMachineAttribute__ctor,
                            ImmutableArray.Create(arg)));
                }
                else if (isAsync)
                {
                    AddSynthesizedAttribute(ref attributes,
                        compilation.TrySynthesizeAttribute(WellKnownMember.System_Runtime_CompilerServices_AsyncStateMachineAttribute__ctor,
                            ImmutableArray.Create(arg)));
                }
                else if (isIterator)
                {
                    AddSynthesizedAttribute(ref attributes,
                        compilation.TrySynthesizeAttribute(WellKnownMember.System_Runtime_CompilerServices_IteratorStateMachineAttribute__ctor,
                            ImmutableArray.Create(arg)));
                }
            }

            if (isAsync && !isIterator)
            {
                // Regular async (not async-iterator) kick-off method calls MoveNext, which contains user code.
                // This means we need to emit DebuggerStepThroughAttribute in order
                // to have correct stepping behavior during debugging.
                AddSynthesizedAttribute(ref attributes, compilation.SynthesizeDebuggerStepThroughAttribute());
            }
        }

        /// <summary>
        /// Checks to see if a body is legal given the current modifiers.
        /// If it is not, a diagnostic is added with the current type.
        /// </summary>
        protected void CheckModifiersForBody(SyntaxNode declarationSyntax, Location location, DiagnosticBag diagnostics)
        {
            if (IsExtern && !IsAbstract)
            {
                diagnostics.Add(ErrorCode.ERR_ExternHasBody, location, this);
            }
            else if (IsAbstract && !IsExtern)
            {
                diagnostics.Add(ErrorCode.ERR_AbstractHasBody, location, this);
            }
            // Do not report error for IsAbstract && IsExtern. Dev10 reports CS0180 only
            // in that case ("member cannot be both extern and abstract").
        }

        protected void CheckFeatureAvailabilityAndRuntimeSupport(SyntaxNode declarationSyntax, Location location, bool hasBody, DiagnosticBag diagnostics)
        {
            if (_containingType.IsInterface)
            {
                if (hasBody || IsExplicitInterfaceImplementation)
                {
                    Binder.CheckFeatureAvailability(declarationSyntax, MessageID.IDS_DefaultInterfaceImplementation, diagnostics, location);
                }

                if ((hasBody || IsExplicitInterfaceImplementation || IsExtern) && !ContainingAssembly.RuntimeSupportsDefaultInterfaceImplementation)
                {
                    diagnostics.Add(ErrorCode.ERR_RuntimeDoesNotSupportDefaultInterfaceImplementation, location);
                }
            }
        }

        /// <summary>
        /// Returns true if the method body is an expression, as expressed
        /// by the <see cref="ArrowExpressionClauseSyntax"/> syntax. False
        /// otherwise.
        /// </summary>
        /// <remarks>
        /// If the method has both block body and an expression body
        /// present, this is not treated as expression-bodied.
        /// </remarks>
        internal abstract bool IsExpressionBodied { get; }

        internal override int CalculateLocalSyntaxOffset(int localPosition, SyntaxTree localTree)
        {
            Debug.Assert(this.SyntaxNode.SyntaxTree == localTree);

            (BlockSyntax blockBody, ArrowExpressionClauseSyntax expressionBody) = Bodies;
            CSharpSyntaxNode bodySyntax = null;

            // All locals are declared within the body of the method.
            if (blockBody?.Span.Contains(localPosition) == true)
            {
                bodySyntax = blockBody;
            }
            else if (expressionBody?.Span.Contains(localPosition) == true)
            {
                bodySyntax = expressionBody;
            }
            else
            {
                // Method without body doesn't declare locals.
                Debug.Assert(bodySyntax != null);
                return -1;
            }

            return localPosition - bodySyntax.SpanStart;
        }
    }
}<|MERGE_RESOLUTION|>--- conflicted
+++ resolved
@@ -207,14 +207,11 @@
         {
         }
 
-<<<<<<< HEAD
         protected SourceMemberMethodSymbol(
             NamedTypeSymbol containingType,
             SyntaxReference syntaxReferenceOpt,
-            ImmutableArray<Location> locations)
-=======
-        protected SourceMemberMethodSymbol(NamedTypeSymbol containingType, SyntaxReference syntaxReferenceOpt, ImmutableArray<Location> locations, bool isIterator)
->>>>>>> 884fdff6
+            ImmutableArray<Location> locations,
+            bool isIterator)
             : base(syntaxReferenceOpt)
         {
             Debug.Assert((object)containingType != null);
