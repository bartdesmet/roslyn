--- conflicted
+++ resolved
@@ -3670,18 +3670,8 @@
                 }
                 else
                 {
-<<<<<<< HEAD
-                    if ((object)membersByName == _lazyEarlyAttributeDecodingMembersDictionary)
-                    {
-                        // Avoid mutating the cached dictionary and especially avoid doing this possibly on multiple threads in parallel.
-                        membersByName = new Dictionary<ReadOnlyMemory<char>, ImmutableArray<Symbol>>(membersByName, ReadOnlyMemoryOfCharComparer.Instance);
-                    }
-
+                    DuplicateMembersByNameIfCached(ref membersByName);
                     membersByName[name] = FixPartialMethod(membersByName[name], prevMethod, currentMethod);
-=======
-                    DuplicateMembersByNameIfCached(ref membersByName);
-                    membersByName[name] = FixPartialMember(membersByName[name], prevMethod, currentMethod);
->>>>>>> 03f41307
                 }
             }
 
@@ -3699,39 +3689,15 @@
                 }
                 else
                 {
-<<<<<<< HEAD
                     if (hasInitializer(prevProperty) && hasInitializer(currentProperty))
                     {
                         diagnostics.Add(ErrorCode.ERR_PartialPropertyDuplicateInitializer, currentProperty.GetFirstLocation());
                     }
 
-                    var (currentGet, prevGet) = ((SourcePropertyAccessorSymbol?)currentProperty.GetMethod, (SourcePropertyAccessorSymbol?)prevProperty.GetMethod);
-                    if (currentGet != null || prevGet != null)
-                    {
-                        var accessorName = (currentGet ?? prevGet)!.Name.AsMemory();
-                        mergeAccessors(ref membersByName, accessorName, currentGet, prevGet);
-                    }
-
-                    var (currentSet, prevSet) = ((SourcePropertyAccessorSymbol?)currentProperty.SetMethod, (SourcePropertyAccessorSymbol?)prevProperty.SetMethod);
-                    if (currentSet != null || prevSet != null)
-                    {
-                        var accessorName = (currentSet ?? prevSet)!.Name.AsMemory();
-                        mergeAccessors(ref membersByName, accessorName, currentSet, prevSet);
-                    }
-
-                    if ((object)membersByName == _lazyEarlyAttributeDecodingMembersDictionary)
-                    {
-                        // Avoid mutating the cached dictionary and especially avoid doing this possibly on multiple threads in parallel.
-                        membersByName = new Dictionary<ReadOnlyMemory<char>, ImmutableArray<Symbol>>(membersByName, ReadOnlyMemoryOfCharComparer.Instance);
-                    }
-
-                    FixPartialProperty(ref membersByName, name, prevProperty, currentProperty);
-=======
                     DuplicateMembersByNameIfCached(ref membersByName);
                     mergeAccessors(ref membersByName, (SourcePropertyAccessorSymbol?)currentProperty.GetMethod, (SourcePropertyAccessorSymbol?)prevProperty.GetMethod);
                     mergeAccessors(ref membersByName, (SourcePropertyAccessorSymbol?)currentProperty.SetMethod, (SourcePropertyAccessorSymbol?)prevProperty.SetMethod);
-                    membersByName[name] = FixPartialMember(membersByName[name], prevProperty, currentProperty);
->>>>>>> 03f41307
+                    FixPartialProperty(ref membersByName, name, prevProperty, currentProperty);
                 }
 
                 void mergeAccessors(ref Dictionary<ReadOnlyMemory<char>, ImmutableArray<Symbol>> membersByName, SourcePropertyAccessorSymbol? currentAccessor, SourcePropertyAccessorSymbol? prevAccessor)
