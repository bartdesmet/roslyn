--- conflicted
+++ resolved
@@ -443,15 +443,10 @@
                 //
                 // See InternalsVisibleToAndStrongNameTests: IvtVirtualCall1, IvtVirtualCall2, IvtVirtual_ParamsAndDynamic.
                 MethodSymbol overridden = m.OverriddenMethod;
-<<<<<<< HEAD
                 var discardedUseSiteInfo = CompoundUseSiteInfo<AssemblySymbol>.Discarded;
-                if ((object)overridden == null || !AccessCheck.IsSymbolAccessible(overridden, accessingType, ref discardedUseSiteInfo))
-=======
-                HashSet<DiagnosticInfo> useSiteDiagnostics = null;
                 if ((object)overridden == null ||
-                    (accessingTypeOpt is { } && !AccessCheck.IsSymbolAccessible(overridden, accessingTypeOpt, ref useSiteDiagnostics)) ||
+                    (accessingTypeOpt is { } && !AccessCheck.IsSymbolAccessible(overridden, accessingTypeOpt, ref discardedUseSiteInfo)) ||
                     (requireSameReturnType && !this.ReturnType.Equals(overridden.ReturnType, TypeCompareKind.AllIgnoreOptions)))
->>>>>>> cdb59565
                 {
                     break;
                 }
