--- conflicted
+++ resolved
@@ -30,11 +30,7 @@
             Debug.Assert(rewrittenRight != null);
             Debug.Assert(leftConversion.IsValid);
             Debug.Assert((object)rewrittenResultType != null);
-<<<<<<< HEAD
-            Debug.Assert(rewrittenRight.Type.Equals(rewrittenResultType, TypeSymbolEqualityOptions.IgnoreDynamic));
-=======
-            Debug.Assert(rewrittenRight.Type.Equals(rewrittenResultType, TypeCompareKind.IgnoreDynamicAndTupleNames));
->>>>>>> c28d8bac
+            Debug.Assert(rewrittenRight.Type.Equals(rewrittenResultType, TypeSymbolEqualityOptions.IgnoreDynamicAndTupleNames));
 
             if (_inExpressionLambda)
             {
@@ -125,11 +121,7 @@
 
             // MakeConversion(temp, rewrittenResultType)
             BoundExpression convertedLeft = GetConvertedLeftForNullCoalescingOperator(boundTemp, leftConversion, rewrittenResultType);
-<<<<<<< HEAD
-            Debug.Assert(convertedLeft.Type.Equals(rewrittenResultType, TypeSymbolEqualityOptions.IgnoreDynamic));
-=======
-            Debug.Assert(convertedLeft.HasErrors || convertedLeft.Type.Equals(rewrittenResultType, TypeCompareKind.IgnoreDynamicAndTupleNames));
->>>>>>> c28d8bac
+            Debug.Assert(convertedLeft.Type.Equals(rewrittenResultType, TypeSymbolEqualityOptions.IgnoreDynamicAndTupleNames));
 
             // (temp != null) ? MakeConversion(temp, LeftConversion) : RightOperand
             BoundExpression conditionalExpression = RewriteConditionalOperator(
@@ -141,11 +133,7 @@
                 rewrittenType: rewrittenResultType);
 
             Debug.Assert(conditionalExpression.ConstantValue == null); // we shouldn't have hit this else case otherwise
-<<<<<<< HEAD
-            Debug.Assert(conditionalExpression.Type.Equals(rewrittenResultType, TypeSymbolEqualityOptions.IgnoreDynamic));
-=======
             Debug.Assert(conditionalExpression.Type.Equals(rewrittenResultType, TypeCompareKind.IgnoreDynamicAndTupleNames));
->>>>>>> c28d8bac
 
             return new BoundSequence(
                 syntax: syntax,
