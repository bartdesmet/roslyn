﻿// Copyright (c) Microsoft.  All Rights Reserved.  Licensed under the Apache License, Version 2.0.  See License.txt in the project root for license information.

using System.Collections.Immutable;
using System.Diagnostics;
using Microsoft.CodeAnalysis.CSharp.Symbols;
using Microsoft.CodeAnalysis.CSharp.Syntax;

namespace Microsoft.CodeAnalysis.CSharp
{
    internal sealed partial class LocalRewriter
    {
        /// <summary>
        /// Rewrite a using statement into a try finally statement.  Four forms are possible:
        ///   1) using (expr) stmt
        ///   2) await using (expr) stmt
        ///   3) using (C c = expr) stmt
        ///   4) await using (C c = expr) stmt
        ///
        /// The first two are handled by RewriteExpressionUsingStatement and the latter two are handled by
        /// RewriteDeclarationUsingStatement (called in a loop, once for each local declared).
        ///
        /// For the async variants, `IAsyncDisposable` is used instead of `IDisposable` and we produce
        /// `... await expr.DisposeAsync() ...` instead of `... expr.Dispose() ...`.
        /// </summary>
        /// <remarks>
        /// It would be more in line with our usual pattern to rewrite using to try-finally
        /// in the ControlFlowRewriter, but if we don't do it here the BoundMultipleLocalDeclarations
        /// will be rewritten into a form that makes them harder to separate.
        /// </remarks>
        public override BoundNode VisitUsingStatement(BoundUsingStatement node)
        {
            BoundStatement rewrittenBody = (BoundStatement)Visit(node.Body);

            BoundBlock tryBlock = rewrittenBody.Kind == BoundKind.Block
                ? (BoundBlock)rewrittenBody
                : BoundBlock.SynthesizedNoLocals(node.Syntax, rewrittenBody);

            if (node.ExpressionOpt != null)
            {
                return RewriteExpressionUsingStatement(node, tryBlock);
            }
            else
            {
                Debug.Assert(node.DeclarationsOpt != null);

                var usingSyntax = (UsingStatementSyntax)node.Syntax;
                Conversion idisposableConversion = node.IDisposableConversion;
                ImmutableArray<BoundLocalDeclaration> declarations = node.DeclarationsOpt.LocalDeclarations;

                BoundBlock result = tryBlock;

                int numDeclarations = declarations.Length;
                for (int i = numDeclarations - 1; i >= 0; i--) //NB: inner-to-outer = right-to-left
                {
<<<<<<< HEAD
                    result = RewriteDeclarationUsingStatement(usingSyntax, declarations[i], result, idisposableConversion, node.DisposeMethodOpt);
=======
                    result = RewriteDeclarationUsingStatement(usingSyntax, declarations[i], result, idisposableConversion, node.AwaitOpt);
>>>>>>> 4904a145
                }

                // Declare all locals in a single, top-level block so that the scope is correct in the debugger
                // (Dev10 has them all come into scope at once, not per-declaration.)
                return new BoundBlock(
                    usingSyntax,
                    node.Locals,
                    ImmutableArray.Create<BoundStatement>(result));
            }
        }

        /// <summary>
        /// Lower "using [await] (expression) statement" to a try-finally block.
        /// </summary>
        private BoundBlock RewriteExpressionUsingStatement(BoundUsingStatement node, BoundBlock tryBlock)
        {
            Debug.Assert(node.ExpressionOpt != null);
            Debug.Assert(node.DeclarationsOpt == null);

            // See comments in BuildUsingTryFinally for the details of the lowering to try-finally.
            //
            // SPEC: A using statement of the form "using (expression) statement; " has the 
            // SPEC: same three possible expansions [ as "using (ResourceType r = expression) statement; ]
            // SPEC: but in this case ResourceType is implicitly the compile-time type of the expression,
            // SPEC: and the resource variable is inaccessible to and invisible to the embedded statement.
            //
            // DELIBERATE SPEC VIOLATION: 
            //
            // The spec quote above implies that the expression must have a type; in fact we allow
            // the expression to be null.
            //
            // If expr is the constant null then we can elide the whole thing and simply generate the statement. 

            BoundExpression rewrittenExpression = (BoundExpression)Visit(node.ExpressionOpt);
            if (rewrittenExpression.ConstantValue == ConstantValue.Null)
            {
                Debug.Assert(node.Locals.IsEmpty); // TODO: This might not be a valid assumption in presence of semicolon operator.
                return tryBlock;
            }

            // Otherwise, we lower "using(expression) statement;" as follows:
            //
            // * If the expression is of type dynamic then we lower as though the user had written
            //
            //   using(IDisposable temp = (IDisposable)expression) statement;
            //
            //   Note that we have to do the conversion early, not in the finally block, because
            //   if the conversion fails at runtime with an exception then the exception must happen
            //   before the statement runs.
            //
            // * Otherwise we lower as though the user had written
            // 
            //   using(ResourceType temp = expression) statement;
            //

            TypeSymbol expressionType = rewrittenExpression.Type;
            SyntaxNode expressionSyntax = rewrittenExpression.Syntax;
            UsingStatementSyntax usingSyntax = (UsingStatementSyntax)node.Syntax;

            BoundAssignmentOperator tempAssignment;
            BoundLocal boundTemp;
            if ((object)expressionType == null || expressionType.IsDynamic())
            {
                // IDisposable temp = (IDisposable) expr;
                // or
                // IAsyncDisposable temp = (IAsyncDisposable) expr;
                TypeSymbol iDisposableType = node.AwaitOpt is null ?
                    _compilation.GetSpecialType(SpecialType.System_IDisposable) :
                    _compilation.GetWellKnownType(WellKnownType.System_IAsyncDisposable);

                BoundExpression tempInit = MakeConversionNode(
                    expressionSyntax,
                    rewrittenExpression,
                    Conversion.GetTrivialConversion(node.IDisposableConversion.Kind),
                    iDisposableType,
                    @checked: false,
                    constantValueOpt: rewrittenExpression.ConstantValue);

                boundTemp = _factory.StoreToTemp(tempInit, out tempAssignment, kind: SynthesizedLocalKind.Using);
            }
            else
            {
                // ResourceType temp = expr;
                boundTemp = _factory.StoreToTemp(rewrittenExpression, out tempAssignment, syntaxOpt: usingSyntax, kind: SynthesizedLocalKind.Using);
            }

            BoundStatement expressionStatement = new BoundExpressionStatement(expressionSyntax, tempAssignment);
            if (this.Instrument)
            {
                expressionStatement = _instrumenter.InstrumentUsingTargetCapture(node, expressionStatement);
            }

<<<<<<< HEAD
            BoundStatement tryFinally = RewriteUsingStatementTryFinally(usingSyntax, tryBlock, boundTemp, node.DisposeMethodOpt);
=======
            BoundStatement tryFinally = RewriteUsingStatementTryFinally(usingSyntax, tryBlock, boundTemp, usingSyntax.AwaitKeyword, node.AwaitOpt);
>>>>>>> 4904a145

            // { ResourceType temp = expr; try { ... } finally { ... } }
            return new BoundBlock(
                syntax: usingSyntax,
                locals: node.Locals.Add(boundTemp.LocalSymbol),
                statements: ImmutableArray.Create<BoundStatement>(expressionStatement, tryFinally));
        }

        /// <summary>
        /// Lower "using [await] (ResourceType resource = expression) statement" to a try-finally block.
        /// </summary>
        /// <remarks>
        /// Assumes that the local symbol will be declared (i.e. in the LocalsOpt array) of an enclosing block.
        /// Assumes that using statements with multiple locals have already been split up into multiple using statements.
        /// </remarks>
<<<<<<< HEAD
        private BoundBlock RewriteDeclarationUsingStatement(SyntaxNode usingSyntax, BoundLocalDeclaration localDeclaration, BoundBlock tryBlock, Conversion idisposableConversion, MethodSymbol methodSymbol)
=======
        private BoundBlock RewriteDeclarationUsingStatement(UsingStatementSyntax usingSyntax, BoundLocalDeclaration localDeclaration, BoundBlock tryBlock, Conversion iDisposableConversion, AwaitableInfo awaitOpt)
>>>>>>> 4904a145
        {
            SyntaxNode declarationSyntax = localDeclaration.Syntax;

            LocalSymbol localSymbol = localDeclaration.LocalSymbol;
            TypeSymbol localType = localSymbol.Type.TypeSymbol;
            Debug.Assert((object)localType != null); //otherwise, there wouldn't be a conversion to IDisposable

            BoundLocal boundLocal = new BoundLocal(declarationSyntax, localSymbol, localDeclaration.InitializerOpt.ConstantValue, localType);

            BoundStatement rewrittenDeclaration = (BoundStatement)Visit(localDeclaration);

            // If we know that the expression is null, then we know that the null check in the finally block
            // will fail, and the Dispose call will never happen.  That is, the finally block will have no effect.
            // Consequently, we can simply skip the whole try-finally construct and just create a block containing
            // the new declaration.
            if (boundLocal.ConstantValue == ConstantValue.Null)
            {
                //localSymbol will be declared by an enclosing block
                return BoundBlock.SynthesizedNoLocals(usingSyntax, rewrittenDeclaration, tryBlock);
            }

            if (localType.IsDynamic())
            {
                TypeSymbol iDisposableType = awaitOpt is null ?
                    _compilation.GetSpecialType(SpecialType.System_IDisposable) :
                    _compilation.GetWellKnownType(WellKnownType.System_IAsyncDisposable);

                BoundExpression tempInit = MakeConversionNode(
                    declarationSyntax,
                    boundLocal,
                    iDisposableConversion,
                    iDisposableType,
                    @checked: false);

                BoundAssignmentOperator tempAssignment;
                BoundLocal boundTemp = _factory.StoreToTemp(tempInit, out tempAssignment, kind: SynthesizedLocalKind.Using);

<<<<<<< HEAD
                BoundStatement tryFinally = RewriteUsingStatementTryFinally(usingSyntax, tryBlock, boundTemp, methodSymbol);
=======
                BoundStatement tryFinally = RewriteUsingStatementTryFinally(usingSyntax, tryBlock, boundTemp, usingSyntax.AwaitKeyword, awaitOpt);
>>>>>>> 4904a145

                return new BoundBlock(
                    syntax: usingSyntax,
                    locals: ImmutableArray.Create<LocalSymbol>(boundTemp.LocalSymbol), //localSymbol will be declared by an enclosing block
                    statements: ImmutableArray.Create<BoundStatement>(
                        rewrittenDeclaration,
                        new BoundExpressionStatement(declarationSyntax, tempAssignment),
                        tryFinally));
            }
            else
            {
<<<<<<< HEAD
                BoundStatement tryFinally = RewriteUsingStatementTryFinally(usingSyntax, tryBlock, boundLocal, methodSymbol);
=======
                BoundStatement tryFinally = RewriteUsingStatementTryFinally(usingSyntax, tryBlock, boundLocal, usingSyntax.AwaitKeyword, awaitOpt);
>>>>>>> 4904a145

                // localSymbol will be declared by an enclosing block
                return BoundBlock.SynthesizedNoLocals(usingSyntax, rewrittenDeclaration, tryFinally);
            }
        }

<<<<<<< HEAD
        private BoundStatement RewriteUsingStatementTryFinally(SyntaxNode syntax, BoundBlock tryBlock, BoundLocal local, MethodSymbol methodOpt)
=======
        private BoundStatement RewriteUsingStatementTryFinally(SyntaxNode syntax, BoundBlock tryBlock, BoundLocal local, SyntaxToken awaitKeywordOpt, AwaitableInfo awaitOpt)
>>>>>>> 4904a145
        {
            // SPEC: When ResourceType is a non-nullable value type, the expansion is:
            // SPEC: 
            // SPEC: { 
            // SPEC:   ResourceType resource = expr; 
            // SPEC:   try { statement; } 
            // SPEC:   finally { ((IDisposable)resource).Dispose(); }
            // SPEC: }
            // SPEC:
            // SPEC: Otherwise, when Resource type is a nullable value type or
            // SPEC: a reference type other than dynamic, the expansion is:
            // SPEC: 
            // SPEC: { 
            // SPEC:   ResourceType resource = expr; 
            // SPEC:   try { statement; } 
            // SPEC:   finally { if (resource != null) ((IDisposable)resource).Dispose(); }
            // SPEC: }
            // SPEC: 
            // SPEC: Otherwise, when ResourceType is dynamic, the expansion is:
            // SPEC: { 
            // SPEC:   dynamic resource = expr; 
            // SPEC:   IDisposable d = (IDisposable)resource;
            // SPEC:   try { statement; } 
            // SPEC:   finally { if (d != null) d.Dispose(); }
            // SPEC: }
            // SPEC: 
            // SPEC: An implementation is permitted to implement a given using statement 
            // SPEC: differently -- for example, for performance reasons -- as long as the 
            // SPEC: behavior is consistent with the above expansion.
            //
            // In the case of using-await statement, we'll use "IAsyncDisposable" instead of "IDisposable", "await DisposeAsync()" instead of "Dispose()"
            //
            // And we do in fact generate the code slightly differently than precisely how it is 
            // described above.
            //
            // First: if the type is a non-nullable value type then we do not do the 
            // *boxing conversion* from the resource to IDisposable. Rather, we do
            // a *constrained virtual call* that elides the boxing if possible. 
            //
            // Now, you might wonder if that is legal; isn't skipping the boxing producing
            // an observable difference? Because if the value type is mutable and the Dispose
            // mutates it, then skipping the boxing means that we are now mutating the original,
            // not the boxed copy. But this is never observable. Either (1) we have "using(R r = x){}"
            // and r is out of scope after the finally, so it is not possible to observe the mutation,
            // or (2) we have "using(x) {}". But that has the semantics of "using(R temp = x){}",
            // so again, we are not mutating x to begin with; we're always mutating a copy. Therefore
            // it doesn't matter if we skip making *a copy of the copy*.
            //
            // This is what the dev10 compiler does, and we do so as well.
            //
            // Second: if the type is a nullable value type then we can similarly elide the boxing.
            // We can generate
            //
            // { 
            //   ResourceType resource = expr; 
            //   try { statement; } 
            //   finally { if (resource.HasValue) resource.GetValueOrDefault().Dispose(); }
            // }
            //
            // Where again we do a constrained virtual call to Dispose, rather than boxing
            // the value to IDisposable.
            //
            // Note that this optimization is *not* what the native compiler does; in this case
            // the native compiler behavior is to test for HasValue, then *box* and convert
            // the boxed value to IDisposable. There's no need to do that.
            //
            // Third: if we have "using(x)" and x is dynamic then obviously we need not generate
            // "{ dynamic temp1 = x; IDisposable temp2 = (IDisposable) temp1; ... }". Rather, we elide
            // the completely unnecessary first temporary. 

            Debug.Assert((awaitKeywordOpt == default) == (awaitOpt == default(AwaitableInfo)));
            BoundExpression disposedExpression;
            bool isNullableValueType = local.Type.IsNullableType();

            if (isNullableValueType)
            {
                MethodSymbol getValueOrDefault = UnsafeGetNullableMethod(syntax, local.Type, SpecialMember.System_Nullable_T_GetValueOrDefault);
                // local.GetValueOrDefault()
                disposedExpression = BoundCall.Synthesized(syntax, local, getValueOrDefault);
            }
            else
            {
                // local
                disposedExpression = local;
            }

            BoundExpression disposeCall;
<<<<<<< HEAD
            
            if ((!(methodOpt is null)) || Binder.TryGetSpecialTypeMember(_compilation, SpecialMember.System_IDisposable__Dispose, syntax, _diagnostics, out methodOpt))
            {
                disposeCall = methodOpt.IsExtensionMethod
                    ? BoundCall.Synthesized(syntax, receiverOpt: null, methodOpt, local)
                    : BoundCall.Synthesized(syntax, disposedExpression, methodOpt);
=======
            if (awaitOpt == null && Binder.TryGetSpecialTypeMember(_compilation, SpecialMember.System_IDisposable__Dispose, syntax, _diagnostics, out MethodSymbol disposeMethodSymbol))
            {
                // local.Dispose()
                disposeCall = BoundCall.Synthesized(syntax, disposedExpression, disposeMethodSymbol);
>>>>>>> 4904a145
            }
            else if (awaitOpt != null
                && TryGetWellKnownTypeMember(syntax: null, WellKnownMember.System_IAsyncDisposable__DisposeAsync,
                    out MethodSymbol disposeAsyncMethodSymbol, location: awaitKeywordOpt.GetLocation()))
            {
                // await local.DisposeAsync()
                _sawAwaitInExceptionHandler = true;
                var callExpr = BoundCall.Synthesized(syntax, disposedExpression, disposeAsyncMethodSymbol);

                TypeSymbol awaitExpressionType = awaitOpt.GetResult?.ReturnType.TypeSymbol ?? _compilation.DynamicType;
                BoundAwaitExpression awaitExpr = new BoundAwaitExpression(syntax, callExpr, awaitOpt, awaitExpressionType) { WasCompilerGenerated = true };
                disposeCall = (BoundExpression)VisitAwaitExpression(awaitExpr);
            }
            else
            {
                disposeCall = new BoundBadExpression(syntax, LookupResultKind.NotInvocable, ImmutableArray<Symbol>.Empty, ImmutableArray.Create(disposedExpression), ErrorTypeSymbol.UnknownResultType);
            }

            // local.Dispose(); or await variant
            BoundStatement disposeStatement = new BoundExpressionStatement(syntax, disposeCall);

            BoundExpression ifCondition;

            if (isNullableValueType)
            {
                // local.HasValue
                ifCondition = MakeNullableHasValue(syntax, local);
            }
            else if (local.Type.IsValueType)
            {
                ifCondition = null;
            }
            else
            {
                // local != null
                ifCondition = MakeNullCheck(syntax, local, BinaryOperatorKind.NotEqual);
            }

            BoundStatement finallyStatement;

            if (ifCondition == null)
            {
                // local.Dispose(); or await variant
                finallyStatement = disposeStatement;
            }
            else
            {
                // if (local != null) local.Dispose();
                // or
                // if (local.HasValue) local.GetValueOrDefault().Dispose();
                // or
                // await variants
                finallyStatement = RewriteIfStatement(
                    syntax: syntax,
                    rewrittenCondition: ifCondition,
                    rewrittenConsequence: disposeStatement,
                    rewrittenAlternativeOpt: null,
                    hasErrors: false);
            }

            // try { ... } finally { if (local != null) local.Dispose(); }
            // or
            // nullable or await variants
            BoundStatement tryFinally = new BoundTryStatement(
                syntax: syntax,
                tryBlock: tryBlock,
                catchBlocks: ImmutableArray<BoundCatchBlock>.Empty,
                finallyBlockOpt: BoundBlock.SynthesizedNoLocals(syntax, finallyStatement));

            return tryFinally;
        }
    }
}<|MERGE_RESOLUTION|>--- conflicted
+++ resolved
@@ -43,7 +43,8 @@
             {
                 Debug.Assert(node.DeclarationsOpt != null);
 
-                var usingSyntax = (UsingStatementSyntax)node.Syntax;
+                SyntaxNode usingSyntax = node.Syntax;
+                SyntaxToken awaitKeyword = usingSyntax.Kind() == SyntaxKind.UsingStatement ? ((UsingStatementSyntax)usingSyntax).AwaitKeyword : default;
                 Conversion idisposableConversion = node.IDisposableConversion;
                 ImmutableArray<BoundLocalDeclaration> declarations = node.DeclarationsOpt.LocalDeclarations;
 
@@ -52,11 +53,7 @@
                 int numDeclarations = declarations.Length;
                 for (int i = numDeclarations - 1; i >= 0; i--) //NB: inner-to-outer = right-to-left
                 {
-<<<<<<< HEAD
-                    result = RewriteDeclarationUsingStatement(usingSyntax, declarations[i], result, idisposableConversion, node.DisposeMethodOpt);
-=======
-                    result = RewriteDeclarationUsingStatement(usingSyntax, declarations[i], result, idisposableConversion, node.AwaitOpt);
->>>>>>> 4904a145
+                    result = RewriteDeclarationUsingStatement(usingSyntax, declarations[i], result, idisposableConversion, awaitKeyword, node.AwaitOpt, node.DisposeMethodOpt);
                 }
 
                 // Declare all locals in a single, top-level block so that the scope is correct in the debugger
@@ -149,11 +146,7 @@
                 expressionStatement = _instrumenter.InstrumentUsingTargetCapture(node, expressionStatement);
             }
 
-<<<<<<< HEAD
-            BoundStatement tryFinally = RewriteUsingStatementTryFinally(usingSyntax, tryBlock, boundTemp, node.DisposeMethodOpt);
-=======
-            BoundStatement tryFinally = RewriteUsingStatementTryFinally(usingSyntax, tryBlock, boundTemp, usingSyntax.AwaitKeyword, node.AwaitOpt);
->>>>>>> 4904a145
+            BoundStatement tryFinally = RewriteUsingStatementTryFinally(usingSyntax, tryBlock, boundTemp, usingSyntax.AwaitKeyword, node.AwaitOpt, node.DisposeMethodOpt);
 
             // { ResourceType temp = expr; try { ... } finally { ... } }
             return new BoundBlock(
@@ -169,11 +162,7 @@
         /// Assumes that the local symbol will be declared (i.e. in the LocalsOpt array) of an enclosing block.
         /// Assumes that using statements with multiple locals have already been split up into multiple using statements.
         /// </remarks>
-<<<<<<< HEAD
-        private BoundBlock RewriteDeclarationUsingStatement(SyntaxNode usingSyntax, BoundLocalDeclaration localDeclaration, BoundBlock tryBlock, Conversion idisposableConversion, MethodSymbol methodSymbol)
-=======
-        private BoundBlock RewriteDeclarationUsingStatement(UsingStatementSyntax usingSyntax, BoundLocalDeclaration localDeclaration, BoundBlock tryBlock, Conversion iDisposableConversion, AwaitableInfo awaitOpt)
->>>>>>> 4904a145
+        private BoundBlock RewriteDeclarationUsingStatement(SyntaxNode usingSyntax, BoundLocalDeclaration localDeclaration, BoundBlock tryBlock, Conversion iDisposableConversion, SyntaxToken awaitKeywordOpt, AwaitableInfo awaitOpt, MethodSymbol methodSymbol)
         {
             SyntaxNode declarationSyntax = localDeclaration.Syntax;
 
@@ -211,11 +200,7 @@
                 BoundAssignmentOperator tempAssignment;
                 BoundLocal boundTemp = _factory.StoreToTemp(tempInit, out tempAssignment, kind: SynthesizedLocalKind.Using);
 
-<<<<<<< HEAD
-                BoundStatement tryFinally = RewriteUsingStatementTryFinally(usingSyntax, tryBlock, boundTemp, methodSymbol);
-=======
-                BoundStatement tryFinally = RewriteUsingStatementTryFinally(usingSyntax, tryBlock, boundTemp, usingSyntax.AwaitKeyword, awaitOpt);
->>>>>>> 4904a145
+                BoundStatement tryFinally = RewriteUsingStatementTryFinally(usingSyntax, tryBlock, boundTemp, awaitKeywordOpt, awaitOpt, methodSymbol);
 
                 return new BoundBlock(
                     syntax: usingSyntax,
@@ -227,22 +212,14 @@
             }
             else
             {
-<<<<<<< HEAD
-                BoundStatement tryFinally = RewriteUsingStatementTryFinally(usingSyntax, tryBlock, boundLocal, methodSymbol);
-=======
-                BoundStatement tryFinally = RewriteUsingStatementTryFinally(usingSyntax, tryBlock, boundLocal, usingSyntax.AwaitKeyword, awaitOpt);
->>>>>>> 4904a145
+                BoundStatement tryFinally = RewriteUsingStatementTryFinally(usingSyntax, tryBlock, boundLocal, awaitKeywordOpt, awaitOpt, methodSymbol);
 
                 // localSymbol will be declared by an enclosing block
                 return BoundBlock.SynthesizedNoLocals(usingSyntax, rewrittenDeclaration, tryFinally);
             }
         }
 
-<<<<<<< HEAD
-        private BoundStatement RewriteUsingStatementTryFinally(SyntaxNode syntax, BoundBlock tryBlock, BoundLocal local, MethodSymbol methodOpt)
-=======
-        private BoundStatement RewriteUsingStatementTryFinally(SyntaxNode syntax, BoundBlock tryBlock, BoundLocal local, SyntaxToken awaitKeywordOpt, AwaitableInfo awaitOpt)
->>>>>>> 4904a145
+        private BoundStatement RewriteUsingStatementTryFinally(SyntaxNode syntax, BoundBlock tryBlock, BoundLocal local, SyntaxToken awaitKeywordOpt, AwaitableInfo awaitOpt, MethodSymbol methodOpt)
         {
             // SPEC: When ResourceType is a non-nullable value type, the expansion is:
             // SPEC: 
@@ -330,19 +307,13 @@
             }
 
             BoundExpression disposeCall;
-<<<<<<< HEAD
             
+            //PROTOTYPE: async dispose pattern doesn't work properly yet, and we don't have tests to cover it
             if ((!(methodOpt is null)) || Binder.TryGetSpecialTypeMember(_compilation, SpecialMember.System_IDisposable__Dispose, syntax, _diagnostics, out methodOpt))
             {
                 disposeCall = methodOpt.IsExtensionMethod
                     ? BoundCall.Synthesized(syntax, receiverOpt: null, methodOpt, local)
                     : BoundCall.Synthesized(syntax, disposedExpression, methodOpt);
-=======
-            if (awaitOpt == null && Binder.TryGetSpecialTypeMember(_compilation, SpecialMember.System_IDisposable__Dispose, syntax, _diagnostics, out MethodSymbol disposeMethodSymbol))
-            {
-                // local.Dispose()
-                disposeCall = BoundCall.Synthesized(syntax, disposedExpression, disposeMethodSymbol);
->>>>>>> 4904a145
             }
             else if (awaitOpt != null
                 && TryGetWellKnownTypeMember(syntax: null, WellKnownMember.System_IAsyncDisposable__DisposeAsync,
