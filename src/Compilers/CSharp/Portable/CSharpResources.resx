﻿<?xml version="1.0" encoding="utf-8"?>
<root>
  <!-- 
    Microsoft ResX Schema 
    
    Version 2.0
    
    The primary goals of this format is to allow a simple XML format 
    that is mostly human readable. The generation and parsing of the 
    various data types are done through the TypeConverter classes 
    associated with the data types.
    
    Example:
    
    ... ado.net/XML headers & schema ...
    <resheader name="resmimetype">text/microsoft-resx</resheader>
    <resheader name="version">2.0</resheader>
    <resheader name="reader">System.Resources.ResXResourceReader, System.Windows.Forms, ...</resheader>
    <resheader name="writer">System.Resources.ResXResourceWriter, System.Windows.Forms, ...</resheader>
    <data name="Name1"><value>this is my long string</value><comment>this is a comment</comment></data>
    <data name="Color1" type="System.Drawing.Color, System.Drawing">Blue</data>
    <data name="Bitmap1" mimetype="application/x-microsoft.net.object.binary.base64">
        <value>[base64 mime encoded serialized .NET Framework object]</value>
    </data>
    <data name="Icon1" type="System.Drawing.Icon, System.Drawing" mimetype="application/x-microsoft.net.object.bytearray.base64">
        <value>[base64 mime encoded string representing a byte array form of the .NET Framework object]</value>
        <comment>This is a comment</comment>
    </data>
                
    There are any number of "resheader" rows that contain simple 
    name/value pairs.
    
    Each data row contains a name, and value. The row also contains a 
    type or mimetype. Type corresponds to a .NET class that support 
    text/value conversion through the TypeConverter architecture. 
    Classes that don't support this are serialized and stored with the 
    mimetype set.
    
    The mimetype is used for serialized objects, and tells the 
    ResXResourceReader how to depersist the object. This is currently not 
    extensible. For a given mimetype the value must be set accordingly:
    
    Note - application/x-microsoft.net.object.binary.base64 is the format 
    that the ResXResourceWriter will generate, however the reader can 
    read any of the formats listed below.
    
    mimetype: application/x-microsoft.net.object.binary.base64
    value   : The object must be serialized with 
            : System.Runtime.Serialization.Formatters.Binary.BinaryFormatter
            : and then encoded with base64 encoding.
    
    mimetype: application/x-microsoft.net.object.soap.base64
    value   : The object must be serialized with 
            : System.Runtime.Serialization.Formatters.Soap.SoapFormatter
            : and then encoded with base64 encoding.

    mimetype: application/x-microsoft.net.object.bytearray.base64
    value   : The object must be serialized into a byte array 
            : using a System.ComponentModel.TypeConverter
            : and then encoded with base64 encoding.
    -->
  <xsd:schema id="root" xmlns="" xmlns:xsd="http://www.w3.org/2001/XMLSchema" xmlns:msdata="urn:schemas-microsoft-com:xml-msdata">
    <xsd:import namespace="http://www.w3.org/XML/1998/namespace" />
    <xsd:element name="root" msdata:IsDataSet="true">
      <xsd:complexType>
        <xsd:choice maxOccurs="unbounded">
          <xsd:element name="metadata">
            <xsd:complexType>
              <xsd:sequence>
                <xsd:element name="value" type="xsd:string" minOccurs="0" />
              </xsd:sequence>
              <xsd:attribute name="name" use="required" type="xsd:string" />
              <xsd:attribute name="type" type="xsd:string" />
              <xsd:attribute name="mimetype" type="xsd:string" />
              <xsd:attribute ref="xml:space" />
            </xsd:complexType>
          </xsd:element>
          <xsd:element name="assembly">
            <xsd:complexType>
              <xsd:attribute name="alias" type="xsd:string" />
              <xsd:attribute name="name" type="xsd:string" />
            </xsd:complexType>
          </xsd:element>
          <xsd:element name="data">
            <xsd:complexType>
              <xsd:sequence>
                <xsd:element name="value" type="xsd:string" minOccurs="0" msdata:Ordinal="1" />
                <xsd:element name="comment" type="xsd:string" minOccurs="0" msdata:Ordinal="2" />
              </xsd:sequence>
              <xsd:attribute name="name" type="xsd:string" use="required" msdata:Ordinal="1" />
              <xsd:attribute name="type" type="xsd:string" msdata:Ordinal="3" />
              <xsd:attribute name="mimetype" type="xsd:string" msdata:Ordinal="4" />
              <xsd:attribute ref="xml:space" />
            </xsd:complexType>
          </xsd:element>
          <xsd:element name="resheader">
            <xsd:complexType>
              <xsd:sequence>
                <xsd:element name="value" type="xsd:string" minOccurs="0" msdata:Ordinal="1" />
              </xsd:sequence>
              <xsd:attribute name="name" type="xsd:string" use="required" />
            </xsd:complexType>
          </xsd:element>
        </xsd:choice>
      </xsd:complexType>
    </xsd:element>
  </xsd:schema>
  <resheader name="resmimetype">
    <value>text/microsoft-resx</value>
  </resheader>
  <resheader name="version">
    <value>2.0</value>
  </resheader>
  <resheader name="reader">
    <value>System.Resources.ResXResourceReader, System.Windows.Forms, Version=4.0.0.0, Culture=neutral, PublicKeyToken=b77a5c561934e089</value>
  </resheader>
  <resheader name="writer">
    <value>System.Resources.ResXResourceWriter, System.Windows.Forms, Version=4.0.0.0, Culture=neutral, PublicKeyToken=b77a5c561934e089</value>
  </resheader>
  <data name="IDS_NULL" xml:space="preserve">
    <value>&lt;null&gt;</value>
  </data>
  <data name="IDS_ThrowExpression" xml:space="preserve">
    <value>&lt;throw expression&gt;</value>
  </data>
  <data name="IDS_FeatureSwitchExpression" xml:space="preserve">
    <value>&lt;switch expression&gt;</value>
  </data>
  <data name="IDS_FeatureLocalFunctionAttributes" xml:space="preserve">
    <value>local function attributes</value>
  </data>
  <data name="IDS_FeatureExternLocalFunctions" xml:space="preserve">
    <value>extern local functions</value>
  </data>
  <data name="IDS_RELATEDERROR" xml:space="preserve">
    <value>(Location of symbol related to previous error)</value>
  </data>
  <data name="IDS_RELATEDWARNING" xml:space="preserve">
    <value>(Location of symbol related to previous warning)</value>
  </data>
  <data name="IDS_XMLIGNORED" xml:space="preserve">
    <value>&lt;!-- Badly formed XML comment ignored for member "{0}" --&gt;</value>
  </data>
  <data name="IDS_XMLIGNORED2" xml:space="preserve">
    <value> Badly formed XML file "{0}" cannot be included </value>
  </data>
  <data name="IDS_XMLFAILEDINCLUDE" xml:space="preserve">
    <value> Failed to insert some or all of included XML </value>
  </data>
  <data name="IDS_XMLBADINCLUDE" xml:space="preserve">
    <value> Include tag is invalid </value>
  </data>
  <data name="IDS_XMLNOINCLUDE" xml:space="preserve">
    <value> No matching elements were found for the following include tag </value>
  </data>
  <data name="IDS_XMLMISSINGINCLUDEFILE" xml:space="preserve">
    <value>Missing file attribute</value>
  </data>
  <data name="IDS_XMLMISSINGINCLUDEPATH" xml:space="preserve">
    <value>Missing path attribute</value>
  </data>
  <data name="IDS_GlobalNamespace" xml:space="preserve">
    <value>&lt;global namespace&gt;</value>
  </data>
  <data name="IDS_FeatureGenerics" xml:space="preserve">
    <value>generics</value>
  </data>
  <data name="IDS_FeatureAnonDelegates" xml:space="preserve">
    <value>anonymous methods</value>
  </data>
  <data name="IDS_FeatureModuleAttrLoc" xml:space="preserve">
    <value>module as an attribute target specifier</value>
  </data>
  <data name="IDS_FeatureGlobalNamespace" xml:space="preserve">
    <value>namespace alias qualifier</value>
  </data>
  <data name="IDS_FeatureFixedBuffer" xml:space="preserve">
    <value>fixed size buffers</value>
  </data>
  <data name="IDS_FeaturePragma" xml:space="preserve">
    <value>#pragma</value>
  </data>
  <data name="IDS_FeatureStaticClasses" xml:space="preserve">
    <value>static classes</value>
  </data>
  <data name="IDS_FeatureReadOnlyStructs" xml:space="preserve">
    <value>readonly structs</value>
  </data>
  <data name="IDS_FeaturePartialTypes" xml:space="preserve">
    <value>partial types</value>
  </data>
  <data name="IDS_FeatureAsync" xml:space="preserve">
    <value>async function</value>
  </data>
  <data name="IDS_FeatureSwitchOnBool" xml:space="preserve">
    <value>switch on boolean type</value>
  </data>
  <data name="IDS_MethodGroup" xml:space="preserve">
    <value>method group</value>
  </data>
  <data name="IDS_AnonMethod" xml:space="preserve">
    <value>anonymous method</value>
  </data>
  <data name="IDS_Lambda" xml:space="preserve">
    <value>lambda expression</value>
  </data>
  <data name="IDS_Collection" xml:space="preserve">
    <value>collection</value>
  </data>
  <data name="IDS_Disposable" xml:space="preserve">
    <value>disposable</value>
  </data>
  <data name="IDS_FeaturePropertyAccessorMods" xml:space="preserve">
    <value>access modifiers on properties</value>
  </data>
  <data name="IDS_FeatureExternAlias" xml:space="preserve">
    <value>extern alias</value>
  </data>
  <data name="IDS_FeatureIterators" xml:space="preserve">
    <value>iterators</value>
  </data>
  <data name="IDS_FeatureDefault" xml:space="preserve">
    <value>default operator</value>
  </data>
  <data name="IDS_FeatureAsyncStreams" xml:space="preserve">
    <value>async streams</value>
  </data>
  <data name="IDS_FeatureUnmanagedConstructedTypes" xml:space="preserve">
    <value>unmanaged constructed types</value>
  </data>
  <data name="IDS_FeatureReadOnlyMembers" xml:space="preserve">
    <value>readonly members</value>
  </data>
  <data name="IDS_FeatureDefaultLiteral" xml:space="preserve">
    <value>default literal</value>
  </data>
  <data name="IDS_FeaturePrivateProtected" xml:space="preserve">
    <value>private protected</value>
  </data>
  <data name="IDS_FeatureTupleEquality" xml:space="preserve">
    <value>tuple equality</value>
  </data>
  <data name="IDS_FeatureNullable" xml:space="preserve">
    <value>nullable types</value>
  </data>
  <data name="IDS_FeaturePatternMatching" xml:space="preserve">
    <value>pattern matching</value>
  </data>
  <data name="IDS_FeatureExpressionBodiedAccessor" xml:space="preserve">
    <value>expression body property accessor</value>
  </data>
  <data name="IDS_FeatureExpressionBodiedDeOrConstructor" xml:space="preserve">
    <value>expression body constructor and destructor</value>
  </data>
  <data name="IDS_FeatureThrowExpression" xml:space="preserve">
    <value>throw expression</value>
  </data>
  <data name="IDS_FeatureImplicitArray" xml:space="preserve">
    <value>implicitly typed array</value>
  </data>
  <data name="IDS_FeatureImplicitLocal" xml:space="preserve">
    <value>implicitly typed local variable</value>
  </data>
  <data name="IDS_FeatureAnonymousTypes" xml:space="preserve">
    <value>anonymous types</value>
  </data>
  <data name="IDS_FeatureAutoImplementedProperties" xml:space="preserve">
    <value>automatically implemented properties</value>
  </data>
  <data name="IDS_FeatureReadonlyAutoImplementedProperties" xml:space="preserve">
    <value>readonly automatically implemented properties</value>
  </data>
  <data name="IDS_FeatureObjectInitializer" xml:space="preserve">
    <value>object initializer</value>
  </data>
  <data name="IDS_FeatureCollectionInitializer" xml:space="preserve">
    <value>collection initializer</value>
  </data>
  <data name="IDS_FeatureQueryExpression" xml:space="preserve">
    <value>query expression</value>
  </data>
  <data name="IDS_FeatureExtensionMethod" xml:space="preserve">
    <value>extension method</value>
  </data>
  <data name="IDS_FeaturePartialMethod" xml:space="preserve">
    <value>partial method</value>
  </data>
  <data name="IDS_SK_METHOD" xml:space="preserve">
    <value>method</value>
  </data>
  <data name="IDS_SK_TYPE" xml:space="preserve">
    <value>type</value>
  </data>
  <data name="IDS_SK_NAMESPACE" xml:space="preserve">
    <value>namespace</value>
  </data>
  <data name="IDS_SK_FIELD" xml:space="preserve">
    <value>field</value>
  </data>
  <data name="IDS_SK_PROPERTY" xml:space="preserve">
    <value>property</value>
  </data>
  <data name="IDS_SK_UNKNOWN" xml:space="preserve">
    <value>element</value>
  </data>
  <data name="IDS_SK_VARIABLE" xml:space="preserve">
    <value>variable</value>
  </data>
  <data name="IDS_SK_LABEL" xml:space="preserve">
    <value>label</value>
  </data>
  <data name="IDS_SK_EVENT" xml:space="preserve">
    <value>event</value>
  </data>
  <data name="IDS_SK_TYVAR" xml:space="preserve">
    <value>type parameter</value>
  </data>
  <data name="IDS_SK_ALIAS" xml:space="preserve">
    <value>using alias</value>
  </data>
  <data name="IDS_SK_EXTERNALIAS" xml:space="preserve">
    <value>extern alias</value>
  </data>
  <data name="IDS_SK_CONSTRUCTOR" xml:space="preserve">
    <value>constructor</value>
  </data>
  <data name="IDS_FOREACHLOCAL" xml:space="preserve">
    <value>foreach iteration variable</value>
  </data>
  <data name="IDS_FIXEDLOCAL" xml:space="preserve">
    <value>fixed variable</value>
  </data>
  <data name="IDS_USINGLOCAL" xml:space="preserve">
    <value>using variable</value>
  </data>
  <data name="IDS_Contravariant" xml:space="preserve">
    <value>contravariant</value>
  </data>
  <data name="IDS_Contravariantly" xml:space="preserve">
    <value>contravariantly</value>
  </data>
  <data name="IDS_Covariant" xml:space="preserve">
    <value>covariant</value>
  </data>
  <data name="IDS_Covariantly" xml:space="preserve">
    <value>covariantly</value>
  </data>
  <data name="IDS_Invariantly" xml:space="preserve">
    <value>invariantly</value>
  </data>
  <data name="IDS_FeatureDynamic" xml:space="preserve">
    <value>dynamic</value>
  </data>
  <data name="IDS_FeatureNamedArgument" xml:space="preserve">
    <value>named argument</value>
  </data>
  <data name="IDS_FeatureOptionalParameter" xml:space="preserve">
    <value>optional parameter</value>
  </data>
  <data name="IDS_FeatureExceptionFilter" xml:space="preserve">
    <value>exception filter</value>
  </data>
  <data name="IDS_FeatureTypeVariance" xml:space="preserve">
    <value>type variance</value>
  </data>
  <data name="XML_InvalidToken" xml:space="preserve">
    <value>The character(s) '{0}' cannot be used at this location.</value>
  </data>
  <data name="XML_IncorrectComment" xml:space="preserve">
    <value>Incorrect syntax was used in a comment.</value>
  </data>
  <data name="XML_InvalidCharEntity" xml:space="preserve">
    <value>An invalid character was found inside an entity reference.</value>
  </data>
  <data name="XML_ExpectedEndOfTag" xml:space="preserve">
    <value>Expected '&gt;' or '/&gt;' to close tag '{0}'.</value>
  </data>
  <data name="XML_ExpectedIdentifier" xml:space="preserve">
    <value>An identifier was expected.</value>
  </data>
  <data name="XML_InvalidUnicodeChar" xml:space="preserve">
    <value>Invalid unicode character.</value>
  </data>
  <data name="XML_InvalidWhitespace" xml:space="preserve">
    <value>Whitespace is not allowed at this location.</value>
  </data>
  <data name="XML_LessThanInAttributeValue" xml:space="preserve">
    <value>The character '&lt;' cannot be used in an attribute value.</value>
  </data>
  <data name="XML_MissingEqualsAttribute" xml:space="preserve">
    <value>Missing equals sign between attribute and attribute value.</value>
  </data>
  <data name="XML_RefUndefinedEntity_1" xml:space="preserve">
    <value>Reference to undefined entity '{0}'.</value>
  </data>
  <data name="XML_StringLiteralNoStartQuote" xml:space="preserve">
    <value>A string literal was expected, but no opening quotation mark was found.</value>
  </data>
  <data name="XML_StringLiteralNoEndQuote" xml:space="preserve">
    <value>Missing closing quotation mark for string literal.</value>
  </data>
  <data name="XML_StringLiteralNonAsciiQuote" xml:space="preserve">
    <value>Non-ASCII quotations marks may not be used around string literals.</value>
  </data>
  <data name="XML_EndTagNotExpected" xml:space="preserve">
    <value>End tag was not expected at this location.</value>
  </data>
  <data name="XML_ElementTypeMatch" xml:space="preserve">
    <value>End tag '{0}' does not match the start tag '{1}'.</value>
  </data>
  <data name="XML_EndTagExpected" xml:space="preserve">
    <value>Expected an end tag for element '{0}'.</value>
  </data>
  <data name="XML_WhitespaceMissing" xml:space="preserve">
    <value>Required white space was missing.</value>
  </data>
  <data name="XML_ExpectedEndOfXml" xml:space="preserve">
    <value>Unexpected character at this location.</value>
  </data>
  <data name="XML_CDataEndTagNotAllowed" xml:space="preserve">
    <value>The literal string ']]&gt;' is not allowed in element content.</value>
  </data>
  <data name="XML_DuplicateAttribute" xml:space="preserve">
    <value>Duplicate '{0}' attribute</value>
  </data>
  <data name="ERR_NoMetadataFile" xml:space="preserve">
    <value>Metadata file '{0}' could not be found</value>
  </data>
  <data name="ERR_MetadataReferencesNotSupported" xml:space="preserve">
    <value>Metadata references are not supported.</value>
  </data>
  <data name="FTL_MetadataCantOpenFile" xml:space="preserve">
    <value>Metadata file '{0}' could not be opened -- {1}</value>
  </data>
  <data name="ERR_NoTypeDef" xml:space="preserve">
    <value>The type '{0}' is defined in an assembly that is not referenced. You must add a reference to assembly '{1}'.</value>
  </data>
  <data name="ERR_NoTypeDefFromModule" xml:space="preserve">
    <value>The type '{0}' is defined in a module that has not been added. You must add the module '{1}'.</value>
  </data>
  <data name="ERR_OutputWriteFailed" xml:space="preserve">
    <value>Could not write to output file '{0}' -- '{1}'</value>
  </data>
  <data name="ERR_MultipleEntryPoints" xml:space="preserve">
    <value>Program has more than one entry point defined. Compile with /main to specify the type that contains the entry point.</value>
  </data>
  <data name="ERR_BadBinaryOps" xml:space="preserve">
    <value>Operator '{0}' cannot be applied to operands of type '{1}' and '{2}'</value>
  </data>
  <data name="ERR_AmbigBinaryOpsOnUnconstrainedDefault" xml:space="preserve">
    <value>Operator '{0}' cannot be applied to 'default' and operand of type '{1}' because it is a type parameter that is not known to be a reference type</value>
  </data>
  <data name="ERR_IntDivByZero" xml:space="preserve">
    <value>Division by constant zero</value>
  </data>
  <data name="ERR_BadIndexLHS" xml:space="preserve">
    <value>Cannot apply indexing with [] to an expression of type '{0}'</value>
  </data>
  <data name="ERR_BadIndexCount" xml:space="preserve">
    <value>Wrong number of indices inside []; expected {0}</value>
  </data>
  <data name="ERR_BadUnaryOp" xml:space="preserve">
    <value>Operator '{0}' cannot be applied to operand of type '{1}'</value>
  </data>
  <data name="ERR_BadOpOnNullOrDefaultOrNew" xml:space="preserve">
    <value>Operator '{0}' cannot be applied to operand '{1}'</value>
  </data>
  <data name="ERR_ThisInStaticMeth" xml:space="preserve">
    <value>Keyword 'this' is not valid in a static property, static method, or static field initializer</value>
  </data>
  <data name="ERR_ThisInBadContext" xml:space="preserve">
    <value>Keyword 'this' is not available in the current context</value>
  </data>
  <data name="WRN_InvalidMainSig" xml:space="preserve">
    <value>'{0}' has the wrong signature to be an entry point</value>
  </data>
  <data name="WRN_InvalidMainSig_Title" xml:space="preserve">
    <value>Method has the wrong signature to be an entry point</value>
  </data>
  <data name="ERR_NoImplicitConv" xml:space="preserve">
    <value>Cannot implicitly convert type '{0}' to '{1}'</value>
  </data>
  <data name="ERR_NoExplicitConv" xml:space="preserve">
    <value>Cannot convert type '{0}' to '{1}'</value>
  </data>
  <data name="ERR_ConstOutOfRange" xml:space="preserve">
    <value>Constant value '{0}' cannot be converted to a '{1}'</value>
  </data>
  <data name="ERR_AmbigBinaryOps" xml:space="preserve">
    <value>Operator '{0}' is ambiguous on operands of type '{1}' and '{2}'</value>
  </data>
  <data name="ERR_AmbigBinaryOpsOnDefaultOrNew" xml:space="preserve">
    <value>Operator '{0}' is ambiguous on operands '{1}' and '{2}'</value>
  </data>
  <data name="ERR_AmbigUnaryOp" xml:space="preserve">
    <value>Operator '{0}' is ambiguous on an operand of type '{1}'</value>
  </data>
  <data name="ERR_InAttrOnOutParam" xml:space="preserve">
    <value>An out parameter cannot have the In attribute</value>
  </data>
  <data name="ERR_ValueCantBeNull" xml:space="preserve">
    <value>Cannot convert null to '{0}' because it is a non-nullable value type</value>
  </data>
  <data name="ERR_NoExplicitBuiltinConv" xml:space="preserve">
    <value>Cannot convert type '{0}' to '{1}' via a reference conversion, boxing conversion, unboxing conversion, wrapping conversion, or null type conversion</value>
  </data>
  <data name="FTL_DebugEmitFailure" xml:space="preserve">
    <value>Unexpected error writing debug information -- '{0}'</value>
  </data>
  <data name="ERR_BadVisReturnType" xml:space="preserve">
    <value>Inconsistent accessibility: return type '{1}' is less accessible than method '{0}'</value>
  </data>
  <data name="ERR_BadVisParamType" xml:space="preserve">
    <value>Inconsistent accessibility: parameter type '{1}' is less accessible than method '{0}'</value>
  </data>
  <data name="ERR_BadVisFieldType" xml:space="preserve">
    <value>Inconsistent accessibility: field type '{1}' is less accessible than field '{0}'</value>
  </data>
  <data name="ERR_BadVisPropertyType" xml:space="preserve">
    <value>Inconsistent accessibility: property type '{1}' is less accessible than property '{0}'</value>
  </data>
  <data name="ERR_BadVisIndexerReturn" xml:space="preserve">
    <value>Inconsistent accessibility: indexer return type '{1}' is less accessible than indexer '{0}'</value>
  </data>
  <data name="ERR_BadVisIndexerParam" xml:space="preserve">
    <value>Inconsistent accessibility: parameter type '{1}' is less accessible than indexer '{0}'</value>
  </data>
  <data name="ERR_BadVisOpReturn" xml:space="preserve">
    <value>Inconsistent accessibility: return type '{1}' is less accessible than operator '{0}'</value>
  </data>
  <data name="ERR_BadVisOpParam" xml:space="preserve">
    <value>Inconsistent accessibility: parameter type '{1}' is less accessible than operator '{0}'</value>
  </data>
  <data name="ERR_BadVisDelegateReturn" xml:space="preserve">
    <value>Inconsistent accessibility: return type '{1}' is less accessible than delegate '{0}'</value>
  </data>
  <data name="ERR_BadVisDelegateParam" xml:space="preserve">
    <value>Inconsistent accessibility: parameter type '{1}' is less accessible than delegate '{0}'</value>
  </data>
  <data name="ERR_BadVisBaseClass" xml:space="preserve">
    <value>Inconsistent accessibility: base class '{1}' is less accessible than class '{0}'</value>
  </data>
  <data name="ERR_BadVisBaseInterface" xml:space="preserve">
    <value>Inconsistent accessibility: base interface '{1}' is less accessible than interface '{0}'</value>
  </data>
  <data name="ERR_EventNeedsBothAccessors" xml:space="preserve">
    <value>'{0}': event property must have both add and remove accessors</value>
  </data>
  <data name="ERR_AbstractEventHasAccessors" xml:space="preserve">
    <value>'{0}': abstract event cannot use event accessor syntax</value>
  </data>
  <data name="ERR_EventNotDelegate" xml:space="preserve">
    <value>'{0}': event must be of a delegate type</value>
  </data>
  <data name="WRN_UnreferencedEvent" xml:space="preserve">
    <value>The event '{0}' is never used</value>
  </data>
  <data name="WRN_UnreferencedEvent_Title" xml:space="preserve">
    <value>Event is never used</value>
  </data>
  <data name="ERR_InterfaceEventInitializer" xml:space="preserve">
    <value>'{0}': instance event in interface cannot have initializer</value>
  </data>
  <data name="ERR_BadEventUsage" xml:space="preserve">
    <value>The event '{0}' can only appear on the left hand side of += or -= (except when used from within the type '{1}')</value>
  </data>
  <data name="ERR_ExplicitEventFieldImpl" xml:space="preserve">
    <value>An explicit interface implementation of an event must use event accessor syntax</value>
  </data>
  <data name="ERR_CantOverrideNonEvent" xml:space="preserve">
    <value>'{0}': cannot override; '{1}' is not an event</value>
  </data>
  <data name="ERR_AddRemoveMustHaveBody" xml:space="preserve">
    <value>An add or remove accessor must have a body</value>
  </data>
  <data name="ERR_AbstractEventInitializer" xml:space="preserve">
    <value>'{0}': abstract event cannot have initializer</value>
  </data>
  <data name="ERR_ReservedAssemblyName" xml:space="preserve">
    <value>The assembly name '{0}' is reserved and cannot be used as a reference in an interactive session</value>
  </data>
  <data name="ERR_ReservedEnumerator" xml:space="preserve">
    <value>The enumerator name '{0}' is reserved and cannot be used</value>
  </data>
  <data name="ERR_AsMustHaveReferenceType" xml:space="preserve">
    <value>The as operator must be used with a reference type or nullable type ('{0}' is a non-nullable value type)</value>
  </data>
  <data name="WRN_LowercaseEllSuffix" xml:space="preserve">
    <value>The 'l' suffix is easily confused with the digit '1' -- use 'L' for clarity</value>
  </data>
  <data name="WRN_LowercaseEllSuffix_Title" xml:space="preserve">
    <value>The 'l' suffix is easily confused with the digit '1'</value>
  </data>
  <data name="ERR_BadEventUsageNoField" xml:space="preserve">
    <value>The event '{0}' can only appear on the left hand side of += or -=</value>
  </data>
  <data name="ERR_ConstraintOnlyAllowedOnGenericDecl" xml:space="preserve">
    <value>Constraints are not allowed on non-generic declarations</value>
  </data>
  <data name="ERR_TypeParamMustBeIdentifier" xml:space="preserve">
    <value>Type parameter declaration must be an identifier not a type</value>
  </data>
  <data name="ERR_MemberReserved" xml:space="preserve">
    <value>Type '{1}' already reserves a member called '{0}' with the same parameter types</value>
  </data>
  <data name="ERR_DuplicateParamName" xml:space="preserve">
    <value>The parameter name '{0}' is a duplicate</value>
  </data>
  <data name="ERR_DuplicateNameInNS" xml:space="preserve">
    <value>The namespace '{1}' already contains a definition for '{0}'</value>
  </data>
  <data name="ERR_DuplicateNameInClass" xml:space="preserve">
    <value>The type '{0}' already contains a definition for '{1}'</value>
  </data>
  <data name="ERR_NameNotInContext" xml:space="preserve">
    <value>The name '{0}' does not exist in the current context</value>
  </data>
  <data name="ERR_NameNotInContextPossibleMissingReference" xml:space="preserve">
    <value>The name '{0}' does not exist in the current context (are you missing a reference to assembly '{1}'?)</value>
  </data>
  <data name="ERR_AmbigContext" xml:space="preserve">
    <value>'{0}' is an ambiguous reference between '{1}' and '{2}'</value>
  </data>
  <data name="WRN_DuplicateUsing" xml:space="preserve">
    <value>The using directive for '{0}' appeared previously in this namespace</value>
  </data>
  <data name="WRN_DuplicateUsing_Title" xml:space="preserve">
    <value>Using directive appeared previously in this namespace</value>
  </data>
  <data name="ERR_BadMemberFlag" xml:space="preserve">
    <value>The modifier '{0}' is not valid for this item</value>
  </data>
  <data name="ERR_BadMemberProtection" xml:space="preserve">
    <value>More than one protection modifier</value>
  </data>
  <data name="WRN_NewRequired" xml:space="preserve">
    <value>'{0}' hides inherited member '{1}'. Use the new keyword if hiding was intended.</value>
  </data>
  <data name="WRN_NewRequired_Title" xml:space="preserve">
    <value>Member hides inherited member; missing new keyword</value>
  </data>
  <data name="WRN_NewRequired_Description" xml:space="preserve">
    <value>A variable was declared with the same name as a variable in a base class. However, the new keyword was not used. This warning informs you that you should use new; the variable is declared as if new had been used in the declaration.</value>
  </data>
  <data name="WRN_NewNotRequired" xml:space="preserve">
    <value>The member '{0}' does not hide an accessible member. The new keyword is not required.</value>
  </data>
  <data name="WRN_NewNotRequired_Title" xml:space="preserve">
    <value>Member does not hide an inherited member; new keyword is not required</value>
  </data>
  <data name="ERR_CircConstValue" xml:space="preserve">
    <value>The evaluation of the constant value for '{0}' involves a circular definition</value>
  </data>
  <data name="ERR_MemberAlreadyExists" xml:space="preserve">
    <value>Type '{1}' already defines a member called '{0}' with the same parameter types</value>
  </data>
  <data name="ERR_StaticNotVirtual" xml:space="preserve">
    <value>A static member '{0}' cannot be marked as override, virtual, or abstract</value>
  </data>
  <data name="ERR_OverrideNotNew" xml:space="preserve">
    <value>A member '{0}' marked as override cannot be marked as new or virtual</value>
  </data>
  <data name="WRN_NewOrOverrideExpected" xml:space="preserve">
    <value>'{0}' hides inherited member '{1}'. To make the current member override that implementation, add the override keyword. Otherwise add the new keyword.</value>
  </data>
  <data name="WRN_NewOrOverrideExpected_Title" xml:space="preserve">
    <value>Member hides inherited member; missing override keyword</value>
  </data>
  <data name="ERR_OverrideNotExpected" xml:space="preserve">
    <value>'{0}': no suitable method found to override</value>
  </data>
  <data name="ERR_NamespaceUnexpected" xml:space="preserve">
    <value>A namespace cannot directly contain members such as fields or methods</value>
  </data>
  <data name="ERR_NoSuchMember" xml:space="preserve">
    <value>'{0}' does not contain a definition for '{1}'</value>
  </data>
  <data name="ERR_BadSKknown" xml:space="preserve">
    <value>'{0}' is a {1} but is used like a {2}</value>
  </data>
  <data name="ERR_BadSKunknown" xml:space="preserve">
    <value>'{0}' is a {1}, which is not valid in the given context</value>
  </data>
  <data name="ERR_ObjectRequired" xml:space="preserve">
    <value>An object reference is required for the non-static field, method, or property '{0}'</value>
  </data>
  <data name="ERR_AmbigCall" xml:space="preserve">
    <value>The call is ambiguous between the following methods or properties: '{0}' and '{1}'</value>
  </data>
  <data name="ERR_BadAccess" xml:space="preserve">
    <value>'{0}' is inaccessible due to its protection level</value>
  </data>
  <data name="ERR_MethDelegateMismatch" xml:space="preserve">
    <value>No overload for '{0}' matches delegate '{1}'</value>
  </data>
  <data name="ERR_RetObjectRequired" xml:space="preserve">
    <value>An object of a type convertible to '{0}' is required</value>
  </data>
  <data name="ERR_RetNoObjectRequired" xml:space="preserve">
    <value>Since '{0}' returns void, a return keyword must not be followed by an object expression</value>
  </data>
  <data name="ERR_LocalDuplicate" xml:space="preserve">
    <value>A local variable or function named '{0}' is already defined in this scope</value>
  </data>
  <data name="ERR_AssgLvalueExpected" xml:space="preserve">
    <value>The left-hand side of an assignment must be a variable, property or indexer</value>
  </data>
  <data name="ERR_StaticConstParam" xml:space="preserve">
    <value>'{0}': a static constructor must be parameterless</value>
  </data>
  <data name="ERR_NotConstantExpression" xml:space="preserve">
    <value>The expression being assigned to '{0}' must be constant</value>
  </data>
  <data name="ERR_NotNullConstRefField" xml:space="preserve">
    <value>'{0}' is of type '{1}'. A const field of a reference type other than string can only be initialized with null.</value>
  </data>
  <data name="ERR_LocalIllegallyOverrides" xml:space="preserve">
    <value>A local or parameter named '{0}' cannot be declared in this scope because that name is used in an enclosing local scope to define a local or parameter</value>
  </data>
  <data name="ERR_BadUsingNamespace" xml:space="preserve">
    <value>A 'using namespace' directive can only be applied to namespaces; '{0}' is a type not a namespace. Consider a 'using static' directive instead</value>
  </data>
  <data name="ERR_BadUsingType" xml:space="preserve">
    <value>A 'using static' directive can only be applied to types; '{0}' is a namespace not a type. Consider a 'using namespace' directive instead</value>
  </data>
  <data name="ERR_NoAliasHere" xml:space="preserve">
    <value>A 'using static' directive cannot be used to declare an alias</value>
  </data>
  <data name="ERR_NoBreakOrCont" xml:space="preserve">
    <value>No enclosing loop out of which to break or continue</value>
  </data>
  <data name="ERR_DuplicateLabel" xml:space="preserve">
    <value>The label '{0}' is a duplicate</value>
  </data>
  <data name="ERR_NoConstructors" xml:space="preserve">
    <value>The type '{0}' has no constructors defined</value>
  </data>
  <data name="ERR_NoNewAbstract" xml:space="preserve">
    <value>Cannot create an instance of the abstract class or interface '{0}'</value>
  </data>
  <data name="ERR_ConstValueRequired" xml:space="preserve">
    <value>A const field requires a value to be provided</value>
  </data>
  <data name="ERR_CircularBase" xml:space="preserve">
    <value>Circular base class dependency involving '{0}' and '{1}'</value>
  </data>
  <data name="ERR_BadDelegateConstructor" xml:space="preserve">
    <value>The delegate '{0}' does not have a valid constructor</value>
  </data>
  <data name="ERR_MethodNameExpected" xml:space="preserve">
    <value>Method name expected</value>
  </data>
  <data name="ERR_ConstantExpected" xml:space="preserve">
    <value>A constant value is expected</value>
  </data>
  <data name="ERR_V6SwitchGoverningTypeValueExpected" xml:space="preserve">
    <value>A switch expression or case label must be a bool, char, string, integral, enum, or corresponding nullable type in C# 6 and earlier.</value>
  </data>
  <data name="ERR_IntegralTypeValueExpected" xml:space="preserve">
    <value>A value of an integral type expected</value>
  </data>
  <data name="ERR_DuplicateCaseLabel" xml:space="preserve">
    <value>The switch statement contains multiple cases with the label value '{0}'</value>
  </data>
  <data name="ERR_InvalidGotoCase" xml:space="preserve">
    <value>A goto case is only valid inside a switch statement</value>
  </data>
  <data name="ERR_PropertyLacksGet" xml:space="preserve">
    <value>The property or indexer '{0}' cannot be used in this context because it lacks the get accessor</value>
  </data>
  <data name="ERR_BadExceptionType" xml:space="preserve">
    <value>The type caught or thrown must be derived from System.Exception</value>
  </data>
  <data name="ERR_BadEmptyThrow" xml:space="preserve">
    <value>A throw statement with no arguments is not allowed outside of a catch clause</value>
  </data>
  <data name="ERR_BadFinallyLeave" xml:space="preserve">
    <value>Control cannot leave the body of a finally clause</value>
  </data>
  <data name="ERR_LabelShadow" xml:space="preserve">
    <value>The label '{0}' shadows another label by the same name in a contained scope</value>
  </data>
  <data name="ERR_LabelNotFound" xml:space="preserve">
    <value>No such label '{0}' within the scope of the goto statement</value>
  </data>
  <data name="ERR_UnreachableCatch" xml:space="preserve">
    <value>A previous catch clause already catches all exceptions of this or of a super type ('{0}')</value>
  </data>
  <data name="WRN_FilterIsConstantTrue" xml:space="preserve">
    <value>Filter expression is a constant 'true', consider removing the filter</value>
  </data>
  <data name="WRN_FilterIsConstantTrue_Title" xml:space="preserve">
    <value>Filter expression is a constant 'true'</value>
  </data>
  <data name="ERR_ReturnExpected" xml:space="preserve">
    <value>'{0}': not all code paths return a value</value>
  </data>
  <data name="WRN_UnreachableCode" xml:space="preserve">
    <value>Unreachable code detected</value>
  </data>
  <data name="WRN_UnreachableCode_Title" xml:space="preserve">
    <value>Unreachable code detected</value>
  </data>
  <data name="ERR_SwitchFallThrough" xml:space="preserve">
    <value>Control cannot fall through from one case label ('{0}') to another</value>
  </data>
  <data name="WRN_UnreferencedLabel" xml:space="preserve">
    <value>This label has not been referenced</value>
  </data>
  <data name="WRN_UnreferencedLabel_Title" xml:space="preserve">
    <value>This label has not been referenced</value>
  </data>
  <data name="ERR_UseDefViolation" xml:space="preserve">
    <value>Use of unassigned local variable '{0}'</value>
  </data>
  <data name="WRN_UnreferencedVar" xml:space="preserve">
    <value>The variable '{0}' is declared but never used</value>
  </data>
  <data name="WRN_UnreferencedVar_Title" xml:space="preserve">
    <value>Variable is declared but never used</value>
  </data>
  <data name="WRN_UnreferencedField" xml:space="preserve">
    <value>The field '{0}' is never used</value>
  </data>
  <data name="WRN_UnreferencedField_Title" xml:space="preserve">
    <value>Field is never used</value>
  </data>
  <data name="ERR_UseDefViolationField" xml:space="preserve">
    <value>Use of possibly unassigned field '{0}'</value>
  </data>
  <data name="ERR_UseDefViolationProperty" xml:space="preserve">
    <value>Use of possibly unassigned auto-implemented property '{0}'</value>
  </data>
  <data name="ERR_UnassignedThis" xml:space="preserve">
    <value>Field '{0}' must be fully assigned before control is returned to the caller</value>
  </data>
  <data name="ERR_AmbigQM" xml:space="preserve">
    <value>Type of conditional expression cannot be determined because '{0}' and '{1}' implicitly convert to one another</value>
  </data>
  <data name="ERR_InvalidQM" xml:space="preserve">
    <value>Type of conditional expression cannot be determined because there is no implicit conversion between '{0}' and '{1}'</value>
  </data>
  <data name="ERR_NoBaseClass" xml:space="preserve">
    <value>A base class is required for a 'base' reference</value>
  </data>
  <data name="ERR_BaseIllegal" xml:space="preserve">
    <value>Use of keyword 'base' is not valid in this context</value>
  </data>
  <data name="ERR_ObjectProhibited" xml:space="preserve">
    <value>Member '{0}' cannot be accessed with an instance reference; qualify it with a type name instead</value>
  </data>
  <data name="ERR_ParamUnassigned" xml:space="preserve">
    <value>The out parameter '{0}' must be assigned to before control leaves the current method</value>
  </data>
  <data name="ERR_InvalidArray" xml:space="preserve">
    <value>Invalid rank specifier: expected ',' or ']'</value>
  </data>
  <data name="ERR_ExternHasBody" xml:space="preserve">
    <value>'{0}' cannot be extern and declare a body</value>
  </data>
  <data name="ERR_ExternHasConstructorInitializer" xml:space="preserve">
    <value>'{0}' cannot be extern and have a constructor initializer</value>
  </data>
  <data name="ERR_AbstractAndExtern" xml:space="preserve">
    <value>'{0}' cannot be both extern and abstract</value>
  </data>
  <data name="ERR_BadAttributeParamType" xml:space="preserve">
    <value>Attribute constructor parameter '{0}' has type '{1}', which is not a valid attribute parameter type</value>
  </data>
  <data name="ERR_BadAttributeArgument" xml:space="preserve">
    <value>An attribute argument must be a constant expression, typeof expression or array creation expression of an attribute parameter type</value>
  </data>
  <data name="ERR_BadAttributeParamDefaultArgument" xml:space="preserve">
    <value>Attribute constructor parameter '{0}' is optional, but no default parameter value was specified.</value>
  </data>
  <data name="WRN_IsAlwaysTrue" xml:space="preserve">
    <value>The given expression is always of the provided ('{0}') type</value>
  </data>
  <data name="WRN_IsAlwaysTrue_Title" xml:space="preserve">
    <value>'is' expression's given expression is always of the provided type</value>
  </data>
  <data name="WRN_IsAlwaysFalse" xml:space="preserve">
    <value>The given expression is never of the provided ('{0}') type</value>
  </data>
  <data name="WRN_IsAlwaysFalse_Title" xml:space="preserve">
    <value>'is' expression's given expression is never of the provided type</value>
  </data>
  <data name="ERR_LockNeedsReference" xml:space="preserve">
    <value>'{0}' is not a reference type as required by the lock statement</value>
  </data>
  <data name="ERR_NullNotValid" xml:space="preserve">
    <value>Use of null is not valid in this context</value>
  </data>
  <data name="ERR_DefaultLiteralNotValid" xml:space="preserve">
    <value>Use of default literal is not valid in this context</value>
  </data>
  <data name="ERR_UseDefViolationThis" xml:space="preserve">
    <value>The 'this' object cannot be used before all of its fields are assigned to</value>
  </data>
  <data name="ERR_ArgsInvalid" xml:space="preserve">
    <value>The __arglist construct is valid only within a variable argument method</value>
  </data>
  <data name="ERR_PtrExpected" xml:space="preserve">
    <value>The * or -&gt; operator must be applied to a pointer</value>
  </data>
  <data name="ERR_PtrIndexSingle" xml:space="preserve">
    <value>A pointer must be indexed by only one value</value>
  </data>
  <data name="WRN_ByRefNonAgileField" xml:space="preserve">
    <value>Using '{0}' as a ref or out value or taking its address may cause a runtime exception because it is a field of a marshal-by-reference class</value>
  </data>
  <data name="WRN_ByRefNonAgileField_Title" xml:space="preserve">
    <value>Using a field of a marshal-by-reference class as a ref or out value or taking its address may cause a runtime exception</value>
  </data>
  <data name="ERR_AssgReadonlyStatic" xml:space="preserve">
    <value>A static readonly field cannot be assigned to (except in a static constructor or a variable initializer)</value>
  </data>
  <data name="ERR_RefReadonlyStatic" xml:space="preserve">
    <value>A static readonly field cannot be used as a ref or out value (except in a static constructor)</value>
  </data>
  <data name="ERR_AssgReadonlyProp" xml:space="preserve">
    <value>Property or indexer '{0}' cannot be assigned to -- it is read only</value>
  </data>
  <data name="ERR_IllegalStatement" xml:space="preserve">
    <value>Only assignment, call, increment, decrement, await, and new object expressions can be used as a statement</value>
  </data>
  <data name="ERR_BadGetEnumerator" xml:space="preserve">
    <value>foreach requires that the return type '{0}' of '{1}' must have a suitable public 'MoveNext' method and public 'Current' property</value>
  </data>
  <data name="ERR_BadGetAsyncEnumerator" xml:space="preserve">
    <value>Asynchronous foreach requires that the return type '{0}' of '{1}' must have a suitable public 'MoveNextAsync' method and public 'Current' property</value>
  </data>
  <data name="ERR_TooManyLocals" xml:space="preserve">
    <value>Only 65534 locals, including those generated by the compiler, are allowed</value>
  </data>
  <data name="ERR_AbstractBaseCall" xml:space="preserve">
    <value>Cannot call an abstract base member: '{0}'</value>
  </data>
  <data name="ERR_RefProperty" xml:space="preserve">
    <value>A property or indexer may not be passed as an out or ref parameter</value>
  </data>
  <data name="ERR_ManagedAddr" xml:space="preserve">
    <value>Cannot take the address of, get the size of, or declare a pointer to a managed type ('{0}')</value>
  </data>
  <data name="ERR_BadFixedInitType" xml:space="preserve">
    <value>The type of a local declared in a fixed statement must be a pointer type</value>
  </data>
  <data name="ERR_FixedMustInit" xml:space="preserve">
    <value>You must provide an initializer in a fixed or using statement declaration</value>
  </data>
  <data name="ERR_InvalidAddrOp" xml:space="preserve">
    <value>Cannot take the address of the given expression</value>
  </data>
  <data name="ERR_FixedNeeded" xml:space="preserve">
    <value>You can only take the address of an unfixed expression inside of a fixed statement initializer</value>
  </data>
  <data name="ERR_FixedNotNeeded" xml:space="preserve">
    <value>You cannot use the fixed statement to take the address of an already fixed expression</value>
  </data>
  <data name="ERR_ExprCannotBeFixed" xml:space="preserve">
    <value>The given expression cannot be used in a fixed statement</value>
  </data>
  <data name="ERR_UnsafeNeeded" xml:space="preserve">
    <value>Pointers and fixed size buffers may only be used in an unsafe context</value>
  </data>
  <data name="ERR_OpTFRetType" xml:space="preserve">
    <value>The return type of operator True or False must be bool</value>
  </data>
  <data name="ERR_OperatorNeedsMatch" xml:space="preserve">
    <value>The operator '{0}' requires a matching operator '{1}' to also be defined</value>
  </data>
  <data name="ERR_BadBoolOp" xml:space="preserve">
    <value>In order to be applicable as a short circuit operator a user-defined logical operator ('{0}') must have the same return type and parameter types</value>
  </data>
  <data name="ERR_MustHaveOpTF" xml:space="preserve">
    <value>In order for '{0}' to be applicable as a short circuit operator, its declaring type '{1}' must define operator true and operator false</value>
  </data>
  <data name="WRN_UnreferencedVarAssg" xml:space="preserve">
    <value>The variable '{0}' is assigned but its value is never used</value>
  </data>
  <data name="WRN_UnreferencedVarAssg_Title" xml:space="preserve">
    <value>Variable is assigned but its value is never used</value>
  </data>
  <data name="ERR_CheckedOverflow" xml:space="preserve">
    <value>The operation overflows at compile time in checked mode</value>
  </data>
  <data name="ERR_ConstOutOfRangeChecked" xml:space="preserve">
    <value>Constant value '{0}' cannot be converted to a '{1}' (use 'unchecked' syntax to override)</value>
  </data>
  <data name="ERR_BadVarargs" xml:space="preserve">
    <value>A method with vararg cannot be generic, be in a generic type, or have a params parameter</value>
  </data>
  <data name="ERR_ParamsMustBeArray" xml:space="preserve">
    <value>The params parameter must be a single dimensional array</value>
  </data>
  <data name="ERR_IllegalArglist" xml:space="preserve">
    <value>An __arglist expression may only appear inside of a call or new expression</value>
  </data>
  <data name="ERR_IllegalUnsafe" xml:space="preserve">
    <value>Unsafe code may only appear if compiling with /unsafe</value>
  </data>
  <data name="ERR_AmbigMember" xml:space="preserve">
    <value>Ambiguity between '{0}' and '{1}'</value>
  </data>
  <data name="ERR_BadForeachDecl" xml:space="preserve">
    <value>Type and identifier are both required in a foreach statement</value>
  </data>
  <data name="ERR_ParamsLast" xml:space="preserve">
    <value>A params parameter must be the last parameter in a formal parameter list</value>
  </data>
  <data name="ERR_SizeofUnsafe" xml:space="preserve">
    <value>'{0}' does not have a predefined size, therefore sizeof can only be used in an unsafe context</value>
  </data>
  <data name="ERR_DottedTypeNameNotFoundInNS" xml:space="preserve">
    <value>The type or namespace name '{0}' does not exist in the namespace '{1}' (are you missing an assembly reference?)</value>
  </data>
  <data name="ERR_FieldInitRefNonstatic" xml:space="preserve">
    <value>A field initializer cannot reference the non-static field, method, or property '{0}'</value>
  </data>
  <data name="ERR_SealedNonOverride" xml:space="preserve">
    <value>'{0}' cannot be sealed because it is not an override</value>
  </data>
  <data name="ERR_CantOverrideSealed" xml:space="preserve">
    <value>'{0}': cannot override inherited member '{1}' because it is sealed</value>
  </data>
  <data name="ERR_VoidError" xml:space="preserve">
    <value>The operation in question is undefined on void pointers</value>
  </data>
  <data name="ERR_ConditionalOnOverride" xml:space="preserve">
    <value>The Conditional attribute is not valid on '{0}' because it is an override method</value>
  </data>
  <data name="ERR_ConditionalOnLocalFunction" xml:space="preserve">
    <value>Local function '{0}' must be 'static' in order to use the Conditional attribute</value>
  </data>
  <data name="ERR_PointerInAsOrIs" xml:space="preserve">
    <value>Neither 'is' nor 'as' is valid on pointer types</value>
  </data>
  <data name="ERR_CallingFinalizeDeprecated" xml:space="preserve">
    <value>Destructors and object.Finalize cannot be called directly. Consider calling IDisposable.Dispose if available.</value>
  </data>
  <data name="ERR_SingleTypeNameNotFound" xml:space="preserve">
    <value>The type or namespace name '{0}' could not be found (are you missing a using directive or an assembly reference?)</value>
  </data>
  <data name="ERR_NegativeStackAllocSize" xml:space="preserve">
    <value>Cannot use a negative size with stackalloc</value>
  </data>
  <data name="ERR_NegativeArraySize" xml:space="preserve">
    <value>Cannot create an array with a negative size</value>
  </data>
  <data name="ERR_OverrideFinalizeDeprecated" xml:space="preserve">
    <value>Do not override object.Finalize. Instead, provide a destructor.</value>
  </data>
  <data name="ERR_CallingBaseFinalizeDeprecated" xml:space="preserve">
    <value>Do not directly call your base class Finalize method. It is called automatically from your destructor.</value>
  </data>
  <data name="WRN_NegativeArrayIndex" xml:space="preserve">
    <value>Indexing an array with a negative index (array indices always start at zero)</value>
  </data>
  <data name="WRN_NegativeArrayIndex_Title" xml:space="preserve">
    <value>Indexing an array with a negative index</value>
  </data>
  <data name="WRN_BadRefCompareLeft" xml:space="preserve">
    <value>Possible unintended reference comparison; to get a value comparison, cast the left hand side to type '{0}'</value>
  </data>
  <data name="WRN_BadRefCompareLeft_Title" xml:space="preserve">
    <value>Possible unintended reference comparison; left hand side needs cast</value>
  </data>
  <data name="WRN_BadRefCompareRight" xml:space="preserve">
    <value>Possible unintended reference comparison; to get a value comparison, cast the right hand side to type '{0}'</value>
  </data>
  <data name="WRN_BadRefCompareRight_Title" xml:space="preserve">
    <value>Possible unintended reference comparison; right hand side needs cast</value>
  </data>
  <data name="ERR_BadCastInFixed" xml:space="preserve">
    <value>The right hand side of a fixed statement assignment may not be a cast expression</value>
  </data>
  <data name="ERR_StackallocInCatchFinally" xml:space="preserve">
    <value>stackalloc may not be used in a catch or finally block</value>
  </data>
  <data name="ERR_VarargsLast" xml:space="preserve">
    <value>An __arglist parameter must be the last parameter in a formal parameter list</value>
  </data>
  <data name="ERR_MissingPartial" xml:space="preserve">
    <value>Missing partial modifier on declaration of type '{0}'; another partial declaration of this type exists</value>
  </data>
  <data name="ERR_PartialTypeKindConflict" xml:space="preserve">
    <value>Partial declarations of '{0}' must be all classes, all structs, or all interfaces</value>
  </data>
  <data name="ERR_PartialModifierConflict" xml:space="preserve">
    <value>Partial declarations of '{0}' have conflicting accessibility modifiers</value>
  </data>
  <data name="ERR_PartialMultipleBases" xml:space="preserve">
    <value>Partial declarations of '{0}' must not specify different base classes</value>
  </data>
  <data name="ERR_PartialWrongTypeParams" xml:space="preserve">
    <value>Partial declarations of '{0}' must have the same type parameter names in the same order</value>
  </data>
  <data name="ERR_PartialWrongConstraints" xml:space="preserve">
    <value>Partial declarations of '{0}' have inconsistent constraints for type parameter '{1}'</value>
  </data>
  <data name="ERR_NoImplicitConvCast" xml:space="preserve">
    <value>Cannot implicitly convert type '{0}' to '{1}'. An explicit conversion exists (are you missing a cast?)</value>
  </data>
  <data name="ERR_PartialMisplaced" xml:space="preserve">
    <value>The 'partial' modifier can only appear immediately before 'class', 'struct', 'interface', or 'void'</value>
  </data>
  <data name="ERR_ImportedCircularBase" xml:space="preserve">
    <value>Imported type '{0}' is invalid. It contains a circular base class dependency.</value>
  </data>
  <data name="ERR_UseDefViolationOut" xml:space="preserve">
    <value>Use of unassigned out parameter '{0}'</value>
  </data>
  <data name="ERR_ArraySizeInDeclaration" xml:space="preserve">
    <value>Array size cannot be specified in a variable declaration (try initializing with a 'new' expression)</value>
  </data>
  <data name="ERR_InaccessibleGetter" xml:space="preserve">
    <value>The property or indexer '{0}' cannot be used in this context because the get accessor is inaccessible</value>
  </data>
  <data name="ERR_InaccessibleSetter" xml:space="preserve">
    <value>The property or indexer '{0}' cannot be used in this context because the set accessor is inaccessible</value>
  </data>
  <data name="ERR_InvalidPropertyAccessMod" xml:space="preserve">
    <value>The accessibility modifier of the '{0}' accessor must be more restrictive than the property or indexer '{1}'</value>
  </data>
  <data name="ERR_DuplicatePropertyAccessMods" xml:space="preserve">
    <value>Cannot specify accessibility modifiers for both accessors of the property or indexer '{0}'</value>
  </data>
  <data name="ERR_AccessModMissingAccessor" xml:space="preserve">
    <value>'{0}': accessibility modifiers on accessors may only be used if the property or indexer has both a get and a set accessor</value>
  </data>
  <data name="ERR_UnimplementedInterfaceAccessor" xml:space="preserve">
    <value>'{0}' does not implement interface member '{1}'. '{2}' is not public.</value>
  </data>
  <data name="WRN_PatternIsAmbiguous" xml:space="preserve">
    <value>'{0}' does not implement the '{1}' pattern. '{2}' is ambiguous with '{3}'.</value>
  </data>
  <data name="WRN_PatternIsAmbiguous_Title" xml:space="preserve">
    <value>Type does not implement the collection pattern; members are ambiguous</value>
  </data>
  <data name="WRN_PatternStaticOrInaccessible" xml:space="preserve">
    <value>'{0}' does not implement the '{1}' pattern. '{2}' is either static or not public.</value>
  </data>
  <data name="WRN_PatternStaticOrInaccessible_Title" xml:space="preserve">
    <value>Type does not implement the collection pattern; member is either static or not public</value>
  </data>
  <data name="WRN_PatternBadSignature" xml:space="preserve">
    <value>'{0}' does not implement the '{1}' pattern. '{2}' has the wrong signature.</value>
  </data>
  <data name="WRN_PatternBadSignature_Title" xml:space="preserve">
    <value>Type does not implement the collection pattern; member has the wrong signature</value>
  </data>
  <data name="ERR_FriendRefNotEqualToThis" xml:space="preserve">
    <value>Friend access was granted by '{0}', but the public key of the output assembly ('{1}') does not match that specified by the InternalsVisibleTo attribute in the granting assembly.</value>
  </data>
  <data name="ERR_FriendRefSigningMismatch" xml:space="preserve">
    <value>Friend access was granted by '{0}', but the strong name signing state of the output assembly does not match that of the granting assembly.</value>
  </data>
  <data name="WRN_SequentialOnPartialClass" xml:space="preserve">
    <value>There is no defined ordering between fields in multiple declarations of partial struct '{0}'. To specify an ordering, all instance fields must be in the same declaration.</value>
  </data>
  <data name="WRN_SequentialOnPartialClass_Title" xml:space="preserve">
    <value>There is no defined ordering between fields in multiple declarations of partial struct</value>
  </data>
  <data name="ERR_BadConstType" xml:space="preserve">
    <value>The type '{0}' cannot be declared const</value>
  </data>
  <data name="ERR_NoNewTyvar" xml:space="preserve">
    <value>Cannot create an instance of the variable type '{0}' because it does not have the new() constraint</value>
  </data>
  <data name="ERR_BadArity" xml:space="preserve">
    <value>Using the generic {1} '{0}' requires {2} type arguments</value>
  </data>
  <data name="ERR_BadTypeArgument" xml:space="preserve">
    <value>The type '{0}' may not be used as a type argument</value>
  </data>
  <data name="ERR_TypeArgsNotAllowed" xml:space="preserve">
    <value>The {1} '{0}' cannot be used with type arguments</value>
  </data>
  <data name="ERR_HasNoTypeVars" xml:space="preserve">
    <value>The non-generic {1} '{0}' cannot be used with type arguments</value>
  </data>
  <data name="ERR_NewConstraintNotSatisfied" xml:space="preserve">
    <value>'{2}' must be a non-abstract type with a public parameterless constructor in order to use it as parameter '{1}' in the generic type or method '{0}'</value>
  </data>
  <data name="ERR_GenericConstraintNotSatisfiedRefType" xml:space="preserve">
    <value>The type '{3}' cannot be used as type parameter '{2}' in the generic type or method '{0}'. There is no implicit reference conversion from '{3}' to '{1}'.</value>
  </data>
  <data name="ERR_GenericConstraintNotSatisfiedNullableEnum" xml:space="preserve">
    <value>The type '{3}' cannot be used as type parameter '{2}' in the generic type or method '{0}'. The nullable type '{3}' does not satisfy the constraint of '{1}'.</value>
  </data>
  <data name="ERR_GenericConstraintNotSatisfiedNullableInterface" xml:space="preserve">
    <value>The type '{3}' cannot be used as type parameter '{2}' in the generic type or method '{0}'. The nullable type '{3}' does not satisfy the constraint of '{1}'. Nullable types can not satisfy any interface constraints.</value>
  </data>
  <data name="ERR_GenericConstraintNotSatisfiedTyVar" xml:space="preserve">
    <value>The type '{3}' cannot be used as type parameter '{2}' in the generic type or method '{0}'. There is no boxing conversion or type parameter conversion from '{3}' to '{1}'.</value>
  </data>
  <data name="ERR_GenericConstraintNotSatisfiedValType" xml:space="preserve">
    <value>The type '{3}' cannot be used as type parameter '{2}' in the generic type or method '{0}'. There is no boxing conversion from '{3}' to '{1}'.</value>
  </data>
  <data name="ERR_DuplicateGeneratedName" xml:space="preserve">
    <value>The parameter name '{0}' conflicts with an automatically-generated parameter name</value>
  </data>
  <data name="ERR_GlobalSingleTypeNameNotFound" xml:space="preserve">
    <value>The type or namespace name '{0}' could not be found in the global namespace (are you missing an assembly reference?)</value>
  </data>
  <data name="ERR_NewBoundMustBeLast" xml:space="preserve">
    <value>The new() constraint must be the last constraint specified</value>
  </data>
  <data name="WRN_MainCantBeGeneric" xml:space="preserve">
    <value>'{0}': an entry point cannot be generic or in a generic type</value>
  </data>
  <data name="WRN_MainCantBeGeneric_Title" xml:space="preserve">
    <value>An entry point cannot be generic or in a generic type</value>
  </data>
  <data name="ERR_TypeVarCantBeNull" xml:space="preserve">
    <value>Cannot convert null to type parameter '{0}' because it could be a non-nullable value type. Consider using 'default({0})' instead.</value>
  </data>
  <data name="ERR_AttributeCantBeGeneric" xml:space="preserve">
    <value>Cannot apply attribute class '{0}' because it is generic</value>
  </data>
  <data name="ERR_DuplicateBound" xml:space="preserve">
    <value>Duplicate constraint '{0}' for type parameter '{1}'</value>
  </data>
  <data name="ERR_ClassBoundNotFirst" xml:space="preserve">
    <value>The class type constraint '{0}' must come before any other constraints</value>
  </data>
  <data name="ERR_BadRetType" xml:space="preserve">
    <value>'{1} {0}' has the wrong return type</value>
  </data>
  <data name="ERR_DelegateRefMismatch" xml:space="preserve">
    <value>Ref mismatch between '{0}' and delegate '{1}'</value>
  </data>
  <data name="ERR_DuplicateConstraintClause" xml:space="preserve">
    <value>A constraint clause has already been specified for type parameter '{0}'. All of the constraints for a type parameter must be specified in a single where clause.</value>
  </data>
  <data name="ERR_CantInferMethTypeArgs" xml:space="preserve">
    <value>The type arguments for method '{0}' cannot be inferred from the usage. Try specifying the type arguments explicitly.</value>
  </data>
  <data name="ERR_LocalSameNameAsTypeParam" xml:space="preserve">
    <value>'{0}': a parameter, local variable, or local function cannot have the same name as a method type parameter</value>
  </data>
  <data name="ERR_AsWithTypeVar" xml:space="preserve">
    <value>The type parameter '{0}' cannot be used with the 'as' operator because it does not have a class type constraint nor a 'class' constraint</value>
  </data>
  <data name="WRN_UnreferencedFieldAssg" xml:space="preserve">
    <value>The field '{0}' is assigned but its value is never used</value>
  </data>
  <data name="WRN_UnreferencedFieldAssg_Title" xml:space="preserve">
    <value>Field is assigned but its value is never used</value>
  </data>
  <data name="ERR_BadIndexerNameAttr" xml:space="preserve">
    <value>The '{0}' attribute is valid only on an indexer that is not an explicit interface member declaration</value>
  </data>
  <data name="ERR_AttrArgWithTypeVars" xml:space="preserve">
    <value>'{0}': an attribute argument cannot use type parameters</value>
  </data>
  <data name="ERR_NewTyvarWithArgs" xml:space="preserve">
    <value>'{0}': cannot provide arguments when creating an instance of a variable type</value>
  </data>
  <data name="ERR_AbstractSealedStatic" xml:space="preserve">
    <value>'{0}': an abstract class cannot be sealed or static</value>
  </data>
  <data name="WRN_AmbiguousXMLReference" xml:space="preserve">
    <value>Ambiguous reference in cref attribute: '{0}'. Assuming '{1}', but could have also matched other overloads including '{2}'.</value>
  </data>
  <data name="WRN_AmbiguousXMLReference_Title" xml:space="preserve">
    <value>Ambiguous reference in cref attribute</value>
  </data>
  <data name="WRN_VolatileByRef" xml:space="preserve">
    <value>'{0}': a reference to a volatile field will not be treated as volatile</value>
  </data>
  <data name="WRN_VolatileByRef_Title" xml:space="preserve">
    <value>A reference to a volatile field will not be treated as volatile</value>
  </data>
  <data name="WRN_VolatileByRef_Description" xml:space="preserve">
    <value>A volatile field should not normally be used as a ref or out value, since it will not be treated as volatile. There are exceptions to this, such as when calling an interlocked API.</value>
  </data>
  <data name="ERR_ComImportWithImpl" xml:space="preserve">
    <value>Since '{1}' has the ComImport attribute, '{0}' must be extern or abstract</value>
  </data>
  <data name="ERR_ComImportWithBase" xml:space="preserve">
    <value>'{0}': a class with the ComImport attribute cannot specify a base class</value>
  </data>
  <data name="ERR_ImplBadConstraints" xml:space="preserve">
    <value>The constraints for type parameter '{0}' of method '{1}' must match the constraints for type parameter '{2}' of interface method '{3}'. Consider using an explicit interface implementation instead.</value>
  </data>
  <data name="ERR_ImplBadTupleNames" xml:space="preserve">
    <value>The tuple element names in the signature of method '{0}' must match the tuple element names of interface method '{1}' (including on the return type).</value>
  </data>
  <data name="ERR_DottedTypeNameNotFoundInAgg" xml:space="preserve">
    <value>The type name '{0}' does not exist in the type '{1}'</value>
  </data>
  <data name="ERR_MethGrpToNonDel" xml:space="preserve">
    <value>Cannot convert method group '{0}' to non-delegate type '{1}'. Did you intend to invoke the method?</value>
  </data>
  <data name="ERR_BadExternAlias" xml:space="preserve">
    <value>The extern alias '{0}' was not specified in a /reference option</value>
  </data>
  <data name="ERR_ColColWithTypeAlias" xml:space="preserve">
    <value>Cannot use alias '{0}' with '::' since the alias references a type. Use '.' instead.</value>
  </data>
  <data name="ERR_AliasNotFound" xml:space="preserve">
    <value>Alias '{0}' not found</value>
  </data>
  <data name="ERR_SameFullNameAggAgg" xml:space="preserve">
    <value>The type '{1}' exists in both '{0}' and '{2}'</value>
  </data>
  <data name="ERR_SameFullNameNsAgg" xml:space="preserve">
    <value>The namespace '{1}' in '{0}' conflicts with the type '{3}' in '{2}'</value>
  </data>
  <data name="WRN_SameFullNameThisNsAgg" xml:space="preserve">
    <value>The namespace '{1}' in '{0}' conflicts with the imported type '{3}' in '{2}'. Using the namespace defined in '{0}'.</value>
  </data>
  <data name="WRN_SameFullNameThisNsAgg_Title" xml:space="preserve">
    <value>Namespace conflicts with imported type</value>
  </data>
  <data name="WRN_SameFullNameThisAggAgg" xml:space="preserve">
    <value>The type '{1}' in '{0}' conflicts with the imported type '{3}' in '{2}'. Using the type defined in '{0}'.</value>
  </data>
  <data name="WRN_SameFullNameThisAggAgg_Title" xml:space="preserve">
    <value>Type conflicts with imported type</value>
  </data>
  <data name="WRN_SameFullNameThisAggNs" xml:space="preserve">
    <value>The type '{1}' in '{0}' conflicts with the imported namespace '{3}' in '{2}'. Using the type defined in '{0}'.</value>
  </data>
  <data name="WRN_SameFullNameThisAggNs_Title" xml:space="preserve">
    <value>Type conflicts with imported namespace</value>
  </data>
  <data name="ERR_SameFullNameThisAggThisNs" xml:space="preserve">
    <value>The type '{1}' in '{0}' conflicts with the namespace '{3}' in '{2}'</value>
  </data>
  <data name="ERR_ExternAfterElements" xml:space="preserve">
    <value>An extern alias declaration must precede all other elements defined in the namespace</value>
  </data>
  <data name="WRN_GlobalAliasDefn" xml:space="preserve">
    <value>Defining an alias named 'global' is ill-advised since 'global::' always references the global namespace and not an alias</value>
  </data>
  <data name="WRN_GlobalAliasDefn_Title" xml:space="preserve">
    <value>Defining an alias named 'global' is ill-advised</value>
  </data>
  <data name="ERR_SealedStaticClass" xml:space="preserve">
    <value>'{0}': a class cannot be both static and sealed</value>
  </data>
  <data name="ERR_PrivateAbstractAccessor" xml:space="preserve">
    <value>'{0}': abstract properties cannot have private accessors</value>
  </data>
  <data name="ERR_ValueExpected" xml:space="preserve">
    <value>Syntax error; value expected</value>
  </data>
  <data name="ERR_UnboxNotLValue" xml:space="preserve">
    <value>Cannot modify the result of an unboxing conversion</value>
  </data>
  <data name="ERR_AnonMethGrpInForEach" xml:space="preserve">
    <value>Foreach cannot operate on a '{0}'. Did you intend to invoke the '{0}'?</value>
  </data>
  <data name="ERR_BadIncDecRetType" xml:space="preserve">
    <value>The return type for ++ or -- operator must match the parameter type or be derived from the parameter type</value>
  </data>
  <data name="ERR_RefValBoundMustBeFirst" xml:space="preserve">
    <value>The 'class' or 'struct' constraint must come before any other constraints</value>
  </data>
  <data name="ERR_RefValBoundWithClass" xml:space="preserve">
    <value>'{0}': cannot specify both a constraint class and the 'class' or 'struct' constraint</value>
  </data>
  <data name="ERR_UnmanagedBoundWithClass" xml:space="preserve">
    <value>'{0}': cannot specify both a constraint class and the 'unmanaged' constraint</value>
  </data>
  <data name="ERR_NewBoundWithVal" xml:space="preserve">
    <value>The 'new()' constraint cannot be used with the 'struct' constraint</value>
  </data>
  <data name="ERR_RefConstraintNotSatisfied" xml:space="preserve">
    <value>The type '{2}' must be a reference type in order to use it as parameter '{1}' in the generic type or method '{0}'</value>
  </data>
  <data name="ERR_ValConstraintNotSatisfied" xml:space="preserve">
    <value>The type '{2}' must be a non-nullable value type in order to use it as parameter '{1}' in the generic type or method '{0}'</value>
  </data>
  <data name="ERR_CircularConstraint" xml:space="preserve">
    <value>Circular constraint dependency involving '{0}' and '{1}'</value>
  </data>
  <data name="ERR_BaseConstraintConflict" xml:space="preserve">
    <value>Type parameter '{0}' inherits conflicting constraints '{1}' and '{2}'</value>
  </data>
  <data name="ERR_ConWithValCon" xml:space="preserve">
    <value>Type parameter '{1}' has the 'struct' constraint so '{1}' cannot be used as a constraint for '{0}'</value>
  </data>
  <data name="ERR_AmbigUDConv" xml:space="preserve">
    <value>Ambiguous user defined conversions '{0}' and '{1}' when converting from '{2}' to '{3}'</value>
  </data>
  <data name="WRN_AlwaysNull" xml:space="preserve">
    <value>The result of the expression is always 'null' of type '{0}'</value>
  </data>
  <data name="WRN_AlwaysNull_Title" xml:space="preserve">
    <value>The result of the expression is always 'null'</value>
  </data>
  <data name="ERR_RefReturnThis" xml:space="preserve">
    <value>Cannot return 'this' by reference.</value>
  </data>
  <data name="ERR_AttributeCtorInParameter" xml:space="preserve">
    <value>Cannot use attribute constructor '{0}' because it is has 'in' parameters.</value>
  </data>
  <data name="ERR_OverrideWithConstraints" xml:space="preserve">
    <value>Constraints for override and explicit interface implementation methods are inherited from the base method, so they cannot be specified directly, except for either a 'class', or a 'struct' constraint.</value>
  </data>
  <data name="ERR_AmbigOverride" xml:space="preserve">
    <value>The inherited members '{0}' and '{1}' have the same signature in type '{2}', so they cannot be overridden</value>
  </data>
  <data name="ERR_DecConstError" xml:space="preserve">
    <value>Evaluation of the decimal constant expression failed</value>
  </data>
  <data name="WRN_CmpAlwaysFalse" xml:space="preserve">
    <value>Comparing with null of type '{0}' always produces 'false'</value>
  </data>
  <data name="WRN_CmpAlwaysFalse_Title" xml:space="preserve">
    <value>Comparing with null of struct type always produces 'false'</value>
  </data>
  <data name="WRN_FinalizeMethod" xml:space="preserve">
    <value>Introducing a 'Finalize' method can interfere with destructor invocation. Did you intend to declare a destructor?</value>
  </data>
  <data name="WRN_FinalizeMethod_Title" xml:space="preserve">
    <value>Introducing a 'Finalize' method can interfere with destructor invocation</value>
  </data>
  <data name="WRN_FinalizeMethod_Description" xml:space="preserve">
    <value>This warning occurs when you create a class with a method whose signature is public virtual void Finalize.

If such a class is used as a base class and if the deriving class defines a destructor, the destructor will override the base class Finalize method, not Finalize.</value>
  </data>
  <data name="ERR_ExplicitImplParams" xml:space="preserve">
    <value>'{0}' should not have a params parameter since '{1}' does not</value>
  </data>
  <data name="WRN_GotoCaseShouldConvert" xml:space="preserve">
    <value>The 'goto case' value is not implicitly convertible to type '{0}'</value>
  </data>
  <data name="WRN_GotoCaseShouldConvert_Title" xml:space="preserve">
    <value>The 'goto case' value is not implicitly convertible to the switch type</value>
  </data>
  <data name="ERR_MethodImplementingAccessor" xml:space="preserve">
    <value>Method '{0}' cannot implement interface accessor '{1}' for type '{2}'. Use an explicit interface implementation.</value>
  </data>
  <data name="WRN_NubExprIsConstBool" xml:space="preserve">
    <value>The result of the expression is always '{0}' since a value of type '{1}' is never equal to 'null' of type '{2}'</value>
  </data>
  <data name="WRN_NubExprIsConstBool_Title" xml:space="preserve">
    <value>The result of the expression is always the same since a value of this type is never equal to 'null'</value>
  </data>
  <data name="WRN_NubExprIsConstBool2" xml:space="preserve">
    <value>The result of the expression is always '{0}' since a value of type '{1}' is never equal to 'null' of type '{2}'</value>
  </data>
  <data name="WRN_NubExprIsConstBool2_Title" xml:space="preserve">
    <value>The result of the expression is always the same since a value of this type is never equal to 'null'</value>
  </data>
  <data name="WRN_ExplicitImplCollision" xml:space="preserve">
    <value>Explicit interface implementation '{0}' matches more than one interface member. Which interface member is actually chosen is implementation-dependent. Consider using a non-explicit implementation instead.</value>
  </data>
  <data name="WRN_ExplicitImplCollision_Title" xml:space="preserve">
    <value>Explicit interface implementation matches more than one interface member</value>
  </data>
  <data name="ERR_AbstractHasBody" xml:space="preserve">
    <value>'{0}' cannot declare a body because it is marked abstract</value>
  </data>
  <data name="ERR_ConcreteMissingBody" xml:space="preserve">
    <value>'{0}' must declare a body because it is not marked abstract, extern, or partial</value>
  </data>
  <data name="ERR_AbstractAndSealed" xml:space="preserve">
    <value>'{0}' cannot be both abstract and sealed</value>
  </data>
  <data name="ERR_AbstractNotVirtual" xml:space="preserve">
    <value>The abstract {0} '{1}' cannot be marked virtual</value>
  </data>
  <data name="ERR_StaticConstant" xml:space="preserve">
    <value>The constant '{0}' cannot be marked static</value>
  </data>
  <data name="ERR_CantOverrideNonFunction" xml:space="preserve">
    <value>'{0}': cannot override because '{1}' is not a function</value>
  </data>
  <data name="ERR_CantOverrideNonVirtual" xml:space="preserve">
    <value>'{0}': cannot override inherited member '{1}' because it is not marked virtual, abstract, or override</value>
  </data>
  <data name="ERR_CantChangeAccessOnOverride" xml:space="preserve">
    <value>'{0}': cannot change access modifiers when overriding '{1}' inherited member '{2}'</value>
  </data>
  <data name="ERR_CantChangeTupleNamesOnOverride" xml:space="preserve">
    <value>'{0}': cannot change tuple element names when overriding inherited member '{1}'</value>
  </data>
  <data name="ERR_CantChangeReturnTypeOnOverride" xml:space="preserve">
    <value>'{0}': return type must be '{2}' to match overridden member '{1}'</value>
  </data>
  <data name="ERR_CantDeriveFromSealedType" xml:space="preserve">
    <value>'{0}': cannot derive from sealed type '{1}'</value>
  </data>
  <data name="ERR_AbstractInConcreteClass" xml:space="preserve">
    <value>'{0}' is abstract but it is contained in non-abstract class '{1}'</value>
  </data>
  <data name="ERR_StaticConstructorWithExplicitConstructorCall" xml:space="preserve">
    <value>'{0}': static constructor cannot have an explicit 'this' or 'base' constructor call</value>
  </data>
  <data name="ERR_StaticConstructorWithAccessModifiers" xml:space="preserve">
    <value>'{0}': access modifiers are not allowed on static constructors</value>
  </data>
  <data name="ERR_RecursiveConstructorCall" xml:space="preserve">
    <value>Constructor '{0}' cannot call itself</value>
  </data>
  <data name="ERR_IndirectRecursiveConstructorCall" xml:space="preserve">
    <value>Constructor '{0}' cannot call itself through another constructor</value>
  </data>
  <data name="ERR_ObjectCallingBaseConstructor" xml:space="preserve">
    <value>'{0}' has no base class and cannot call a base constructor</value>
  </data>
  <data name="ERR_PredefinedTypeNotFound" xml:space="preserve">
    <value>Predefined type '{0}' is not defined or imported</value>
  </data>
  <data name="ERR_PredefinedValueTupleTypeNotFound" xml:space="preserve">
    <value>Predefined type '{0}' is not defined or imported</value>
  </data>
  <data name="ERR_PredefinedValueTupleTypeAmbiguous3" xml:space="preserve">
    <value>Predefined type '{0}' is declared in multiple referenced assemblies: '{1}' and '{2}'</value>
  </data>
  <data name="ERR_StructWithBaseConstructorCall" xml:space="preserve">
    <value>'{0}': structs cannot call base class constructors</value>
  </data>
  <data name="ERR_StructLayoutCycle" xml:space="preserve">
    <value>Struct member '{0}' of type '{1}' causes a cycle in the struct layout</value>
  </data>
  <data name="ERR_InterfacesCantContainFields" xml:space="preserve">
    <value>Interfaces cannot contain instance fields</value>
  </data>
  <data name="ERR_InterfacesCantContainConstructors" xml:space="preserve">
    <value>Interfaces cannot contain instance constructors</value>
  </data>
  <data name="ERR_NonInterfaceInInterfaceList" xml:space="preserve">
    <value>Type '{0}' in interface list is not an interface</value>
  </data>
  <data name="ERR_DuplicateInterfaceInBaseList" xml:space="preserve">
    <value>'{0}' is already listed in interface list</value>
  </data>
  <data name="ERR_DuplicateInterfaceWithTupleNamesInBaseList" xml:space="preserve">
    <value>'{0}' is already listed in the interface list on type '{2}' with different tuple element names, as '{1}'.</value>
  </data>
  <data name="ERR_CycleInInterfaceInheritance" xml:space="preserve">
    <value>Inherited interface '{1}' causes a cycle in the interface hierarchy of '{0}'</value>
  </data>
  <data name="ERR_HidingAbstractMethod" xml:space="preserve">
    <value>'{0}' hides inherited abstract member '{1}'</value>
  </data>
  <data name="ERR_UnimplementedAbstractMethod" xml:space="preserve">
    <value>'{0}' does not implement inherited abstract member '{1}'</value>
  </data>
  <data name="ERR_UnimplementedInterfaceMember" xml:space="preserve">
    <value>'{0}' does not implement interface member '{1}'</value>
  </data>
  <data name="ERR_ObjectCantHaveBases" xml:space="preserve">
    <value>The class System.Object cannot have a base class or implement an interface</value>
  </data>
  <data name="ERR_ExplicitInterfaceImplementationNotInterface" xml:space="preserve">
    <value>'{0}' in explicit interface declaration is not an interface</value>
  </data>
  <data name="ERR_InterfaceMemberNotFound" xml:space="preserve">
    <value>'{0}' in explicit interface declaration is not found among members of the interface that can be implemented</value>
  </data>
  <data name="ERR_ClassDoesntImplementInterface" xml:space="preserve">
    <value>'{0}': containing type does not implement interface '{1}'</value>
  </data>
  <data name="ERR_ExplicitInterfaceImplementationInNonClassOrStruct" xml:space="preserve">
    <value>'{0}': explicit interface declaration can only be declared in a class, struct or interface</value>
  </data>
  <data name="ERR_MemberNameSameAsType" xml:space="preserve">
    <value>'{0}': member names cannot be the same as their enclosing type</value>
  </data>
  <data name="ERR_EnumeratorOverflow" xml:space="preserve">
    <value>'{0}': the enumerator value is too large to fit in its type</value>
  </data>
  <data name="ERR_CantOverrideNonProperty" xml:space="preserve">
    <value>'{0}': cannot override because '{1}' is not a property</value>
  </data>
  <data name="ERR_NoGetToOverride" xml:space="preserve">
    <value>'{0}': cannot override because '{1}' does not have an overridable get accessor</value>
  </data>
  <data name="ERR_NoSetToOverride" xml:space="preserve">
    <value>'{0}': cannot override because '{1}' does not have an overridable set accessor</value>
  </data>
  <data name="ERR_PropertyCantHaveVoidType" xml:space="preserve">
    <value>'{0}': property or indexer cannot have void type</value>
  </data>
  <data name="ERR_PropertyWithNoAccessors" xml:space="preserve">
    <value>'{0}': property or indexer must have at least one accessor</value>
  </data>
  <data name="ERR_CantUseVoidInArglist" xml:space="preserve">
    <value>__arglist cannot have an argument of void type</value>
  </data>
  <data name="ERR_NewVirtualInSealed" xml:space="preserve">
    <value>'{0}' is a new virtual member in sealed class '{1}'</value>
  </data>
  <data name="ERR_ExplicitPropertyAddingAccessor" xml:space="preserve">
    <value>'{0}' adds an accessor not found in interface member '{1}'</value>
  </data>
  <data name="ERR_ExplicitPropertyMissingAccessor" xml:space="preserve">
    <value>Explicit interface implementation '{0}' is missing accessor '{1}'</value>
  </data>
  <data name="ERR_ConversionWithInterface" xml:space="preserve">
    <value>'{0}': user-defined conversions to or from an interface are not allowed</value>
  </data>
  <data name="ERR_ConversionWithBase" xml:space="preserve">
    <value>'{0}': user-defined conversions to or from a base class are not allowed</value>
  </data>
  <data name="ERR_ConversionWithDerived" xml:space="preserve">
    <value>'{0}': user-defined conversions to or from a derived class are not allowed</value>
  </data>
  <data name="ERR_IdentityConversion" xml:space="preserve">
    <value>User-defined operator cannot take an object of the enclosing type and convert to an object of the enclosing type</value>
  </data>
  <data name="ERR_ConversionNotInvolvingContainedType" xml:space="preserve">
    <value>User-defined conversion must convert to or from the enclosing type</value>
  </data>
  <data name="ERR_DuplicateConversionInClass" xml:space="preserve">
    <value>Duplicate user-defined conversion in type '{0}'</value>
  </data>
  <data name="ERR_OperatorsMustBeStatic" xml:space="preserve">
    <value>User-defined operator '{0}' must be declared static and public</value>
  </data>
  <data name="ERR_BadIncDecSignature" xml:space="preserve">
    <value>The parameter type for ++ or -- operator must be the containing type</value>
  </data>
  <data name="ERR_BadUnaryOperatorSignature" xml:space="preserve">
    <value>The parameter of a unary operator must be the containing type</value>
  </data>
  <data name="ERR_BadBinaryOperatorSignature" xml:space="preserve">
    <value>One of the parameters of a binary operator must be the containing type</value>
  </data>
  <data name="ERR_BadShiftOperatorSignature" xml:space="preserve">
    <value>The first operand of an overloaded shift operator must have the same type as the containing type, and the type of the second operand must be int</value>
  </data>
  <data name="ERR_InterfacesCantContainConversionOrEqualityOperators" xml:space="preserve">
    <value>Interfaces cannot contain conversion, equality, or inequality operators</value>
  </data>
  <data name="ERR_StructsCantContainDefaultConstructor" xml:space="preserve">
    <value>Structs cannot contain explicit parameterless constructors</value>
  </data>
  <data name="ERR_EnumsCantContainDefaultConstructor" xml:space="preserve">
    <value>Enums cannot contain explicit parameterless constructors</value>
  </data>
  <data name="ERR_CantOverrideBogusMethod" xml:space="preserve">
    <value>'{0}': cannot override '{1}' because it is not supported by the language</value>
  </data>
  <data name="ERR_BindToBogus" xml:space="preserve">
    <value>'{0}' is not supported by the language</value>
  </data>
  <data name="ERR_CantCallSpecialMethod" xml:space="preserve">
    <value>'{0}': cannot explicitly call operator or accessor</value>
  </data>
  <data name="ERR_BadTypeReference" xml:space="preserve">
    <value>'{0}': cannot reference a type through an expression; try '{1}' instead</value>
  </data>
  <data name="ERR_FieldInitializerInStruct" xml:space="preserve">
    <value>'{0}': cannot have instance property or field initializers in structs</value>
  </data>
  <data name="ERR_BadDestructorName" xml:space="preserve">
    <value>Name of destructor must match name of class</value>
  </data>
  <data name="ERR_OnlyClassesCanContainDestructors" xml:space="preserve">
    <value>Only class types can contain destructors</value>
  </data>
  <data name="ERR_ConflictAliasAndMember" xml:space="preserve">
    <value>Namespace '{1}' contains a definition conflicting with alias '{0}'</value>
  </data>
  <data name="ERR_ConflictingAliasAndDefinition" xml:space="preserve">
    <value>Alias '{0}' conflicts with {1} definition</value>
  </data>
  <data name="ERR_ConditionalOnSpecialMethod" xml:space="preserve">
    <value>The Conditional attribute is not valid on '{0}' because it is a constructor, destructor, operator, or explicit interface implementation</value>
  </data>
  <data name="ERR_ConditionalMustReturnVoid" xml:space="preserve">
    <value>The Conditional attribute is not valid on '{0}' because its return type is not void</value>
  </data>
  <data name="ERR_DuplicateAttribute" xml:space="preserve">
    <value>Duplicate '{0}' attribute</value>
  </data>
  <data name="ERR_DuplicateAttributeInNetModule" xml:space="preserve">
    <value>Duplicate '{0}' attribute in '{1}'</value>
  </data>
  <data name="ERR_ConditionalOnInterfaceMethod" xml:space="preserve">
    <value>The Conditional attribute is not valid on interface members</value>
  </data>
  <data name="ERR_OperatorCantReturnVoid" xml:space="preserve">
    <value>User-defined operators cannot return void</value>
  </data>
  <data name="ERR_BadDynamicConversion" xml:space="preserve">
    <value>'{0}': user-defined conversions to or from the dynamic type are not allowed</value>
  </data>
  <data name="ERR_InvalidAttributeArgument" xml:space="preserve">
    <value>Invalid value for argument to '{0}' attribute</value>
  </data>
  <data name="ERR_ParameterNotValidForType" xml:space="preserve">
    <value>Parameter not valid for the specified unmanaged type.</value>
  </data>
  <data name="ERR_AttributeParameterRequired1" xml:space="preserve">
    <value>Attribute parameter '{0}' must be specified.</value>
  </data>
  <data name="ERR_AttributeParameterRequired2" xml:space="preserve">
    <value>Attribute parameter '{0}' or '{1}' must be specified.</value>
  </data>
  <data name="ERR_MarshalUnmanagedTypeNotValidForFields" xml:space="preserve">
    <value>Unmanaged type '{0}' not valid for fields.</value>
  </data>
  <data name="ERR_MarshalUnmanagedTypeOnlyValidForFields" xml:space="preserve">
    <value>Unmanaged type '{0}' is only valid for fields.</value>
  </data>
  <data name="ERR_AttributeOnBadSymbolType" xml:space="preserve">
    <value>Attribute '{0}' is not valid on this declaration type. It is only valid on '{1}' declarations.</value>
  </data>
  <data name="ERR_FloatOverflow" xml:space="preserve">
    <value>Floating-point constant is outside the range of type '{0}'</value>
  </data>
  <data name="ERR_ComImportWithoutUuidAttribute" xml:space="preserve">
    <value>The Guid attribute must be specified with the ComImport attribute</value>
  </data>
  <data name="ERR_InvalidNamedArgument" xml:space="preserve">
    <value>Invalid value for named attribute argument '{0}'</value>
  </data>
  <data name="ERR_DllImportOnInvalidMethod" xml:space="preserve">
    <value>The DllImport attribute must be specified on a method marked 'static' and 'extern'</value>
  </data>
  <data name="ERR_EncUpdateFailedMissingAttribute" xml:space="preserve">
    <value>Cannot update '{0}'; attribute '{1}' is missing.</value>
  </data>
  <data name="ERR_DllImportOnGenericMethod" xml:space="preserve">
    <value>The DllImport attribute cannot be applied to a method that is generic or contained in a generic method or type.</value>
  </data>
  <data name="ERR_FieldCantBeRefAny" xml:space="preserve">
    <value>Field or property cannot be of type '{0}'</value>
  </data>
  <data name="ERR_FieldAutoPropCantBeByRefLike" xml:space="preserve">
    <value>Field or auto-implemented property cannot be of type '{0}' unless it is an instance member of a ref struct.</value>
  </data>
  <data name="ERR_ArrayElementCantBeRefAny" xml:space="preserve">
    <value>Array elements cannot be of type '{0}'</value>
  </data>
  <data name="WRN_DeprecatedSymbol" xml:space="preserve">
    <value>'{0}' is obsolete</value>
  </data>
  <data name="WRN_DeprecatedSymbol_Title" xml:space="preserve">
    <value>Type or member is obsolete</value>
  </data>
  <data name="ERR_NotAnAttributeClass" xml:space="preserve">
    <value>'{0}' is not an attribute class</value>
  </data>
  <data name="ERR_BadNamedAttributeArgument" xml:space="preserve">
    <value>'{0}' is not a valid named attribute argument. Named attribute arguments must be fields which are not readonly, static, or const, or read-write properties which are public and not static.</value>
  </data>
  <data name="WRN_DeprecatedSymbolStr" xml:space="preserve">
    <value>'{0}' is obsolete: '{1}'</value>
  </data>
  <data name="WRN_DeprecatedSymbolStr_Title" xml:space="preserve">
    <value>Type or member is obsolete</value>
  </data>
  <data name="ERR_DeprecatedSymbolStr" xml:space="preserve">
    <value>'{0}' is obsolete: '{1}'</value>
  </data>
  <data name="ERR_IndexerCantHaveVoidType" xml:space="preserve">
    <value>Indexers cannot have void type</value>
  </data>
  <data name="ERR_VirtualPrivate" xml:space="preserve">
    <value>'{0}': virtual or abstract members cannot be private</value>
  </data>
  <data name="ERR_ArrayInitToNonArrayType" xml:space="preserve">
    <value>Can only use array initializer expressions to assign to array types. Try using a new expression instead.</value>
  </data>
  <data name="ERR_ArrayInitInBadPlace" xml:space="preserve">
    <value>Array initializers can only be used in a variable or field initializer. Try using a new expression instead.</value>
  </data>
  <data name="ERR_MissingStructOffset" xml:space="preserve">
    <value>'{0}': instance field in types marked with StructLayout(LayoutKind.Explicit) must have a FieldOffset attribute</value>
  </data>
  <data name="WRN_ExternMethodNoImplementation" xml:space="preserve">
    <value>Method, operator, or accessor '{0}' is marked external and has no attributes on it. Consider adding a DllImport attribute to specify the external implementation.</value>
  </data>
  <data name="WRN_ExternMethodNoImplementation_Title" xml:space="preserve">
    <value>Method, operator, or accessor is marked external and has no attributes on it</value>
  </data>
  <data name="WRN_ProtectedInSealed" xml:space="preserve">
    <value>'{0}': new protected member declared in sealed class</value>
  </data>
  <data name="WRN_ProtectedInSealed_Title" xml:space="preserve">
    <value>New protected member declared in sealed class</value>
  </data>
  <data name="ERR_InterfaceImplementedByConditional" xml:space="preserve">
    <value>Conditional member '{0}' cannot implement interface member '{1}' in type '{2}'</value>
  </data>
  <data name="ERR_InterfaceImplementedImplicitlyByVariadic" xml:space="preserve">
    <value>'{0}' cannot implement interface member '{1}' in type '{2}' because it has an __arglist parameter</value>
  </data>
  <data name="ERR_IllegalRefParam" xml:space="preserve">
    <value>ref and out are not valid in this context</value>
  </data>
  <data name="ERR_BadArgumentToAttribute" xml:space="preserve">
    <value>The argument to the '{0}' attribute must be a valid identifier</value>
  </data>
  <data name="ERR_StructOffsetOnBadStruct" xml:space="preserve">
    <value>The FieldOffset attribute can only be placed on members of types marked with the StructLayout(LayoutKind.Explicit)</value>
  </data>
  <data name="ERR_StructOffsetOnBadField" xml:space="preserve">
    <value>The FieldOffset attribute is not allowed on static or const fields</value>
  </data>
  <data name="ERR_AttributeUsageOnNonAttributeClass" xml:space="preserve">
    <value>Attribute '{0}' is only valid on classes derived from System.Attribute</value>
  </data>
  <data name="WRN_PossibleMistakenNullStatement" xml:space="preserve">
    <value>Possible mistaken empty statement</value>
  </data>
  <data name="WRN_PossibleMistakenNullStatement_Title" xml:space="preserve">
    <value>Possible mistaken empty statement</value>
  </data>
  <data name="ERR_DuplicateNamedAttributeArgument" xml:space="preserve">
    <value>'{0}' duplicate named attribute argument</value>
  </data>
  <data name="ERR_DeriveFromEnumOrValueType" xml:space="preserve">
    <value>'{0}' cannot derive from special class '{1}'</value>
  </data>
  <data name="ERR_DefaultMemberOnIndexedType" xml:space="preserve">
    <value>Cannot specify the DefaultMember attribute on a type containing an indexer</value>
  </data>
  <data name="ERR_BogusType" xml:space="preserve">
    <value>'{0}' is a type not supported by the language</value>
  </data>
  <data name="WRN_UnassignedInternalField" xml:space="preserve">
    <value>Field '{0}' is never assigned to, and will always have its default value {1}</value>
  </data>
  <data name="WRN_UnassignedInternalField_Title" xml:space="preserve">
    <value>Field is never assigned to, and will always have its default value</value>
  </data>
  <data name="ERR_CStyleArray" xml:space="preserve">
    <value>Bad array declarator: To declare a managed array the rank specifier precedes the variable's identifier. To declare a fixed size buffer field, use the fixed keyword before the field type.</value>
  </data>
  <data name="WRN_VacuousIntegralComp" xml:space="preserve">
    <value>Comparison to integral constant is useless; the constant is outside the range of type '{0}'</value>
  </data>
  <data name="WRN_VacuousIntegralComp_Title" xml:space="preserve">
    <value>Comparison to integral constant is useless; the constant is outside the range of the type</value>
  </data>
  <data name="ERR_AbstractAttributeClass" xml:space="preserve">
    <value>Cannot apply attribute class '{0}' because it is abstract</value>
  </data>
  <data name="ERR_BadNamedAttributeArgumentType" xml:space="preserve">
    <value>'{0}' is not a valid named attribute argument because it is not a valid attribute parameter type</value>
  </data>
  <data name="ERR_MissingPredefinedMember" xml:space="preserve">
    <value>Missing compiler required member '{0}.{1}'</value>
  </data>
  <data name="WRN_AttributeLocationOnBadDeclaration" xml:space="preserve">
    <value>'{0}' is not a valid attribute location for this declaration. Valid attribute locations for this declaration are '{1}'. All attributes in this block will be ignored.</value>
  </data>
  <data name="WRN_AttributeLocationOnBadDeclaration_Title" xml:space="preserve">
    <value>Not a valid attribute location for this declaration</value>
  </data>
  <data name="WRN_InvalidAttributeLocation" xml:space="preserve">
    <value>'{0}' is not a recognized attribute location. Valid attribute locations for this declaration are '{1}'. All attributes in this block will be ignored.</value>
  </data>
  <data name="WRN_InvalidAttributeLocation_Title" xml:space="preserve">
    <value>Not a recognized attribute location</value>
  </data>
  <data name="WRN_EqualsWithoutGetHashCode" xml:space="preserve">
    <value>'{0}' overrides Object.Equals(object o) but does not override Object.GetHashCode()</value>
  </data>
  <data name="WRN_EqualsWithoutGetHashCode_Title" xml:space="preserve">
    <value>Type overrides Object.Equals(object o) but does not override Object.GetHashCode()</value>
  </data>
  <data name="WRN_EqualityOpWithoutEquals" xml:space="preserve">
    <value>'{0}' defines operator == or operator != but does not override Object.Equals(object o)</value>
  </data>
  <data name="WRN_EqualityOpWithoutEquals_Title" xml:space="preserve">
    <value>Type defines operator == or operator != but does not override Object.Equals(object o)</value>
  </data>
  <data name="WRN_EqualityOpWithoutGetHashCode" xml:space="preserve">
    <value>'{0}' defines operator == or operator != but does not override Object.GetHashCode()</value>
  </data>
  <data name="WRN_EqualityOpWithoutGetHashCode_Title" xml:space="preserve">
    <value>Type defines operator == or operator != but does not override Object.GetHashCode()</value>
  </data>
  <data name="ERR_OutAttrOnRefParam" xml:space="preserve">
    <value>Cannot specify the Out attribute on a ref parameter without also specifying the In attribute.</value>
  </data>
  <data name="ERR_OverloadRefKind" xml:space="preserve">
    <value>'{0}' cannot define an overloaded {1} that differs only on parameter modifiers '{2}' and '{3}'</value>
  </data>
  <data name="ERR_LiteralDoubleCast" xml:space="preserve">
    <value>Literal of type double cannot be implicitly converted to type '{1}'; use an '{0}' suffix to create a literal of this type</value>
  </data>
  <data name="WRN_IncorrectBooleanAssg" xml:space="preserve">
    <value>Assignment in conditional expression is always constant; did you mean to use == instead of = ?</value>
  </data>
  <data name="WRN_IncorrectBooleanAssg_Title" xml:space="preserve">
    <value>Assignment in conditional expression is always constant</value>
  </data>
  <data name="ERR_ProtectedInStruct" xml:space="preserve">
    <value>'{0}': new protected member declared in struct</value>
  </data>
  <data name="ERR_InconsistentIndexerNames" xml:space="preserve">
    <value>Two indexers have different names; the IndexerName attribute must be used with the same name on every indexer within a type</value>
  </data>
  <data name="ERR_ComImportWithUserCtor" xml:space="preserve">
    <value>A class with the ComImport attribute cannot have a user-defined constructor</value>
  </data>
  <data name="ERR_FieldCantHaveVoidType" xml:space="preserve">
    <value>Field cannot have void type</value>
  </data>
  <data name="WRN_NonObsoleteOverridingObsolete" xml:space="preserve">
    <value>Member '{0}' overrides obsolete member '{1}'. Add the Obsolete attribute to '{0}'.</value>
  </data>
  <data name="WRN_NonObsoleteOverridingObsolete_Title" xml:space="preserve">
    <value>Member overrides obsolete member</value>
  </data>
  <data name="ERR_SystemVoid" xml:space="preserve">
    <value>System.Void cannot be used from C# -- use typeof(void) to get the void type object</value>
  </data>
  <data name="ERR_ExplicitParamArray" xml:space="preserve">
    <value>Do not use 'System.ParamArrayAttribute'. Use the 'params' keyword instead.</value>
  </data>
  <data name="WRN_BitwiseOrSignExtend" xml:space="preserve">
    <value>Bitwise-or operator used on a sign-extended operand; consider casting to a smaller unsigned type first</value>
  </data>
  <data name="WRN_BitwiseOrSignExtend_Title" xml:space="preserve">
    <value>Bitwise-or operator used on a sign-extended operand</value>
  </data>
  <data name="WRN_BitwiseOrSignExtend_Description" xml:space="preserve">
    <value>The compiler implicitly widened and sign-extended a variable, and then used the resulting value in a bitwise OR operation. This can result in unexpected behavior.</value>
  </data>
  <data name="ERR_VolatileStruct" xml:space="preserve">
    <value>'{0}': a volatile field cannot be of the type '{1}'</value>
  </data>
  <data name="ERR_VolatileAndReadonly" xml:space="preserve">
    <value>'{0}': a field cannot be both volatile and readonly</value>
  </data>
  <data name="ERR_AbstractField" xml:space="preserve">
    <value>The modifier 'abstract' is not valid on fields. Try using a property instead.</value>
  </data>
  <data name="ERR_BogusExplicitImpl" xml:space="preserve">
    <value>'{0}' cannot implement '{1}' because it is not supported by the language</value>
  </data>
  <data name="ERR_ExplicitMethodImplAccessor" xml:space="preserve">
    <value>'{0}' explicit method implementation cannot implement '{1}' because it is an accessor</value>
  </data>
  <data name="WRN_CoClassWithoutComImport" xml:space="preserve">
    <value>'{0}' interface marked with 'CoClassAttribute' not marked with 'ComImportAttribute'</value>
  </data>
  <data name="WRN_CoClassWithoutComImport_Title" xml:space="preserve">
    <value>Interface marked with 'CoClassAttribute' not marked with 'ComImportAttribute'</value>
  </data>
  <data name="ERR_ConditionalWithOutParam" xml:space="preserve">
    <value>Conditional member '{0}' cannot have an out parameter</value>
  </data>
  <data name="ERR_AccessorImplementingMethod" xml:space="preserve">
    <value>Accessor '{0}' cannot implement interface member '{1}' for type '{2}'. Use an explicit interface implementation.</value>
  </data>
  <data name="ERR_AliasQualAsExpression" xml:space="preserve">
    <value>The namespace alias qualifier '::' always resolves to a type or namespace so is illegal here. Consider using '.' instead.</value>
  </data>
  <data name="ERR_DerivingFromATyVar" xml:space="preserve">
    <value>Cannot derive from '{0}' because it is a type parameter</value>
  </data>
  <data name="ERR_DuplicateTypeParameter" xml:space="preserve">
    <value>Duplicate type parameter '{0}'</value>
  </data>
  <data name="WRN_TypeParameterSameAsOuterTypeParameter" xml:space="preserve">
    <value>Type parameter '{0}' has the same name as the type parameter from outer type '{1}'</value>
  </data>
  <data name="WRN_TypeParameterSameAsOuterTypeParameter_Title" xml:space="preserve">
    <value>Type parameter has the same name as the type parameter from outer type</value>
  </data>
  <data name="WRN_TypeParameterSameAsOuterMethodTypeParameter" xml:space="preserve">
    <value>Type parameter '{0}' has the same name as the type parameter from outer method '{1}'</value>
  </data>
  <data name="WRN_TypeParameterSameAsOuterMethodTypeParameter_Title" xml:space="preserve">
    <value>Type parameter has the same type as the type parameter from outer method.</value>
  </data>
  <data name="ERR_TypeVariableSameAsParent" xml:space="preserve">
    <value>Type parameter '{0}' has the same name as the containing type, or method</value>
  </data>
  <data name="ERR_UnifyingInterfaceInstantiations" xml:space="preserve">
    <value>'{0}' cannot implement both '{1}' and '{2}' because they may unify for some type parameter substitutions</value>
  </data>
  <data name="ERR_GenericDerivingFromAttribute" xml:space="preserve">
    <value>A generic type cannot derive from '{0}' because it is an attribute class</value>
  </data>
  <data name="ERR_TyVarNotFoundInConstraint" xml:space="preserve">
    <value>'{1}' does not define type parameter '{0}'</value>
  </data>
  <data name="ERR_BadBoundType" xml:space="preserve">
    <value>'{0}' is not a valid constraint. A type used as a constraint must be an interface, a non-sealed class or a type parameter.</value>
  </data>
  <data name="ERR_SpecialTypeAsBound" xml:space="preserve">
    <value>Constraint cannot be special class '{0}'</value>
  </data>
  <data name="ERR_BadVisBound" xml:space="preserve">
    <value>Inconsistent accessibility: constraint type '{1}' is less accessible than '{0}'</value>
  </data>
  <data name="ERR_LookupInTypeVariable" xml:space="preserve">
    <value>Cannot do member lookup in '{0}' because it is a type parameter</value>
  </data>
  <data name="ERR_BadConstraintType" xml:space="preserve">
    <value>Invalid constraint type. A type used as a constraint must be an interface, a non-sealed class or a type parameter.</value>
  </data>
  <data name="ERR_InstanceMemberInStaticClass" xml:space="preserve">
    <value>'{0}': cannot declare instance members in a static class</value>
  </data>
  <data name="ERR_StaticBaseClass" xml:space="preserve">
    <value>'{1}': cannot derive from static class '{0}'</value>
  </data>
  <data name="ERR_ConstructorInStaticClass" xml:space="preserve">
    <value>Static classes cannot have instance constructors</value>
  </data>
  <data name="ERR_DestructorInStaticClass" xml:space="preserve">
    <value>Static classes cannot contain destructors</value>
  </data>
  <data name="ERR_InstantiatingStaticClass" xml:space="preserve">
    <value>Cannot create an instance of the static class '{0}'</value>
  </data>
  <data name="ERR_StaticDerivedFromNonObject" xml:space="preserve">
    <value>Static class '{0}' cannot derive from type '{1}'. Static classes must derive from object.</value>
  </data>
  <data name="ERR_StaticClassInterfaceImpl" xml:space="preserve">
    <value>'{0}': static classes cannot implement interfaces</value>
  </data>
  <data name="ERR_RefStructInterfaceImpl" xml:space="preserve">
    <value>'{0}': ref structs cannot implement interfaces</value>
  </data>
  <data name="ERR_OperatorInStaticClass" xml:space="preserve">
    <value>'{0}': static classes cannot contain user-defined operators</value>
  </data>
  <data name="ERR_ConvertToStaticClass" xml:space="preserve">
    <value>Cannot convert to static type '{0}'</value>
  </data>
  <data name="ERR_ConstraintIsStaticClass" xml:space="preserve">
    <value>'{0}': static classes cannot be used as constraints</value>
  </data>
  <data name="ERR_GenericArgIsStaticClass" xml:space="preserve">
    <value>'{0}': static types cannot be used as type arguments</value>
  </data>
  <data name="ERR_ArrayOfStaticClass" xml:space="preserve">
    <value>'{0}': array elements cannot be of static type</value>
  </data>
  <data name="ERR_IndexerInStaticClass" xml:space="preserve">
    <value>'{0}': cannot declare indexers in a static class</value>
  </data>
  <data name="ERR_ParameterIsStaticClass" xml:space="preserve">
    <value>'{0}': static types cannot be used as parameters</value>
  </data>
  <data name="ERR_ReturnTypeIsStaticClass" xml:space="preserve">
    <value>'{0}': static types cannot be used as return types</value>
  </data>
  <data name="ERR_VarDeclIsStaticClass" xml:space="preserve">
    <value>Cannot declare a variable of static type '{0}'</value>
  </data>
  <data name="ERR_BadEmptyThrowInFinally" xml:space="preserve">
    <value>A throw statement with no arguments is not allowed in a finally clause that is nested inside the nearest enclosing catch clause</value>
  </data>
  <data name="ERR_InvalidSpecifier" xml:space="preserve">
    <value>'{0}' is not a valid format specifier</value>
  </data>
  <data name="WRN_AssignmentToLockOrDispose" xml:space="preserve">
    <value>Possibly incorrect assignment to local '{0}' which is the argument to a using or lock statement. The Dispose call or unlocking will happen on the original value of the local.</value>
  </data>
  <data name="WRN_AssignmentToLockOrDispose_Title" xml:space="preserve">
    <value>Possibly incorrect assignment to local which is the argument to a using or lock statement</value>
  </data>
  <data name="ERR_ForwardedTypeInThisAssembly" xml:space="preserve">
    <value>Type '{0}' is defined in this assembly, but a type forwarder is specified for it</value>
  </data>
  <data name="ERR_ForwardedTypeIsNested" xml:space="preserve">
    <value>Cannot forward type '{0}' because it is a nested type of '{1}'</value>
  </data>
  <data name="ERR_CycleInTypeForwarder" xml:space="preserve">
    <value>The type forwarder for type '{0}' in assembly '{1}' causes a cycle</value>
  </data>
  <data name="ERR_AssemblyNameOnNonModule" xml:space="preserve">
    <value>The /moduleassemblyname option may only be specified when building a target type of 'module'</value>
  </data>
  <data name="ERR_InvalidAssemblyName" xml:space="preserve">
    <value>Assembly reference '{0}' is invalid and cannot be resolved</value>
  </data>
  <data name="ERR_InvalidFwdType" xml:space="preserve">
    <value>Invalid type specified as an argument for TypeForwardedTo attribute</value>
  </data>
  <data name="ERR_CloseUnimplementedInterfaceMemberStatic" xml:space="preserve">
    <value>'{0}' does not implement interface member '{1}'. '{2}' cannot implement an interface member because it is static.</value>
  </data>
  <data name="ERR_CloseUnimplementedInterfaceMemberNotPublic" xml:space="preserve">
    <value>'{0}' does not implement interface member '{1}'. '{2}' cannot implement an interface member because it is not public.</value>
  </data>
  <data name="ERR_CloseUnimplementedInterfaceMemberWrongReturnType" xml:space="preserve">
    <value>'{0}' does not implement interface member '{1}'. '{2}' cannot implement '{1}' because it does not have the matching return type of '{3}'.</value>
  </data>
  <data name="ERR_DuplicateTypeForwarder" xml:space="preserve">
    <value>'{0}' duplicate TypeForwardedToAttribute</value>
  </data>
  <data name="ERR_ExpectedSelectOrGroup" xml:space="preserve">
    <value>A query body must end with a select clause or a group clause</value>
  </data>
  <data name="ERR_ExpectedContextualKeywordOn" xml:space="preserve">
    <value>Expected contextual keyword 'on'</value>
  </data>
  <data name="ERR_ExpectedContextualKeywordEquals" xml:space="preserve">
    <value>Expected contextual keyword 'equals'</value>
  </data>
  <data name="ERR_ExpectedContextualKeywordBy" xml:space="preserve">
    <value>Expected contextual keyword 'by'</value>
  </data>
  <data name="ERR_InvalidAnonymousTypeMemberDeclarator" xml:space="preserve">
    <value>Invalid anonymous type member declarator. Anonymous type members must be declared with a member assignment, simple name or member access.</value>
  </data>
  <data name="ERR_InvalidInitializerElementInitializer" xml:space="preserve">
    <value>Invalid initializer member declarator</value>
  </data>
  <data name="ERR_InconsistentLambdaParameterUsage" xml:space="preserve">
    <value>Inconsistent lambda parameter usage; parameter types must be all explicit or all implicit</value>
  </data>
  <data name="ERR_PartialMethodInvalidModifier" xml:space="preserve">
    <value>A partial method cannot have access modifiers or the virtual, abstract, override, new, sealed, or extern modifiers</value>
  </data>
  <data name="ERR_PartialMethodOnlyInPartialClass" xml:space="preserve">
    <value>A partial method must be declared within a partial class, partial struct, or partial interface</value>
  </data>
  <data name="ERR_PartialMethodCannotHaveOutParameters" xml:space="preserve">
    <value>A partial method cannot have out parameters</value>
  </data>
  <data name="ERR_PartialMethodNotExplicit" xml:space="preserve">
    <value>A partial method may not explicitly implement an interface method</value>
  </data>
  <data name="ERR_PartialMethodExtensionDifference" xml:space="preserve">
    <value>Both partial method declarations must be extension methods or neither may be an extension method</value>
  </data>
  <data name="ERR_PartialMethodOnlyOneLatent" xml:space="preserve">
    <value>A partial method may not have multiple defining declarations</value>
  </data>
  <data name="ERR_PartialMethodOnlyOneActual" xml:space="preserve">
    <value>A partial method may not have multiple implementing declarations</value>
  </data>
  <data name="ERR_PartialMethodParamsDifference" xml:space="preserve">
    <value>Both partial method declarations must use a params parameter or neither may use a params parameter</value>
  </data>
  <data name="ERR_PartialMethodMustHaveLatent" xml:space="preserve">
    <value>No defining declaration found for implementing declaration of partial method '{0}'</value>
  </data>
  <data name="ERR_PartialMethodInconsistentTupleNames" xml:space="preserve">
    <value>Both partial method declarations, '{0}' and '{1}', must use the same tuple element names.</value>
  </data>
  <data name="ERR_PartialMethodInconsistentConstraints" xml:space="preserve">
    <value>Partial method declarations of '{0}' have inconsistent constraints for type parameter '{1}'</value>
  </data>
  <data name="ERR_PartialMethodToDelegate" xml:space="preserve">
    <value>Cannot create delegate from method '{0}' because it is a partial method without an implementing declaration</value>
  </data>
  <data name="ERR_PartialMethodStaticDifference" xml:space="preserve">
    <value>Both partial method declarations must be static or neither may be static</value>
  </data>
  <data name="ERR_PartialMethodUnsafeDifference" xml:space="preserve">
    <value>Both partial method declarations must be unsafe or neither may be unsafe</value>
  </data>
  <data name="ERR_PartialMethodInExpressionTree" xml:space="preserve">
    <value>Partial methods with only a defining declaration or removed conditional methods cannot be used in expression trees</value>
  </data>
  <data name="ERR_PartialMethodMustReturnVoid" xml:space="preserve">
    <value>Partial methods must have a void return type</value>
  </data>
  <data name="WRN_ObsoleteOverridingNonObsolete" xml:space="preserve">
    <value>Obsolete member '{0}' overrides non-obsolete member '{1}'</value>
  </data>
  <data name="WRN_ObsoleteOverridingNonObsolete_Title" xml:space="preserve">
    <value>Obsolete member overrides non-obsolete member</value>
  </data>
  <data name="WRN_DebugFullNameTooLong" xml:space="preserve">
    <value>The fully qualified name for '{0}' is too long for debug information. Compile without '/debug' option.</value>
  </data>
  <data name="WRN_DebugFullNameTooLong_Title" xml:space="preserve">
    <value>Fully qualified name is too long for debug information</value>
  </data>
  <data name="ERR_ImplicitlyTypedVariableAssignedBadValue" xml:space="preserve">
    <value>Cannot assign {0} to an implicitly-typed variable</value>
  </data>
  <data name="ERR_ImplicitlyTypedVariableWithNoInitializer" xml:space="preserve">
    <value>Implicitly-typed variables must be initialized</value>
  </data>
  <data name="ERR_ImplicitlyTypedVariableMultipleDeclarator" xml:space="preserve">
    <value>Implicitly-typed variables cannot have multiple declarators</value>
  </data>
  <data name="ERR_ImplicitlyTypedVariableAssignedArrayInitializer" xml:space="preserve">
    <value>Cannot initialize an implicitly-typed variable with an array initializer</value>
  </data>
  <data name="ERR_ImplicitlyTypedLocalCannotBeFixed" xml:space="preserve">
    <value>Implicitly-typed local variables cannot be fixed</value>
  </data>
  <data name="ERR_ImplicitlyTypedVariableCannotBeConst" xml:space="preserve">
    <value>Implicitly-typed variables cannot be constant</value>
  </data>
  <data name="WRN_ExternCtorNoImplementation" xml:space="preserve">
    <value>Constructor '{0}' is marked external</value>
  </data>
  <data name="WRN_ExternCtorNoImplementation_Title" xml:space="preserve">
    <value>Constructor is marked external</value>
  </data>
  <data name="ERR_TypeVarNotFound" xml:space="preserve">
    <value>The contextual keyword 'var' may only appear within a local variable declaration or in script code</value>
  </data>
  <data name="ERR_ImplicitlyTypedArrayNoBestType" xml:space="preserve">
    <value>No best type found for implicitly-typed array</value>
  </data>
  <data name="ERR_AnonymousTypePropertyAssignedBadValue" xml:space="preserve">
    <value>Cannot assign '{0}' to anonymous type property</value>
  </data>
  <data name="ERR_ExpressionTreeContainsBaseAccess" xml:space="preserve">
    <value>An expression tree may not contain a base access</value>
  </data>
  <data name="ERR_ExpressionTreeContainsTupleBinOp" xml:space="preserve">
    <value>An expression tree may not contain a tuple == or != operator</value>
  </data>
  <data name="ERR_ExpressionTreeContainsAssignment" xml:space="preserve">
    <value>An expression tree may not contain an assignment operator</value>
  </data>
  <data name="ERR_AnonymousTypeDuplicatePropertyName" xml:space="preserve">
    <value>An anonymous type cannot have multiple properties with the same name</value>
  </data>
  <data name="ERR_StatementLambdaToExpressionTree" xml:space="preserve">
    <value>A lambda expression with a statement body cannot be converted to an expression tree</value>
  </data>
  <data name="ERR_ExpressionTreeMustHaveDelegate" xml:space="preserve">
    <value>Cannot convert lambda to an expression tree whose type argument '{0}' is not a delegate type</value>
  </data>
  <data name="ERR_AnonymousTypeNotAvailable" xml:space="preserve">
    <value>Cannot use anonymous type in a constant expression</value>
  </data>
  <data name="ERR_LambdaInIsAs" xml:space="preserve">
    <value>The first operand of an 'is' or 'as' operator may not be a lambda expression, anonymous method, or method group.</value>
  </data>
  <data name="ERR_TypelessTupleInAs" xml:space="preserve">
    <value>The first operand of an 'as' operator may not be a tuple literal without a natural type.</value>
  </data>
  <data name="ERR_ExpressionTreeContainsMultiDimensionalArrayInitializer" xml:space="preserve">
    <value>An expression tree may not contain a multidimensional array initializer</value>
  </data>
  <data name="ERR_MissingArgument" xml:space="preserve">
    <value>Argument missing</value>
  </data>
  <data name="ERR_VariableUsedBeforeDeclaration" xml:space="preserve">
    <value>Cannot use local variable '{0}' before it is declared</value>
  </data>
  <data name="ERR_RecursivelyTypedVariable" xml:space="preserve">
    <value>Type of '{0}' cannot be inferred since its initializer directly or indirectly refers to the definition.</value>
  </data>
  <data name="ERR_UnassignedThisAutoProperty" xml:space="preserve">
    <value>Auto-implemented property '{0}' must be fully assigned before control is returned to the caller.</value>
  </data>
  <data name="ERR_VariableUsedBeforeDeclarationAndHidesField" xml:space="preserve">
    <value>Cannot use local variable '{0}' before it is declared. The declaration of the local variable hides the field '{1}'.</value>
  </data>
  <data name="ERR_ExpressionTreeContainsBadCoalesce" xml:space="preserve">
    <value>An expression tree lambda may not contain a coalescing operator with a null or default literal left-hand side</value>
  </data>
  <data name="ERR_IdentifierExpected" xml:space="preserve">
    <value>Identifier expected</value>
  </data>
  <data name="ERR_SemicolonExpected" xml:space="preserve">
    <value>; expected</value>
  </data>
  <data name="ERR_SyntaxError" xml:space="preserve">
    <value>Syntax error, '{0}' expected</value>
  </data>
  <data name="ERR_DuplicateModifier" xml:space="preserve">
    <value>Duplicate '{0}' modifier</value>
  </data>
  <data name="ERR_DuplicateAccessor" xml:space="preserve">
    <value>Property accessor already defined</value>
  </data>
  <data name="ERR_IntegralTypeExpected" xml:space="preserve">
    <value>Type byte, sbyte, short, ushort, int, uint, long, or ulong expected</value>
  </data>
  <data name="ERR_IllegalEscape" xml:space="preserve">
    <value>Unrecognized escape sequence</value>
  </data>
  <data name="ERR_NewlineInConst" xml:space="preserve">
    <value>Newline in constant</value>
  </data>
  <data name="ERR_EmptyCharConst" xml:space="preserve">
    <value>Empty character literal</value>
  </data>
  <data name="ERR_TooManyCharsInConst" xml:space="preserve">
    <value>Too many characters in character literal</value>
  </data>
  <data name="ERR_InvalidNumber" xml:space="preserve">
    <value>Invalid number</value>
  </data>
  <data name="ERR_GetOrSetExpected" xml:space="preserve">
    <value>A get or set accessor expected</value>
  </data>
  <data name="ERR_ClassTypeExpected" xml:space="preserve">
    <value>An object, string, or class type expected</value>
  </data>
  <data name="ERR_NamedArgumentExpected" xml:space="preserve">
    <value>Named attribute argument expected</value>
  </data>
  <data name="ERR_TooManyCatches" xml:space="preserve">
    <value>Catch clauses cannot follow the general catch clause of a try statement</value>
  </data>
  <data name="ERR_ThisOrBaseExpected" xml:space="preserve">
    <value>Keyword 'this' or 'base' expected</value>
  </data>
  <data name="ERR_OvlUnaryOperatorExpected" xml:space="preserve">
    <value>Overloadable unary operator expected</value>
  </data>
  <data name="ERR_OvlBinaryOperatorExpected" xml:space="preserve">
    <value>Overloadable binary operator expected</value>
  </data>
  <data name="ERR_IntOverflow" xml:space="preserve">
    <value>Integral constant is too large</value>
  </data>
  <data name="ERR_EOFExpected" xml:space="preserve">
    <value>Type or namespace definition, or end-of-file expected</value>
  </data>
  <data name="ERR_GlobalDefinitionOrStatementExpected" xml:space="preserve">
    <value>Member definition, statement, or end-of-file expected</value>
  </data>
  <data name="ERR_BadEmbeddedStmt" xml:space="preserve">
    <value>Embedded statement cannot be a declaration or labeled statement</value>
  </data>
  <data name="ERR_PPDirectiveExpected" xml:space="preserve">
    <value>Preprocessor directive expected</value>
  </data>
  <data name="ERR_EndOfPPLineExpected" xml:space="preserve">
    <value>Single-line comment or end-of-line expected</value>
  </data>
  <data name="ERR_CloseParenExpected" xml:space="preserve">
    <value>) expected</value>
  </data>
  <data name="ERR_EndifDirectiveExpected" xml:space="preserve">
    <value>#endif directive expected</value>
  </data>
  <data name="ERR_UnexpectedDirective" xml:space="preserve">
    <value>Unexpected preprocessor directive</value>
  </data>
  <data name="ERR_ErrorDirective" xml:space="preserve">
    <value>#error: '{0}'</value>
  </data>
  <data name="WRN_WarningDirective" xml:space="preserve">
    <value>#warning: '{0}'</value>
  </data>
  <data name="WRN_WarningDirective_Title" xml:space="preserve">
    <value>#warning directive</value>
  </data>
  <data name="ERR_TypeExpected" xml:space="preserve">
    <value>Type expected</value>
  </data>
  <data name="ERR_PPDefFollowsToken" xml:space="preserve">
    <value>Cannot define/undefine preprocessor symbols after first token in file</value>
  </data>
  <data name="ERR_PPReferenceFollowsToken" xml:space="preserve">
    <value>Cannot use #r after first token in file</value>
  </data>
  <data name="ERR_OpenEndedComment" xml:space="preserve">
    <value>End-of-file found, '*/' expected</value>
  </data>
  <data name="ERR_Merge_conflict_marker_encountered" xml:space="preserve">
    <value>Merge conflict marker encountered</value>
  </data>
  <data name="ERR_NoRefOutWhenRefOnly" xml:space="preserve">
    <value>Do not use refout when using refonly.</value>
  </data>
  <data name="ERR_NoNetModuleOutputWhenRefOutOrRefOnly" xml:space="preserve">
    <value>Cannot compile net modules when using /refout or /refonly.</value>
  </data>
  <data name="ERR_OvlOperatorExpected" xml:space="preserve">
    <value>Overloadable operator expected</value>
  </data>
  <data name="ERR_EndRegionDirectiveExpected" xml:space="preserve">
    <value>#endregion directive expected</value>
  </data>
  <data name="ERR_UnterminatedStringLit" xml:space="preserve">
    <value>Unterminated string literal</value>
  </data>
  <data name="ERR_BadDirectivePlacement" xml:space="preserve">
    <value>Preprocessor directives must appear as the first non-whitespace character on a line</value>
  </data>
  <data name="ERR_IdentifierExpectedKW" xml:space="preserve">
    <value>Identifier expected; '{1}' is a keyword</value>
  </data>
  <data name="ERR_SemiOrLBraceExpected" xml:space="preserve">
    <value>{ or ; expected</value>
  </data>
  <data name="ERR_MultiTypeInDeclaration" xml:space="preserve">
    <value>Cannot use more than one type in a for, using, fixed, or declaration statement</value>
  </data>
  <data name="ERR_AddOrRemoveExpected" xml:space="preserve">
    <value>An add or remove accessor expected</value>
  </data>
  <data name="ERR_UnexpectedCharacter" xml:space="preserve">
    <value>Unexpected character '{0}'</value>
  </data>
  <data name="ERR_UnexpectedToken" xml:space="preserve">
    <value>Unexpected token '{0}'</value>
  </data>
  <data name="ERR_ProtectedInStatic" xml:space="preserve">
    <value>'{0}': static classes cannot contain protected members</value>
  </data>
  <data name="WRN_UnreachableGeneralCatch" xml:space="preserve">
    <value>A previous catch clause already catches all exceptions. All non-exceptions thrown will be wrapped in a System.Runtime.CompilerServices.RuntimeWrappedException.</value>
  </data>
  <data name="WRN_UnreachableGeneralCatch_Title" xml:space="preserve">
    <value>A previous catch clause already catches all exceptions</value>
  </data>
  <data name="WRN_UnreachableGeneralCatch_Description" xml:space="preserve">
    <value>This warning is caused when a catch() block has no specified exception type after a catch (System.Exception e) block. The warning advises that the catch() block will not catch any exceptions.

A catch() block after a catch (System.Exception e) block can catch non-CLS exceptions if the RuntimeCompatibilityAttribute is set to false in the AssemblyInfo.cs file: [assembly: RuntimeCompatibilityAttribute(WrapNonExceptionThrows = false)]. If this attribute is not set explicitly to false, all thrown non-CLS exceptions are wrapped as Exceptions and the catch (System.Exception e) block catches them.</value>
  </data>
  <data name="ERR_IncrementLvalueExpected" xml:space="preserve">
    <value>The operand of an increment or decrement operator must be a variable, property or indexer</value>
  </data>
  <data name="ERR_NoSuchMemberOrExtension" xml:space="preserve">
    <value>'{0}' does not contain a definition for '{1}' and no accessible extension method '{1}' accepting a first argument of type '{0}' could be found (are you missing a using directive or an assembly reference?)</value>
  </data>
  <data name="ERR_NoSuchMemberOrExtensionNeedUsing" xml:space="preserve">
    <value>'{0}' does not contain a definition for '{1}' and no extension method '{1}' accepting a first argument of type '{0}' could be found (are you missing a using directive for '{2}'?)</value>
  </data>
  <data name="ERR_BadThisParam" xml:space="preserve">
    <value>Method '{0}' has a parameter modifier 'this' which is not on the first parameter</value>
  </data>
  <data name="ERR_BadParameterModifiers" xml:space="preserve">
    <value> The parameter modifier '{0}' cannot be used with '{1}'</value>
  </data>
  <data name="ERR_BadTypeforThis" xml:space="preserve">
    <value>The first parameter of an extension method cannot be of type '{0}'</value>
  </data>
  <data name="ERR_BadParamModThis" xml:space="preserve">
    <value>A parameter array cannot be used with 'this' modifier on an extension method</value>
  </data>
  <data name="ERR_BadExtensionMeth" xml:space="preserve">
    <value>Extension method must be static</value>
  </data>
  <data name="ERR_BadExtensionAgg" xml:space="preserve">
    <value>Extension method must be defined in a non-generic static class</value>
  </data>
  <data name="ERR_DupParamMod" xml:space="preserve">
    <value>A parameter can only have one '{0}' modifier</value>
  </data>
  <data name="ERR_ExtensionMethodsDecl" xml:space="preserve">
    <value>Extension methods must be defined in a top level static class; {0} is a nested class</value>
  </data>
  <data name="ERR_ExtensionAttrNotFound" xml:space="preserve">
    <value>Cannot define a new extension method because the compiler required type '{0}' cannot be found. Are you missing a reference to System.Core.dll?</value>
  </data>
  <data name="ERR_ExplicitExtension" xml:space="preserve">
    <value>Do not use 'System.Runtime.CompilerServices.ExtensionAttribute'. Use the 'this' keyword instead.</value>
  </data>
  <data name="ERR_ExplicitDynamicAttr" xml:space="preserve">
    <value>Do not use 'System.Runtime.CompilerServices.DynamicAttribute'. Use the 'dynamic' keyword instead.</value>
  </data>
  <data name="ERR_NoDynamicPhantomOnBaseCtor" xml:space="preserve">
    <value>The constructor call needs to be dynamically dispatched, but cannot be because it is part of a constructor initializer. Consider casting the dynamic arguments.</value>
  </data>
  <data name="ERR_ValueTypeExtDelegate" xml:space="preserve">
    <value>Extension method '{0}' defined on value type '{1}' cannot be used to create delegates</value>
  </data>
  <data name="ERR_BadArgCount" xml:space="preserve">
    <value>No overload for method '{0}' takes {1} arguments</value>
  </data>
  <data name="ERR_BadArgType" xml:space="preserve">
    <value>Argument {0}: cannot convert from '{1}' to '{2}'</value>
  </data>
  <data name="ERR_NoSourceFile" xml:space="preserve">
    <value>Source file '{0}' could not be opened -- {1}</value>
  </data>
  <data name="ERR_CantRefResource" xml:space="preserve">
    <value>Cannot link resource files when building a module</value>
  </data>
  <data name="ERR_ResourceNotUnique" xml:space="preserve">
    <value>Resource identifier '{0}' has already been used in this assembly</value>
  </data>
  <data name="ERR_ResourceFileNameNotUnique" xml:space="preserve">
    <value>Each linked resource and module must have a unique filename. Filename '{0}' is specified more than once in this assembly</value>
  </data>
  <data name="ERR_ImportNonAssembly" xml:space="preserve">
    <value>The referenced file '{0}' is not an assembly</value>
  </data>
  <data name="ERR_RefLvalueExpected" xml:space="preserve">
    <value>A ref or out value must be an assignable variable</value>
  </data>
  <data name="ERR_BaseInStaticMeth" xml:space="preserve">
    <value>Keyword 'base' is not available in a static method</value>
  </data>
  <data name="ERR_BaseInBadContext" xml:space="preserve">
    <value>Keyword 'base' is not available in the current context</value>
  </data>
  <data name="ERR_RbraceExpected" xml:space="preserve">
    <value>} expected</value>
  </data>
  <data name="ERR_LbraceExpected" xml:space="preserve">
    <value>{ expected</value>
  </data>
  <data name="ERR_InExpected" xml:space="preserve">
    <value>'in' expected</value>
  </data>
  <data name="ERR_InvalidPreprocExpr" xml:space="preserve">
    <value>Invalid preprocessor expression</value>
  </data>
  <data name="ERR_InvalidMemberDecl" xml:space="preserve">
    <value>Invalid token '{0}' in class, struct, or interface member declaration</value>
  </data>
  <data name="ERR_MemberNeedsType" xml:space="preserve">
    <value>Method must have a return type</value>
  </data>
  <data name="ERR_BadBaseType" xml:space="preserve">
    <value>Invalid base type</value>
  </data>
  <data name="WRN_EmptySwitch" xml:space="preserve">
    <value>Empty switch block</value>
  </data>
  <data name="WRN_EmptySwitch_Title" xml:space="preserve">
    <value>Empty switch block</value>
  </data>
  <data name="ERR_ExpectedEndTry" xml:space="preserve">
    <value>Expected catch or finally</value>
  </data>
  <data name="ERR_InvalidExprTerm" xml:space="preserve">
    <value>Invalid expression term '{0}'</value>
  </data>
  <data name="ERR_BadNewExpr" xml:space="preserve">
    <value>A new expression requires an argument list or (), [], or {} after type</value>
  </data>
  <data name="ERR_NoNamespacePrivate" xml:space="preserve">
    <value>Elements defined in a namespace cannot be explicitly declared as private, protected, protected internal, or private protected</value>
  </data>
  <data name="ERR_BadVarDecl" xml:space="preserve">
    <value>Expected ; or = (cannot specify constructor arguments in declaration)</value>
  </data>
  <data name="ERR_UsingAfterElements" xml:space="preserve">
    <value>A using clause must precede all other elements defined in the namespace except extern alias declarations</value>
  </data>
  <data name="ERR_BadBinOpArgs" xml:space="preserve">
    <value>Overloaded binary operator '{0}' takes two parameters</value>
  </data>
  <data name="ERR_BadUnOpArgs" xml:space="preserve">
    <value>Overloaded unary operator '{0}' takes one parameter</value>
  </data>
  <data name="ERR_NoVoidParameter" xml:space="preserve">
    <value>Invalid parameter type 'void'</value>
  </data>
  <data name="ERR_DuplicateAlias" xml:space="preserve">
    <value>The using alias '{0}' appeared previously in this namespace</value>
  </data>
  <data name="ERR_BadProtectedAccess" xml:space="preserve">
    <value>Cannot access protected member '{0}' via a qualifier of type '{1}'; the qualifier must be of type '{2}' (or derived from it)</value>
  </data>
  <data name="ERR_AddModuleAssembly" xml:space="preserve">
    <value>'{0}' cannot be added to this assembly because it already is an assembly</value>
  </data>
  <data name="ERR_BindToBogusProp2" xml:space="preserve">
    <value>Property, indexer, or event '{0}' is not supported by the language; try directly calling accessor methods '{1}' or '{2}'</value>
  </data>
  <data name="ERR_BindToBogusProp1" xml:space="preserve">
    <value>Property, indexer, or event '{0}' is not supported by the language; try directly calling accessor method '{1}'</value>
  </data>
  <data name="ERR_NoVoidHere" xml:space="preserve">
    <value>Keyword 'void' cannot be used in this context</value>
  </data>
  <data name="ERR_IndexerNeedsParam" xml:space="preserve">
    <value>Indexers must have at least one parameter</value>
  </data>
  <data name="ERR_BadArraySyntax" xml:space="preserve">
    <value>Array type specifier, [], must appear before parameter name</value>
  </data>
  <data name="ERR_BadOperatorSyntax" xml:space="preserve">
    <value>Declaration is not valid; use '{0} operator &lt;dest-type&gt; (...' instead</value>
  </data>
  <data name="ERR_MainClassNotFound" xml:space="preserve">
    <value>Could not find '{0}' specified for Main method</value>
  </data>
  <data name="ERR_MainClassNotClass" xml:space="preserve">
    <value>'{0}' specified for Main method must be a non-generic class, struct, or interface</value>
  </data>
  <data name="ERR_NoMainInClass" xml:space="preserve">
    <value>'{0}' does not have a suitable static 'Main' method</value>
  </data>
  <data name="ERR_MainClassIsImport" xml:space="preserve">
    <value>Cannot use '{0}' for Main method because it is imported</value>
  </data>
  <data name="ERR_OutputNeedsName" xml:space="preserve">
    <value>Outputs without source must have the /out option specified</value>
  </data>
  <data name="ERR_NoOutputDirectory" xml:space="preserve">
    <value>Output directory could not be determined</value>
  </data>
  <data name="ERR_CantHaveWin32ResAndManifest" xml:space="preserve">
    <value>Conflicting options specified: Win32 resource file; Win32 manifest</value>
  </data>
  <data name="ERR_CantHaveWin32ResAndIcon" xml:space="preserve">
    <value>Conflicting options specified: Win32 resource file; Win32 icon</value>
  </data>
  <data name="ERR_CantReadResource" xml:space="preserve">
    <value>Error reading resource '{0}' -- '{1}'</value>
  </data>
  <data name="ERR_DocFileGen" xml:space="preserve">
    <value>Error writing to XML documentation file: {0}</value>
  </data>
  <data name="WRN_XMLParseError" xml:space="preserve">
    <value>XML comment has badly formed XML -- '{0}'</value>
  </data>
  <data name="WRN_XMLParseError_Title" xml:space="preserve">
    <value>XML comment has badly formed XML</value>
  </data>
  <data name="WRN_DuplicateParamTag" xml:space="preserve">
    <value>XML comment has a duplicate param tag for '{0}'</value>
  </data>
  <data name="WRN_DuplicateParamTag_Title" xml:space="preserve">
    <value>XML comment has a duplicate param tag</value>
  </data>
  <data name="WRN_UnmatchedParamTag" xml:space="preserve">
    <value>XML comment has a param tag for '{0}', but there is no parameter by that name</value>
  </data>
  <data name="WRN_UnmatchedParamTag_Title" xml:space="preserve">
    <value>XML comment has a param tag, but there is no parameter by that name</value>
  </data>
  <data name="WRN_UnmatchedParamRefTag" xml:space="preserve">
    <value>XML comment on '{1}' has a paramref tag for '{0}', but there is no parameter by that name</value>
  </data>
  <data name="WRN_UnmatchedParamRefTag_Title" xml:space="preserve">
    <value>XML comment has a paramref tag, but there is no parameter by that name</value>
  </data>
  <data name="WRN_MissingParamTag" xml:space="preserve">
    <value>Parameter '{0}' has no matching param tag in the XML comment for '{1}' (but other parameters do)</value>
  </data>
  <data name="WRN_MissingParamTag_Title" xml:space="preserve">
    <value>Parameter has no matching param tag in the XML comment (but other parameters do)</value>
  </data>
  <data name="WRN_BadXMLRef" xml:space="preserve">
    <value>XML comment has cref attribute '{0}' that could not be resolved</value>
  </data>
  <data name="WRN_BadXMLRef_Title" xml:space="preserve">
    <value>XML comment has cref attribute that could not be resolved</value>
  </data>
  <data name="ERR_BadStackAllocExpr" xml:space="preserve">
    <value>A stackalloc expression requires [] after type</value>
  </data>
  <data name="ERR_InvalidLineNumber" xml:space="preserve">
    <value>The line number specified for #line directive is missing or invalid</value>
  </data>
  <data name="ERR_MissingPPFile" xml:space="preserve">
    <value>Quoted file name, single-line comment or end-of-line expected</value>
  </data>
  <data name="ERR_ExpectedPPFile" xml:space="preserve">
    <value>Quoted file name expected</value>
  </data>
  <data name="ERR_ReferenceDirectiveOnlyAllowedInScripts" xml:space="preserve">
    <value>#r is only allowed in scripts</value>
  </data>
  <data name="ERR_ForEachMissingMember" xml:space="preserve">
    <value>foreach statement cannot operate on variables of type '{0}' because '{0}' does not contain a public instance definition for '{1}'</value>
  </data>
  <data name="ERR_AwaitForEachMissingMember" xml:space="preserve">
    <value>Asynchronous foreach statement cannot operate on variables of type '{0}' because '{0}' does not contain a suitable public instance definition for '{1}'</value>
  </data>
  <data name="ERR_ForEachMissingMemberWrongAsync" xml:space="preserve">
    <value>foreach statement cannot operate on variables of type '{0}' because '{0}' does not contain a public instance definition for '{1}'. Did you mean 'await foreach' rather than 'foreach'?</value>
  </data>
  <data name="ERR_AwaitForEachMissingMemberWrongAsync" xml:space="preserve">
    <value>Asynchronous foreach statement cannot operate on variables of type '{0}' because '{0}' does not contain a public instance definition for '{1}'. Did you mean 'foreach' rather than 'await foreach'?</value>
  </data>
  <data name="ERR_PossibleAsyncIteratorWithoutYield" xml:space="preserve">
    <value>The body of an async-iterator method must contain a 'yield' statement.</value>
  </data>
  <data name="ERR_PossibleAsyncIteratorWithoutYieldOrAwait" xml:space="preserve">
    <value>The body of an async-iterator method must contain a 'yield' statement. Consider removing 'async' from the method declaration or adding a 'yield' statement.</value>
  </data>
  <data name="ERR_StaticLocalFunctionCannotCaptureVariable" xml:space="preserve">
    <value>A static local function cannot contain a reference to '{0}'.</value>
  </data>
  <data name="ERR_StaticLocalFunctionCannotCaptureThis" xml:space="preserve">
    <value>A static local function cannot contain a reference to 'this' or 'base'.</value>
  </data>
  <data name="WRN_BadXMLRefParamType" xml:space="preserve">
    <value>Invalid type for parameter {0} in XML comment cref attribute: '{1}'</value>
  </data>
  <data name="WRN_BadXMLRefParamType_Title" xml:space="preserve">
    <value>Invalid type for parameter in XML comment cref attribute</value>
  </data>
  <data name="WRN_BadXMLRefReturnType" xml:space="preserve">
    <value>Invalid return type in XML comment cref attribute</value>
  </data>
  <data name="WRN_BadXMLRefReturnType_Title" xml:space="preserve">
    <value>Invalid return type in XML comment cref attribute</value>
  </data>
  <data name="ERR_BadWin32Res" xml:space="preserve">
    <value>Error reading Win32 resources -- {0}</value>
  </data>
  <data name="WRN_BadXMLRefSyntax" xml:space="preserve">
    <value>XML comment has syntactically incorrect cref attribute '{0}'</value>
  </data>
  <data name="WRN_BadXMLRefSyntax_Title" xml:space="preserve">
    <value>XML comment has syntactically incorrect cref attribute</value>
  </data>
  <data name="ERR_BadModifierLocation" xml:space="preserve">
    <value>Member modifier '{0}' must precede the member type and name</value>
  </data>
  <data name="ERR_MissingArraySize" xml:space="preserve">
    <value>Array creation must have array size or array initializer</value>
  </data>
  <data name="WRN_UnprocessedXMLComment" xml:space="preserve">
    <value>XML comment is not placed on a valid language element</value>
  </data>
  <data name="WRN_UnprocessedXMLComment_Title" xml:space="preserve">
    <value>XML comment is not placed on a valid language element</value>
  </data>
  <data name="WRN_FailedInclude" xml:space="preserve">
    <value>Unable to include XML fragment '{1}' of file '{0}' -- {2}</value>
  </data>
  <data name="WRN_FailedInclude_Title" xml:space="preserve">
    <value>Unable to include XML fragment</value>
  </data>
  <data name="WRN_InvalidInclude" xml:space="preserve">
    <value>Invalid XML include element -- {0}</value>
  </data>
  <data name="WRN_InvalidInclude_Title" xml:space="preserve">
    <value>Invalid XML include element</value>
  </data>
  <data name="WRN_MissingXMLComment" xml:space="preserve">
    <value>Missing XML comment for publicly visible type or member '{0}'</value>
  </data>
  <data name="WRN_MissingXMLComment_Title" xml:space="preserve">
    <value>Missing XML comment for publicly visible type or member</value>
  </data>
  <data name="WRN_MissingXMLComment_Description" xml:space="preserve">
    <value>The /doc compiler option was specified, but one or more constructs did not have comments.</value>
  </data>
  <data name="WRN_XMLParseIncludeError" xml:space="preserve">
    <value>Badly formed XML in included comments file -- '{0}'</value>
  </data>
  <data name="WRN_XMLParseIncludeError_Title" xml:space="preserve">
    <value>Badly formed XML in included comments file</value>
  </data>
  <data name="ERR_BadDelArgCount" xml:space="preserve">
    <value>Delegate '{0}' does not take {1} arguments</value>
  </data>
  <data name="ERR_UnexpectedSemicolon" xml:space="preserve">
    <value>Semicolon after method or accessor block is not valid</value>
  </data>
  <data name="ERR_MethodReturnCantBeRefAny" xml:space="preserve">
    <value>Method or delegate cannot return type '{0}'</value>
  </data>
  <data name="ERR_CompileCancelled" xml:space="preserve">
    <value>Compilation cancelled by user</value>
  </data>
  <data name="ERR_MethodArgCantBeRefAny" xml:space="preserve">
    <value>Cannot make reference to variable of type '{0}'</value>
  </data>
  <data name="ERR_AssgReadonlyLocal" xml:space="preserve">
    <value>Cannot assign to '{0}' because it is read-only</value>
  </data>
  <data name="ERR_RefReadonlyLocal" xml:space="preserve">
    <value>Cannot use '{0}' as a ref or out value because it is read-only</value>
  </data>
  <data name="ERR_CantUseRequiredAttribute" xml:space="preserve">
    <value>The RequiredAttribute attribute is not permitted on C# types</value>
  </data>
  <data name="ERR_NoModifiersOnAccessor" xml:space="preserve">
    <value>Modifiers cannot be placed on event accessor declarations</value>
  </data>
  <data name="ERR_ParamsCantBeWithModifier" xml:space="preserve">
    <value>The params parameter cannot be declared as {0}</value>
  </data>
  <data name="ERR_ReturnNotLValue" xml:space="preserve">
    <value>Cannot modify the return value of '{0}' because it is not a variable</value>
  </data>
  <data name="ERR_MissingCoClass" xml:space="preserve">
    <value>The managed coclass wrapper class '{0}' for interface '{1}' cannot be found (are you missing an assembly reference?)</value>
  </data>
  <data name="ERR_AmbiguousAttribute" xml:space="preserve">
    <value>'{0}' is ambiguous between '{1}' and '{2}'; use either '@{0}' or '{0}Attribute'</value>
  </data>
  <data name="ERR_BadArgExtraRef" xml:space="preserve">
    <value>Argument {0} may not be passed with the '{1}' keyword</value>
  </data>
  <data name="WRN_CmdOptionConflictsSource" xml:space="preserve">
    <value>Option '{0}' overrides attribute '{1}' given in a source file or added module</value>
  </data>
  <data name="WRN_CmdOptionConflictsSource_Title" xml:space="preserve">
    <value>Option overrides attribute given in a source file or added module</value>
  </data>
  <data name="WRN_CmdOptionConflictsSource_Description" xml:space="preserve">
    <value>This warning occurs if the assembly attributes AssemblyKeyFileAttribute or AssemblyKeyNameAttribute found in source conflict with the /keyfile or /keycontainer command line option or key file name or key container specified in the Project Properties.</value>
  </data>
  <data name="ERR_BadCompatMode" xml:space="preserve">
    <value>Invalid option '{0}' for /langversion. Use '/langversion:?' to list supported values.</value>
  </data>
  <data name="ERR_DelegateOnConditional" xml:space="preserve">
    <value>Cannot create delegate with '{0}' because it or a method it overrides has a Conditional attribute</value>
  </data>
  <data name="ERR_CantMakeTempFile" xml:space="preserve">
    <value>Cannot create temporary file -- {0}</value>
  </data>
  <data name="ERR_BadArgRef" xml:space="preserve">
    <value>Argument {0} must be passed with the '{1}' keyword</value>
  </data>
  <data name="ERR_YieldInAnonMeth" xml:space="preserve">
    <value>The yield statement cannot be used inside an anonymous method or lambda expression</value>
  </data>
  <data name="ERR_ReturnInIterator" xml:space="preserve">
    <value>Cannot return a value from an iterator. Use the yield return statement to return a value, or yield break to end the iteration.</value>
  </data>
  <data name="ERR_BadIteratorArgType" xml:space="preserve">
    <value>Iterators cannot have ref, in or out parameters</value>
  </data>
  <data name="ERR_BadIteratorReturn" xml:space="preserve">
    <value>The body of '{0}' cannot be an iterator block because '{1}' is not an iterator interface type</value>
  </data>
  <data name="ERR_BadYieldInFinally" xml:space="preserve">
    <value>Cannot yield in the body of a finally clause</value>
  </data>
  <data name="ERR_IteratorMustBeAsync" xml:space="preserve">
    <value>Method '{0}' with an iterator block must be 'async' to return '{1}'</value>
  </data>
  <data name="ERR_BadYieldInTryOfCatch" xml:space="preserve">
    <value>Cannot yield a value in the body of a try block with a catch clause</value>
  </data>
  <data name="ERR_EmptyYield" xml:space="preserve">
    <value>Expression expected after yield return</value>
  </data>
  <data name="ERR_AnonDelegateCantUse" xml:space="preserve">
    <value>Cannot use ref, out, or in parameter '{0}' inside an anonymous method, lambda expression, query expression, or local function</value>
  </data>
  <data name="ERR_IllegalInnerUnsafe" xml:space="preserve">
    <value>Unsafe code may not appear in iterators</value>
  </data>
  <data name="ERR_BadYieldInCatch" xml:space="preserve">
    <value>Cannot yield a value in the body of a catch clause</value>
  </data>
  <data name="ERR_BadDelegateLeave" xml:space="preserve">
    <value>Control cannot leave the body of an anonymous method or lambda expression</value>
  </data>
  <data name="ERR_IllegalSuppression" xml:space="preserve">
    <value>The suppression operator is not allowed in this context</value>
  </data>
  <data name="WRN_IllegalPragma" xml:space="preserve">
    <value>Unrecognized #pragma directive</value>
  </data>
  <data name="WRN_IllegalPragma_Title" xml:space="preserve">
    <value>Unrecognized #pragma directive</value>
  </data>
  <data name="WRN_IllegalPPWarning" xml:space="preserve">
    <value>Expected 'disable' or 'restore'</value>
  </data>
  <data name="WRN_IllegalPPWarning_Title" xml:space="preserve">
    <value>Expected 'disable' or 'restore' after #pragma warning</value>
  </data>
  <data name="WRN_BadRestoreNumber" xml:space="preserve">
    <value>Cannot restore warning 'CS{0}' because it was disabled globally</value>
  </data>
  <data name="WRN_BadRestoreNumber_Title" xml:space="preserve">
    <value>Cannot restore warning because it was disabled globally</value>
  </data>
  <data name="ERR_VarargsIterator" xml:space="preserve">
    <value>__arglist is not allowed in the parameter list of iterators</value>
  </data>
  <data name="ERR_UnsafeIteratorArgType" xml:space="preserve">
    <value>Iterators cannot have unsafe parameters or yield types</value>
  </data>
  <data name="ERR_BadCoClassSig" xml:space="preserve">
    <value>The managed coclass wrapper class signature '{0}' for interface '{1}' is not a valid class name signature</value>
  </data>
  <data name="ERR_MultipleIEnumOfT" xml:space="preserve">
    <value>foreach statement cannot operate on variables of type '{0}' because it implements multiple instantiations of '{1}'; try casting to a specific interface instantiation</value>
  </data>
  <data name="ERR_MultipleIAsyncEnumOfT" xml:space="preserve">
    <value>Asynchronous foreach statement cannot operate on variables of type '{0}' because it implements multiple instantiations of '{1}'; try casting to a specific interface instantiation</value>
  </data>
  <data name="ERR_FixedDimsRequired" xml:space="preserve">
    <value>A fixed size buffer field must have the array size specifier after the field name</value>
  </data>
  <data name="ERR_FixedNotInStruct" xml:space="preserve">
    <value>Fixed size buffer fields may only be members of structs</value>
  </data>
  <data name="ERR_AnonymousReturnExpected" xml:space="preserve">
    <value>Not all code paths return a value in {0} of type '{1}'</value>
  </data>
  <data name="WRN_NonECMAFeature" xml:space="preserve">
    <value>Feature '{0}' is not part of the standardized ISO C# language specification, and may not be accepted by other compilers</value>
  </data>
  <data name="WRN_NonECMAFeature_Title" xml:space="preserve">
    <value>Feature is not part of the standardized ISO C# language specification, and may not be accepted by other compilers</value>
  </data>
  <data name="ERR_ExpectedVerbatimLiteral" xml:space="preserve">
    <value>Keyword, identifier, or string expected after verbatim specifier: @</value>
  </data>
  <data name="ERR_RefReadonly" xml:space="preserve">
    <value>A readonly field cannot be used as a ref or out value (except in a constructor)</value>
  </data>
  <data name="ERR_RefReadonly2" xml:space="preserve">
    <value>Members of readonly field '{0}' cannot be used as a ref or out value (except in a constructor)</value>
  </data>
  <data name="ERR_AssgReadonly" xml:space="preserve">
    <value>A readonly field cannot be assigned to (except in a constructor of the class in which the field is defined or a variable initializer))</value>
  </data>
  <data name="ERR_AssgReadonly2" xml:space="preserve">
    <value>Members of readonly field '{0}' cannot be modified (except in a constructor or a variable initializer)</value>
  </data>
  <data name="ERR_RefReadonlyNotField" xml:space="preserve">
    <value>Cannot use {0} '{1}' as a ref or out value because it is a readonly variable</value>
  </data>
  <data name="ERR_RefReadonlyNotField2" xml:space="preserve">
    <value>Members of {0} '{1}' cannot be used as a ref or out value because it is a readonly variable</value>
  </data>
  <data name="ERR_AssignReadonlyNotField" xml:space="preserve">
    <value>Cannot assign to {0} '{1}' because it is a readonly variable</value>
  </data>
  <data name="ERR_AssignReadonlyNotField2" xml:space="preserve">
    <value>Cannot assign to a member of {0} '{1}' because it is a readonly variable</value>
  </data>
  <data name="ERR_RefReturnReadonlyNotField" xml:space="preserve">
    <value>Cannot return {0} '{1}' by writable reference because it is a readonly variable</value>
  </data>
  <data name="ERR_RefReturnReadonlyNotField2" xml:space="preserve">
    <value>Members of {0} '{1}' cannot be returned by writable reference because it is a readonly variable</value>
  </data>
  <data name="ERR_AssgReadonlyStatic2" xml:space="preserve">
    <value>Fields of static readonly field '{0}' cannot be assigned to (except in a static constructor or a variable initializer)</value>
  </data>
  <data name="ERR_RefReadonlyStatic2" xml:space="preserve">
    <value>Fields of static readonly field '{0}' cannot be used as a ref or out value (except in a static constructor)</value>
  </data>
  <data name="ERR_AssgReadonlyLocal2Cause" xml:space="preserve">
    <value>Cannot modify members of '{0}' because it is a '{1}'</value>
  </data>
  <data name="ERR_RefReadonlyLocal2Cause" xml:space="preserve">
    <value>Cannot use fields of '{0}' as a ref or out value because it is a '{1}'</value>
  </data>
  <data name="ERR_AssgReadonlyLocalCause" xml:space="preserve">
    <value>Cannot assign to '{0}' because it is a '{1}'</value>
  </data>
  <data name="ERR_RefReadonlyLocalCause" xml:space="preserve">
    <value>Cannot use '{0}' as a ref or out value because it is a '{1}'</value>
  </data>
  <data name="WRN_ErrorOverride" xml:space="preserve">
    <value>{0}. See also error CS{1}.</value>
  </data>
  <data name="WRN_ErrorOverride_Title" xml:space="preserve">
    <value>Warning is overriding an error</value>
  </data>
  <data name="WRN_ErrorOverride_Description" xml:space="preserve">
    <value>The compiler emits this warning when it overrides an error with a warning. For information about the problem, search for the error code mentioned.</value>
  </data>
  <data name="ERR_AnonMethToNonDel" xml:space="preserve">
    <value>Cannot convert {0} to type '{1}' because it is not a delegate type</value>
  </data>
  <data name="ERR_CantConvAnonMethParams" xml:space="preserve">
    <value>Cannot convert {0} to type '{1}' because the parameter types do not match the delegate parameter types</value>
  </data>
  <data name="ERR_CantConvAnonMethReturns" xml:space="preserve">
    <value>Cannot convert {0} to intended delegate type because some of the return types in the block are not implicitly convertible to the delegate return type</value>
  </data>
  <data name="ERR_BadAsyncReturnExpression" xml:space="preserve">
    <value>Since this is an async method, the return expression must be of type '{0}' rather than 'Task&lt;{0}&gt;'</value>
  </data>
  <data name="ERR_CantConvAsyncAnonFuncReturns" xml:space="preserve">
    <value>Cannot convert async {0} to delegate type '{1}'. An async {0} may return void, Task or Task&lt;T&gt;, none of which are convertible to '{1}'.</value>
  </data>
  <data name="ERR_IllegalFixedType" xml:space="preserve">
    <value>Fixed size buffer type must be one of the following: bool, byte, short, int, long, char, sbyte, ushort, uint, ulong, float or double</value>
  </data>
  <data name="ERR_FixedOverflow" xml:space="preserve">
    <value>Fixed size buffer of length {0} and type '{1}' is too big</value>
  </data>
  <data name="ERR_InvalidFixedArraySize" xml:space="preserve">
    <value>Fixed size buffers must have a length greater than zero</value>
  </data>
  <data name="ERR_FixedBufferNotFixed" xml:space="preserve">
    <value>You cannot use fixed size buffers contained in unfixed expressions. Try using the fixed statement.</value>
  </data>
  <data name="ERR_AttributeNotOnAccessor" xml:space="preserve">
    <value>Attribute '{0}' is not valid on property or event accessors. It is only valid on '{1}' declarations.</value>
  </data>
  <data name="WRN_InvalidSearchPathDir" xml:space="preserve">
    <value>Invalid search path '{0}' specified in '{1}' -- '{2}'</value>
  </data>
  <data name="WRN_InvalidSearchPathDir_Title" xml:space="preserve">
    <value>Invalid search path specified</value>
  </data>
  <data name="ERR_IllegalVarArgs" xml:space="preserve">
    <value>__arglist is not valid in this context</value>
  </data>
  <data name="ERR_IllegalParams" xml:space="preserve">
    <value>params is not valid in this context</value>
  </data>
  <data name="ERR_BadModifiersOnNamespace" xml:space="preserve">
    <value>A namespace declaration cannot have modifiers or attributes</value>
  </data>
  <data name="ERR_BadPlatformType" xml:space="preserve">
    <value>Invalid option '{0}' for /platform; must be anycpu, x86, Itanium, arm, arm64 or x64</value>
  </data>
  <data name="ERR_ThisStructNotInAnonMeth" xml:space="preserve">
    <value>Anonymous methods, lambda expressions, and query expressions inside structs cannot access instance members of 'this'. Consider copying 'this' to a local variable outside the anonymous method, lambda expression or query expression and using the local instead.</value>
  </data>
  <data name="ERR_NoConvToIDisp" xml:space="preserve">
    <value>'{0}': type used in a using statement must be implicitly convertible to 'System.IDisposable'.</value>
  </data>
  <data name="ERR_NoConvToIDispWrongAsync" xml:space="preserve">
    <value>'{0}': type used in a using statement must be implicitly convertible to 'System.IDisposable'. Did you mean 'await using' rather than 'using'?</value>
  </data>
  <data name="ERR_NoConvToIAsyncDisp" xml:space="preserve">
    <value>'{0}': type used in an asynchronous using statement must be implicitly convertible to 'System.IAsyncDisposable' or implement a suitable 'DisposeAsync' method.</value>
  </data>
  <data name="ERR_NoConvToIAsyncDispWrongAsync" xml:space="preserve">
    <value>'{0}': type used in an asynchronous using statement must be implicitly convertible to 'System.IAsyncDisposable' or implement a suitable 'DisposeAsync' method. Did you mean 'using' rather than 'await using'?</value>
  </data>
  <data name="ERR_BadParamRef" xml:space="preserve">
    <value>Parameter {0} must be declared with the '{1}' keyword</value>
  </data>
  <data name="ERR_BadParamExtraRef" xml:space="preserve">
    <value>Parameter {0} should not be declared with the '{1}' keyword</value>
  </data>
  <data name="ERR_BadParamType" xml:space="preserve">
    <value>Parameter {0} is declared as type '{1}{2}' but should be '{3}{4}'</value>
  </data>
  <data name="ERR_BadExternIdentifier" xml:space="preserve">
    <value>Invalid extern alias for '/reference'; '{0}' is not a valid identifier</value>
  </data>
  <data name="ERR_AliasMissingFile" xml:space="preserve">
    <value>Invalid reference alias option: '{0}=' -- missing filename</value>
  </data>
  <data name="ERR_GlobalExternAlias" xml:space="preserve">
    <value>You cannot redefine the global extern alias</value>
  </data>
  <data name="ERR_MissingTypeInSource" xml:space="preserve">
    <value>Reference to type '{0}' claims it is defined in this assembly, but it is not defined in source or any added modules</value>
  </data>
  <data name="ERR_MissingTypeInAssembly" xml:space="preserve">
    <value>Reference to type '{0}' claims it is defined in '{1}', but it could not be found</value>
  </data>
  <data name="WRN_MultiplePredefTypes" xml:space="preserve">
    <value>The predefined type '{0}' is defined in multiple assemblies in the global alias; using definition from '{1}'</value>
  </data>
  <data name="WRN_MultiplePredefTypes_Title" xml:space="preserve">
    <value>Predefined type is defined in multiple assemblies in the global alias</value>
  </data>
  <data name="WRN_MultiplePredefTypes_Description" xml:space="preserve">
    <value>This error occurs when a predefined system type such as System.Int32 is found in two assemblies. One way this can happen is if you are referencing mscorlib or System.Runtime.dll from two different places, such as trying to run two versions of the .NET Framework side-by-side.</value>
  </data>
  <data name="ERR_LocalCantBeFixedAndHoisted" xml:space="preserve">
    <value>Local '{0}' or its members cannot have their address taken and be used inside an anonymous method or lambda expression</value>
  </data>
  <data name="WRN_TooManyLinesForDebugger" xml:space="preserve">
    <value>Source file has exceeded the limit of 16,707,565 lines representable in the PDB; debug information will be incorrect</value>
  </data>
  <data name="WRN_TooManyLinesForDebugger_Title" xml:space="preserve">
    <value>Source file has exceeded the limit of 16,707,565 lines representable in the PDB; debug information will be incorrect</value>
  </data>
  <data name="ERR_CantConvAnonMethNoParams" xml:space="preserve">
    <value>Cannot convert anonymous method block without a parameter list to delegate type '{0}' because it has one or more out parameters</value>
  </data>
  <data name="ERR_ConditionalOnNonAttributeClass" xml:space="preserve">
    <value>Attribute '{0}' is only valid on methods or attribute classes</value>
  </data>
  <data name="WRN_CallOnNonAgileField" xml:space="preserve">
    <value>Accessing a member on '{0}' may cause a runtime exception because it is a field of a marshal-by-reference class</value>
  </data>
  <data name="WRN_CallOnNonAgileField_Title" xml:space="preserve">
    <value>Accessing a member on a field of a marshal-by-reference class may cause a runtime exception</value>
  </data>
  <data name="WRN_CallOnNonAgileField_Description" xml:space="preserve">
    <value>This warning occurs when you try to call a method, property, or indexer on a member of a class that derives from MarshalByRefObject, and the member is a value type. Objects that inherit from MarshalByRefObject are typically intended to be marshaled by reference across an application domain. If any code ever attempts to directly access the value-type member of such an object across an application domain, a runtime exception will occur. To resolve the warning, first copy the member into a local variable and call the method on that variable.</value>
  </data>
  <data name="WRN_BadWarningNumber" xml:space="preserve">
    <value>'{0}' is not a valid warning number</value>
  </data>
  <data name="WRN_BadWarningNumber_Title" xml:space="preserve">
    <value>Not a valid warning number</value>
  </data>
  <data name="WRN_BadWarningNumber_Description" xml:space="preserve">
    <value>A number that was passed to the #pragma warning preprocessor directive was not a valid warning number. Verify that the number represents a warning, not an error.</value>
  </data>
  <data name="WRN_InvalidNumber" xml:space="preserve">
    <value>Invalid number</value>
  </data>
  <data name="WRN_InvalidNumber_Title" xml:space="preserve">
    <value>Invalid number</value>
  </data>
  <data name="WRN_FileNameTooLong" xml:space="preserve">
    <value>Invalid filename specified for preprocessor directive. Filename is too long or not a valid filename.</value>
  </data>
  <data name="WRN_FileNameTooLong_Title" xml:space="preserve">
    <value>Invalid filename specified for preprocessor directive</value>
  </data>
  <data name="WRN_IllegalPPChecksum" xml:space="preserve">
    <value>Invalid #pragma checksum syntax; should be #pragma checksum "filename" "{XXXXXXXX-XXXX-XXXX-XXXX-XXXXXXXXXXXX}" "XXXX..."</value>
  </data>
  <data name="WRN_IllegalPPChecksum_Title" xml:space="preserve">
    <value>Invalid #pragma checksum syntax</value>
  </data>
  <data name="WRN_EndOfPPLineExpected" xml:space="preserve">
    <value>Single-line comment or end-of-line expected</value>
  </data>
  <data name="WRN_EndOfPPLineExpected_Title" xml:space="preserve">
    <value>Single-line comment or end-of-line expected after #pragma directive</value>
  </data>
  <data name="WRN_ConflictingChecksum" xml:space="preserve">
    <value>Different checksum values given for '{0}'</value>
  </data>
  <data name="WRN_ConflictingChecksum_Title" xml:space="preserve">
    <value>Different #pragma checksum values given</value>
  </data>
  <data name="WRN_InvalidAssemblyName" xml:space="preserve">
    <value>Assembly reference '{0}' is invalid and cannot be resolved</value>
  </data>
  <data name="WRN_InvalidAssemblyName_Title" xml:space="preserve">
    <value>Assembly reference is invalid and cannot be resolved</value>
  </data>
  <data name="WRN_InvalidAssemblyName_Description" xml:space="preserve">
    <value>This warning indicates that an attribute, such as InternalsVisibleToAttribute, was not specified correctly.</value>
  </data>
  <data name="WRN_UnifyReferenceMajMin" xml:space="preserve">
    <value>Assuming assembly reference '{0}' used by '{1}' matches identity '{2}' of '{3}', you may need to supply runtime policy</value>
  </data>
  <data name="WRN_UnifyReferenceMajMin_Title" xml:space="preserve">
    <value>Assuming assembly reference matches identity</value>
  </data>
  <data name="WRN_UnifyReferenceMajMin_Description" xml:space="preserve">
    <value>The two assemblies differ in release and/or version number. For unification to occur, you must specify directives in the application's .config file, and you must provide the correct strong name of an assembly.</value>
  </data>
  <data name="WRN_UnifyReferenceBldRev" xml:space="preserve">
    <value>Assuming assembly reference '{0}' used by '{1}' matches identity '{2}' of '{3}', you may need to supply runtime policy</value>
  </data>
  <data name="WRN_UnifyReferenceBldRev_Title" xml:space="preserve">
    <value>Assuming assembly reference matches identity</value>
  </data>
  <data name="WRN_UnifyReferenceBldRev_Description" xml:space="preserve">
    <value>The two assemblies differ in release and/or version number. For unification to occur, you must specify directives in the application's .config file, and you must provide the correct strong name of an assembly.</value>
  </data>
  <data name="ERR_DuplicateImport" xml:space="preserve">
    <value>Multiple assemblies with equivalent identity have been imported: '{0}' and '{1}'. Remove one of the duplicate references.</value>
  </data>
  <data name="ERR_DuplicateImportSimple" xml:space="preserve">
    <value>An assembly with the same simple name '{0}' has already been imported. Try removing one of the references (e.g. '{1}') or sign them to enable side-by-side.</value>
  </data>
  <data name="ERR_AssemblyMatchBadVersion" xml:space="preserve">
    <value>Assembly '{0}' with identity '{1}' uses '{2}' which has a higher version than referenced assembly '{3}' with identity '{4}'</value>
  </data>
  <data name="ERR_FixedNeedsLvalue" xml:space="preserve">
    <value>Fixed size buffers can only be accessed through locals or fields</value>
  </data>
  <data name="WRN_DuplicateTypeParamTag" xml:space="preserve">
    <value>XML comment has a duplicate typeparam tag for '{0}'</value>
  </data>
  <data name="WRN_DuplicateTypeParamTag_Title" xml:space="preserve">
    <value>XML comment has a duplicate typeparam tag</value>
  </data>
  <data name="WRN_UnmatchedTypeParamTag" xml:space="preserve">
    <value>XML comment has a typeparam tag for '{0}', but there is no type parameter by that name</value>
  </data>
  <data name="WRN_UnmatchedTypeParamTag_Title" xml:space="preserve">
    <value>XML comment has a typeparam tag, but there is no type parameter by that name</value>
  </data>
  <data name="WRN_UnmatchedTypeParamRefTag" xml:space="preserve">
    <value>XML comment on '{1}' has a typeparamref tag for '{0}', but there is no type parameter by that name</value>
  </data>
  <data name="WRN_UnmatchedTypeParamRefTag_Title" xml:space="preserve">
    <value>XML comment has a typeparamref tag, but there is no type parameter by that name</value>
  </data>
  <data name="WRN_MissingTypeParamTag" xml:space="preserve">
    <value>Type parameter '{0}' has no matching typeparam tag in the XML comment on '{1}' (but other type parameters do)</value>
  </data>
  <data name="WRN_MissingTypeParamTag_Title" xml:space="preserve">
    <value>Type parameter has no matching typeparam tag in the XML comment (but other type parameters do)</value>
  </data>
  <data name="ERR_CantChangeTypeOnOverride" xml:space="preserve">
    <value>'{0}': type must be '{2}' to match overridden member '{1}'</value>
  </data>
  <data name="ERR_DoNotUseFixedBufferAttr" xml:space="preserve">
    <value>Do not use 'System.Runtime.CompilerServices.FixedBuffer' attribute. Use the 'fixed' field modifier instead.</value>
  </data>
  <data name="ERR_DoNotUseFixedBufferAttrOnProperty" xml:space="preserve">
    <value>Do not use 'System.Runtime.CompilerServices.FixedBuffer' attribute on a property</value>
  </data>
  <data name="WRN_AssignmentToSelf" xml:space="preserve">
    <value>Assignment made to same variable; did you mean to assign something else?</value>
  </data>
  <data name="WRN_AssignmentToSelf_Title" xml:space="preserve">
    <value>Assignment made to same variable</value>
  </data>
  <data name="WRN_ComparisonToSelf" xml:space="preserve">
    <value>Comparison made to same variable; did you mean to compare something else?</value>
  </data>
  <data name="WRN_ComparisonToSelf_Title" xml:space="preserve">
    <value>Comparison made to same variable</value>
  </data>
  <data name="ERR_CantOpenWin32Res" xml:space="preserve">
    <value>Error opening Win32 resource file '{0}' -- '{1}'</value>
  </data>
  <data name="WRN_DotOnDefault" xml:space="preserve">
    <value>Expression will always cause a System.NullReferenceException because the default value of '{0}' is null</value>
  </data>
  <data name="WRN_DotOnDefault_Title" xml:space="preserve">
    <value>Expression will always cause a System.NullReferenceException because the type's default value is null</value>
  </data>
  <data name="ERR_NoMultipleInheritance" xml:space="preserve">
    <value>Class '{0}' cannot have multiple base classes: '{1}' and '{2}'</value>
  </data>
  <data name="ERR_BaseClassMustBeFirst" xml:space="preserve">
    <value>Base class '{0}' must come before any interfaces</value>
  </data>
  <data name="WRN_BadXMLRefTypeVar" xml:space="preserve">
    <value>XML comment has cref attribute '{0}' that refers to a type parameter</value>
  </data>
  <data name="WRN_BadXMLRefTypeVar_Title" xml:space="preserve">
    <value>XML comment has cref attribute that refers to a type parameter</value>
  </data>
  <data name="ERR_FriendAssemblyBadArgs" xml:space="preserve">
    <value>Friend assembly reference '{0}' is invalid. InternalsVisibleTo declarations cannot have a version, culture, public key token, or processor architecture specified.</value>
  </data>
  <data name="ERR_FriendAssemblySNReq" xml:space="preserve">
    <value>Friend assembly reference '{0}' is invalid. Strong-name signed assemblies must specify a public key in their InternalsVisibleTo declarations.</value>
  </data>
  <data name="ERR_DelegateOnNullable" xml:space="preserve">
    <value>Cannot bind delegate to '{0}' because it is a member of 'System.Nullable&lt;T&gt;'</value>
  </data>
  <data name="ERR_BadCtorArgCount" xml:space="preserve">
    <value>'{0}' does not contain a constructor that takes {1} arguments</value>
  </data>
  <data name="ERR_GlobalAttributesNotFirst" xml:space="preserve">
    <value>Assembly and module attributes must precede all other elements defined in a file except using clauses and extern alias declarations</value>
  </data>
  <data name="ERR_ExpressionExpected" xml:space="preserve">
    <value>Expected expression</value>
  </data>
  <data name="ERR_InvalidSubsystemVersion" xml:space="preserve">
    <value>Invalid version {0} for /subsystemversion. The version must be 6.02 or greater for ARM or AppContainerExe, and 4.00 or greater otherwise</value>
  </data>
  <data name="ERR_InteropMethodWithBody" xml:space="preserve">
    <value>Embedded interop method '{0}' contains a body.</value>
  </data>
  <data name="ERR_BadWarningLevel" xml:space="preserve">
    <value>Warning level must be in the range 0-4</value>
  </data>
  <data name="ERR_BadDebugType" xml:space="preserve">
    <value>Invalid option '{0}' for /debug; must be 'portable', 'embedded', 'full' or 'pdbonly'</value>
  </data>
  <data name="ERR_BadResourceVis" xml:space="preserve">
    <value>Invalid option '{0}'; Resource visibility must be either 'public' or 'private'</value>
  </data>
  <data name="ERR_DefaultValueTypeMustMatch" xml:space="preserve">
    <value>The type of the argument to the DefaultParameterValue attribute must match the parameter type</value>
  </data>
  <data name="ERR_DefaultValueBadValueType" xml:space="preserve">
    <value>Argument of type '{0}' is not applicable for the DefaultParameterValue attribute</value>
  </data>
  <data name="ERR_MemberAlreadyInitialized" xml:space="preserve">
    <value>Duplicate initialization of member '{0}'</value>
  </data>
  <data name="ERR_MemberCannotBeInitialized" xml:space="preserve">
    <value>Member '{0}' cannot be initialized. It is not a field or property.</value>
  </data>
  <data name="ERR_StaticMemberInObjectInitializer" xml:space="preserve">
    <value>Static field or property '{0}' cannot be assigned in an object initializer</value>
  </data>
  <data name="ERR_ReadonlyValueTypeInObjectInitializer" xml:space="preserve">
    <value>Members of readonly field '{0}' of type '{1}' cannot be assigned with an object initializer because it is of a value type</value>
  </data>
  <data name="ERR_ValueTypePropertyInObjectInitializer" xml:space="preserve">
    <value>Members of property '{0}' of type '{1}' cannot be assigned with an object initializer because it is of a value type</value>
  </data>
  <data name="ERR_UnsafeTypeInObjectCreation" xml:space="preserve">
    <value>Unsafe type '{0}' cannot be used in object creation</value>
  </data>
  <data name="ERR_EmptyElementInitializer" xml:space="preserve">
    <value>Element initializer cannot be empty</value>
  </data>
  <data name="ERR_InitializerAddHasWrongSignature" xml:space="preserve">
    <value>The best overloaded method match for '{0}' has wrong signature for the initializer element. The initializable Add must be an accessible instance method.</value>
  </data>
  <data name="ERR_CollectionInitRequiresIEnumerable" xml:space="preserve">
    <value>Cannot initialize type '{0}' with a collection initializer because it does not implement 'System.Collections.IEnumerable'</value>
  </data>
  <data name="ERR_CantSetWin32Manifest" xml:space="preserve">
    <value>Error reading Win32 manifest file '{0}' -- '{1}'</value>
  </data>
  <data name="WRN_CantHaveManifestForModule" xml:space="preserve">
    <value>Ignoring /win32manifest for module because it only applies to assemblies</value>
  </data>
  <data name="WRN_CantHaveManifestForModule_Title" xml:space="preserve">
    <value>Ignoring /win32manifest for module because it only applies to assemblies</value>
  </data>
  <data name="ERR_BadInstanceArgType" xml:space="preserve">
    <value>'{0}' does not contain a definition for '{1}' and the best extension method overload '{2}' requires a receiver of type '{3}'</value>
  </data>
  <data name="ERR_QueryDuplicateRangeVariable" xml:space="preserve">
    <value>The range variable '{0}' has already been declared</value>
  </data>
  <data name="ERR_QueryRangeVariableOverrides" xml:space="preserve">
    <value>The range variable '{0}' conflicts with a previous declaration of '{0}'</value>
  </data>
  <data name="ERR_QueryRangeVariableAssignedBadValue" xml:space="preserve">
    <value>Cannot assign {0} to a range variable</value>
  </data>
  <data name="ERR_QueryNoProviderCastable" xml:space="preserve">
    <value>Could not find an implementation of the query pattern for source type '{0}'.  '{1}' not found.  Consider explicitly specifying the type of the range variable '{2}'.</value>
  </data>
  <data name="ERR_QueryNoProviderStandard" xml:space="preserve">
    <value>Could not find an implementation of the query pattern for source type '{0}'.  '{1}' not found.  Are you missing a reference to 'System.Core.dll' or a using directive for 'System.Linq'?</value>
  </data>
  <data name="ERR_QueryNoProvider" xml:space="preserve">
    <value>Could not find an implementation of the query pattern for source type '{0}'.  '{1}' not found.</value>
  </data>
  <data name="ERR_QueryOuterKey" xml:space="preserve">
    <value>The name '{0}' is not in scope on the left side of 'equals'.  Consider swapping the expressions on either side of 'equals'.</value>
  </data>
  <data name="ERR_QueryInnerKey" xml:space="preserve">
    <value>The name '{0}' is not in scope on the right side of 'equals'.  Consider swapping the expressions on either side of 'equals'.</value>
  </data>
  <data name="ERR_QueryOutRefRangeVariable" xml:space="preserve">
    <value>Cannot pass the range variable '{0}' as an out or ref parameter</value>
  </data>
  <data name="ERR_QueryMultipleProviders" xml:space="preserve">
    <value>Multiple implementations of the query pattern were found for source type '{0}'.  Ambiguous call to '{1}'.</value>
  </data>
  <data name="ERR_QueryTypeInferenceFailedMulti" xml:space="preserve">
    <value>The type of one of the expressions in the {0} clause is incorrect.  Type inference failed in the call to '{1}'.</value>
  </data>
  <data name="ERR_QueryTypeInferenceFailed" xml:space="preserve">
    <value>The type of the expression in the {0} clause is incorrect.  Type inference failed in the call to '{1}'.</value>
  </data>
  <data name="ERR_QueryTypeInferenceFailedSelectMany" xml:space="preserve">
    <value>An expression of type '{0}' is not allowed in a subsequent from clause in a query expression with source type '{1}'.  Type inference failed in the call to '{2}'.</value>
  </data>
  <data name="ERR_ExpressionTreeContainsPointerOp" xml:space="preserve">
    <value>An expression tree may not contain an unsafe pointer operation</value>
  </data>
  <data name="ERR_ExpressionTreeContainsAnonymousMethod" xml:space="preserve">
    <value>An expression tree may not contain an anonymous method expression</value>
  </data>
  <data name="ERR_AnonymousMethodToExpressionTree" xml:space="preserve">
    <value>An anonymous method expression cannot be converted to an expression tree</value>
  </data>
  <data name="ERR_QueryRangeVariableReadOnly" xml:space="preserve">
    <value>Range variable '{0}' cannot be assigned to -- it is read only</value>
  </data>
  <data name="ERR_QueryRangeVariableSameAsTypeParam" xml:space="preserve">
    <value>The range variable '{0}' cannot have the same name as a method type parameter</value>
  </data>
  <data name="ERR_TypeVarNotFoundRangeVariable" xml:space="preserve">
    <value>The contextual keyword 'var' cannot be used in a range variable declaration</value>
  </data>
  <data name="ERR_BadArgTypesForCollectionAdd" xml:space="preserve">
    <value>The best overloaded Add method '{0}' for the collection initializer has some invalid arguments</value>
  </data>
  <data name="ERR_ByRefParameterInExpressionTree" xml:space="preserve">
    <value>An expression tree lambda may not contain a ref, in or out parameter</value>
  </data>
  <data name="ERR_VarArgsInExpressionTree" xml:space="preserve">
    <value>An expression tree lambda may not contain a method with variable arguments</value>
  </data>
  <data name="ERR_MemGroupInExpressionTree" xml:space="preserve">
    <value>An expression tree lambda may not contain a method group</value>
  </data>
  <data name="ERR_InitializerAddHasParamModifiers" xml:space="preserve">
    <value>The best overloaded method match '{0}' for the collection initializer element cannot be used. Collection initializer 'Add' methods cannot have ref or out parameters.</value>
  </data>
  <data name="ERR_NonInvocableMemberCalled" xml:space="preserve">
    <value>Non-invocable member '{0}' cannot be used like a method.</value>
  </data>
  <data name="WRN_MultipleRuntimeImplementationMatches" xml:space="preserve">
    <value>Member '{0}' implements interface member '{1}' in type '{2}'. There are multiple matches for the interface member at run-time. It is implementation dependent which method will be called.</value>
  </data>
  <data name="WRN_MultipleRuntimeImplementationMatches_Title" xml:space="preserve">
    <value>Member implements interface member with multiple matches at run-time</value>
  </data>
  <data name="WRN_MultipleRuntimeImplementationMatches_Description" xml:space="preserve">
    <value>This warning can be generated when two interface methods are differentiated only by whether a particular parameter is marked with ref or with out. It is best to change your code to avoid this warning because it is not obvious or guaranteed which method is called at runtime.

Although C# distinguishes between out and ref, the CLR sees them as the same. When deciding which method implements the interface, the CLR just picks one.

Give the compiler some way to differentiate the methods. For example, you can give them different names or provide an additional parameter on one of them.</value>
  </data>
  <data name="WRN_MultipleRuntimeOverrideMatches" xml:space="preserve">
    <value>Member '{1}' overrides '{0}'. There are multiple override candidates at run-time. It is implementation dependent which method will be called.</value>
  </data>
  <data name="WRN_MultipleRuntimeOverrideMatches_Title" xml:space="preserve">
    <value>Member overrides base member with multiple override candidates at run-time</value>
  </data>
  <data name="ERR_ObjectOrCollectionInitializerWithDelegateCreation" xml:space="preserve">
    <value>Object and collection initializer expressions may not be applied to a delegate creation expression</value>
  </data>
  <data name="ERR_InvalidConstantDeclarationType" xml:space="preserve">
    <value>'{0}' is of type '{1}'. The type specified in a constant declaration must be sbyte, byte, short, ushort, int, uint, long, ulong, char, float, double, decimal, bool, string, an enum-type, or a reference-type.</value>
  </data>
  <data name="ERR_FileNotFound" xml:space="preserve">
    <value>Source file '{0}' could not be found.</value>
  </data>
  <data name="WRN_FileAlreadyIncluded" xml:space="preserve">
    <value>Source file '{0}' specified multiple times</value>
  </data>
  <data name="WRN_FileAlreadyIncluded_Title" xml:space="preserve">
    <value>Source file specified multiple times</value>
  </data>
  <data name="ERR_NoFileSpec" xml:space="preserve">
    <value>Missing file specification for '{0}' option</value>
  </data>
  <data name="ERR_SwitchNeedsString" xml:space="preserve">
    <value>Command-line syntax error: Missing '{0}' for '{1}' option</value>
  </data>
  <data name="ERR_BadSwitch" xml:space="preserve">
    <value>Unrecognized option: '{0}'</value>
  </data>
  <data name="WRN_NoSources" xml:space="preserve">
    <value>No source files specified.</value>
  </data>
  <data name="WRN_NoSources_Title" xml:space="preserve">
    <value>No source files specified</value>
  </data>
  <data name="ERR_ExpectedSingleScript" xml:space="preserve">
    <value>Expected a script (.csx file) but none specified</value>
  </data>
  <data name="ERR_OpenResponseFile" xml:space="preserve">
    <value>Error opening response file '{0}'</value>
  </data>
  <data name="ERR_CantOpenFileWrite" xml:space="preserve">
    <value>Cannot open '{0}' for writing -- '{1}'</value>
  </data>
  <data name="ERR_BadBaseNumber" xml:space="preserve">
    <value>Invalid image base number '{0}'</value>
  </data>
  <data name="ERR_BinaryFile" xml:space="preserve">
    <value>'{0}' is a binary file instead of a text file</value>
  </data>
  <data name="FTL_BadCodepage" xml:space="preserve">
    <value>Code page '{0}' is invalid or not installed</value>
  </data>
  <data name="FTL_BadChecksumAlgorithm" xml:space="preserve">
    <value>Algorithm '{0}' is not supported</value>
  </data>
  <data name="ERR_NoMainOnDLL" xml:space="preserve">
    <value>Cannot specify /main if building a module or library</value>
  </data>
  <data name="FTL_InvalidTarget" xml:space="preserve">
    <value>Invalid target type for /target: must specify 'exe', 'winexe', 'library', or 'module'</value>
  </data>
  <data name="FTL_InvalidInputFileName" xml:space="preserve">
    <value>File name '{0}' is empty, contains invalid characters, has a drive specification without an absolute path, or is too long</value>
  </data>
  <data name="WRN_NoConfigNotOnCommandLine" xml:space="preserve">
    <value>Ignoring /noconfig option because it was specified in a response file</value>
  </data>
  <data name="WRN_NoConfigNotOnCommandLine_Title" xml:space="preserve">
    <value>Ignoring /noconfig option because it was specified in a response file</value>
  </data>
  <data name="ERR_InvalidFileAlignment" xml:space="preserve">
    <value>Invalid file section alignment '{0}'</value>
  </data>
  <data name="ERR_InvalidOutputName" xml:space="preserve">
    <value>Invalid output name: {0}</value>
  </data>
  <data name="ERR_InvalidDebugInformationFormat" xml:space="preserve">
    <value>Invalid debug information format: {0}</value>
  </data>
  <data name="ERR_LegacyObjectIdSyntax" xml:space="preserve">
    <value>'id#' syntax is no longer supported. Use '$id' instead.</value>
  </data>
  <data name="WRN_DefineIdentifierRequired" xml:space="preserve">
    <value>Invalid name for a preprocessing symbol; '{0}' is not a valid identifier</value>
  </data>
  <data name="WRN_DefineIdentifierRequired_Title" xml:space="preserve">
    <value>Invalid name for a preprocessing symbol; not a valid identifier</value>
  </data>
  <data name="FTL_OutputFileExists" xml:space="preserve">
    <value>Cannot create short filename '{0}' when a long filename with the same short filename already exists</value>
  </data>
  <data name="ERR_OneAliasPerReference" xml:space="preserve">
    <value>A /reference option that declares an extern alias can only have one filename. To specify multiple aliases or filenames, use multiple /reference options.</value>
  </data>
  <data name="ERR_SwitchNeedsNumber" xml:space="preserve">
    <value>Command-line syntax error: Missing ':&lt;number&gt;' for '{0}' option</value>
  </data>
  <data name="ERR_MissingDebugSwitch" xml:space="preserve">
    <value>The /pdb option requires that the /debug option also be used</value>
  </data>
  <data name="ERR_ComRefCallInExpressionTree" xml:space="preserve">
    <value>An expression tree lambda may not contain a COM call with ref omitted on arguments</value>
  </data>
  <data name="ERR_InvalidFormatForGuidForOption" xml:space="preserve">
    <value>Command-line syntax error: Invalid Guid format '{0}' for option '{1}'</value>
  </data>
  <data name="ERR_MissingGuidForOption" xml:space="preserve">
    <value>Command-line syntax error: Missing Guid for option '{1}'</value>
  </data>
  <data name="WRN_CLS_NoVarArgs" xml:space="preserve">
    <value>Methods with variable arguments are not CLS-compliant</value>
  </data>
  <data name="WRN_CLS_NoVarArgs_Title" xml:space="preserve">
    <value>Methods with variable arguments are not CLS-compliant</value>
  </data>
  <data name="WRN_CLS_BadArgType" xml:space="preserve">
    <value>Argument type '{0}' is not CLS-compliant</value>
  </data>
  <data name="WRN_CLS_BadArgType_Title" xml:space="preserve">
    <value>Argument type is not CLS-compliant</value>
  </data>
  <data name="WRN_CLS_BadReturnType" xml:space="preserve">
    <value>Return type of '{0}' is not CLS-compliant</value>
  </data>
  <data name="WRN_CLS_BadReturnType_Title" xml:space="preserve">
    <value>Return type is not CLS-compliant</value>
  </data>
  <data name="WRN_CLS_BadFieldPropType" xml:space="preserve">
    <value>Type of '{0}' is not CLS-compliant</value>
  </data>
  <data name="WRN_CLS_BadFieldPropType_Title" xml:space="preserve">
    <value>Type is not CLS-compliant</value>
  </data>
  <data name="WRN_CLS_BadFieldPropType_Description" xml:space="preserve">
    <value>A public, protected, or protected internal variable must be of a type that is compliant with the Common Language Specification (CLS).</value>
  </data>
  <data name="WRN_CLS_BadIdentifierCase" xml:space="preserve">
    <value>Identifier '{0}' differing only in case is not CLS-compliant</value>
  </data>
  <data name="WRN_CLS_BadIdentifierCase_Title" xml:space="preserve">
    <value>Identifier differing only in case is not CLS-compliant</value>
  </data>
  <data name="WRN_CLS_OverloadRefOut" xml:space="preserve">
    <value>Overloaded method '{0}' differing only in ref or out, or in array rank, is not CLS-compliant</value>
  </data>
  <data name="WRN_CLS_OverloadRefOut_Title" xml:space="preserve">
    <value>Overloaded method differing only in ref or out, or in array rank, is not CLS-compliant</value>
  </data>
  <data name="WRN_CLS_OverloadUnnamed" xml:space="preserve">
    <value>Overloaded method '{0}' differing only by unnamed array types is not CLS-compliant</value>
  </data>
  <data name="WRN_CLS_OverloadUnnamed_Title" xml:space="preserve">
    <value>Overloaded method differing only by unnamed array types is not CLS-compliant</value>
  </data>
  <data name="WRN_CLS_OverloadUnnamed_Description" xml:space="preserve">
    <value>This error occurs if you have an overloaded method that takes a jagged array and the only difference between the method signatures is the element type of the array. To avoid this error, consider using a rectangular array rather than a jagged array; use an additional parameter to disambiguate the function call; rename one or more of the overloaded methods; or, if CLS Compliance is not needed, remove the CLSCompliantAttribute attribute.</value>
  </data>
  <data name="WRN_CLS_BadIdentifier" xml:space="preserve">
    <value>Identifier '{0}' is not CLS-compliant</value>
  </data>
  <data name="WRN_CLS_BadIdentifier_Title" xml:space="preserve">
    <value>Identifier is not CLS-compliant</value>
  </data>
  <data name="WRN_CLS_BadBase" xml:space="preserve">
    <value>'{0}': base type '{1}' is not CLS-compliant</value>
  </data>
  <data name="WRN_CLS_BadBase_Title" xml:space="preserve">
    <value>Base type is not CLS-compliant</value>
  </data>
  <data name="WRN_CLS_BadBase_Description" xml:space="preserve">
    <value>A base type was marked as not having to be compliant with the Common Language Specification (CLS) in an assembly that was marked as being CLS compliant. Either remove the attribute that specifies the assembly is CLS compliant or remove the attribute that indicates the type is not CLS compliant.</value>
  </data>
  <data name="WRN_CLS_BadInterfaceMember" xml:space="preserve">
    <value>'{0}': CLS-compliant interfaces must have only CLS-compliant members</value>
  </data>
  <data name="WRN_CLS_BadInterfaceMember_Title" xml:space="preserve">
    <value>CLS-compliant interfaces must have only CLS-compliant members</value>
  </data>
  <data name="WRN_CLS_NoAbstractMembers" xml:space="preserve">
    <value>'{0}': only CLS-compliant members can be abstract</value>
  </data>
  <data name="WRN_CLS_NoAbstractMembers_Title" xml:space="preserve">
    <value>Only CLS-compliant members can be abstract</value>
  </data>
  <data name="WRN_CLS_NotOnModules" xml:space="preserve">
    <value>You must specify the CLSCompliant attribute on the assembly, not the module, to enable CLS compliance checking</value>
  </data>
  <data name="WRN_CLS_NotOnModules_Title" xml:space="preserve">
    <value>You must specify the CLSCompliant attribute on the assembly, not the module, to enable CLS compliance checking</value>
  </data>
  <data name="WRN_CLS_ModuleMissingCLS" xml:space="preserve">
    <value>Added modules must be marked with the CLSCompliant attribute to match the assembly</value>
  </data>
  <data name="WRN_CLS_ModuleMissingCLS_Title" xml:space="preserve">
    <value>Added modules must be marked with the CLSCompliant attribute to match the assembly</value>
  </data>
  <data name="WRN_CLS_AssemblyNotCLS" xml:space="preserve">
    <value>'{0}' cannot be marked as CLS-compliant because the assembly does not have a CLSCompliant attribute</value>
  </data>
  <data name="WRN_CLS_AssemblyNotCLS_Title" xml:space="preserve">
    <value>Type or member cannot be marked as CLS-compliant because the assembly does not have a CLSCompliant attribute</value>
  </data>
  <data name="WRN_CLS_BadAttributeType" xml:space="preserve">
    <value>'{0}' has no accessible constructors which use only CLS-compliant types</value>
  </data>
  <data name="WRN_CLS_BadAttributeType_Title" xml:space="preserve">
    <value>Type has no accessible constructors which use only CLS-compliant types</value>
  </data>
  <data name="WRN_CLS_ArrayArgumentToAttribute" xml:space="preserve">
    <value>Arrays as attribute arguments is not CLS-compliant</value>
  </data>
  <data name="WRN_CLS_ArrayArgumentToAttribute_Title" xml:space="preserve">
    <value>Arrays as attribute arguments is not CLS-compliant</value>
  </data>
  <data name="WRN_CLS_NotOnModules2" xml:space="preserve">
    <value>You cannot specify the CLSCompliant attribute on a module that differs from the CLSCompliant attribute on the assembly</value>
  </data>
  <data name="WRN_CLS_NotOnModules2_Title" xml:space="preserve">
    <value>You cannot specify the CLSCompliant attribute on a module that differs from the CLSCompliant attribute on the assembly</value>
  </data>
  <data name="WRN_CLS_IllegalTrueInFalse" xml:space="preserve">
    <value>'{0}' cannot be marked as CLS-compliant because it is a member of non-CLS-compliant type '{1}'</value>
  </data>
  <data name="WRN_CLS_IllegalTrueInFalse_Title" xml:space="preserve">
    <value>Type cannot be marked as CLS-compliant because it is a member of non-CLS-compliant type</value>
  </data>
  <data name="WRN_CLS_MeaninglessOnPrivateType" xml:space="preserve">
    <value>CLS compliance checking will not be performed on '{0}' because it is not visible from outside this assembly</value>
  </data>
  <data name="WRN_CLS_MeaninglessOnPrivateType_Title" xml:space="preserve">
    <value>CLS compliance checking will not be performed because it is not visible from outside this assembly</value>
  </data>
  <data name="WRN_CLS_AssemblyNotCLS2" xml:space="preserve">
    <value>'{0}' does not need a CLSCompliant attribute because the assembly does not have a CLSCompliant attribute</value>
  </data>
  <data name="WRN_CLS_AssemblyNotCLS2_Title" xml:space="preserve">
    <value>Type or member does not need a CLSCompliant attribute because the assembly does not have a CLSCompliant attribute</value>
  </data>
  <data name="WRN_CLS_MeaninglessOnParam" xml:space="preserve">
    <value>CLSCompliant attribute has no meaning when applied to parameters. Try putting it on the method instead.</value>
  </data>
  <data name="WRN_CLS_MeaninglessOnParam_Title" xml:space="preserve">
    <value>CLSCompliant attribute has no meaning when applied to parameters</value>
  </data>
  <data name="WRN_CLS_MeaninglessOnReturn" xml:space="preserve">
    <value>CLSCompliant attribute has no meaning when applied to return types. Try putting it on the method instead.</value>
  </data>
  <data name="WRN_CLS_MeaninglessOnReturn_Title" xml:space="preserve">
    <value>CLSCompliant attribute has no meaning when applied to return types</value>
  </data>
  <data name="WRN_CLS_BadTypeVar" xml:space="preserve">
    <value>Constraint type '{0}' is not CLS-compliant</value>
  </data>
  <data name="WRN_CLS_BadTypeVar_Title" xml:space="preserve">
    <value>Constraint type is not CLS-compliant</value>
  </data>
  <data name="WRN_CLS_VolatileField" xml:space="preserve">
    <value>CLS-compliant field '{0}' cannot be volatile</value>
  </data>
  <data name="WRN_CLS_VolatileField_Title" xml:space="preserve">
    <value>CLS-compliant field cannot be volatile</value>
  </data>
  <data name="WRN_CLS_BadInterface" xml:space="preserve">
    <value>'{0}' is not CLS-compliant because base interface '{1}' is not CLS-compliant</value>
  </data>
  <data name="WRN_CLS_BadInterface_Title" xml:space="preserve">
    <value>Type is not CLS-compliant because base interface is not CLS-compliant</value>
  </data>
  <data name="ERR_BadAwaitArg" xml:space="preserve">
    <value>'await' requires that the type {0} have a suitable 'GetAwaiter' method</value>
  </data>
  <data name="ERR_BadAwaitArgIntrinsic" xml:space="preserve">
    <value>Cannot await '{0}'</value>
  </data>
  <data name="ERR_BadAwaiterPattern" xml:space="preserve">
    <value>'await' requires that the return type '{0}' of '{1}.GetAwaiter()' have suitable 'IsCompleted', 'OnCompleted', and 'GetResult' members, and implement 'INotifyCompletion' or 'ICriticalNotifyCompletion'</value>
  </data>
  <data name="ERR_BadAwaitArg_NeedSystem" xml:space="preserve">
    <value>'await' requires that the type '{0}' have a suitable 'GetAwaiter' method. Are you missing a using directive for 'System'?</value>
  </data>
  <data name="ERR_BadAwaitArgVoidCall" xml:space="preserve">
    <value>Cannot await 'void'</value>
  </data>
  <data name="ERR_BadAwaitAsIdentifier" xml:space="preserve">
    <value>'await' cannot be used as an identifier within an async method or lambda expression</value>
  </data>
  <data name="ERR_DoesntImplementAwaitInterface" xml:space="preserve">
    <value>'{0}' does not implement '{1}'</value>
  </data>
  <data name="ERR_TaskRetNoObjectRequired" xml:space="preserve">
    <value>Since '{0}' is an async method that returns 'Task', a return keyword must not be followed by an object expression. Did you intend to return 'Task&lt;T&gt;'?</value>
  </data>
  <data name="ERR_BadAsyncReturn" xml:space="preserve">
    <value>The return type of an async method must be void, Task, Task&lt;T&gt;, a task-like type, IAsyncEnumerable&lt;T&gt;, or IAsyncEnumerator&lt;T&gt;</value>
  </data>
  <data name="ERR_CantReturnVoid" xml:space="preserve">
    <value>Cannot return an expression of type 'void'</value>
  </data>
  <data name="ERR_VarargsAsync" xml:space="preserve">
    <value>__arglist is not allowed in the parameter list of async methods</value>
  </data>
  <data name="ERR_ByRefTypeAndAwait" xml:space="preserve">
    <value>'await' cannot be used in an expression containing the type '{0}'</value>
  </data>
  <data name="ERR_UnsafeAsyncArgType" xml:space="preserve">
    <value>Async methods cannot have unsafe parameters or return types</value>
  </data>
  <data name="ERR_BadAsyncArgType" xml:space="preserve">
    <value>Async methods cannot have ref, in or out parameters</value>
  </data>
  <data name="ERR_BadAwaitWithoutAsync" xml:space="preserve">
    <value>The 'await' operator can only be used when contained within a method or lambda expression marked with the 'async' modifier</value>
  </data>
  <data name="ERR_BadAwaitWithoutAsyncLambda" xml:space="preserve">
    <value>The 'await' operator can only be used within an async {0}. Consider marking this {0} with the 'async' modifier.</value>
  </data>
  <data name="ERR_BadAwaitWithoutAsyncMethod" xml:space="preserve">
    <value>The 'await' operator can only be used within an async method. Consider marking this method with the 'async' modifier and changing its return type to 'Task&lt;{0}&gt;'.</value>
  </data>
  <data name="ERR_BadAwaitWithoutVoidAsyncMethod" xml:space="preserve">
    <value>The 'await' operator can only be used within an async method. Consider marking this method with the 'async' modifier and changing its return type to 'Task'.</value>
  </data>
  <data name="ERR_BadAwaitInFinally" xml:space="preserve">
    <value>Cannot await in the body of a finally clause</value>
  </data>
  <data name="ERR_BadAwaitInCatch" xml:space="preserve">
    <value>Cannot await in a catch clause</value>
  </data>
  <data name="ERR_BadAwaitInCatchFilter" xml:space="preserve">
    <value>Cannot await in the filter expression of a catch clause</value>
  </data>
  <data name="ERR_BadAwaitInLock" xml:space="preserve">
    <value>Cannot await in the body of a lock statement</value>
  </data>
  <data name="ERR_BadAwaitInStaticVariableInitializer" xml:space="preserve">
    <value>The 'await' operator cannot be used in a static script variable initializer.</value>
  </data>
  <data name="ERR_AwaitInUnsafeContext" xml:space="preserve">
    <value>Cannot await in an unsafe context</value>
  </data>
  <data name="ERR_BadAsyncLacksBody" xml:space="preserve">
    <value>The 'async' modifier can only be used in methods that have a body.</value>
  </data>
  <data name="ERR_BadSpecialByRefLocal" xml:space="preserve">
    <value>Parameters or locals of type '{0}' cannot be declared in async methods or lambda expressions.</value>
  </data>
  <data name="ERR_BadSpecialByRefIterator" xml:space="preserve">
    <value>foreach statement cannot operate on enumerators of type '{0}' in async or iterator methods because '{0}' is a ref struct.</value>
  </data>
  <data name="ERR_SecurityCriticalOrSecuritySafeCriticalOnAsync" xml:space="preserve">
    <value>Security attribute '{0}' cannot be applied to an Async method.</value>
  </data>
  <data name="ERR_SecurityCriticalOrSecuritySafeCriticalOnAsyncInClassOrStruct" xml:space="preserve">
    <value>Async methods are not allowed in an Interface, Class, or Structure which has the 'SecurityCritical' or 'SecuritySafeCritical' attribute.</value>
  </data>
  <data name="ERR_BadAwaitInQuery" xml:space="preserve">
    <value>The 'await' operator may only be used in a query expression within the first collection expression of the initial 'from' clause or within the collection expression of a 'join' clause</value>
  </data>
  <data name="WRN_AsyncLacksAwaits" xml:space="preserve">
    <value>This async method lacks 'await' operators and will run synchronously. Consider using the 'await' operator to await non-blocking API calls, or 'await Task.Run(...)' to do CPU-bound work on a background thread.</value>
  </data>
  <data name="WRN_AsyncLacksAwaits_Title" xml:space="preserve">
    <value>Async method lacks 'await' operators and will run synchronously</value>
  </data>
  <data name="WRN_UnobservedAwaitableExpression" xml:space="preserve">
    <value>Because this call is not awaited, execution of the current method continues before the call is completed. Consider applying the 'await' operator to the result of the call.</value>
  </data>
  <data name="WRN_UnobservedAwaitableExpression_Title" xml:space="preserve">
    <value>Because this call is not awaited, execution of the current method continues before the call is completed</value>
  </data>
  <data name="WRN_UnobservedAwaitableExpression_Description" xml:space="preserve">
    <value>The current method calls an async method that returns a Task or a Task&lt;TResult&gt; and doesn't apply the await operator to the result. The call to the async method starts an asynchronous task. However, because no await operator is applied, the program continues without waiting for the task to complete. In most cases, that behavior isn't what you expect. Usually other aspects of the calling method depend on the results of the call or, minimally, the called method is expected to complete before you return from the method that contains the call.

An equally important issue is what happens to exceptions that are raised in the called async method. An exception that's raised in a method that returns a Task or Task&lt;TResult&gt; is stored in the returned task. If you don't await the task or explicitly check for exceptions, the exception is lost. If you await the task, its exception is rethrown.

As a best practice, you should always await the call.

You should consider suppressing the warning only if you're sure that you don't want to wait for the asynchronous call to complete and that the called method won't raise any exceptions. In that case, you can suppress the warning by assigning the task result of the call to a variable.</value>
  </data>
  <data name="ERR_SynchronizedAsyncMethod" xml:space="preserve">
    <value>'MethodImplOptions.Synchronized' cannot be applied to an async method</value>
  </data>
  <data name="ERR_NoConversionForCallerLineNumberParam" xml:space="preserve">
    <value>CallerLineNumberAttribute cannot be applied because there are no standard conversions from type '{0}' to type '{1}'</value>
  </data>
  <data name="ERR_NoConversionForCallerFilePathParam" xml:space="preserve">
    <value>CallerFilePathAttribute cannot be applied because there are no standard conversions from type '{0}' to type '{1}'</value>
  </data>
  <data name="ERR_NoConversionForCallerMemberNameParam" xml:space="preserve">
    <value>CallerMemberNameAttribute cannot be applied because there are no standard conversions from type '{0}' to type '{1}'</value>
  </data>
  <data name="ERR_BadCallerLineNumberParamWithoutDefaultValue" xml:space="preserve">
    <value>The CallerLineNumberAttribute may only be applied to parameters with default values</value>
  </data>
  <data name="ERR_BadCallerFilePathParamWithoutDefaultValue" xml:space="preserve">
    <value>The CallerFilePathAttribute may only be applied to parameters with default values</value>
  </data>
  <data name="ERR_BadCallerMemberNameParamWithoutDefaultValue" xml:space="preserve">
    <value>The CallerMemberNameAttribute may only be applied to parameters with default values</value>
  </data>
  <data name="WRN_CallerLineNumberParamForUnconsumedLocation" xml:space="preserve">
    <value>The CallerLineNumberAttribute applied to parameter '{0}' will have no effect because it applies to a member that is used in contexts that do not allow optional arguments</value>
  </data>
  <data name="WRN_CallerLineNumberParamForUnconsumedLocation_Title" xml:space="preserve">
    <value>The CallerLineNumberAttribute will have no effect because it applies to a member that is used in contexts that do not allow optional arguments</value>
  </data>
  <data name="WRN_CallerFilePathParamForUnconsumedLocation" xml:space="preserve">
    <value>The CallerFilePathAttribute applied to parameter '{0}' will have no effect because it applies to a member that is used in contexts that do not allow optional arguments</value>
  </data>
  <data name="WRN_CallerFilePathParamForUnconsumedLocation_Title" xml:space="preserve">
    <value>The CallerFilePathAttribute will have no effect because it applies to a member that is used in contexts that do not allow optional arguments</value>
  </data>
  <data name="WRN_CallerMemberNameParamForUnconsumedLocation" xml:space="preserve">
    <value>The CallerMemberNameAttribute applied to parameter '{0}' will have no effect because it applies to a member that is used in contexts that do not allow optional arguments</value>
  </data>
  <data name="WRN_CallerMemberNameParamForUnconsumedLocation_Title" xml:space="preserve">
    <value>The CallerMemberNameAttribute will have no effect because it applies to a member that is used in contexts that do not allow optional arguments</value>
  </data>
  <data name="ERR_NoEntryPoint" xml:space="preserve">
    <value>Program does not contain a static 'Main' method suitable for an entry point</value>
  </data>
  <data name="ERR_ArrayInitializerIncorrectLength" xml:space="preserve">
    <value>An array initializer of length '{0}' is expected</value>
  </data>
  <data name="ERR_ArrayInitializerExpected" xml:space="preserve">
    <value>A nested array initializer is expected</value>
  </data>
  <data name="ERR_IllegalVarianceSyntax" xml:space="preserve">
    <value>Invalid variance modifier. Only interface and delegate type parameters can be specified as variant.</value>
  </data>
  <data name="ERR_UnexpectedAliasedName" xml:space="preserve">
    <value>Unexpected use of an aliased name</value>
  </data>
  <data name="ERR_UnexpectedGenericName" xml:space="preserve">
    <value>Unexpected use of a generic name</value>
  </data>
  <data name="ERR_UnexpectedUnboundGenericName" xml:space="preserve">
    <value>Unexpected use of an unbound generic name</value>
  </data>
  <data name="ERR_GlobalStatement" xml:space="preserve">
    <value>Expressions and statements can only occur in a method body</value>
  </data>
  <data name="ERR_NamedArgumentForArray" xml:space="preserve">
    <value>An array access may not have a named argument specifier</value>
  </data>
  <data name="ERR_NotYetImplementedInRoslyn" xml:space="preserve">
    <value>This language feature ('{0}') is not yet implemented.</value>
  </data>
  <data name="ERR_DefaultValueNotAllowed" xml:space="preserve">
    <value>Default values are not valid in this context.</value>
  </data>
  <data name="ERR_CantOpenIcon" xml:space="preserve">
    <value>Error opening icon file {0} -- {1}</value>
  </data>
  <data name="ERR_CantOpenWin32Manifest" xml:space="preserve">
    <value>Error opening Win32 manifest file {0} -- {1}</value>
  </data>
  <data name="ERR_ErrorBuildingWin32Resources" xml:space="preserve">
    <value>Error building Win32 resources -- {0}</value>
  </data>
  <data name="ERR_DefaultValueBeforeRequiredValue" xml:space="preserve">
    <value>Optional parameters must appear after all required parameters</value>
  </data>
  <data name="ERR_ExplicitImplCollisionOnRefOut" xml:space="preserve">
    <value>Cannot inherit interface '{0}' with the specified type parameters because it causes method '{1}' to contain overloads which differ only on ref and out</value>
  </data>
  <data name="ERR_PartialWrongTypeParamsVariance" xml:space="preserve">
    <value>Partial declarations of '{0}' must have the same type parameter names and variance modifiers in the same order</value>
  </data>
  <data name="ERR_UnexpectedVariance" xml:space="preserve">
    <value>Invalid variance: The type parameter '{1}' must be {3} valid on '{0}'. '{1}' is {2}.</value>
  </data>
  <data name="ERR_DeriveFromDynamic" xml:space="preserve">
    <value>'{0}': cannot derive from the dynamic type</value>
  </data>
  <data name="ERR_DeriveFromConstructedDynamic" xml:space="preserve">
    <value>'{0}': cannot implement a dynamic interface '{1}'</value>
  </data>
  <data name="ERR_DynamicTypeAsBound" xml:space="preserve">
    <value>Constraint cannot be the dynamic type</value>
  </data>
  <data name="ERR_ConstructedDynamicTypeAsBound" xml:space="preserve">
    <value>Constraint cannot be a dynamic type '{0}'</value>
  </data>
  <data name="ERR_DynamicRequiredTypesMissing" xml:space="preserve">
    <value>One or more types required to compile a dynamic expression cannot be found. Are you missing a reference?</value>
  </data>
  <data name="ERR_MetadataNameTooLong" xml:space="preserve">
    <value>Name '{0}' exceeds the maximum length allowed in metadata.</value>
  </data>
  <data name="ERR_AttributesNotAllowed" xml:space="preserve">
    <value>Attributes are not valid in this context.</value>
  </data>
  <data name="ERR_ExternAliasNotAllowed" xml:space="preserve">
    <value>'extern alias' is not valid in this context</value>
  </data>
  <data name="WRN_IsDynamicIsConfusing" xml:space="preserve">
    <value>Using '{0}' to test compatibility with '{1}' is essentially identical to testing compatibility with '{2}' and will succeed for all non-null values</value>
  </data>
  <data name="WRN_IsDynamicIsConfusing_Title" xml:space="preserve">
    <value>Using 'is' to test compatibility with 'dynamic' is essentially identical to testing compatibility with 'Object'</value>
  </data>
  <data name="ERR_YieldNotAllowedInScript" xml:space="preserve">
    <value>Cannot use 'yield' in top-level script code</value>
  </data>
  <data name="ERR_NamespaceNotAllowedInScript" xml:space="preserve">
    <value>Cannot declare namespace in script code</value>
  </data>
  <data name="ERR_GlobalAttributesNotAllowed" xml:space="preserve">
    <value>Assembly and module attributes are not allowed in this context</value>
  </data>
  <data name="ERR_InvalidDelegateType" xml:space="preserve">
    <value>Delegate '{0}' has no invoke method or an invoke method with a return type or parameter types that are not supported.</value>
  </data>
  <data name="WRN_MainIgnored" xml:space="preserve">
    <value>The entry point of the program is global script code; ignoring '{0}' entry point.</value>
  </data>
  <data name="WRN_MainIgnored_Title" xml:space="preserve">
    <value>The entry point of the program is global script code; ignoring entry point</value>
  </data>
  <data name="ERR_StaticInAsOrIs" xml:space="preserve">
    <value>The second operand of an 'is' or 'as' operator may not be static type '{0}'</value>
  </data>
  <data name="ERR_BadVisEventType" xml:space="preserve">
    <value>Inconsistent accessibility: event type '{1}' is less accessible than event '{0}'</value>
  </data>
  <data name="ERR_NamedArgumentSpecificationBeforeFixedArgument" xml:space="preserve">
    <value>Named argument specifications must appear after all fixed arguments have been specified. Please use language version {0} or greater to allow non-trailing named arguments.</value>
  </data>
  <data name="ERR_NamedArgumentSpecificationBeforeFixedArgumentInDynamicInvocation" xml:space="preserve">
    <value>Named argument specifications must appear after all fixed arguments have been specified in a dynamic invocation.</value>
  </data>
  <data name="ERR_BadNamedArgument" xml:space="preserve">
    <value>The best overload for '{0}' does not have a parameter named '{1}'</value>
  </data>
  <data name="ERR_BadNamedArgumentForDelegateInvoke" xml:space="preserve">
    <value>The delegate '{0}' does not have a parameter named '{1}'</value>
  </data>
  <data name="ERR_DuplicateNamedArgument" xml:space="preserve">
    <value>Named argument '{0}' cannot be specified multiple times</value>
  </data>
  <data name="ERR_NamedArgumentUsedInPositional" xml:space="preserve">
    <value>Named argument '{0}' specifies a parameter for which a positional argument has already been given</value>
  </data>
  <data name="ERR_BadNonTrailingNamedArgument" xml:space="preserve">
    <value>Named argument '{0}' is used out-of-position but is followed by an unnamed argument</value>
  </data>
  <data name="ERR_DefaultValueUsedWithAttributes" xml:space="preserve">
    <value>Cannot specify default parameter value in conjunction with DefaultParameterAttribute or OptionalAttribute</value>
  </data>
  <data name="ERR_DefaultValueMustBeConstant" xml:space="preserve">
    <value>Default parameter value for '{0}' must be a compile-time constant</value>
  </data>
  <data name="ERR_RefOutDefaultValue" xml:space="preserve">
    <value>A ref or out parameter cannot have a default value</value>
  </data>
  <data name="ERR_DefaultValueForExtensionParameter" xml:space="preserve">
    <value>Cannot specify a default value for the 'this' parameter</value>
  </data>
  <data name="ERR_DefaultValueForParamsParameter" xml:space="preserve">
    <value>Cannot specify a default value for a parameter array</value>
  </data>
  <data name="ERR_NoConversionForDefaultParam" xml:space="preserve">
    <value>A value of type '{0}' cannot be used as a default parameter because there are no standard conversions to type '{1}'</value>
  </data>
  <data name="ERR_NoConversionForNubDefaultParam" xml:space="preserve">
    <value>A value of type '{0}' cannot be used as default parameter for nullable parameter '{1}' because '{0}' is not a simple type</value>
  </data>
  <data name="ERR_NotNullRefDefaultParameter" xml:space="preserve">
    <value>'{0}' is of type '{1}'. A default parameter value of a reference type other than string can only be initialized with null</value>
  </data>
  <data name="WRN_DefaultValueForUnconsumedLocation" xml:space="preserve">
    <value>The default value specified for parameter '{0}' will have no effect because it applies to a member that is used in contexts that do not allow optional arguments</value>
  </data>
  <data name="WRN_DefaultValueForUnconsumedLocation_Title" xml:space="preserve">
    <value>The default value specified will have no effect because it applies to a member that is used in contexts that do not allow optional arguments</value>
  </data>
  <data name="ERR_PublicKeyFileFailure" xml:space="preserve">
    <value>Error signing output with public key from file '{0}' -- {1}</value>
  </data>
  <data name="ERR_PublicKeyContainerFailure" xml:space="preserve">
    <value>Error signing output with public key from container '{0}' -- {1}</value>
  </data>
  <data name="ERR_BadDynamicTypeof" xml:space="preserve">
    <value>The typeof operator cannot be used on the dynamic type</value>
  </data>
  <data name="ERR_BadNullableTypeof" xml:space="preserve">
    <value>The typeof operator cannot be used on a nullable reference type</value>
  </data>
  <data name="ERR_ExpressionTreeContainsDynamicOperation" xml:space="preserve">
    <value>An expression tree may not contain a dynamic operation</value>
  </data>
  <data name="ERR_BadAsyncExpressionTree" xml:space="preserve">
    <value>Async lambda expressions cannot be converted to expression trees</value>
  </data>
  <data name="ERR_DynamicAttributeMissing" xml:space="preserve">
    <value>Cannot define a class or member that utilizes 'dynamic' because the compiler required type '{0}' cannot be found. Are you missing a reference?</value>
  </data>
  <data name="ERR_CannotPassNullForFriendAssembly" xml:space="preserve">
    <value>Cannot pass null for friend assembly name</value>
  </data>
  <data name="ERR_SignButNoPrivateKey" xml:space="preserve">
    <value>Key file '{0}' is missing the private key needed for signing</value>
  </data>
  <data name="ERR_PublicSignButNoKey" xml:space="preserve">
    <value>Public signing was specified and requires a public key, but no public key was specified.</value>
  </data>
  <data name="ERR_PublicSignNetModule" xml:space="preserve">
    <value>Public signing is not supported for netmodules.</value>
  </data>
  <data name="WRN_DelaySignButNoKey" xml:space="preserve">
    <value>Delay signing was specified and requires a public key, but no public key was specified</value>
  </data>
  <data name="WRN_DelaySignButNoKey_Title" xml:space="preserve">
    <value>Delay signing was specified and requires a public key, but no public key was specified</value>
  </data>
  <data name="ERR_InvalidVersionFormat" xml:space="preserve">
    <value>The specified version string does not conform to the required format - major[.minor[.build[.revision]]]</value>
  </data>
  <data name="ERR_InvalidVersionFormatDeterministic" xml:space="preserve">
    <value>The specified version string contains wildcards, which are not compatible with determinism. Either remove wildcards from the version string, or disable determinism for this compilation</value>
  </data>
  <data name="ERR_InvalidVersionFormat2" xml:space="preserve">
    <value>The specified version string does not conform to the required format - major.minor.build.revision (without wildcards)</value>
  </data>
  <data name="WRN_InvalidVersionFormat" xml:space="preserve">
    <value>The specified version string does not conform to the recommended format - major.minor.build.revision</value>
  </data>
  <data name="WRN_InvalidVersionFormat_Title" xml:space="preserve">
    <value>The specified version string does not conform to the recommended format - major.minor.build.revision</value>
  </data>
  <data name="ERR_InvalidAssemblyCultureForExe" xml:space="preserve">
    <value>Executables cannot be satellite assemblies; culture should always be empty</value>
  </data>
  <data name="ERR_NoCorrespondingArgument" xml:space="preserve">
    <value>There is no argument given that corresponds to the required formal parameter '{0}' of '{1}'</value>
  </data>
  <data name="WRN_UnimplementedCommandLineSwitch" xml:space="preserve">
    <value>The command line switch '{0}' is not yet implemented and was ignored.</value>
  </data>
  <data name="WRN_UnimplementedCommandLineSwitch_Title" xml:space="preserve">
    <value>Command line switch is not yet implemented</value>
  </data>
  <data name="ERR_ModuleEmitFailure" xml:space="preserve">
    <value>Failed to emit module '{0}': {1}</value>
  </data>
  <data name="ERR_FixedLocalInLambda" xml:space="preserve">
    <value>Cannot use fixed local '{0}' inside an anonymous method, lambda expression, or query expression</value>
  </data>
  <data name="ERR_ExpressionTreeContainsNamedArgument" xml:space="preserve">
    <value>An expression tree may not contain a named argument specification</value>
  </data>
  <data name="ERR_ExpressionTreeContainsOptionalArgument" xml:space="preserve">
    <value>An expression tree may not contain a call or invocation that uses optional arguments</value>
  </data>
  <data name="ERR_ExpressionTreeContainsIndexedProperty" xml:space="preserve">
    <value>An expression tree may not contain an indexed property</value>
  </data>
  <data name="ERR_IndexedPropertyRequiresParams" xml:space="preserve">
    <value>Indexed property '{0}' has non-optional arguments which must be provided</value>
  </data>
  <data name="ERR_IndexedPropertyMustHaveAllOptionalParams" xml:space="preserve">
    <value>Indexed property '{0}' must have all arguments optional</value>
  </data>
  <data name="ERR_SpecialByRefInLambda" xml:space="preserve">
    <value>Instance of type '{0}' cannot be used inside a nested function, query expression, iterator block or async method</value>
  </data>
  <data name="ERR_SecurityAttributeMissingAction" xml:space="preserve">
    <value>First argument to a security attribute must be a valid SecurityAction</value>
  </data>
  <data name="ERR_SecurityAttributeInvalidAction" xml:space="preserve">
    <value>Security attribute '{0}' has an invalid SecurityAction value '{1}'</value>
  </data>
  <data name="ERR_SecurityAttributeInvalidActionAssembly" xml:space="preserve">
    <value>SecurityAction value '{0}' is invalid for security attributes applied to an assembly</value>
  </data>
  <data name="ERR_SecurityAttributeInvalidActionTypeOrMethod" xml:space="preserve">
    <value>SecurityAction value '{0}' is invalid for security attributes applied to a type or a method</value>
  </data>
  <data name="ERR_PrincipalPermissionInvalidAction" xml:space="preserve">
    <value>SecurityAction value '{0}' is invalid for PrincipalPermission attribute</value>
  </data>
  <data name="ERR_FeatureNotValidInExpressionTree" xml:space="preserve">
    <value>An expression tree may not contain '{0}'</value>
  </data>
  <data name="ERR_PermissionSetAttributeInvalidFile" xml:space="preserve">
    <value>Unable to resolve file path '{0}' specified for the named argument '{1}' for PermissionSet attribute</value>
  </data>
  <data name="ERR_PermissionSetAttributeFileReadError" xml:space="preserve">
    <value>Error reading file '{0}' specified for the named argument '{1}' for PermissionSet attribute: '{2}'</value>
  </data>
  <data name="ERR_GlobalSingleTypeNameNotFoundFwd" xml:space="preserve">
    <value>The type name '{0}' could not be found in the global namespace. This type has been forwarded to assembly '{1}' Consider adding a reference to that assembly.</value>
  </data>
  <data name="ERR_DottedTypeNameNotFoundInNSFwd" xml:space="preserve">
    <value>The type name '{0}' could not be found in the namespace '{1}'. This type has been forwarded to assembly '{2}' Consider adding a reference to that assembly.</value>
  </data>
  <data name="ERR_SingleTypeNameNotFoundFwd" xml:space="preserve">
    <value>The type name '{0}' could not be found. This type has been forwarded to assembly '{1}'. Consider adding a reference to that assembly.</value>
  </data>
  <data name="ERR_AssemblySpecifiedForLinkAndRef" xml:space="preserve">
    <value>Assemblies '{0}' and '{1}' refer to the same metadata but only one is a linked reference (specified using /link option); consider removing one of the references.</value>
  </data>
  <data name="WRN_DeprecatedCollectionInitAdd" xml:space="preserve">
    <value>The best overloaded Add method '{0}' for the collection initializer element is obsolete.</value>
  </data>
  <data name="WRN_DeprecatedCollectionInitAdd_Title" xml:space="preserve">
    <value>The best overloaded Add method for the collection initializer element is obsolete</value>
  </data>
  <data name="WRN_DeprecatedCollectionInitAddStr" xml:space="preserve">
    <value>The best overloaded Add method '{0}' for the collection initializer element is obsolete. {1}</value>
  </data>
  <data name="WRN_DeprecatedCollectionInitAddStr_Title" xml:space="preserve">
    <value>The best overloaded Add method for the collection initializer element is obsolete</value>
  </data>
  <data name="ERR_DeprecatedCollectionInitAddStr" xml:space="preserve">
    <value>The best overloaded Add method '{0}' for the collection initializer element is obsolete. {1}</value>
  </data>
  <data name="ERR_IteratorInInteractive" xml:space="preserve">
    <value>Yield statements may not appear at the top level in interactive code.</value>
  </data>
  <data name="ERR_SecurityAttributeInvalidTarget" xml:space="preserve">
    <value>Security attribute '{0}' is not valid on this declaration type. Security attributes are only valid on assembly, type and method declarations.</value>
  </data>
  <data name="ERR_BadDynamicMethodArg" xml:space="preserve">
    <value>Cannot use an expression of type '{0}' as an argument to a dynamically dispatched operation.</value>
  </data>
  <data name="ERR_BadDynamicMethodArgLambda" xml:space="preserve">
    <value>Cannot use a lambda expression as an argument to a dynamically dispatched operation without first casting it to a delegate or expression tree type.</value>
  </data>
  <data name="ERR_BadDynamicMethodArgMemgrp" xml:space="preserve">
    <value>Cannot use a method group as an argument to a dynamically dispatched operation. Did you intend to invoke the method?</value>
  </data>
  <data name="ERR_NoDynamicPhantomOnBase" xml:space="preserve">
    <value>The call to method '{0}' needs to be dynamically dispatched, but cannot be because it is part of a base access expression. Consider casting the dynamic arguments or eliminating the base access.</value>
  </data>
  <data name="ERR_BadDynamicQuery" xml:space="preserve">
    <value>Query expressions over source type 'dynamic' or with a join sequence of type 'dynamic' are not allowed</value>
  </data>
  <data name="ERR_NoDynamicPhantomOnBaseIndexer" xml:space="preserve">
    <value>The indexer access needs to be dynamically dispatched, but cannot be because it is part of a base access expression. Consider casting the dynamic arguments or eliminating the base access.</value>
  </data>
  <data name="WRN_DynamicDispatchToConditionalMethod" xml:space="preserve">
    <value>The dynamically dispatched call to method '{0}' may fail at runtime because one or more applicable overloads are conditional methods.</value>
  </data>
  <data name="WRN_DynamicDispatchToConditionalMethod_Title" xml:space="preserve">
    <value>Dynamically dispatched call may fail at runtime because one or more applicable overloads are conditional methods</value>
  </data>
  <data name="ERR_BadArgTypeDynamicExtension" xml:space="preserve">
    <value>'{0}' has no applicable method named '{1}' but appears to have an extension method by that name. Extension methods cannot be dynamically dispatched. Consider casting the dynamic arguments or calling the extension method without the extension method syntax.</value>
  </data>
  <data name="WRN_CallerFilePathPreferredOverCallerMemberName" xml:space="preserve">
    <value>The CallerMemberNameAttribute applied to parameter '{0}' will have no effect. It is overridden by the CallerFilePathAttribute.</value>
  </data>
  <data name="WRN_CallerFilePathPreferredOverCallerMemberName_Title" xml:space="preserve">
    <value>The CallerMemberNameAttribute will have no effect; it is overridden by the CallerFilePathAttribute</value>
  </data>
  <data name="WRN_CallerLineNumberPreferredOverCallerMemberName" xml:space="preserve">
    <value>The CallerMemberNameAttribute applied to parameter '{0}' will have no effect. It is overridden by the CallerLineNumberAttribute.</value>
  </data>
  <data name="WRN_CallerLineNumberPreferredOverCallerMemberName_Title" xml:space="preserve">
    <value>The CallerMemberNameAttribute will have no effect; it is overridden by the CallerLineNumberAttribute</value>
  </data>
  <data name="WRN_CallerLineNumberPreferredOverCallerFilePath" xml:space="preserve">
    <value>The CallerFilePathAttribute applied to parameter '{0}' will have no effect. It is overridden by the CallerLineNumberAttribute.</value>
  </data>
  <data name="WRN_CallerLineNumberPreferredOverCallerFilePath_Title" xml:space="preserve">
    <value>The CallerFilePathAttribute will have no effect; it is overridden by the CallerLineNumberAttribute</value>
  </data>
  <data name="ERR_InvalidDynamicCondition" xml:space="preserve">
    <value>Expression must be implicitly convertible to Boolean or its type '{0}' must define operator '{1}'.</value>
  </data>
  <data name="ERR_MixingWinRTEventWithRegular" xml:space="preserve">
    <value>'{0}' cannot implement '{1}' because '{2}' is a Windows Runtime event and '{3}' is a regular .NET event.</value>
  </data>
  <data name="WRN_CA2000_DisposeObjectsBeforeLosingScope1" xml:space="preserve">
    <value>Call System.IDisposable.Dispose() on allocated instance of {0} before all references to it are out of scope.</value>
  </data>
  <data name="WRN_CA2000_DisposeObjectsBeforeLosingScope1_Title" xml:space="preserve">
    <value>Call System.IDisposable.Dispose() on allocated instance before all references to it are out of scope</value>
  </data>
  <data name="WRN_CA2000_DisposeObjectsBeforeLosingScope2" xml:space="preserve">
    <value>Allocated instance of {0} is not disposed along all exception paths.  Call System.IDisposable.Dispose() before all references to it are out of scope.</value>
  </data>
  <data name="WRN_CA2000_DisposeObjectsBeforeLosingScope2_Title" xml:space="preserve">
    <value>Allocated instance is not disposed along all exception paths</value>
  </data>
  <data name="WRN_CA2202_DoNotDisposeObjectsMultipleTimes" xml:space="preserve">
    <value>Object '{0}' can be disposed more than once.</value>
  </data>
  <data name="WRN_CA2202_DoNotDisposeObjectsMultipleTimes_Title" xml:space="preserve">
    <value>Object can be disposed more than once</value>
  </data>
  <data name="ERR_NewCoClassOnLink" xml:space="preserve">
    <value>Interop type '{0}' cannot be embedded. Use the applicable interface instead.</value>
  </data>
  <data name="ERR_NoPIANestedType" xml:space="preserve">
    <value>Type '{0}' cannot be embedded because it is a nested type. Consider setting the 'Embed Interop Types' property to false.</value>
  </data>
  <data name="ERR_GenericsUsedInNoPIAType" xml:space="preserve">
    <value>Type '{0}' cannot be embedded because it has a generic argument. Consider setting the 'Embed Interop Types' property to false.</value>
  </data>
  <data name="ERR_InteropStructContainsMethods" xml:space="preserve">
    <value>Embedded interop struct '{0}' can contain only public instance fields.</value>
  </data>
  <data name="ERR_WinRtEventPassedByRef" xml:space="preserve">
    <value>A Windows Runtime event may not be passed as an out or ref parameter.</value>
  </data>
  <data name="ERR_MissingMethodOnSourceInterface" xml:space="preserve">
    <value>Source interface '{0}' is missing method '{1}' which is required to embed event '{2}'.</value>
  </data>
  <data name="ERR_MissingSourceInterface" xml:space="preserve">
    <value>Interface '{0}' has an invalid source interface which is required to embed event '{1}'.</value>
  </data>
  <data name="ERR_InteropTypeMissingAttribute" xml:space="preserve">
    <value>Interop type '{0}' cannot be embedded because it is missing the required '{1}' attribute.</value>
  </data>
  <data name="ERR_NoPIAAssemblyMissingAttribute" xml:space="preserve">
    <value>Cannot embed interop types from assembly '{0}' because it is missing the '{1}' attribute.</value>
  </data>
  <data name="ERR_NoPIAAssemblyMissingAttributes" xml:space="preserve">
    <value>Cannot embed interop types from assembly '{0}' because it is missing either the '{1}' attribute or the '{2}' attribute.</value>
  </data>
  <data name="ERR_InteropTypesWithSameNameAndGuid" xml:space="preserve">
    <value>Cannot embed interop type '{0}' found in both assembly '{1}' and '{2}'. Consider setting the 'Embed Interop Types' property to false.</value>
  </data>
  <data name="ERR_LocalTypeNameClash" xml:space="preserve">
    <value>Embedding the interop type '{0}' from assembly '{1}' causes a name clash in the current assembly. Consider setting the 'Embed Interop Types' property to false.</value>
  </data>
  <data name="WRN_ReferencedAssemblyReferencesLinkedPIA" xml:space="preserve">
    <value>A reference was created to embedded interop assembly '{0}' because of an indirect reference to that assembly created by assembly '{1}'. Consider changing the 'Embed Interop Types' property on either assembly.</value>
  </data>
  <data name="WRN_ReferencedAssemblyReferencesLinkedPIA_Title" xml:space="preserve">
    <value>A reference was created to embedded interop assembly because of an indirect assembly reference</value>
  </data>
  <data name="WRN_ReferencedAssemblyReferencesLinkedPIA_Description" xml:space="preserve">
    <value>You have added a reference to an assembly using /link (Embed Interop Types property set to True). This instructs the compiler to embed interop type information from that assembly. However, the compiler cannot embed interop type information from that assembly because another assembly that you have referenced also references that assembly using /reference (Embed Interop Types property set to False).

To embed interop type information for both assemblies, use /link for references to each assembly (set the Embed Interop Types property to True).

To remove the warning, you can use /reference instead (set the Embed Interop Types property to False). In this case, a primary interop assembly (PIA) provides interop type information.</value>
  </data>
  <data name="ERR_GenericsUsedAcrossAssemblies" xml:space="preserve">
    <value>Type '{0}' from assembly '{1}' cannot be used across assembly boundaries because it has a generic type argument that is an embedded interop type.</value>
  </data>
  <data name="ERR_NoCanonicalView" xml:space="preserve">
    <value>Cannot find the interop type that matches the embedded interop type '{0}'. Are you missing an assembly reference?</value>
  </data>
  <data name="ERR_ByRefReturnUnsupported" xml:space="preserve">
    <value>By-reference return type 'ref {0}' is not supported.</value>
  </data>
  <data name="ERR_NetModuleNameMismatch" xml:space="preserve">
    <value>Module name '{0}' stored in '{1}' must match its filename.</value>
  </data>
  <data name="ERR_BadModuleName" xml:space="preserve">
    <value>Invalid module name: {0}</value>
  </data>
  <data name="ERR_BadCompilationOptionValue" xml:space="preserve">
    <value>Invalid '{0}' value: '{1}'.</value>
  </data>
  <data name="ERR_BadAppConfigPath" xml:space="preserve">
    <value>AppConfigPath must be absolute.</value>
  </data>
  <data name="WRN_AssemblyAttributeFromModuleIsOverridden" xml:space="preserve">
    <value>Attribute '{0}' from module '{1}' will be ignored in favor of the instance appearing in source</value>
  </data>
  <data name="WRN_AssemblyAttributeFromModuleIsOverridden_Title" xml:space="preserve">
    <value>Attribute will be ignored in favor of the instance appearing in source</value>
  </data>
  <data name="ERR_CmdOptionConflictsSource" xml:space="preserve">
    <value>Attribute '{0}' given in a source file conflicts with option '{1}'.</value>
  </data>
  <data name="ERR_FixedBufferTooManyDimensions" xml:space="preserve">
    <value>A fixed buffer may only have one dimension.</value>
  </data>
  <data name="WRN_ReferencedAssemblyDoesNotHaveStrongName" xml:space="preserve">
    <value>Referenced assembly '{0}' does not have a strong name.</value>
  </data>
  <data name="WRN_ReferencedAssemblyDoesNotHaveStrongName_Title" xml:space="preserve">
    <value>Referenced assembly does not have a strong name</value>
  </data>
  <data name="ERR_InvalidSignaturePublicKey" xml:space="preserve">
    <value>Invalid signature public key specified in AssemblySignatureKeyAttribute.</value>
  </data>
  <data name="ERR_ExportedTypeConflictsWithDeclaration" xml:space="preserve">
    <value>Type '{0}' exported from module '{1}' conflicts with type declared in primary module of this assembly.</value>
  </data>
  <data name="ERR_ExportedTypesConflict" xml:space="preserve">
    <value>Type '{0}' exported from module '{1}' conflicts with type '{2}' exported from module '{3}'.</value>
  </data>
  <data name="ERR_ForwardedTypeConflictsWithDeclaration" xml:space="preserve">
    <value>Forwarded type '{0}' conflicts with type declared in primary module of this assembly.</value>
  </data>
  <data name="ERR_ForwardedTypesConflict" xml:space="preserve">
    <value>Type '{0}' forwarded to assembly '{1}' conflicts with type '{2}' forwarded to assembly '{3}'.</value>
  </data>
  <data name="ERR_ForwardedTypeConflictsWithExportedType" xml:space="preserve">
    <value>Type '{0}' forwarded to assembly '{1}' conflicts with type '{2}' exported from module '{3}'.</value>
  </data>
  <data name="WRN_RefCultureMismatch" xml:space="preserve">
    <value>Referenced assembly '{0}' has different culture setting of '{1}'.</value>
  </data>
  <data name="WRN_RefCultureMismatch_Title" xml:space="preserve">
    <value>Referenced assembly has different culture setting</value>
  </data>
  <data name="ERR_AgnosticToMachineModule" xml:space="preserve">
    <value>Agnostic assembly cannot have a processor specific module '{0}'.</value>
  </data>
  <data name="ERR_ConflictingMachineModule" xml:space="preserve">
    <value>Assembly and module '{0}' cannot target different processors.</value>
  </data>
  <data name="WRN_ConflictingMachineAssembly" xml:space="preserve">
    <value>Referenced assembly '{0}' targets a different processor.</value>
  </data>
  <data name="WRN_ConflictingMachineAssembly_Title" xml:space="preserve">
    <value>Referenced assembly targets a different processor</value>
  </data>
  <data name="ERR_CryptoHashFailed" xml:space="preserve">
    <value>Cryptographic failure while creating hashes.</value>
  </data>
  <data name="ERR_MissingNetModuleReference" xml:space="preserve">
    <value>Reference to '{0}' netmodule missing.</value>
  </data>
  <data name="ERR_NetModuleNameMustBeUnique" xml:space="preserve">
    <value>Module '{0}' is already defined in this assembly. Each module must have a unique filename.</value>
  </data>
  <data name="ERR_CantReadConfigFile" xml:space="preserve">
    <value>Cannot read config file '{0}' -- '{1}'</value>
  </data>
  <data name="ERR_EncNoPIAReference" xml:space="preserve">
    <value>Cannot continue since the edit includes a reference to an embedded type: '{0}'.</value>
  </data>
  <data name="ERR_EncReferenceToAddedMember" xml:space="preserve">
    <value>Member '{0}' added during the current debug session can only be accessed from within its declaring assembly '{1}'.</value>
  </data>
  <data name="ERR_MutuallyExclusiveOptions" xml:space="preserve">
    <value>Compilation options '{0}' and '{1}' can't both be specified at the same time.</value>
  </data>
  <data name="ERR_LinkedNetmoduleMetadataMustProvideFullPEImage" xml:space="preserve">
    <value>Linked netmodule metadata must provide a full PE image: '{0}'.</value>
  </data>
  <data name="ERR_BadPrefer32OnLib" xml:space="preserve">
    <value>/platform:anycpu32bitpreferred can only be used with /t:exe, /t:winexe and /t:appcontainerexe</value>
  </data>
  <data name="IDS_PathList" xml:space="preserve">
    <value>&lt;path list&gt;</value>
  </data>
  <data name="IDS_Text" xml:space="preserve">
    <value>&lt;text&gt;</value>
  </data>
  <data name="IDS_FeatureNullPropagatingOperator" xml:space="preserve">
    <value>null propagating operator</value>
  </data>
  <data name="IDS_FeatureExpressionBodiedMethod" xml:space="preserve">
    <value>expression-bodied method</value>
  </data>
  <data name="IDS_FeatureExpressionBodiedProperty" xml:space="preserve">
    <value>expression-bodied property</value>
  </data>
  <data name="IDS_FeatureExpressionBodiedIndexer" xml:space="preserve">
    <value>expression-bodied indexer</value>
  </data>
  <data name="IDS_FeatureAutoPropertyInitializer" xml:space="preserve">
    <value>auto property initializer</value>
  </data>
  <data name="IDS_Namespace1" xml:space="preserve">
    <value>&lt;namespace&gt;</value>
  </data>
  <data name="IDS_FeatureRefLocalsReturns" xml:space="preserve">
    <value>byref locals and returns</value>
  </data>
  <data name="IDS_FeatureReadOnlyReferences" xml:space="preserve">
    <value>readonly references</value>
  </data>
  <data name="IDS_FeatureRefStructs" xml:space="preserve">
    <value>ref structs</value>
  </data>
  <data name="IDS_FeatureRefConditional" xml:space="preserve">
    <value>ref conditional expression</value>
  </data>
  <data name="IDS_FeatureRefReassignment" xml:space="preserve">
    <value>ref reassignment</value>
  </data>
  <data name="IDS_FeatureRefFor" xml:space="preserve">
    <value>ref for-loop variables</value>
  </data>
  <data name="IDS_FeatureRefForEach" xml:space="preserve">
    <value>ref foreach iteration variables</value>
  </data>
  <data name="IDS_FeatureExtensibleFixedStatement" xml:space="preserve">
    <value>extensible fixed statement</value>
  </data>
  <data name="CompilationC" xml:space="preserve">
    <value>Compilation (C#): </value>
  </data>
  <data name="SyntaxNodeIsNotWithinSynt" xml:space="preserve">
    <value>Syntax node is not within syntax tree</value>
  </data>
  <data name="LocationMustBeProvided" xml:space="preserve">
    <value>Location must be provided in order to provide minimal type qualification.</value>
  </data>
  <data name="SyntaxTreeSemanticModelMust" xml:space="preserve">
    <value>SyntaxTreeSemanticModel must be provided in order to provide minimal type qualification.</value>
  </data>
  <data name="CantReferenceCompilationOf" xml:space="preserve">
    <value>Can't reference compilation of type '{0}' from {1} compilation.</value>
  </data>
  <data name="SyntaxTreeAlreadyPresent" xml:space="preserve">
    <value>Syntax tree already present</value>
  </data>
  <data name="SubmissionCanOnlyInclude" xml:space="preserve">
    <value>Submission can only include script code.</value>
  </data>
  <data name="SubmissionCanHaveAtMostOne" xml:space="preserve">
    <value>Submission can have at most one syntax tree.</value>
  </data>
  <data name="SyntaxTreeNotFoundToRemove" xml:space="preserve">
    <value>SyntaxTree is not part of the compilation, so it cannot be removed</value>
  </data>
  <data name="TreeMustHaveARootNodeWith" xml:space="preserve">
    <value>tree must have a root node with SyntaxKind.CompilationUnit</value>
  </data>
  <data name="TypeArgumentCannotBeNull" xml:space="preserve">
    <value>Type argument cannot be null</value>
  </data>
  <data name="WrongNumberOfTypeArguments" xml:space="preserve">
    <value>Wrong number of type arguments</value>
  </data>
  <data name="NameConflictForName" xml:space="preserve">
    <value>Name conflict for name {0}</value>
  </data>
  <data name="LookupOptionsHasInvalidCombo" xml:space="preserve">
    <value>LookupOptions has an invalid combination of options</value>
  </data>
  <data name="ItemsMustBeNonEmpty" xml:space="preserve">
    <value>items: must be non-empty</value>
  </data>
  <data name="UseVerbatimIdentifier" xml:space="preserve">
    <value>Use Microsoft.CodeAnalysis.CSharp.SyntaxFactory.Identifier or Microsoft.CodeAnalysis.CSharp.SyntaxFactory.VerbatimIdentifier to create identifier tokens.</value>
  </data>
  <data name="UseLiteralForTokens" xml:space="preserve">
    <value>Use Microsoft.CodeAnalysis.CSharp.SyntaxFactory.Literal to create character literal tokens.</value>
  </data>
  <data name="UseLiteralForNumeric" xml:space="preserve">
    <value>Use Microsoft.CodeAnalysis.CSharp.SyntaxFactory.Literal to create numeric literal tokens.</value>
  </data>
  <data name="ThisMethodCanOnlyBeUsedToCreateTokens" xml:space="preserve">
    <value>This method can only be used to create tokens - {0} is not a token kind.</value>
  </data>
  <data name="GenericParameterDefinition" xml:space="preserve">
    <value>Generic parameter is definition when expected to be reference {0}</value>
  </data>
  <data name="InvalidGetDeclarationNameMultipleDeclarators" xml:space="preserve">
    <value>Called GetDeclarationName for a declaration node that can possibly contain multiple variable declarators.</value>
  </data>
  <data name="TreeNotPartOfCompilation" xml:space="preserve">
    <value>tree not part of compilation</value>
  </data>
  <data name="PositionIsNotWithinSyntax" xml:space="preserve">
    <value>Position is not within syntax tree with full span {0}</value>
  </data>
  <data name="WRN_BadUILang" xml:space="preserve">
    <value>The language name '{0}' is invalid.</value>
  </data>
  <data name="WRN_BadUILang_Title" xml:space="preserve">
    <value>The language name is invalid</value>
  </data>
  <data name="ERR_UnsupportedTransparentIdentifierAccess" xml:space="preserve">
    <value>Transparent identifier member access failed for field '{0}' of '{1}'.  Does the data being queried implement the query pattern?</value>
  </data>
  <data name="ERR_ParamDefaultValueDiffersFromAttribute" xml:space="preserve">
    <value>The parameter has multiple distinct default values.</value>
  </data>
  <data name="ERR_FieldHasMultipleDistinctConstantValues" xml:space="preserve">
    <value>The field has multiple distinct constant values.</value>
  </data>
  <data name="WRN_UnqualifiedNestedTypeInCref" xml:space="preserve">
    <value>Within cref attributes, nested types of generic types should be qualified.</value>
  </data>
  <data name="WRN_UnqualifiedNestedTypeInCref_Title" xml:space="preserve">
    <value>Within cref attributes, nested types of generic types should be qualified</value>
  </data>
  <data name="NotACSharpSymbol" xml:space="preserve">
    <value>Not a C# symbol.</value>
  </data>
  <data name="HDN_UnusedUsingDirective" xml:space="preserve">
    <value>Unnecessary using directive.</value>
  </data>
  <data name="HDN_UnusedExternAlias" xml:space="preserve">
    <value>Unused extern alias.</value>
  </data>
  <data name="ElementsCannotBeNull" xml:space="preserve">
    <value>Elements cannot be null.</value>
  </data>
  <data name="IDS_LIB_ENV" xml:space="preserve">
    <value>LIB environment variable</value>
  </data>
  <data name="IDS_LIB_OPTION" xml:space="preserve">
    <value>/LIB option</value>
  </data>
  <data name="IDS_REFERENCEPATH_OPTION" xml:space="preserve">
    <value>/REFERENCEPATH option</value>
  </data>
  <data name="IDS_DirectoryDoesNotExist" xml:space="preserve">
    <value>directory does not exist</value>
  </data>
  <data name="IDS_DirectoryHasInvalidPath" xml:space="preserve">
    <value>path is too long or invalid</value>
  </data>
  <data name="WRN_NoRuntimeMetadataVersion" xml:space="preserve">
    <value>No value for RuntimeMetadataVersion found. No assembly containing System.Object was found nor was a value for RuntimeMetadataVersion specified through options.</value>
  </data>
  <data name="WRN_NoRuntimeMetadataVersion_Title" xml:space="preserve">
    <value>No value for RuntimeMetadataVersion found</value>
  </data>
  <data name="WrongSemanticModelType" xml:space="preserve">
    <value>Expected a {0} SemanticModel.</value>
  </data>
  <data name="IDS_FeatureLambda" xml:space="preserve">
    <value>lambda expression</value>
  </data>
  <data name="ERR_FeatureNotAvailableInVersion1" xml:space="preserve">
    <value>Feature '{0}' is not available in C# 1. Please use language version {1} or greater.</value>
  </data>
  <data name="ERR_FeatureNotAvailableInVersion2" xml:space="preserve">
    <value>Feature '{0}' is not available in C# 2. Please use language version {1} or greater.</value>
  </data>
  <data name="ERR_FeatureNotAvailableInVersion3" xml:space="preserve">
    <value>Feature '{0}' is not available in C# 3. Please use language version {1} or greater.</value>
  </data>
  <data name="ERR_FeatureNotAvailableInVersion4" xml:space="preserve">
    <value>Feature '{0}' is not available in C# 4. Please use language version {1} or greater.</value>
  </data>
  <data name="ERR_FeatureNotAvailableInVersion5" xml:space="preserve">
    <value>Feature '{0}' is not available in C# 5. Please use language version {1} or greater.</value>
  </data>
  <data name="ERR_FeatureNotAvailableInVersion6" xml:space="preserve">
    <value>Feature '{0}' is not available in C# 6. Please use language version {1} or greater.</value>
  </data>
  <data name="ERR_FeatureNotAvailableInVersion7" xml:space="preserve">
    <value>Feature '{0}' is not available in C# 7.0. Please use language version {1} or greater.</value>
  </data>
  <data name="ERR_FeatureIsExperimental" xml:space="preserve">
    <value>Feature '{0}' is experimental and unsupported; use '/features:{1}' to enable.</value>
  </data>
  <data name="ERR_FeatureIsUnimplemented" xml:space="preserve">
    <value>Feature '{0}' is not implemented in this compiler.</value>
  </data>
  <data name="IDS_VersionExperimental" xml:space="preserve">
    <value>'experimental'</value>
  </data>
  <data name="PositionNotWithinTree" xml:space="preserve">
    <value>Position must be within span of the syntax tree.</value>
  </data>
  <data name="SpeculatedSyntaxNodeCannotBelongToCurrentCompilation" xml:space="preserve">
    <value>Syntax node to be speculated cannot belong to a syntax tree from the current compilation.</value>
  </data>
  <data name="ChainingSpeculativeModelIsNotSupported" xml:space="preserve">
    <value>Chaining speculative semantic model is not supported. You should create a speculative model from the non-speculative ParentModel.</value>
  </data>
  <data name="IDS_ToolName" xml:space="preserve">
    <value>Microsoft (R) Visual C# Compiler</value>
  </data>
  <data name="IDS_LogoLine1" xml:space="preserve">
    <value>{0} version {1}</value>
  </data>
  <data name="IDS_LogoLine2" xml:space="preserve">
    <value>Copyright (C) Microsoft Corporation. All rights reserved.</value>
  </data>
  <data name="IDS_LangVersions" xml:space="preserve">
    <value>Supported language versions:</value>
  </data>
  <data name="IDS_CSCHelp" xml:space="preserve">
    <value>
                             Visual C# Compiler Options

                       - OUTPUT FILES -
-out:&lt;file&gt;                   Specify output file name (default: base name of
                              file with main class or first file)
-target:exe                   Build a console executable (default) (Short
                              form: -t:exe)
-target:winexe                Build a Windows executable (Short form:
                              -t:winexe)
-target:library               Build a library (Short form: -t:library)
-target:module                Build a module that can be added to another
                              assembly (Short form: -t:module)
-target:appcontainerexe       Build an Appcontainer executable (Short form:
                              -t:appcontainerexe)
-target:winmdobj              Build a Windows Runtime intermediate file that
                              is consumed by WinMDExp (Short form: -t:winmdobj)
-doc:&lt;file&gt;                   XML Documentation file to generate
-refout:&lt;file&gt;                Reference assembly output to generate
-platform:&lt;string&gt;            Limit which platforms this code can run on: x86,
                              Itanium, x64, arm, arm64, anycpu32bitpreferred, or
                              anycpu. The default is anycpu.

                       - INPUT FILES -
-recurse:&lt;wildcard&gt;           Include all files in the current directory and
                              subdirectories according to the wildcard
                              specifications
-reference:&lt;alias&gt;=&lt;file&gt;     Reference metadata from the specified assembly
                              file using the given alias (Short form: -r)
-reference:&lt;file list&gt;        Reference metadata from the specified assembly
                              files (Short form: -r)
-addmodule:&lt;file list&gt;        Link the specified modules into this assembly
-link:&lt;file list&gt;             Embed metadata from the specified interop
                              assembly files (Short form: -l)
-analyzer:&lt;file list&gt;         Run the analyzers from this assembly
                              (Short form: -a)
-additionalfile:&lt;file list&gt;   Additional files that don't directly affect code
                              generation but may be used by analyzers for producing
                              errors or warnings.
-embed                        Embed all source files in the PDB.
-embed:&lt;file list&gt;            Embed specific files in the PDB.

                       - RESOURCES -
-win32res:&lt;file&gt;              Specify a Win32 resource file (.res)
-win32icon:&lt;file&gt;             Use this icon for the output
-win32manifest:&lt;file&gt;         Specify a Win32 manifest file (.xml)
-nowin32manifest              Do not include the default Win32 manifest
-resource:&lt;resinfo&gt;           Embed the specified resource (Short form: -res)
-linkresource:&lt;resinfo&gt;       Link the specified resource to this assembly
                              (Short form: -linkres) Where the resinfo format
                              is &lt;file&gt;[,&lt;string name&gt;[,public|private]]

                       - CODE GENERATION -
-debug[+|-]                   Emit debugging information
-debug:{full|pdbonly|portable|embedded}
                              Specify debugging type ('full' is default,
                              'portable' is a cross-platform format,
                              'embedded' is a cross-platform format embedded into
                              the target .dll or .exe)
-optimize[+|-]                Enable optimizations (Short form: -o)
-deterministic                Produce a deterministic assembly
                              (including module version GUID and timestamp)
-refonly                      Produce a reference assembly in place of the main output
-instrument:TestCoverage      Produce an assembly instrumented to collect
                              coverage information
-sourcelink:&lt;file&gt;            Source link info to embed into PDB.
 
                       - ERRORS AND WARNINGS -
-warnaserror[+|-]             Report all warnings as errors
-warnaserror[+|-]:&lt;warn list&gt; Report specific warnings as errors
                              (use "nullable" for all nullability warnings)
-warn:&lt;n&gt;                     Set warning level (0-4) (Short form: -w)
-nowarn:&lt;warn list&gt;           Disable specific warning messages
                              (use "nullable" for all nullability warnings)
-ruleset:&lt;file&gt;               Specify a ruleset file that disables specific
                              diagnostics.
-errorlog:&lt;file&gt;[,version=&lt;sarif_version&gt;]
                              Specify a file to log all compiler and analyzer
                              diagnostics.
                              sarif_version:{1|2|2.1} Default is 1. 2 and 2.1
                              both mean SARIF version 2.1.0.
-reportanalyzer               Report additional analyzer information, such as
                              execution time.

                       - LANGUAGE -
-checked[+|-]                 Generate overflow checks
-unsafe[+|-]                  Allow 'unsafe' code
-define:&lt;symbol list&gt;         Define conditional compilation symbol(s) (Short
                              form: -d)
-langversion:?                Display the allowed values for language version
-langversion:&lt;string&gt;         Specify language version such as
                              `latest` (latest version, including minor versions),
                              `default` (same as `latest`),
                              `latestmajor` (latest version, excluding minor versions),
                              `preview` (latest version, including features in unsupported preview),
                              or specific versions like `6` or `7.1`
-nullable[+|-]                Specify nullable context option enable|disable.
-nullable:{enable|disable|warnings|annotations}
                              Specify nullable context option enable|disable|warnings|annotations.

                       - SECURITY -
-delaysign[+|-]               Delay-sign the assembly using only the public
                              portion of the strong name key
-publicsign[+|-]              Public-sign the assembly using only the public
                              portion of the strong name key
-keyfile:&lt;file&gt;               Specify a strong name key file
-keycontainer:&lt;string&gt;        Specify a strong name key container
-highentropyva[+|-]           Enable high-entropy ASLR

                       - MISCELLANEOUS -
@&lt;file&gt;                       Read response file for more options
-help                         Display this usage message (Short form: -?)
-nologo                       Suppress compiler copyright message
-noconfig                     Do not auto include CSC.RSP file
-parallel[+|-]                Concurrent build.
-version                      Display the compiler version number and exit.

                       - ADVANCED -
-baseaddress:&lt;address&gt;        Base address for the library to be built
-checksumalgorithm:&lt;alg&gt;      Specify algorithm for calculating source file
                              checksum stored in PDB. Supported values are:
                              SHA1 or SHA256 (default).
-codepage:&lt;n&gt;                 Specify the codepage to use when opening source
                              files
-utf8output                   Output compiler messages in UTF-8 encoding
-main:&lt;type&gt;                  Specify the type that contains the entry point
                              (ignore all other possible entry points) (Short
                              form: -m)
-fullpaths                    Compiler generates fully qualified paths
-filealign:&lt;n&gt;                Specify the alignment used for output file
                              sections
-pathmap:&lt;K1&gt;=&lt;V1&gt;,&lt;K2&gt;=&lt;V2&gt;,...
                              Specify a mapping for source path names output by
                              the compiler.
-pdb:&lt;file&gt;                   Specify debug information file name (default:
                              output file name with .pdb extension)
-errorendlocation             Output line and column of the end location of
                              each error
-preferreduilang              Specify the preferred output language name.
-nosdkpath                    Disable searching the default SDK path for standard library assemblies.
-nostdlib[+|-]                Do not reference standard library (mscorlib.dll)
-subsystemversion:&lt;string&gt;    Specify subsystem version of this assembly
-lib:&lt;file list&gt;              Specify additional directories to search in for
                              references
-errorreport:&lt;string&gt;         Specify how to handle internal compiler errors:
                              prompt, send, queue, or none. The default is
                              queue.
-appconfig:&lt;file&gt;             Specify an application configuration file
                              containing assembly binding settings
-moduleassemblyname:&lt;string&gt;  Name of the assembly which this module will be
                              a part of
-modulename:&lt;string&gt;          Specify the name of the source module
</value>
    <comment>Visual C# Compiler Options</comment>
  </data>
  <data name="ERR_ComImportWithInitializers" xml:space="preserve">
    <value>'{0}': a class with the ComImport attribute cannot specify field initializers.</value>
  </data>
  <data name="WRN_PdbLocalNameTooLong" xml:space="preserve">
    <value>Local name '{0}' is too long for PDB.  Consider shortening or compiling without /debug.</value>
  </data>
  <data name="WRN_PdbLocalNameTooLong_Title" xml:space="preserve">
    <value>Local name is too long for PDB</value>
  </data>
  <data name="ERR_RetNoObjectRequiredLambda" xml:space="preserve">
    <value>Anonymous function converted to a void returning delegate cannot return a value</value>
  </data>
  <data name="ERR_TaskRetNoObjectRequiredLambda" xml:space="preserve">
    <value>Async lambda expression converted to a 'Task' returning delegate cannot return a value. Did you intend to return 'Task&lt;T&gt;'?</value>
  </data>
  <data name="WRN_AnalyzerCannotBeCreated" xml:space="preserve">
    <value>An instance of analyzer {0} cannot be created from {1} : {2}.</value>
  </data>
  <data name="WRN_AnalyzerCannotBeCreated_Title" xml:space="preserve">
    <value>An analyzer instance cannot be created</value>
  </data>
  <data name="WRN_NoAnalyzerInAssembly" xml:space="preserve">
    <value>The assembly {0} does not contain any analyzers.</value>
  </data>
  <data name="WRN_NoAnalyzerInAssembly_Title" xml:space="preserve">
    <value>Assembly does not contain any analyzers</value>
  </data>
  <data name="WRN_UnableToLoadAnalyzer" xml:space="preserve">
    <value>Unable to load Analyzer assembly {0} : {1}</value>
  </data>
  <data name="WRN_UnableToLoadAnalyzer_Title" xml:space="preserve">
    <value>Unable to load Analyzer assembly</value>
  </data>
  <data name="INF_UnableToLoadSomeTypesInAnalyzer" xml:space="preserve">
    <value>Skipping some types in analyzer assembly {0} due to a ReflectionTypeLoadException : {1}.</value>
  </data>
  <data name="ERR_CantReadRulesetFile" xml:space="preserve">
    <value>Error reading ruleset file {0} - {1}</value>
  </data>
  <data name="ERR_BadPdbData" xml:space="preserve">
    <value>Error reading debug information for '{0}'</value>
  </data>
  <data name="IDS_OperationCausedStackOverflow" xml:space="preserve">
    <value>Operation caused a stack overflow.</value>
  </data>
  <data name="WRN_IdentifierOrNumericLiteralExpected" xml:space="preserve">
    <value>Expected identifier or numeric literal.</value>
  </data>
  <data name="WRN_IdentifierOrNumericLiteralExpected_Title" xml:space="preserve">
    <value>Expected identifier or numeric literal</value>
  </data>
  <data name="ERR_InitializerOnNonAutoProperty" xml:space="preserve">
    <value>Only auto-implemented properties can have initializers.</value>
  </data>
  <data name="ERR_AutoPropertyMustHaveGetAccessor" xml:space="preserve">
    <value>Auto-implemented properties must have get accessors.</value>
  </data>
  <data name="ERR_AutoPropertyMustOverrideSet" xml:space="preserve">
    <value>Auto-implemented properties must override all accessors of the overridden property.</value>
  </data>
  <data name="ERR_InitializerInStructWithoutExplicitConstructor" xml:space="preserve">
    <value>Structs without explicit constructors cannot contain members with initializers.</value>
  </data>
  <data name="ERR_EncodinglessSyntaxTree" xml:space="preserve">
    <value>Cannot emit debug information for a source text without encoding.</value>
  </data>
  <data name="ERR_BlockBodyAndExpressionBody" xml:space="preserve">
    <value>Block bodies and expression bodies cannot both be provided.</value>
  </data>
  <data name="ERR_SwitchFallOut" xml:space="preserve">
    <value>Control cannot fall out of switch from final case label ('{0}')</value>
  </data>
  <data name="ERR_UnexpectedBoundGenericName" xml:space="preserve">
    <value>Type arguments are not allowed in the nameof operator.</value>
  </data>
  <data name="ERR_NullPropagatingOpInExpressionTree" xml:space="preserve">
    <value>An expression tree lambda may not contain a null propagating operator.</value>
  </data>
  <data name="ERR_DictionaryInitializerInExpressionTree" xml:space="preserve">
    <value>An expression tree lambda may not contain a dictionary initializer.</value>
  </data>
  <data name="ERR_ExtensionCollectionElementInitializerInExpressionTree" xml:space="preserve">
    <value>An extension Add method is not supported for a collection initializer in an expression lambda.</value>
  </data>
  <data name="IDS_FeatureNameof" xml:space="preserve">
    <value>nameof operator</value>
  </data>
  <data name="IDS_FeatureDictionaryInitializer" xml:space="preserve">
    <value>dictionary initializer</value>
  </data>
  <data name="ERR_UnclosedExpressionHole" xml:space="preserve">
    <value>Missing close delimiter '}' for interpolated expression started with '{'.</value>
  </data>
  <data name="ERR_SingleLineCommentInExpressionHole" xml:space="preserve">
    <value>A single-line comment may not be used in an interpolated string.</value>
  </data>
  <data name="ERR_InsufficientStack" xml:space="preserve">
    <value>An expression is too long or complex to compile</value>
  </data>
  <data name="ERR_ExpressionHasNoName" xml:space="preserve">
    <value>Expression does not have a name.</value>
  </data>
  <data name="ERR_SubexpressionNotInNameof" xml:space="preserve">
    <value>Sub-expression cannot be used in an argument to nameof.</value>
  </data>
  <data name="ERR_AliasQualifiedNameNotAnExpression" xml:space="preserve">
    <value>An alias-qualified name is not an expression.</value>
  </data>
  <data name="ERR_NameofMethodGroupWithTypeParameters" xml:space="preserve">
    <value>Type parameters are not allowed on a method group as an argument to 'nameof'.</value>
  </data>
  <data name="NoNoneSearchCriteria" xml:space="preserve">
    <value>SearchCriteria is expected.</value>
  </data>
  <data name="ERR_InvalidAssemblyCulture" xml:space="preserve">
    <value>Assembly culture strings may not contain embedded NUL characters.</value>
  </data>
  <data name="IDS_FeatureUsingStatic" xml:space="preserve">
    <value>using static</value>
  </data>
  <data name="IDS_FeatureInterpolatedStrings" xml:space="preserve">
    <value>interpolated strings</value>
  </data>
  <data name="IDS_FeatureAltInterpolatedVerbatimStrings" xml:space="preserve">
    <value>alternative interpolated verbatim strings</value>
  </data>
  <data name="IDS_AwaitInCatchAndFinally" xml:space="preserve">
    <value>await in catch blocks and finally blocks</value>
  </data>
  <data name="IDS_FeatureBinaryLiteral" xml:space="preserve">
    <value>binary literals</value>
  </data>
  <data name="IDS_FeatureDigitSeparator" xml:space="preserve">
    <value>digit separators</value>
  </data>
  <data name="IDS_FeatureLocalFunctions" xml:space="preserve">
    <value>local functions</value>
  </data>
  <data name="ERR_UnescapedCurly" xml:space="preserve">
    <value>A '{0}' character must be escaped (by doubling) in an interpolated string.</value>
  </data>
  <data name="ERR_EscapedCurly" xml:space="preserve">
    <value>A '{0}' character may only be escaped by doubling '{0}{0}' in an interpolated string.</value>
  </data>
  <data name="ERR_TrailingWhitespaceInFormatSpecifier" xml:space="preserve">
    <value>A format specifier may not contain trailing whitespace.</value>
  </data>
  <data name="ERR_EmptyFormatSpecifier" xml:space="preserve">
    <value>Empty format specifier.</value>
  </data>
  <data name="ERR_ErrorInReferencedAssembly" xml:space="preserve">
    <value>There is an error in a referenced assembly '{0}'.</value>
  </data>
  <data name="ERR_ExpressionOrDeclarationExpected" xml:space="preserve">
    <value>Expression or declaration statement expected.</value>
  </data>
  <data name="ERR_NameofExtensionMethod" xml:space="preserve">
    <value>Extension method groups are not allowed as an argument to 'nameof'.</value>
  </data>
  <data name="WRN_AlignmentMagnitude" xml:space="preserve">
    <value>Alignment value {0} has a magnitude greater than {1} and may result in a large formatted string.</value>
  </data>
  <data name="HDN_UnusedExternAlias_Title" xml:space="preserve">
    <value>Unused extern alias</value>
  </data>
  <data name="HDN_UnusedUsingDirective_Title" xml:space="preserve">
    <value>Unnecessary using directive</value>
  </data>
  <data name="INF_UnableToLoadSomeTypesInAnalyzer_Title" xml:space="preserve">
    <value>Skip loading types in analyzer assembly that fail due to a ReflectionTypeLoadException</value>
  </data>
  <data name="WRN_AlignmentMagnitude_Title" xml:space="preserve">
    <value>Alignment value has a magnitude that may result in a large formatted string</value>
  </data>
  <data name="ERR_ConstantStringTooLong" xml:space="preserve">
    <value>Length of String constant resulting from concatenation exceeds System.Int32.MaxValue.  Try splitting the string into multiple constants.</value>
  </data>
  <data name="ERR_TupleTooFewElements" xml:space="preserve">
    <value>Tuple must contain at least two elements.</value>
  </data>
  <data name="ERR_DebugEntryPointNotSourceMethodDefinition" xml:space="preserve">
    <value>Debug entry point must be a definition of a method declared in the current compilation.</value>
  </data>
  <data name="ERR_LoadDirectiveOnlyAllowedInScripts" xml:space="preserve">
    <value>#load is only allowed in scripts</value>
  </data>
  <data name="ERR_PPLoadFollowsToken" xml:space="preserve">
    <value>Cannot use #load after first token in file</value>
  </data>
  <data name="CouldNotFindFile" xml:space="preserve">
    <value>Could not find file.</value>
    <comment>File path referenced in source (#load) could not be resolved.</comment>
  </data>
  <data name="SyntaxTreeFromLoadNoRemoveReplace" xml:space="preserve">
    <value>SyntaxTree resulted from a #load directive and cannot be removed or replaced directly.</value>
  </data>
  <data name="ERR_SourceFileReferencesNotSupported" xml:space="preserve">
    <value>Source file references are not supported.</value>
  </data>
  <data name="ERR_InvalidPathMap" xml:space="preserve">
    <value>The pathmap option was incorrectly formatted.</value>
  </data>
  <data name="ERR_InvalidReal" xml:space="preserve">
    <value>Invalid real literal.</value>
  </data>
  <data name="ERR_AutoPropertyCannotBeRefReturning" xml:space="preserve">
    <value>Auto-implemented properties cannot return by reference</value>
  </data>
  <data name="ERR_RefPropertyMustHaveGetAccessor" xml:space="preserve">
    <value>Properties which return by reference must have a get accessor</value>
  </data>
  <data name="ERR_RefPropertyCannotHaveSetAccessor" xml:space="preserve">
    <value>Properties which return by reference cannot have set accessors</value>
  </data>
  <data name="ERR_CantChangeRefReturnOnOverride" xml:space="preserve">
    <value>'{0}' must match by reference return of overridden member '{1}'</value>
  </data>
  <data name="ERR_MustNotHaveRefReturn" xml:space="preserve">
    <value>By-reference returns may only be used in methods that return by reference</value>
  </data>
  <data name="ERR_MustHaveRefReturn" xml:space="preserve">
    <value>By-value returns may only be used in methods that return by value</value>
  </data>
  <data name="ERR_RefReturnMustHaveIdentityConversion" xml:space="preserve">
    <value>The return expression must be of type '{0}' because this method returns by reference</value>
  </data>
  <data name="ERR_CloseUnimplementedInterfaceMemberWrongRefReturn" xml:space="preserve">
    <value>'{0}' does not implement interface member '{1}'. '{2}' cannot implement '{1}' because it does not have matching return by reference.</value>
  </data>
  <data name="ERR_BadIteratorReturnRef" xml:space="preserve">
    <value>The body of '{0}' cannot be an iterator block because '{0}' returns by reference</value>
  </data>
  <data name="ERR_BadRefReturnExpressionTree" xml:space="preserve">
    <value>Lambda expressions that return by reference cannot be converted to expression trees</value>
  </data>
  <data name="ERR_RefReturningCallInExpressionTree" xml:space="preserve">
    <value>An expression tree lambda may not contain a call to a method, property, or indexer that returns by reference</value>
  </data>
  <data name="ERR_RefReturnLvalueExpected" xml:space="preserve">
    <value>An expression cannot be used in this context because it may not be passed or returned by reference</value>
  </data>
  <data name="ERR_RefReturnNonreturnableLocal" xml:space="preserve">
    <value>Cannot return '{0}' by reference because it was initialized to a value that cannot be returned by reference</value>
  </data>
  <data name="ERR_RefReturnNonreturnableLocal2" xml:space="preserve">
    <value>Cannot return by reference a member of '{0}' because it was initialized to a value that cannot be returned by reference</value>
  </data>
  <data name="ERR_RefReturnReadonlyLocal" xml:space="preserve">
    <value>Cannot return '{0}' by reference because it is read-only</value>
  </data>
  <data name="ERR_RefReturnRangeVariable" xml:space="preserve">
    <value>Cannot return the range variable '{0}' by reference</value>
  </data>
  <data name="ERR_RefReturnReadonlyLocalCause" xml:space="preserve">
    <value>Cannot return '{0}' by reference because it is a '{1}'</value>
  </data>
  <data name="ERR_RefReturnReadonlyLocal2Cause" xml:space="preserve">
    <value>Cannot return fields of '{0}' by reference because it is a '{1}'</value>
  </data>
  <data name="ERR_RefReturnReadonly" xml:space="preserve">
    <value>A readonly field cannot be returned by writable reference</value>
  </data>
  <data name="ERR_RefReturnReadonlyStatic" xml:space="preserve">
    <value>A static readonly field cannot be returned by writable reference</value>
  </data>
  <data name="ERR_RefReturnReadonly2" xml:space="preserve">
    <value>Members of readonly field '{0}' cannot be returned by writable reference</value>
  </data>
  <data name="ERR_RefReturnReadonlyStatic2" xml:space="preserve">
    <value>Fields of static readonly field '{0}' cannot be returned by writable reference</value>
  </data>
  <data name="ERR_RefReturnParameter" xml:space="preserve">
    <value>Cannot return a parameter by reference '{0}' because it is not a ref or out parameter</value>
  </data>
  <data name="ERR_RefReturnParameter2" xml:space="preserve">
    <value>Cannot return by reference a member of parameter '{0}' because it is not a ref or out parameter</value>
  </data>
  <data name="ERR_RefReturnLocal" xml:space="preserve">
    <value>Cannot return local '{0}' by reference because it is not a ref local</value>
  </data>
  <data name="ERR_RefReturnLocal2" xml:space="preserve">
    <value>Cannot return a member of local '{0}' by reference because it is not a ref local</value>
  </data>
  <data name="ERR_RefReturnStructThis" xml:space="preserve">
    <value>Struct members cannot return 'this' or other instance members by reference</value>
  </data>
  <data name="ERR_EscapeOther" xml:space="preserve">
    <value>Expression cannot be used in this context because it may indirectly expose variables outside of their declaration scope</value>
  </data>
  <data name="ERR_EscapeLocal" xml:space="preserve">
    <value>Cannot use local '{0}' in this context because it may expose referenced variables outside of their declaration scope</value>
  </data>
  <data name="ERR_EscapeCall" xml:space="preserve">
    <value>Cannot use a result of '{0}' in this context because it may expose variables referenced by parameter '{1}' outside of their declaration scope</value>
  </data>
  <data name="ERR_EscapeCall2" xml:space="preserve">
    <value>Cannot use a member of result of '{0}' in this context because it may expose variables referenced by parameter '{1}' outside of their declaration scope</value>
  </data>
  <data name="ERR_CallArgMixing" xml:space="preserve">
    <value>This combination of arguments to '{0}' is disallowed because it may expose variables referenced by parameter '{1}' outside of their declaration scope</value>
  </data>
  <data name="ERR_MismatchedRefEscapeInTernary" xml:space="preserve">
    <value>Branches of a ref conditional operator cannot refer to variables with incompatible declaration scopes</value>
  </data>
  <data name="ERR_EscapeStackAlloc" xml:space="preserve">
    <value>A result of a stackalloc expression of type '{0}' cannot be used in this context because it may be exposed outside of the containing method</value>
  </data>
  <data name="ERR_InitializeByValueVariableWithReference" xml:space="preserve">
    <value>Cannot initialize a by-value variable with a reference</value>
  </data>
  <data name="ERR_InitializeByReferenceVariableWithValue" xml:space="preserve">
    <value>Cannot initialize a by-reference variable with a value</value>
  </data>
  <data name="ERR_RefAssignmentMustHaveIdentityConversion" xml:space="preserve">
    <value>The expression must be of type '{0}' because it is being assigned by reference</value>
  </data>
  <data name="ERR_ByReferenceVariableMustBeInitialized" xml:space="preserve">
    <value>A declaration of a by-reference variable must have an initializer</value>
  </data>
  <data name="ERR_AnonDelegateCantUseLocal" xml:space="preserve">
    <value>Cannot use ref local '{0}' inside an anonymous method, lambda expression, or query expression</value>
  </data>
  <data name="ERR_BadIteratorLocalType" xml:space="preserve">
    <value>Iterators cannot have by-reference locals</value>
  </data>
  <data name="ERR_BadAsyncLocalType" xml:space="preserve">
    <value>Async methods cannot have by-reference locals</value>
  </data>
  <data name="ERR_RefReturningCallAndAwait" xml:space="preserve">
    <value>'await' cannot be used in an expression containing a call to '{0}' because it returns by reference</value>
  </data>
  <data name="ERR_RefConditionalAndAwait" xml:space="preserve">
    <value>'await' cannot be used in an expression containing a ref conditional operator</value>
  </data>
  <data name="ERR_RefConditionalNeedsTwoRefs" xml:space="preserve">
    <value>Both conditional operator values must be ref values or neither may be a ref value</value>
  </data>
  <data name="ERR_RefConditionalDifferentTypes" xml:space="preserve">
    <value>The expression must be of type '{0}' to match the alternative ref value</value>
  </data>
  <data name="ERR_ExpressionTreeContainsLocalFunction" xml:space="preserve">
    <value>An expression tree may not contain a reference to a local function</value>
  </data>
  <data name="ERR_DynamicLocalFunctionParamsParameter" xml:space="preserve">
    <value>Cannot pass argument with dynamic type to params parameter '{0}' of local function '{1}'.</value>
  </data>
  <data name="SyntaxTreeIsNotASubmission" xml:space="preserve">
    <value>Syntax tree should be created from a submission.</value>
  </data>
  <data name="ERR_TooManyUserStrings" xml:space="preserve">
    <value>Combined length of user strings used by the program exceeds allowed limit. Try to decrease use of string literals.</value>
  </data>
  <data name="ERR_PatternNullableType" xml:space="preserve">
    <value>It is not legal to use nullable type '{0}' in a pattern; use the underlying type '{1}' instead.</value>
  </data>
  <data name="ERR_IsNullableType" xml:space="preserve">
    <value>It is not legal to use nullable reference type '{0}?' in an is-type expression; use the underlying type '{0}' instead.</value>
  </data>
  <data name="ERR_AsNullableType" xml:space="preserve">
    <value>It is not legal to use nullable reference type '{0}?' in an as expression; use the underlying type '{0}' instead.</value>
  </data>
  <data name="ERR_BadPatternExpression" xml:space="preserve">
    <value>Invalid operand for pattern match; value required, but found '{0}'.</value>
  </data>
  <data name="ERR_PeWritingFailure" xml:space="preserve">
    <value>An error occurred while writing the output file: {0}.</value>
  </data>
  <data name="ERR_TupleDuplicateElementName" xml:space="preserve">
    <value>Tuple element names must be unique.</value>
  </data>
  <data name="ERR_TupleReservedElementName" xml:space="preserve">
    <value>Tuple element name '{0}' is only allowed at position {1}.</value>
  </data>
  <data name="ERR_TupleReservedElementNameAnyPosition" xml:space="preserve">
    <value>Tuple element name '{0}' is disallowed at any position.</value>
  </data>
  <data name="ERR_PredefinedTypeMemberNotFoundInAssembly" xml:space="preserve">
    <value>Member '{0}' was not found on type '{1}' from assembly '{2}'.</value>
  </data>
  <data name="IDS_FeatureTuples" xml:space="preserve">
    <value>tuples</value>
  </data>
  <data name="ERR_MissingDeconstruct" xml:space="preserve">
    <value>No suitable 'Deconstruct' instance or extension method was found for type '{0}', with {1} out parameters and a void return type.</value>
  </data>
  <data name="ERR_DeconstructRequiresExpression" xml:space="preserve">
    <value>Deconstruct assignment requires an expression with a type on the right-hand-side.</value>
  </data>
  <data name="ERR_SwitchExpressionValueExpected" xml:space="preserve">
    <value>The switch expression must be a value; found '{0}'.</value>
  </data>
  <data name="ERR_SwitchCaseSubsumed" xml:space="preserve">
    <value>The switch case has already been handled by a previous case.</value>
  </data>
  <data name="ERR_StdInOptionProvidedButConsoleInputIsNotRedirected" xml:space="preserve">
    <value>stdin argument '-' is specified, but input has not been redirected from the standard input stream.</value>
  </data>
  <data name="ERR_SwitchArmSubsumed" xml:space="preserve">
    <value>The pattern has already been handled by a previous arm of the switch expression.</value>
  </data>
  <data name="ERR_PatternWrongType" xml:space="preserve">
    <value>An expression of type '{0}' cannot be handled by a pattern of type '{1}'.</value>
  </data>
  <data name="ERR_ConstantPatternVsOpenType" xml:space="preserve">
    <value>An expression of type '{0}' cannot be handled by a pattern of type '{1}'. Please use language version '{2}' or greater to match an open type with a constant pattern.</value>
  </data>
  <data name="WRN_AttributeIgnoredWhenPublicSigning" xml:space="preserve">
    <value>Attribute '{0}' is ignored when public signing is specified.</value>
  </data>
  <data name="WRN_AttributeIgnoredWhenPublicSigning_Title" xml:space="preserve">
    <value>Attribute is ignored when public signing is specified.</value>
  </data>
  <data name="ERR_OptionMustBeAbsolutePath" xml:space="preserve">
    <value>Option '{0}' must be an absolute path.</value>
  </data>
  <data name="ERR_ConversionNotTupleCompatible" xml:space="preserve">
    <value>Tuple with {0} elements cannot be converted to type '{1}'.</value>
  </data>
  <data name="IDS_FeatureOutVar" xml:space="preserve">
    <value>out variable declaration</value>
  </data>
  <data name="ERR_ImplicitlyTypedOutVariableUsedInTheSameArgumentList" xml:space="preserve">
    <value>Reference to an implicitly-typed out variable '{0}' is not permitted in the same argument list.</value>
  </data>
  <data name="ERR_TypeInferenceFailedForImplicitlyTypedOutVariable" xml:space="preserve">
    <value>Cannot infer the type of implicitly-typed out variable '{0}'.</value>
  </data>
  <data name="ERR_TypeInferenceFailedForImplicitlyTypedDeconstructionVariable" xml:space="preserve">
    <value>Cannot infer the type of implicitly-typed deconstruction variable '{0}'.</value>
  </data>
  <data name="ERR_DiscardTypeInferenceFailed" xml:space="preserve">
    <value>Cannot infer the type of implicitly-typed discard.</value>
  </data>
  <data name="ERR_DeconstructWrongCardinality" xml:space="preserve">
    <value>Cannot deconstruct a tuple of '{0}' elements into '{1}' variables.</value>
  </data>
  <data name="ERR_CannotDeconstructDynamic" xml:space="preserve">
    <value>Cannot deconstruct dynamic objects.</value>
  </data>
  <data name="ERR_DeconstructTooFewElements" xml:space="preserve">
    <value>Deconstruction must contain at least two variables.</value>
  </data>
  <data name="WRN_TupleLiteralNameMismatch" xml:space="preserve">
    <value>The tuple element name '{0}' is ignored because a different name or no name is specified by the target type '{1}'.</value>
  </data>
  <data name="WRN_TupleLiteralNameMismatch_Title" xml:space="preserve">
    <value>The tuple element name is ignored because a different name or no name is specified by the assignment target.</value>
  </data>
  <data name="WRN_TupleBinopLiteralNameMismatch" xml:space="preserve">
    <value>The tuple element name '{0}' is ignored because a different name or no name is specified on the other side of the tuple == or != operator.</value>
  </data>
  <data name="WRN_TupleBinopLiteralNameMismatch_Title" xml:space="preserve">
    <value>The tuple element name is ignored because a different name or no name is specified on the other side of the tuple == or != operator.</value>
  </data>
  <data name="ERR_PredefinedValueTupleTypeMustBeStruct" xml:space="preserve">
    <value>Predefined type '{0}' must be a struct.</value>
  </data>
  <data name="ERR_NewWithTupleTypeSyntax" xml:space="preserve">
    <value>'new' cannot be used with tuple type. Use a tuple literal expression instead.</value>
  </data>
  <data name="ERR_DeconstructionVarFormDisallowsSpecificType" xml:space="preserve">
    <value>Deconstruction 'var (...)' form disallows a specific type for 'var'.</value>
  </data>
  <data name="ERR_TupleElementNamesAttributeMissing" xml:space="preserve">
    <value>Cannot define a class or member that utilizes tuples because the compiler required type '{0}' cannot be found. Are you missing a reference?</value>
  </data>
  <data name="ERR_ExplicitTupleElementNamesAttribute" xml:space="preserve">
    <value>Cannot reference 'System.Runtime.CompilerServices.TupleElementNamesAttribute' explicitly. Use the tuple syntax to define tuple names.</value>
  </data>
  <data name="ERR_ExpressionTreeContainsOutVariable" xml:space="preserve">
    <value>An expression tree may not contain an out argument variable declaration.</value>
  </data>
  <data name="ERR_ExpressionTreeContainsDiscard" xml:space="preserve">
    <value>An expression tree may not contain a discard.</value>
  </data>
  <data name="ERR_ExpressionTreeContainsIsMatch" xml:space="preserve">
    <value>An expression tree may not contain an 'is' pattern-matching operator.</value>
  </data>
  <data name="ERR_ExpressionTreeContainsTupleLiteral" xml:space="preserve">
    <value>An expression tree may not contain a tuple literal.</value>
  </data>
  <data name="ERR_ExpressionTreeContainsTupleConversion" xml:space="preserve">
    <value>An expression tree may not contain a tuple conversion.</value>
  </data>
  <data name="ERR_SourceLinkRequiresPdb" xml:space="preserve">
    <value>/sourcelink switch is only supported when emitting PDB.</value>
  </data>
  <data name="ERR_CannotEmbedWithoutPdb" xml:space="preserve">
    <value>/embed switch is only supported when emitting a PDB.</value>
  </data>
  <data name="ERR_InvalidInstrumentationKind" xml:space="preserve">
    <value>Invalid instrumentation kind: {0}</value>
  </data>
  <data name="ERR_InvalidHashAlgorithmName" xml:space="preserve">
    <value>Invalid hash algorithm name: '{0}'</value>
  </data>
  <data name="ERR_VarInvocationLvalueReserved" xml:space="preserve">
    <value>The syntax 'var (...)' as an lvalue is reserved.</value>
  </data>
  <data name="ERR_SemiOrLBraceOrArrowExpected" xml:space="preserve">
    <value>{ or ; or =&gt; expected</value>
  </data>
  <data name="ERR_ThrowMisplaced" xml:space="preserve">
    <value>A throw expression is not allowed in this context.</value>
  </data>
  <data name="ERR_MixedDeconstructionUnsupported" xml:space="preserve">
    <value>A deconstruction cannot mix declarations and expressions on the left-hand-side.</value>
  </data>
  <data name="ERR_DeclarationExpressionNotPermitted" xml:space="preserve">
    <value>A declaration is not allowed in this context.</value>
  </data>
  <data name="ERR_MustDeclareForeachIteration" xml:space="preserve">
    <value>A foreach loop must declare its iteration variables.</value>
  </data>
  <data name="ERR_TupleElementNamesInDeconstruction" xml:space="preserve">
    <value>Tuple element names are not permitted on the left of a deconstruction.</value>
  </data>
  <data name="ERR_PossibleBadNegCast" xml:space="preserve">
    <value>To cast a negative value, you must enclose the value in parentheses.</value>
  </data>
  <data name="ERR_ExpressionTreeContainsThrowExpression" xml:space="preserve">
    <value>An expression tree may not contain a throw-expression.</value>
  </data>
  <data name="ERR_BadAssemblyName" xml:space="preserve">
    <value>Invalid assembly name: {0}</value>
  </data>
  <data name="ERR_BadAsyncMethodBuilderTaskProperty" xml:space="preserve">
    <value>For type '{0}' to be used as an AsyncMethodBuilder for type '{1}', its Task property should return type '{1}' instead of type '{2}'.</value>
  </data>
  <data name="ERR_AttributesInLocalFuncDecl" xml:space="preserve">
    <value>Attributes are not allowed on local function parameters or type parameters</value>
  </data>
  <data name="ERR_TypeForwardedToMultipleAssemblies" xml:space="preserve">
    <value>Module '{0}' in assembly '{1}' is forwarding the type '{2}' to multiple assemblies: '{3}' and '{4}'.</value>
  </data>
  <data name="ERR_PatternDynamicType" xml:space="preserve">
    <value>It is not legal to use the type 'dynamic' in a pattern.</value>
  </data>
  <data name="ERR_BadDocumentationMode" xml:space="preserve">
    <value>Provided documentation mode is unsupported or invalid: '{0}'.</value>
  </data>
  <data name="ERR_BadSourceCodeKind" xml:space="preserve">
    <value>Provided source code kind is unsupported or invalid: '{0}'</value>
  </data>
  <data name="ERR_BadLanguageVersion" xml:space="preserve">
    <value>Provided language version is unsupported or invalid: '{0}'.</value>
  </data>
  <data name="ERR_InvalidPreprocessingSymbol" xml:space="preserve">
    <value>Invalid name for a preprocessing symbol; '{0}' is not a valid identifier</value>
  </data>
  <data name="ERR_FeatureNotAvailableInVersion7_1" xml:space="preserve">
    <value>Feature '{0}' is not available in C# 7.1. Please use language version {1} or greater.</value>
  </data>
  <data name="ERR_FeatureNotAvailableInVersion7_2" xml:space="preserve">
    <value>Feature '{0}' is not available in C# 7.2. Please use language version {1} or greater.</value>
  </data>
  <data name="ERR_FeatureNotAvailableInVersion7_3" xml:space="preserve">
    <value>Feature '{0}' is not available in C# 7.3. Please use language version {1} or greater.</value>
  </data>
  <data name="ERR_FeatureNotAvailableInVersion8" xml:space="preserve">
    <value>Feature '{0}' is not available in C# 8.0. Please use language version {1} or greater.</value>
  </data>
  <data name="ERR_LanguageVersionCannotHaveLeadingZeroes" xml:space="preserve">
    <value>Specified language version '{0}' cannot have leading zeroes</value>
  </data>
  <data name="ERR_VoidAssignment" xml:space="preserve">
    <value>A value of type 'void' may not be assigned.</value>
  </data>
  <data name="WRN_Experimental" xml:space="preserve">
    <value>'{0}' is for evaluation purposes only and is subject to change or removal in future updates.</value>
  </data>
  <data name="WRN_Experimental_Title" xml:space="preserve">
    <value>Type is for evaluation purposes only and is subject to change or removal in future updates.</value>
  </data>
  <data name="ERR_CompilerAndLanguageVersion" xml:space="preserve">
    <value>Compiler version: '{0}'. Language version: {1}.</value>
  </data>
  <data name="IDS_FeatureAsyncMain" xml:space="preserve">
    <value>async main</value>
  </data>
  <data name="ERR_TupleInferredNamesNotAvailable" xml:space="preserve">
    <value>Tuple element name '{0}' is inferred. Please use language version {1} or greater to access an element by its inferred name.</value>
  </data>
  <data name="ERR_AltInterpolatedVerbatimStringsNotAvailable" xml:space="preserve">
    <value>To use '@$' instead of '$@' for an interpolated verbatim string, please use language version '{0}' or greater.</value>
  </data>
  <data name="WRN_AttributesOnBackingFieldsNotAvailable" xml:space="preserve">
    <value>Field-targeted attributes on auto-properties are not supported in language version {0}. Please use language version {1} or greater.</value>
  </data>
  <data name="WRN_AttributesOnBackingFieldsNotAvailable_Title" xml:space="preserve">
    <value>Field-targeted attributes on auto-properties are not supported in this version of the language.</value>
  </data>
  <data name="ERR_VoidInTuple" xml:space="preserve">
    <value>A tuple may not contain a value of type 'void'.</value>
  </data>
  <data name="IDS_FeatureNullableReferenceTypes" xml:space="preserve">
    <value>nullable reference types</value>
  </data>
  <data name="IDS_FeaturePragmaWarningEnable" xml:space="preserve">
    <value>warning action enable</value>
  </data>
  <data name="WRN_ConvertingNullableToNonNullable" xml:space="preserve">
    <value>Converting null literal or possible null value to non-nullable type.</value>
  </data>
  <data name="WRN_ConvertingNullableToNonNullable_Title" xml:space="preserve">
    <value>Converting null literal or possible null value to non-nullable type.</value>
  </data>
  <data name="WRN_NullReferenceAssignment" xml:space="preserve">
    <value>Possible null reference assignment.</value>
  </data>
  <data name="WRN_NullReferenceAssignment_Title" xml:space="preserve">
    <value>Possible null reference assignment.</value>
  </data>
  <data name="WRN_NullReferenceReceiver" xml:space="preserve">
    <value>Dereference of a possibly null reference.</value>
  </data>
  <data name="WRN_NullReferenceReceiver_Title" xml:space="preserve">
    <value>Dereference of a possibly null reference.</value>
  </data>
  <data name="WRN_NullReferenceReturn" xml:space="preserve">
    <value>Possible null reference return.</value>
  </data>
  <data name="WRN_NullReferenceReturn_Title" xml:space="preserve">
    <value>Possible null reference return.</value>
  </data>
  <data name="WRN_NullReferenceArgument" xml:space="preserve">
    <value>Possible null reference argument for parameter '{0}' in '{1}'.</value>
  </data>
  <data name="WRN_NullReferenceArgument_Title" xml:space="preserve">
    <value>Possible null reference argument.</value>
  </data>
  <data name="WRN_ThrowPossibleNull" xml:space="preserve">
    <value>Thrown value may be null.</value>
  </data>
  <data name="WRN_ThrowPossibleNull_Title" xml:space="preserve">
    <value>Thrown value may be null.</value>
  </data>
  <data name="WRN_UnboxPossibleNull" xml:space="preserve">
    <value>Unboxing a possibly null value.</value>
  </data>
  <data name="WRN_UnboxPossibleNull_Title" xml:space="preserve">
    <value>Unboxing a possibly null value.</value>
  </data>
  <data name="WRN_NullabilityMismatchInTypeOnOverride" xml:space="preserve">
    <value>Nullability of reference types in type doesn't match overridden member.</value>
  </data>
  <data name="WRN_NullabilityMismatchInTypeOnOverride_Title" xml:space="preserve">
    <value>Nullability of reference types in type doesn't match overridden member.</value>
  </data>
  <data name="WRN_NullabilityMismatchInReturnTypeOnOverride" xml:space="preserve">
    <value>Nullability of reference types in return type doesn't match overridden member.</value>
  </data>
  <data name="WRN_NullabilityMismatchInReturnTypeOnOverride_Title" xml:space="preserve">
    <value>Nullability of reference types in return type doesn't match overridden member.</value>
  </data>
  <data name="WRN_NullabilityMismatchInReturnTypeOnOverrideBecauseOfAttributes" xml:space="preserve">
    <value>Return type doesn't match overridden member because of nullability attributes.</value>
  </data>
  <data name="WRN_NullabilityMismatchInReturnTypeOnOverrideBecauseOfAttributes_Title" xml:space="preserve">
    <value>Return type doesn't match overridden member because of nullability attributes.</value>
  </data>
  <data name="WRN_NullabilityMismatchInParameterTypeOnOverride" xml:space="preserve">
    <value>Nullability of reference types in type of parameter '{0}' doesn't match overridden member.</value>
  </data>
  <data name="WRN_NullabilityMismatchInParameterTypeOnOverride_Title" xml:space="preserve">
    <value>Nullability of reference types in type of parameter doesn't match overridden member.</value>
  </data>
  <data name="WRN_NullabilityMismatchInParameterTypeOnOverrideBecauseOfAttributes" xml:space="preserve">
    <value>Type of parameter '{0}' doesn't match overridden member because of nullability attributes.</value>
  </data>
  <data name="WRN_NullabilityMismatchInParameterTypeOnOverrideBecauseOfAttributes_Title" xml:space="preserve">
    <value>Type of parameter doesn't match overridden member because of nullability attributes.</value>
  </data>
  <data name="WRN_NullabilityMismatchInParameterTypeOnPartial" xml:space="preserve">
    <value>Nullability of reference types in type of parameter '{0}' doesn't match partial method declaration.</value>
  </data>
  <data name="WRN_NullabilityMismatchInParameterTypeOnPartial_Title" xml:space="preserve">
    <value>Nullability of reference types in type of parameter doesn't match partial method declaration.</value>
  </data>
  <data name="WRN_NullabilityMismatchInTypeOnImplicitImplementation" xml:space="preserve">
    <value>Nullability of reference types in type of '{0}' doesn't match implicitly implemented member '{1}'.</value>
  </data>
  <data name="WRN_NullabilityMismatchInTypeOnImplicitImplementation_Title" xml:space="preserve">
    <value>Nullability of reference types in type doesn't match implicitly implemented member.</value>
  </data>
  <data name="WRN_NullabilityMismatchInReturnTypeOnImplicitImplementation" xml:space="preserve">
    <value>Nullability of reference types in return type of '{0}' doesn't match implicitly implemented member '{1}'.</value>
  </data>
  <data name="WRN_NullabilityMismatchInReturnTypeOnImplicitImplementation_Title" xml:space="preserve">
    <value>Nullability of reference types in return type doesn't match implicitly implemented member.</value>
  </data>
  <data name="WRN_NullabilityMismatchInParameterTypeOnImplicitImplementation" xml:space="preserve">
    <value>Nullability of reference types in type of parameter '{0}' of '{1}' doesn't match implicitly implemented member '{2}'.</value>
  </data>
  <data name="WRN_NullabilityMismatchInParameterTypeOnImplicitImplementation_Title" xml:space="preserve">
    <value>Nullability of reference types in type of parameter doesn't match implicitly implemented member.</value>
  </data>
  <data name="WRN_NullabilityMismatchInReturnTypeOnImplicitImplementationBecauseOfAttributes" xml:space="preserve">
    <value>Nullability of reference types in return type of '{0}' doesn't match implicitly implemented member '{1}' because of nullability attributes.</value>
  </data>
  <data name="WRN_NullabilityMismatchInReturnTypeOnImplicitImplementationBecauseOfAttributes_Title" xml:space="preserve">
    <value>Nullability of reference types in return type doesn't match implicitly implemented member because of nullability attributes.</value>
  </data>
  <data name="WRN_NullabilityMismatchInParameterTypeOnImplicitImplementationBecauseOfAttributes" xml:space="preserve">
    <value>Nullability of reference types in type of parameter '{0}' of '{1}' doesn't match implicitly implemented member '{2}' because of nullability attributes.</value>
  </data>
  <data name="WRN_NullabilityMismatchInParameterTypeOnImplicitImplementationBecauseOfAttributes_Title" xml:space="preserve">
    <value>Nullability of reference types in type of parameter doesn't match implicitly implemented member because of nullability attributes.</value>
  </data>
  <data name="WRN_NullabilityMismatchInTypeOnExplicitImplementation" xml:space="preserve">
    <value>Nullability of reference types in type doesn't match implemented member '{0}'.</value>
  </data>
  <data name="WRN_NullabilityMismatchInTypeOnExplicitImplementation_Title" xml:space="preserve">
    <value>Nullability of reference types in type doesn't match implemented member.</value>
  </data>
  <data name="WRN_NullabilityMismatchInReturnTypeOnExplicitImplementation" xml:space="preserve">
    <value>Nullability of reference types in return type doesn't match implemented member '{0}'.</value>
  </data>
  <data name="WRN_NullabilityMismatchInReturnTypeOnExplicitImplementation_Title" xml:space="preserve">
    <value>Nullability of reference types in return type doesn't match implemented member.</value>
  </data>
  <data name="WRN_NullabilityMismatchInParameterTypeOnExplicitImplementation" xml:space="preserve">
    <value>Nullability of reference types in type of parameter '{0}' doesn't match implemented member '{1}'.</value>
  </data>
  <data name="WRN_NullabilityMismatchInParameterTypeOnExplicitImplementation_Title" xml:space="preserve">
    <value>Nullability of reference types in type of parameter doesn't match implemented member.</value>
  </data>
  <data name="WRN_NullabilityMismatchInReturnTypeOnExplicitImplementationBecauseOfAttributes" xml:space="preserve">
    <value>Nullability of reference types in return type doesn't match implemented member '{0}' because of nullability attributes.</value>
  </data>
  <data name="WRN_NullabilityMismatchInReturnTypeOnExplicitImplementationBecauseOfAttributes_Title" xml:space="preserve">
    <value>Nullability of reference types in return type doesn't match implemented member because of nullability attributes.</value>
  </data>
  <data name="WRN_NullabilityMismatchInParameterTypeOnExplicitImplementationBecauseOfAttributes" xml:space="preserve">
    <value>Nullability of reference types in type of parameter '{0}' doesn't match implemented member '{1}' because of nullability attributes.</value>
  </data>
  <data name="WRN_NullabilityMismatchInParameterTypeOnExplicitImplementationBecauseOfAttributes_Title" xml:space="preserve">
    <value>Nullability of reference types in type of parameter doesn't match implemented member because of nullability attributes.</value>
  </data>
  <data name="WRN_UninitializedNonNullableField" xml:space="preserve">
    <value>Non-nullable {0} '{1}' is uninitialized. Consider declaring the {0} as nullable.</value>
  </data>
  <data name="WRN_UninitializedNonNullableField_Title" xml:space="preserve">
    <value>Non-nullable field is uninitialized. Consider declaring as nullable.</value>
  </data>
  <data name="WRN_NullabilityMismatchInAssignment" xml:space="preserve">
    <value>Nullability of reference types in value of type '{0}' doesn't match target type '{1}'.</value>
  </data>
  <data name="WRN_NullabilityMismatchInAssignment_Title" xml:space="preserve">
    <value>Nullability of reference types in value doesn't match target type.</value>
  </data>
  <data name="WRN_ImplicitCopyInReadOnlyMember" xml:space="preserve">
    <value>Call to non-readonly member '{0}' from a 'readonly' member results in an implicit copy of '{1}'.</value>
  </data>
  <data name="WRN_ImplicitCopyInReadOnlyMember_Title" xml:space="preserve">
    <value>Call to non-readonly member from a 'readonly' member results in an implicit copy.</value>
  </data>
  <data name="ERR_StaticMemberCantBeReadOnly" xml:space="preserve">
    <value>Static member '{0}' cannot be marked 'readonly'.</value>
  </data>
  <data name="ERR_AutoSetterCantBeReadOnly" xml:space="preserve">
    <value>Auto-implemented 'set' accessor '{0}' cannot be marked 'readonly'.</value>
  </data>
  <data name="ERR_AutoPropertyWithSetterCantBeReadOnly" xml:space="preserve">
    <value>Auto-implemented property '{0}' cannot be marked 'readonly' because it has a 'set' accessor.</value>
  </data>
  <data name="ERR_InvalidPropertyReadOnlyMods" xml:space="preserve">
    <value>Cannot specify 'readonly' modifiers on both property or indexer '{0}' and its accessor. Remove one of them.</value>
  </data>
  <data name="ERR_DuplicatePropertyReadOnlyMods" xml:space="preserve">
    <value>Cannot specify 'readonly' modifiers on both accessors of property or indexer '{0}'. Instead, put a 'readonly' modifier on the property itself.</value>
  </data>
  <data name="ERR_FieldLikeEventCantBeReadOnly" xml:space="preserve">
    <value>Field-like event '{0}' cannot be 'readonly'.</value>
  </data>
  <data name="ERR_PartialMethodReadOnlyDifference" xml:space="preserve">
    <value>Both partial method declarations must be readonly or neither may be readonly</value>
  </data>
  <data name="ERR_ReadOnlyModMissingAccessor" xml:space="preserve">
    <value>'{0}': 'readonly' can only be used on accessors if the property or indexer has both a get and a set accessor</value>
  </data>
  <data name="WRN_NullabilityMismatchInArgument" xml:space="preserve">
    <value>Argument of type '{0}' cannot be used for parameter '{2}' of type '{1}' in '{3}' due to differences in the nullability of reference types.</value>
  </data>
  <data name="WRN_NullabilityMismatchInArgument_Title" xml:space="preserve">
    <value>Argument cannot be used for parameter due to differences in the nullability of reference types.</value>
  </data>
  <data name="WRN_NullabilityMismatchInArgumentForOutput" xml:space="preserve">
    <value>Argument of type '{0}' cannot be used as an output of type '{1}' for parameter '{2}' in '{3}' due to differences in the nullability of reference types.</value>
  </data>
  <data name="WRN_NullabilityMismatchInArgumentForOutput_Title" xml:space="preserve">
    <value>Argument cannot be used as an output for parameter due to differences in the nullability of reference types.</value>
  </data>
  <data name="WRN_DisallowNullAttributeForbidsMaybeNullAssignment" xml:space="preserve">
    <value>A possible null value may not be used for a type marked with [NotNull] or [DisallowNull]</value>
  </data>
  <data name="WRN_DisallowNullAttributeForbidsMaybeNullAssignment_Title" xml:space="preserve">
    <value>A possible null value may not be used for a type marked with [NotNull] or [DisallowNull]</value>
  </data>
  <data name="WRN_ParameterConditionallyDisallowsNull" xml:space="preserve">
    <value>Parameter '{0}' may not have a null value when exiting with '{1}'.</value>
  </data>
  <data name="WRN_ParameterConditionallyDisallowsNull_Title" xml:space="preserve">
    <value>Parameter may not have a null value when exiting in some condition.</value>
  </data>
  <data name="WRN_ShouldNotReturn" xml:space="preserve">
    <value>A method marked [DoesNotReturn] should not return.</value>
  </data>
  <data name="WRN_ShouldNotReturn_Title" xml:space="preserve">
    <value>A method marked [DoesNotReturn] should not return.</value>
  </data>
  <data name="WRN_DoesNotReturnMismatch" xml:space="preserve">
    <value>Method '{0}' lacks `[DoesNotReturn]` annotation to match implemented or overridden member.</value>
  </data>
  <data name="WRN_DoesNotReturnMismatch_Title" xml:space="preserve">
    <value>Method lacks `[DoesNotReturn]` annotation to match implemented or overridden member.</value>
  </data>
  <data name="WRN_NullabilityMismatchInReturnTypeOfTargetDelegate" xml:space="preserve">
    <value>Nullability of reference types in return type of '{0}' doesn't match the target delegate '{1}'.</value>
  </data>
  <data name="WRN_NullabilityMismatchInReturnTypeOfTargetDelegate_Title" xml:space="preserve">
    <value>Nullability of reference types in return type doesn't match the target delegate.</value>
  </data>
  <data name="WRN_NullabilityMismatchInParameterTypeOfTargetDelegate" xml:space="preserve">
    <value>Nullability of reference types in type of parameter '{0}' of '{1}' doesn't match the target delegate '{2}'.</value>
  </data>
  <data name="WRN_NullabilityMismatchInParameterTypeOfTargetDelegate_Title" xml:space="preserve">
    <value>Nullability of reference types in type of parameter doesn't match the target delegate.</value>
  </data>
  <data name="WRN_NullAsNonNullable" xml:space="preserve">
    <value>Cannot convert null literal to non-nullable reference type.</value>
  </data>
  <data name="WRN_NullAsNonNullable_Title" xml:space="preserve">
    <value>Cannot convert null literal to non-nullable reference type.</value>
  </data>
  <data name="ERR_AnnotationDisallowedInObjectCreation" xml:space="preserve">
    <value>Cannot use a nullable reference type in object creation.</value>
  </data>
  <data name="WRN_NullableValueTypeMayBeNull" xml:space="preserve">
    <value>Nullable value type may be null.</value>
  </data>
  <data name="WRN_NullableValueTypeMayBeNull_Title" xml:space="preserve">
    <value>Nullable value type may be null.</value>
  </data>
  <data name="WRN_NullabilityMismatchInTypeParameterConstraint" xml:space="preserve">
    <value>The type '{3}' cannot be used as type parameter '{2}' in the generic type or method '{0}'. Nullability of type argument '{3}' doesn't match constraint type '{1}'.</value>
  </data>
  <data name="WRN_NullabilityMismatchInTypeParameterConstraint_Title" xml:space="preserve">
    <value>The type cannot be used as type parameter in the generic type or method. Nullability of type argument doesn't match constraint type.</value>
  </data>
  <data name="WRN_MissingNonNullTypesContextForAnnotation" xml:space="preserve">
    <value>The annotation for nullable reference types should only be used in code within a '#nullable' annotations context.</value>
  </data>
  <data name="WRN_MissingNonNullTypesContextForAnnotation_Title" xml:space="preserve">
    <value>The annotation for nullable reference types should only be used in code within a '#nullable' annotations context.</value>
  </data>
  <data name="ERR_ExplicitNullableAttribute" xml:space="preserve">
    <value>Explicit application of 'System.Runtime.CompilerServices.NullableAttribute' is not allowed.</value>
  </data>
  <data name="ERR_NullableUnconstrainedTypeParameter" xml:space="preserve">
    <value>A nullable type parameter must be known to be a value type or non-nullable reference type. Consider adding a 'class', 'struct', or type constraint.</value>
  </data>
  <data name="ERR_NullableOptionNotAvailable" xml:space="preserve">
    <value>Invalid '{0}' value: '{1}' for C# {2}. Please use language version '{3}' or greater.</value>
  </data>
  <data name="ERR_NonTaskMainCantBeAsync" xml:space="preserve">
    <value>A void or int returning entry point cannot be async</value>
  </data>
  <data name="ERR_PatternWrongGenericTypeInVersion" xml:space="preserve">
    <value>An expression of type '{0}' cannot be handled by a pattern of type '{1}' in C# {2}. Please use language version {3} or greater.</value>
  </data>
  <data name="WRN_UnreferencedLocalFunction" xml:space="preserve">
    <value>The local function '{0}' is declared but never used</value>
  </data>
  <data name="WRN_UnreferencedLocalFunction_Title" xml:space="preserve">
    <value>Local function is declared but never used</value>
  </data>
  <data name="ERR_LocalFunctionMissingBody" xml:space="preserve">
    <value>Local function '{0}' must declare a body because it is not marked 'static extern'.</value>
  </data>
  <data name="ERR_InvalidDebugInfo" xml:space="preserve">
    <value>Unable to read debug information of method '{0}' (token 0x{1:X8}) from assembly '{2}'</value>
  </data>
  <data name="IConversionExpressionIsNotCSharpConversion" xml:space="preserve">
    <value>{0} is not a valid C# conversion expression</value>
  </data>
  <data name="ERR_DynamicLocalFunctionTypeParameter" xml:space="preserve">
    <value>Cannot pass argument with dynamic type to generic local function '{0}' with inferred type arguments.</value>
  </data>
  <data name="IDS_FeatureLeadingDigitSeparator" xml:space="preserve">
    <value>leading digit separator</value>
  </data>
  <data name="ERR_ExplicitReservedAttr" xml:space="preserve">
    <value>Do not use '{0}'. This is reserved for compiler usage.</value>
  </data>
  <data name="ERR_TypeReserved" xml:space="preserve">
    <value>The type name '{0}' is reserved to be used by the compiler.</value>
  </data>
  <data name="ERR_InExtensionMustBeValueType" xml:space="preserve">
    <value>The first parameter of the 'in' extension method '{0}' must be a concrete (non-generic) value type.</value>
  </data>
  <data name="ERR_FieldsInRoStruct" xml:space="preserve">
    <value>Instance fields of readonly structs must be readonly.</value>
  </data>
  <data name="ERR_AutoPropsInRoStruct" xml:space="preserve">
    <value>Auto-implemented instance properties in readonly structs must be readonly.</value>
  </data>
  <data name="ERR_FieldlikeEventsInRoStruct" xml:space="preserve">
    <value>Field-like events are not allowed in readonly structs.</value>
  </data>
  <data name="IDS_FeatureRefExtensionMethods" xml:space="preserve">
    <value>ref extension methods</value>
  </data>
  <data name="ERR_StackAllocConversionNotPossible" xml:space="preserve">
    <value>Conversion of a stackalloc expression of type '{0}' to type '{1}' is not possible.</value>
  </data>
  <data name="ERR_RefExtensionMustBeValueTypeOrConstrainedToOne" xml:space="preserve">
    <value>The first parameter of a 'ref' extension method '{0}' must be a value type or a generic type constrained to struct.</value>
  </data>
  <data name="ERR_OutAttrOnInParam" xml:space="preserve">
    <value>An in parameter cannot have the Out attribute.</value>
  </data>
  <data name="ICompoundAssignmentOperationIsNotCSharpCompoundAssignment" xml:space="preserve">
    <value>{0} is not a valid C# compound assignment operation</value>
  </data>
  <data name="WRN_FilterIsConstantFalse" xml:space="preserve">
    <value>Filter expression is a constant 'false', consider removing the catch clause</value>
  </data>
  <data name="WRN_FilterIsConstantFalse_Title" xml:space="preserve">
    <value>Filter expression is a constant 'false'</value>
  </data>
  <data name="WRN_FilterIsConstantFalseRedundantTryCatch" xml:space="preserve">
    <value>Filter expression is a constant 'false', consider removing the try-catch block</value>
  </data>
  <data name="WRN_FilterIsConstantFalseRedundantTryCatch_Title" xml:space="preserve">
    <value>Filter expression is a constant 'false'. </value>
  </data>
  <data name="ERR_ConditionalInInterpolation" xml:space="preserve">
    <value>A conditional expression cannot be used directly in a string interpolation because the ':' ends the interpolation. Parenthesize the conditional expression.</value>
  </data>
  <data name="ERR_InDynamicMethodArg" xml:space="preserve">
    <value>Arguments with 'in' modifier cannot be used in dynamically dispatched expressions.</value>
  </data>
  <data name="ERR_TupleSizesMismatchForBinOps" xml:space="preserve">
    <value>Tuple types used as operands of an == or != operator must have matching cardinalities. But this operator has tuple types of cardinality {0} on the left and {1} on the right.</value>
  </data>
  <data name="ERR_RefLocalOrParamExpected" xml:space="preserve">
    <value>The left-hand side of a ref assignment must be a ref local or parameter.</value>
  </data>
  <data name="ERR_RefAssignNarrower" xml:space="preserve">
    <value>Cannot ref-assign '{1}' to '{0}' because '{1}' has a narrower escape scope than '{0}'.</value>
  </data>
  <data name="IDS_FeatureEnumGenericTypeConstraint" xml:space="preserve">
    <value>enum generic type constraints</value>
  </data>
  <data name="IDS_FeatureDelegateGenericTypeConstraint" xml:space="preserve">
    <value>delegate generic type constraints</value>
  </data>
  <data name="IDS_FeatureUnmanagedGenericTypeConstraint" xml:space="preserve">
    <value>unmanaged generic type constraints</value>
  </data>
  <data name="ERR_NewBoundWithUnmanaged" xml:space="preserve">
    <value>The 'new()' constraint cannot be used with the 'unmanaged' constraint</value>
  </data>
  <data name="ERR_UnmanagedConstraintMustBeFirst" xml:space="preserve">
    <value>The 'unmanaged' constraint must come before any other constraints</value>
  </data>
  <data name="ERR_UnmanagedConstraintNotSatisfied" xml:space="preserve">
    <value>The type '{2}' must be a non-nullable value type, along with all fields at any level of nesting, in order to use it as parameter '{1}' in the generic type or method '{0}'</value>
  </data>
  <data name="ERR_ConWithUnmanagedCon" xml:space="preserve">
    <value>Type parameter '{1}' has the 'unmanaged' constraint so '{1}' cannot be used as a constraint for '{0}'</value>
  </data>
  <data name="IDS_FeatureStackAllocInitializer" xml:space="preserve">
    <value>stackalloc initializer</value>
  </data>
  <data name="ERR_InvalidStackAllocArray" xml:space="preserve">
    <value>"Invalid rank specifier: expected ']'</value>
  </data>
  <data name="IDS_FeatureExpressionVariablesInQueriesAndInitializers" xml:space="preserve">
    <value>declaration of expression variables in member initializers and queries</value>
  </data>
  <data name="ERR_MissingPattern" xml:space="preserve">
    <value>Pattern missing</value>
  </data>
  <data name="IDS_FeatureRecursivePatterns" xml:space="preserve">
    <value>recursive patterns</value>
  </data>
  <data name="ERR_WrongNumberOfSubpatterns" xml:space="preserve">
    <value>Matching the tuple type '{0}' requires '{1}' subpatterns, but '{2}' subpatterns are present.</value>
  </data>
  <data name="ERR_PropertyPatternNameMissing" xml:space="preserve">
    <value>A property subpattern requires a reference to the property or field to be matched, e.g. '{{ Name: {0} }}'</value>
  </data>
  <data name="ERR_DefaultPattern" xml:space="preserve">
    <value>A default literal 'default' is not valid as a pattern. Use another literal (e.g. '0' or 'null') as appropriate. To match everything, use a discard pattern '_'.</value>
  </data>
  <data name="ERR_SwitchExpressionNoBestType" xml:space="preserve">
    <value>No best type was found for the switch expression.</value>
  </data>
  <data name="ERR_DefaultLiteralNoTargetType" xml:space="preserve">
    <value>There is no target type for the default literal.</value>
  </data>
  <data name="ERR_SingleElementPositionalPatternRequiresDisambiguation" xml:space="preserve">
    <value>A single-element deconstruct pattern requires some other syntax for disambiguation. It is recommended to add a discard designator '_' after the close paren ')'.</value>
  </data>
  <data name="ERR_VarMayNotBindToType" xml:space="preserve">
    <value>The syntax 'var' for a pattern is not permitted to refer to a type, but '{0}' is in scope here.</value>
  </data>
  <data name="WRN_SwitchExpressionNotExhaustive" xml:space="preserve">
    <value>The switch expression does not handle all possible values of its input type (it is not exhaustive).</value>
  </data>
  <data name="WRN_SwitchExpressionNotExhaustive_Title" xml:space="preserve">
    <value>The switch expression does not handle all possible values of its input type (it is not exhaustive).</value>
  </data>
  <data name="WRN_CaseConstantNamedUnderscore" xml:space="preserve">
    <value>The name '_' refers to the constant, not the discard pattern. Use 'var _' to discard the value, or '@_' to refer to a constant by that name.</value>
  </data>
  <data name="WRN_CaseConstantNamedUnderscore_Title" xml:space="preserve">
    <value>Do not use '_' for a case constant.</value>
  </data>
  <data name="WRN_IsTypeNamedUnderscore" xml:space="preserve">
    <value>The name '_' refers to the type '{0}', not the discard pattern. Use '@_' for the type, or 'var _' to discard.</value>
  </data>
  <data name="WRN_IsTypeNamedUnderscore_Title" xml:space="preserve">
    <value>Do not use '_' to refer to the type in an is-type expression.</value>
  </data>
  <data name="ERR_ExpressionTreeContainsSwitchExpression" xml:space="preserve">
    <value>An expression tree may not contain a switch expression.</value>
  </data>
  <data name="ERR_InvalidObjectCreation" xml:space="preserve">
    <value>Invalid object creation</value>
  </data>
  <data name="IDS_FeatureIndexingMovableFixedBuffers" xml:space="preserve">
    <value>indexing movable fixed buffers</value>
  </data>
  <data name="ERR_CantUseInOrOutInArglist" xml:space="preserve">
    <value>__arglist cannot have an argument passed by 'in' or 'out'</value>
  </data>
  <data name="SyntaxTreeNotFound" xml:space="preserve">
    <value>SyntaxTree is not part of the compilation</value>
  </data>
  <data name="ERR_OutVariableCannotBeByRef" xml:space="preserve">
    <value>An out variable cannot be declared as a ref local</value>
  </data>
  <data name="ERR_MultipleAnalyzerConfigsInSameDir" xml:space="preserve">
    <value>Multiple analyzer config files cannot be in the same directory ('{0}').</value>
  </data>
  <data name="IDS_FeatureCoalesceAssignmentExpression" xml:space="preserve">
    <value>coalescing assignment</value>
  </data>
  <data name="CannotCreateConstructedFromConstructed" xml:space="preserve">
    <value>Cannot create constructed generic type from another constructed generic type.</value>
  </data>
  <data name="CannotCreateConstructedFromNongeneric" xml:space="preserve">
    <value>Cannot create constructed generic type from non-generic type.</value>
  </data>
  <data name="IDS_FeatureUnconstrainedTypeParameterInNullCoalescingOperator" xml:space="preserve">
    <value>unconstrained type parameters in null coalescing operator</value>
  </data>
  <data name="WRN_NullabilityMismatchInConstraintsOnImplicitImplementation" xml:space="preserve">
    <value>Nullability in constraints for type parameter '{0}' of method '{1}' doesn't match the constraints for type parameter '{2}' of interface method '{3}'. Consider using an explicit interface implementation instead.</value>
  </data>
  <data name="WRN_NullabilityMismatchInConstraintsOnImplicitImplementation_Title" xml:space="preserve">
    <value>Nullability in constraints for type parameter doesn't match the constraints for type parameter in implicitly implemented interface method'.</value>
  </data>
  <data name="WRN_NullabilityMismatchInTypeParameterReferenceTypeConstraint" xml:space="preserve">
    <value>The type '{2}' cannot be used as type parameter '{1}' in the generic type or method '{0}'. Nullability of type argument '{2}' doesn't match 'class' constraint.</value>
  </data>
  <data name="WRN_NullabilityMismatchInTypeParameterReferenceTypeConstraint_Title" xml:space="preserve">
    <value>The type cannot be used as type parameter in the generic type or method. Nullability of type argument doesn't match 'class' constraint.</value>
  </data>
  <data name="ERR_TripleDotNotAllowed" xml:space="preserve">
    <value>Unexpected character sequence '...'</value>
  </data>
  <data name="IDS_FeatureIndexOperator" xml:space="preserve">
    <value>index operator</value>
  </data>
  <data name="IDS_FeatureRangeOperator" xml:space="preserve">
    <value>range operator</value>
  </data>
  <data name="IDS_FeatureStaticLocalFunctions" xml:space="preserve">
    <value>static local functions</value>
  </data>
  <data name="IDS_FeatureNameShadowingInNestedFunctions" xml:space="preserve">
    <value>name shadowing in nested functions</value>
  </data>
  <data name="IDS_FeatureLambdaDiscardParameters" xml:space="preserve">
    <value>lambda discard parameters</value>
  </data>
  <data name="ERR_BadDynamicAwaitForEach" xml:space="preserve">
    <value>Cannot use a collection of dynamic type in an asynchronous foreach</value>
  </data>
  <data name="ERR_NullableDirectiveQualifierExpected" xml:space="preserve">
    <value>Expected 'enable', 'disable', or 'restore'</value>
  </data>
  <data name="ERR_NullableDirectiveTargetExpected" xml:space="preserve">
    <value>Expected 'warnings', 'annotations', or end of directive</value>
  </data>
  <data name="WRN_MissingNonNullTypesContextForAnnotationInGeneratedCode" xml:space="preserve">
    <value>The annotation for nullable reference types should only be used in code within a '#nullable' annotations context. Auto-generated code requires an explicit '#nullable' directive in source.</value>
  </data>
  <data name="WRN_MissingNonNullTypesContextForAnnotationInGeneratedCode_Title" xml:space="preserve">
    <value>The annotation for nullable reference types should only be used in code within a '#nullable' annotations context. Auto-generated code requires an explicit '#nullable' directive in source.</value>
  </data>
  <data name="WRN_NullReferenceInitializer" xml:space="preserve">
    <value>Object or collection initializer implicitly dereferences possibly null member '{0}'.</value>
  </data>
  <data name="WRN_NullReferenceInitializer_Title" xml:space="preserve">
    <value>Object or collection initializer implicitly dereferences possibly null member.</value>
  </data>
  <data name="ERR_ExpressionTreeCantContainRefStruct" xml:space="preserve">
    <value>Expression tree cannot contain value of ref struct or restricted type '{0}'.</value>
  </data>
  <data name="ERR_ElseCannotStartStatement" xml:space="preserve">
    <value>'else' cannot start a statement.</value>
  </data>
  <data name="ERR_ExpressionTreeCantContainNullCoalescingAssignment" xml:space="preserve">
    <value>An expression tree may not contain a null coalescing assignment</value>
  </data>
  <data name="ERR_BadNullableContextOption" xml:space="preserve">
    <value>Invalid option '{0}' for /nullable; must be 'disable', 'enable', 'warnings' or 'annotations'</value>
  </data>
  <data name="ERR_SwitchGoverningExpressionRequiresParens" xml:space="preserve">
    <value>Parentheses are required around the switch governing expression.</value>
  </data>
  <data name="ERR_TupleElementNameMismatch" xml:space="preserve">
    <value>The name '{0}' does not identify tuple element '{1}'.</value>
  </data>
  <data name="ERR_DeconstructParameterNameMismatch" xml:space="preserve">
    <value>The name '{0}' does not match the corresponding 'Deconstruct' parameter '{1}'.</value>
  </data>
  <data name="ERR_IsPatternImpossible" xml:space="preserve">
    <value>An expression of type '{0}' can never match the provided pattern.</value>
  </data>
  <data name="WRN_GivenExpressionNeverMatchesPattern" xml:space="preserve">
    <value>The given expression never matches the provided pattern.</value>
  </data>
  <data name="WRN_GivenExpressionNeverMatchesPattern_Title" xml:space="preserve">
    <value>The given expression never matches the provided pattern.</value>
  </data>
  <data name="WRN_GivenExpressionAlwaysMatchesConstant" xml:space="preserve">
    <value>The given expression always matches the provided constant.</value>
  </data>
  <data name="WRN_GivenExpressionAlwaysMatchesConstant_Title" xml:space="preserve">
    <value>The given expression always matches the provided constant.</value>
  </data>
  <data name="ERR_FeatureNotAvailableInVersion8_0" xml:space="preserve">
    <value>Feature '{0}' is not available in C# 8.0. Please use language version {1} or greater.</value>
  </data>
  <data name="ERR_PointerTypeInPatternMatching" xml:space="preserve">
    <value>Pattern-matching is not permitted for pointer types.</value>
  </data>
  <data name="ERR_ArgumentNameInITuplePattern" xml:space="preserve">
    <value>Element names are not permitted when pattern-matching via 'System.Runtime.CompilerServices.ITuple'.</value>
  </data>
  <data name="ERR_DiscardPatternInSwitchStatement" xml:space="preserve">
    <value>The discard pattern is not permitted as a case label in a switch statement. Use 'case var _:' for a discard pattern, or 'case @_:' for a constant named '_'.</value>
  </data>
  <data name="WRN_NullabilityMismatchInExplicitlyImplementedInterface" xml:space="preserve">
    <value>Nullability of reference types in explicit interface specifier doesn't match interface implemented by the type.</value>
  </data>
  <data name="WRN_NullabilityMismatchInExplicitlyImplementedInterface_Title" xml:space="preserve">
    <value>Nullability of reference types in explicit interface specifier doesn't match interface implemented by the type.</value>
  </data>
  <data name="WRN_NullabilityMismatchInInterfaceImplementedByBase" xml:space="preserve">
    <value>'{0}' does not implement interface member '{1}'. Nullability of reference types in interface implemented by the base type doesn't match.</value>
  </data>
  <data name="WRN_NullabilityMismatchInInterfaceImplementedByBase_Title" xml:space="preserve">
    <value>Type does not implement interface member. Nullability of reference types in interface implemented by the base type doesn't match.</value>
  </data>
  <data name="WRN_DuplicateInterfaceWithNullabilityMismatchInBaseList" xml:space="preserve">
    <value>'{0}' is already listed in the interface list on type '{1}' with different nullability of reference types.</value>
  </data>
  <data name="WRN_DuplicateInterfaceWithNullabilityMismatchInBaseList_Title" xml:space="preserve">
    <value>Interface is already listed in the interface list with different nullability of reference types.</value>
  </data>
  <data name="ERR_DuplicateExplicitImpl" xml:space="preserve">
    <value>'{0}' is explicitly implemented more than once.</value>
  </data>
  <data name="ERR_UsingVarInSwitchCase" xml:space="preserve">
    <value>A using variable cannot be used directly within a switch section (consider using braces). </value>
  </data>
  <data name="ERR_GoToForwardJumpOverUsingVar" xml:space="preserve">
    <value>A goto cannot jump to a location after a using declaration.</value>
  </data>
  <data name="ERR_GoToBackwardJumpOverUsingVar" xml:space="preserve">
    <value>A goto cannot jump to a location before a using declaration within the same block.</value>
  </data>
  <data name="IDS_FeatureUsingDeclarations" xml:space="preserve">
    <value>using declarations</value>
  </data>
  <data name="ERR_FeatureInPreview" xml:space="preserve">
    <value>The feature '{0}' is currently in Preview and *unsupported*. To use Preview features, use the 'preview' language version.</value>
  </data>
  <data name="IDS_DefaultInterfaceImplementation" xml:space="preserve">
    <value>default interface implementation</value>
  </data>
  <data name="ERR_RuntimeDoesNotSupportDefaultInterfaceImplementation" xml:space="preserve">
    <value>Target runtime doesn't support default interface implementation.</value>
  </data>
  <data name="ERR_RuntimeDoesNotSupportDefaultInterfaceImplementationForMember" xml:space="preserve">
    <value>'{0}' cannot implement interface member '{1}' in type '{2}' because the target runtime doesn't support default interface implementation.</value>
  </data>
  <data name="ERR_DefaultInterfaceImplementationModifier" xml:space="preserve">
    <value>The modifier '{0}' is not valid for this item in C# {1}. Please use language version '{2}' or greater.</value>
  </data>
  <data name="ERR_ImplicitImplementationOfNonPublicInterfaceMember" xml:space="preserve">
    <value>'{0}' does not implement interface member '{1}'. '{2}' cannot implicitly implement a non-public member.</value>
  </data>
  <data name="ERR_MostSpecificImplementationIsNotFound" xml:space="preserve">
    <value>Interface member '{0}' does not have a most specific implementation. Neither '{1}', nor '{2}' are most specific.</value>
  </data>
  <data name="ERR_LanguageVersionDoesNotSupportDefaultInterfaceImplementationForMember" xml:space="preserve">
    <value>'{0}' cannot implement interface member '{1}' in type '{2}' because feature '{3}' is not available in C# {4}. Please use language version '{5}' or greater.</value>
  </data>
  <data name="ERR_RuntimeDoesNotSupportProtectedAccessForInterfaceMember" xml:space="preserve">
    <value>Target runtime doesn't support 'protected', 'protected internal', or 'private protected' accessibility for a member of an interface.</value>
  </data>
  <data name="ERR_DefaultInterfaceImplementationInNoPIAType" xml:space="preserve">
    <value>Type '{0}' cannot be embedded because it has a non-abstract member. Consider setting the 'Embed Interop Types' property to false.</value>
  </data>
  <data name="WRN_SwitchExpressionNotExhaustiveForNull" xml:space="preserve">
    <value>The switch expression does not handle some null inputs (it is not exhaustive).</value>
  </data>
  <data name="WRN_SwitchExpressionNotExhaustiveForNull_Title" xml:space="preserve">
    <value>The switch expression does not handle some null inputs.</value>
  </data>
  <data name="ERR_AttributeNotOnEventAccessor" xml:space="preserve">
    <value>Attribute '{0}' is not valid on event accessors. It is only valid on '{1}' declarations.</value>
  </data>
  <data name="IDS_FeatureObsoleteOnPropertyAccessor" xml:space="preserve">
    <value>obsolete on property accessor</value>
  </data>
  <data name="WRN_UnconsumedEnumeratorCancellationAttributeUsage" xml:space="preserve">
    <value>The EnumeratorCancellationAttribute applied to parameter '{0}' will have no effect. The attribute is only effective on a parameter of type CancellationToken in an async-iterator method returning IAsyncEnumerable</value>
  </data>
  <data name="WRN_UnconsumedEnumeratorCancellationAttributeUsage_Title" xml:space="preserve">
    <value>The EnumeratorCancellationAttribute will have no effect. The attribute is only effective on a parameter of type CancellationToken in an async-iterator method returning IAsyncEnumerable</value>
  </data>
  <data name="WRN_UndecoratedCancellationTokenParameter" xml:space="preserve">
    <value>Async-iterator '{0}' has one or more parameters of type 'CancellationToken' but none of them is decorated with the 'EnumeratorCancellation' attribute, so the cancellation token parameter from the generated 'IAsyncEnumerable&lt;&gt;.GetAsyncEnumerator' will be unconsumed</value>
  </data>
  <data name="WRN_UndecoratedCancellationTokenParameter_Title" xml:space="preserve">
    <value>Async-iterator member has one or more parameters of type 'CancellationToken' but none of them is decorated with the 'EnumeratorCancellation' attribute, so the cancellation token parameter from the generated 'IAsyncEnumerable&lt;&gt;.GetAsyncEnumerator' will be unconsumed</value>
  </data>
  <data name="ERR_MultipleEnumeratorCancellationAttributes" xml:space="preserve">
    <value>The attribute [EnumeratorCancellation] cannot be used on multiple parameters</value>
  </data>
  <data name="ERR_OverrideRefConstraintNotSatisfied" xml:space="preserve">
    <value>Method '{0}' specifies a 'class' constraint for type parameter '{1}', but corresponding type parameter '{2}' of overridden or explicitly implemented method '{3}' is not a reference type.</value>
  </data>
  <data name="ERR_OverrideValConstraintNotSatisfied" xml:space="preserve">
    <value>Method '{0}' specifies a 'struct' constraint for type parameter '{1}', but corresponding type parameter '{2}' of overridden or explicitly implemented method '{3}' is not a non-nullable value type.</value>
  </data>
  <data name="IDS_OverrideWithConstraints" xml:space="preserve">
    <value>constraints for override and explicit interface implementation methods</value>
  </data>
  <data name="WRN_NullabilityMismatchInConstraintsOnPartialImplementation" xml:space="preserve">
    <value>Partial method declarations of '{0}' have inconsistent nullability in constraints for type parameter '{1}'</value>
  </data>
  <data name="WRN_NullabilityMismatchInConstraintsOnPartialImplementation_Title" xml:space="preserve">
    <value>Partial method declarations have inconsistent nullability in constraints for type parameter</value>
  </data>
  <data name="IDS_FeatureNestedStackalloc" xml:space="preserve">
    <value>stackalloc in nested expressions</value>
  </data>
  <data name="ERR_NotNullConstraintMustBeFirst" xml:space="preserve">
    <value>The 'notnull' constraint must come before any other constraints</value>
  </data>
  <data name="WRN_NullabilityMismatchInTypeParameterNotNullConstraint" xml:space="preserve">
    <value>The type '{2}' cannot be used as type parameter '{1}' in the generic type or method '{0}'. Nullability of type argument '{2}' doesn't match 'notnull' constraint.</value>
  </data>
  <data name="WRN_NullabilityMismatchInTypeParameterNotNullConstraint_Title" xml:space="preserve">
    <value>The type cannot be used as type parameter in the generic type or method. Nullability of type argument doesn't match 'notnull' constraint.</value>
  </data>
  <data name="IDS_FeatureNotNullGenericTypeConstraint" xml:space="preserve">
    <value>notnull generic type constraint</value>
  </data>
  <data name="ERR_DuplicateNullSuppression" xml:space="preserve">
    <value>Duplicate null suppression operator ('!')</value>
  </data>
  <data name="ERR_ReAbstractionInNoPIAType" xml:space="preserve">
    <value>Type '{0}' cannot be embedded because it has a re-abstraction of a member from base interface. Consider setting the 'Embed Interop Types' property to false.</value>
  </data>
  <data name="ERR_BadSwitchValue" xml:space="preserve">
    <value>Command-line syntax error: '{0}' is not a valid value for the '{1}' option. The value must be of the form '{2}'.</value>
  </data>
  <data name="ERR_InternalError" xml:space="preserve">
    <value>Internal error in the C# compiler.</value>
  </data>
  <data name="IDS_FeatureAsyncUsing" xml:space="preserve">
    <value>asynchronous using</value>
  </data>
  <data name="ERR_VarianceInterfaceNesting" xml:space="preserve">
    <value>Enums, classes, and structures cannot be declared in an interface that has an 'in' or 'out' type parameter.</value>
  </data>
  <data name="ERR_ExternEventInitializer" xml:space="preserve">
    <value>'{0}': extern event cannot have initializer</value>
  </data>
  <data name="ERR_ImplicitIndexIndexerWithName" xml:space="preserve">
    <value>Invocation of implicit Index Indexer cannot name the argument.</value>
  </data>
  <data name="ERR_ImplicitRangeIndexerWithName" xml:space="preserve">
    <value>Invocation of implicit Range Indexer cannot name the argument.</value>
  </data>
<<<<<<< HEAD
  <data name="ERR_TypelessNewIllegalTargetType" xml:space="preserve">
    <value>The type '{0}' may not be used as the target type of new()</value>
  </data>
  <data name="ERR_TypelessNewNotValid" xml:space="preserve">
    <value>Use of new() is not valid in this context</value>
  </data>
  <data name="ERR_TypelessNewNoTargetType" xml:space="preserve">
    <value>There is no target type for '{0}'</value>
  </data>
  <data name="IDS_FeatureTargetTypedObjectCreation" xml:space="preserve">
    <value>target-typed object creation</value>
=======
  <data name="ERR_ExpressionTreeContainsPatternIndexOrRangeIndexer" xml:space="preserve">
    <value>An expression tree may not contain a pattern System.Index or System.Range indexer access</value>
  </data>
  <data name="ERR_ExpressionTreeContainsFromEndIndexExpression" xml:space="preserve">
    <value>An expression tree may not contain a from-end index ('^') expression.</value>
  </data>
  <data name="ERR_ExpressionTreeContainsRangeExpression" xml:space="preserve">
    <value>An expression tree may not contain a range ('..') expression.</value>
>>>>>>> a677ab56
  </data>
</root><|MERGE_RESOLUTION|>--- conflicted
+++ resolved
@@ -6007,7 +6007,6 @@
   <data name="ERR_ImplicitRangeIndexerWithName" xml:space="preserve">
     <value>Invocation of implicit Range Indexer cannot name the argument.</value>
   </data>
-<<<<<<< HEAD
   <data name="ERR_TypelessNewIllegalTargetType" xml:space="preserve">
     <value>The type '{0}' may not be used as the target type of new()</value>
   </data>
@@ -6019,7 +6018,7 @@
   </data>
   <data name="IDS_FeatureTargetTypedObjectCreation" xml:space="preserve">
     <value>target-typed object creation</value>
-=======
+  </data>
   <data name="ERR_ExpressionTreeContainsPatternIndexOrRangeIndexer" xml:space="preserve">
     <value>An expression tree may not contain a pattern System.Index or System.Range indexer access</value>
   </data>
@@ -6028,6 +6027,5 @@
   </data>
   <data name="ERR_ExpressionTreeContainsRangeExpression" xml:space="preserve">
     <value>An expression tree may not contain a range ('..') expression.</value>
->>>>>>> a677ab56
   </data>
 </root>