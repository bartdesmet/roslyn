--- conflicted
+++ resolved
@@ -7845,7 +7845,18 @@
   <data name="IDS_ImplicitIndexerInitializer" xml:space="preserve">
     <value>implicit indexer initializer</value>
   </data>
-<<<<<<< HEAD
+  <data name="WRN_ConvertingLock" xml:space="preserve">
+    <value>A value of type 'System.Threading.Lock' converted to a different type will use likely unintended monitor-based locking in 'lock' statement.</value>
+  </data>
+  <data name="WRN_ConvertingLock_Title" xml:space="preserve">
+    <value>A value of type 'System.Threading.Lock' converted to a different type will use likely unintended monitor-based locking in 'lock' statement.</value>
+  </data>
+  <data name="ERR_BadSpecialByRefLock" xml:space="preserve">
+    <value>A lock statement on a value of type 'System.Threading.Lock' cannot be used in async methods or async lambda expressions.</value>
+  </data>
+  <data name="IDS_LockObject" xml:space="preserve">
+    <value>Lock object</value>
+  </data>
   <data name="IDS_ParamsCollections" xml:space="preserve">
     <value>params collections</value>
   </data>
@@ -7890,18 +7901,5 @@
   </data>
   <data name="ERR_ParamsCollectionMissingConstructor" xml:space="preserve">
     <value>Non-array params collection type must have an applicable constructor that can be called with no arguments.</value>
-=======
-  <data name="WRN_ConvertingLock" xml:space="preserve">
-    <value>A value of type 'System.Threading.Lock' converted to a different type will use likely unintended monitor-based locking in 'lock' statement.</value>
-  </data>
-  <data name="WRN_ConvertingLock_Title" xml:space="preserve">
-    <value>A value of type 'System.Threading.Lock' converted to a different type will use likely unintended monitor-based locking in 'lock' statement.</value>
-  </data>
-  <data name="ERR_BadSpecialByRefLock" xml:space="preserve">
-    <value>A lock statement on a value of type 'System.Threading.Lock' cannot be used in async methods or async lambda expressions.</value>
-  </data>
-  <data name="IDS_LockObject" xml:space="preserve">
-    <value>Lock object</value>
->>>>>>> afe03b25
   </data>
 </root>