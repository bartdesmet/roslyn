--- conflicted
+++ resolved
@@ -5096,7 +5096,9 @@
   <data name="ERR_InvalidDebugInfo" xml:space="preserve">
     <value>Unable to read debug information of method '{0}' (token 0x{1:X8}) from assembly '{2}'</value>
   </data>
-<<<<<<< HEAD
+  <data name="ERR_DynamicLocalFunctionTypeParameter" xml:space="preserve">
+    <value>Cannot pass argument with dynamic type to generic local function '{0}' with inferred type arguments.</value>
+  </data>
   <data name="IDS_DefaultInterfaceImplementation" xml:space="preserve">
     <value>default interface implementation</value>
   </data>
@@ -5120,9 +5122,5 @@
   </data>
   <data name="ERR_PrivateVirtualAccessor" xml:space="preserve">
     <value>'{0}': virtual properties in interfaces cannot have private accessors</value>
-=======
-  <data name="ERR_DynamicLocalFunctionTypeParameter" xml:space="preserve">
-    <value>Cannot pass argument with dynamic type to generic local function '{0}' with inferred type arguments.</value>
->>>>>>> 7f6951f1
   </data>
 </root>