--- conflicted
+++ resolved
@@ -5267,7 +5267,54 @@
   <data name="ERR_InDynamicMethodArg" xml:space="preserve">
     <value>Arguments with 'in' modifier cannot be used in dynamically dispatched expessions.</value>
   </data>
-<<<<<<< HEAD
+  <data name="ERR_TupleSizesMismatchForBinOps" xml:space="preserve">
+    <value>Tuple types used as operands of an == or != operator must have matching cardinalities. But this operator has tuple types of cardinality {0} on the left and {1} on the right.</value>
+  </data>
+  <data name="ERR_RefLocalOrParamExpected" xml:space="preserve">
+    <value>The left-hand side of a ref assignment must be a ref local or parameter.</value>
+  </data>
+  <data name="ERR_RefAssignNarrower" xml:space="preserve">
+    <value>Cannot ref-assign '{1}' to '{0}' because '{1}' has a narrower escape scope than '{0}'.</value>
+  </data>
+  <data name="IDS_FeatureEnumGenericTypeConstraint" xml:space="preserve">
+    <value>enum generic type constraints</value>
+  </data>
+  <data name="IDS_FeatureDelegateGenericTypeConstraint" xml:space="preserve">
+    <value>delegate generic type constraints</value>
+  </data>
+  <data name="IDS_FeatureUnmanagedGenericTypeConstraint" xml:space="preserve">
+    <value>unmanaged generic type constraints</value>
+  </data>
+  <data name="ERR_NewBoundWithUnmanaged" xml:space="preserve">
+    <value>The 'new()' constraint cannot be used with the 'unmanaged' constraint</value>
+  </data>
+  <data name="ERR_UnmanagedConstraintMustBeFirst" xml:space="preserve">
+    <value>The 'unmanaged' constraint must come before any other constraints</value>
+  </data>
+  <data name="ERR_UnmanagedConstraintNotSatisfied" xml:space="preserve">
+    <value>The type '{2}' cannot be a reference type, or contain reference type fields at any level of nesting, in order to use it as parameter '{1}' in the generic type or method '{0}'</value>
+  </data>
+  <data name="ERR_UnmanagedConstraintWithLocalFunctions" xml:space="preserve">
+    <value>Using 'unmanaged' constraint on local functions type parameters is not supported.</value>
+  </data>
+  <data name="ERR_ConWithUnmanagedCon" xml:space="preserve">
+    <value>Type parameter '{1}' has the 'unmanaged' constraint so '{1}' cannot be used as a constraint for '{0}'</value>
+  </data>
+  <data name="ERR_InvalidObjectCreation" xml:space="preserve">
+    <value>Invalid object creation</value>
+  </data>
+  <data name="IDS_FeatureStackAllocInitializer" xml:space="preserve">
+    <value>stackalloc initializer</value>
+  </data>
+  <data name="ERR_InvalidStackAllocArray" xml:space="preserve">
+    <value>"Invalid rank specifier: expected ']'</value>
+  </data>
+  <data name="IDS_FeatureExpressionVariablesInQueriesAndInitializers" xml:space="preserve">
+    <value>declaration of expression variables in member initializers and queries</value>
+  </data>
+  <data name="IDS_FeatureIndexingMovableFixedBuffers" xml:space="preserve">
+    <value>indexing movable fixed buffers</value>
+  </data>
   <data name="IDS_DefaultInterfaceImplementation" xml:space="preserve">
     <value>default interface implementation</value>
   </data>
@@ -5291,54 +5338,5 @@
   </data>
   <data name="ERR_PrivateVirtualAccessor" xml:space="preserve">
     <value>'{0}': virtual properties in interfaces cannot have private accessors</value>
-=======
-  <data name="ERR_TupleSizesMismatchForBinOps" xml:space="preserve">
-    <value>Tuple types used as operands of an == or != operator must have matching cardinalities. But this operator has tuple types of cardinality {0} on the left and {1} on the right.</value>
-  </data>
-  <data name="ERR_RefLocalOrParamExpected" xml:space="preserve">
-    <value>The left-hand side of a ref assignment must be a ref local or parameter.</value>
-  </data>
-  <data name="ERR_RefAssignNarrower" xml:space="preserve">
-    <value>Cannot ref-assign '{1}' to '{0}' because '{1}' has a narrower escape scope than '{0}'.</value>
-  </data>
-  <data name="IDS_FeatureEnumGenericTypeConstraint" xml:space="preserve">
-    <value>enum generic type constraints</value>
-  </data>
-  <data name="IDS_FeatureDelegateGenericTypeConstraint" xml:space="preserve">
-    <value>delegate generic type constraints</value>
-  </data>
-  <data name="IDS_FeatureUnmanagedGenericTypeConstraint" xml:space="preserve">
-    <value>unmanaged generic type constraints</value>
-  </data>
-  <data name="ERR_NewBoundWithUnmanaged" xml:space="preserve">
-    <value>The 'new()' constraint cannot be used with the 'unmanaged' constraint</value>
-  </data>
-  <data name="ERR_UnmanagedConstraintMustBeFirst" xml:space="preserve">
-    <value>The 'unmanaged' constraint must come before any other constraints</value>
-  </data>
-  <data name="ERR_UnmanagedConstraintNotSatisfied" xml:space="preserve">
-    <value>The type '{2}' cannot be a reference type, or contain reference type fields at any level of nesting, in order to use it as parameter '{1}' in the generic type or method '{0}'</value>
-  </data>
-  <data name="ERR_UnmanagedConstraintWithLocalFunctions" xml:space="preserve">
-    <value>Using 'unmanaged' constraint on local functions type parameters is not supported.</value>
-  </data>
-  <data name="ERR_ConWithUnmanagedCon" xml:space="preserve">
-    <value>Type parameter '{1}' has the 'unmanaged' constraint so '{1}' cannot be used as a constraint for '{0}'</value>
-  </data>
-  <data name="ERR_InvalidObjectCreation" xml:space="preserve">
-    <value>Invalid object creation</value>
-  </data>
-  <data name="IDS_FeatureStackAllocInitializer" xml:space="preserve">
-    <value>stackalloc initializer</value>
-  </data>
-  <data name="ERR_InvalidStackAllocArray" xml:space="preserve">
-    <value>"Invalid rank specifier: expected ']'</value>
-  </data>
-  <data name="IDS_FeatureExpressionVariablesInQueriesAndInitializers" xml:space="preserve">
-    <value>declaration of expression variables in member initializers and queries</value>
-  </data>
-  <data name="IDS_FeatureIndexingMovableFixedBuffers" xml:space="preserve">
-    <value>indexing movable fixed buffers</value>
->>>>>>> c76f5902
   </data>
 </root>