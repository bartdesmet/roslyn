--- conflicted
+++ resolved
@@ -2309,10 +2309,7 @@
                 case ErrorCode.ERR_BadNullableReferenceTypeInUsingAlias:
                 case ErrorCode.ERR_BadStaticAfterUnsafe:
                 case ErrorCode.ERR_BadCaseInSwitchArm:
-<<<<<<< HEAD
-=======
                 case ErrorCode.ERR_ConstantValueOfTypeExpected:
->>>>>>> d7465fdb
                     return false;
                 default:
                     // NOTE: All error codes must be explicitly handled in this switch statement
