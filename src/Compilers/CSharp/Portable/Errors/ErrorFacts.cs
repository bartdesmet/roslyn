﻿// Licensed to the .NET Foundation under one or more agreements.
// The .NET Foundation licenses this file to you under the MIT license.
// See the LICENSE file in the project root for more information.

#nullable disable

using System;
using System.Collections.Generic;
using System.Collections.Immutable;
using System.Diagnostics;
using System.Globalization;
using System.Reflection;
using Roslyn.Utilities;

namespace Microsoft.CodeAnalysis.CSharp
{
    internal static partial class ErrorFacts
    {
        private const string s_titleSuffix = "_Title";
        private const string s_descriptionSuffix = "_Description";
        private static readonly Lazy<ImmutableDictionary<ErrorCode, string>> s_categoriesMap = new Lazy<ImmutableDictionary<ErrorCode, string>>(CreateCategoriesMap);
        public static readonly ImmutableHashSet<string> NullableWarnings;

        static ErrorFacts()
        {
            ImmutableHashSet<string>.Builder nullableWarnings = ImmutableHashSet.CreateBuilder<string>();

            nullableWarnings.Add(GetId(ErrorCode.WRN_NullReferenceAssignment));
            nullableWarnings.Add(GetId(ErrorCode.WRN_NullReferenceReceiver));
            nullableWarnings.Add(GetId(ErrorCode.WRN_NullReferenceReturn));
            nullableWarnings.Add(GetId(ErrorCode.WRN_NullReferenceArgument));
            nullableWarnings.Add(GetId(ErrorCode.WRN_UninitializedNonNullableField));
            nullableWarnings.Add(GetId(ErrorCode.WRN_NullabilityMismatchInAssignment));
            nullableWarnings.Add(GetId(ErrorCode.WRN_NullabilityMismatchInArgument));
            nullableWarnings.Add(GetId(ErrorCode.WRN_NullabilityMismatchInArgumentForOutput));
            nullableWarnings.Add(GetId(ErrorCode.WRN_NullabilityMismatchInReturnTypeOfTargetDelegate));
            nullableWarnings.Add(GetId(ErrorCode.WRN_NullabilityMismatchInParameterTypeOfTargetDelegate));
            nullableWarnings.Add(GetId(ErrorCode.WRN_NullAsNonNullable));
            nullableWarnings.Add(GetId(ErrorCode.WRN_NullableValueTypeMayBeNull));
            nullableWarnings.Add(GetId(ErrorCode.WRN_NullabilityMismatchInTypeParameterConstraint));
            nullableWarnings.Add(GetId(ErrorCode.WRN_NullabilityMismatchInTypeParameterReferenceTypeConstraint));
            nullableWarnings.Add(GetId(ErrorCode.WRN_NullabilityMismatchInTypeParameterNotNullConstraint));
            nullableWarnings.Add(GetId(ErrorCode.WRN_ThrowPossibleNull));
            nullableWarnings.Add(GetId(ErrorCode.WRN_UnboxPossibleNull));
            nullableWarnings.Add(GetId(ErrorCode.WRN_SwitchExpressionNotExhaustiveForNull));
            nullableWarnings.Add(GetId(ErrorCode.WRN_SwitchExpressionNotExhaustiveForNullWithWhen));

            nullableWarnings.Add(GetId(ErrorCode.WRN_ConvertingNullableToNonNullable));
            nullableWarnings.Add(GetId(ErrorCode.WRN_DisallowNullAttributeForbidsMaybeNullAssignment));
            nullableWarnings.Add(GetId(ErrorCode.WRN_ParameterConditionallyDisallowsNull));

            nullableWarnings.Add(GetId(ErrorCode.WRN_NullabilityMismatchInTypeOnOverride));
            nullableWarnings.Add(GetId(ErrorCode.WRN_NullabilityMismatchInReturnTypeOnOverride));
            nullableWarnings.Add(GetId(ErrorCode.WRN_NullabilityMismatchInReturnTypeOnPartial));
            nullableWarnings.Add(GetId(ErrorCode.WRN_NullabilityMismatchInParameterTypeOnOverride));
            nullableWarnings.Add(GetId(ErrorCode.WRN_NullabilityMismatchInParameterTypeOnPartial));
            nullableWarnings.Add(GetId(ErrorCode.WRN_NullabilityMismatchInTypeOnImplicitImplementation));
            nullableWarnings.Add(GetId(ErrorCode.WRN_NullabilityMismatchInReturnTypeOnImplicitImplementation));
            nullableWarnings.Add(GetId(ErrorCode.WRN_NullabilityMismatchInParameterTypeOnImplicitImplementation));
            nullableWarnings.Add(GetId(ErrorCode.WRN_NullabilityMismatchInTypeOnExplicitImplementation));
            nullableWarnings.Add(GetId(ErrorCode.WRN_NullabilityMismatchInReturnTypeOnExplicitImplementation));
            nullableWarnings.Add(GetId(ErrorCode.WRN_NullabilityMismatchInParameterTypeOnExplicitImplementation));
            nullableWarnings.Add(GetId(ErrorCode.WRN_NullabilityMismatchInConstraintsOnImplicitImplementation));
            nullableWarnings.Add(GetId(ErrorCode.WRN_NullabilityMismatchInExplicitlyImplementedInterface));
            nullableWarnings.Add(GetId(ErrorCode.WRN_NullabilityMismatchInInterfaceImplementedByBase));
            nullableWarnings.Add(GetId(ErrorCode.WRN_DuplicateInterfaceWithNullabilityMismatchInBaseList));
            nullableWarnings.Add(GetId(ErrorCode.WRN_NullabilityMismatchInConstraintsOnPartialImplementation));
            nullableWarnings.Add(GetId(ErrorCode.WRN_NullReferenceInitializer));
            nullableWarnings.Add(GetId(ErrorCode.WRN_ShouldNotReturn));
            nullableWarnings.Add(GetId(ErrorCode.WRN_DoesNotReturnMismatch));
            nullableWarnings.Add(GetId(ErrorCode.WRN_TopLevelNullabilityMismatchInParameterTypeOnExplicitImplementation));
            nullableWarnings.Add(GetId(ErrorCode.WRN_TopLevelNullabilityMismatchInParameterTypeOnImplicitImplementation));
            nullableWarnings.Add(GetId(ErrorCode.WRN_TopLevelNullabilityMismatchInParameterTypeOnOverride));
            nullableWarnings.Add(GetId(ErrorCode.WRN_TopLevelNullabilityMismatchInReturnTypeOnExplicitImplementation));
            nullableWarnings.Add(GetId(ErrorCode.WRN_TopLevelNullabilityMismatchInReturnTypeOnImplicitImplementation));
            nullableWarnings.Add(GetId(ErrorCode.WRN_TopLevelNullabilityMismatchInReturnTypeOnOverride));
            nullableWarnings.Add(GetId(ErrorCode.WRN_MemberNotNull));
            nullableWarnings.Add(GetId(ErrorCode.WRN_MemberNotNullBadMember));
            nullableWarnings.Add(GetId(ErrorCode.WRN_MemberNotNullWhen));
            nullableWarnings.Add(GetId(ErrorCode.WRN_ParameterDisallowsNull));
            nullableWarnings.Add(GetId(ErrorCode.WRN_ParameterNotNullIfNotNull));
            nullableWarnings.Add(GetId(ErrorCode.WRN_ReturnNotNullIfNotNull));

            NullableWarnings = nullableWarnings.ToImmutable();
        }

        private static string GetId(ErrorCode errorCode)
        {
            return MessageProvider.Instance.GetIdForErrorCode((int)errorCode);
        }

        private static ImmutableDictionary<ErrorCode, string> CreateCategoriesMap()
        {
            var map = new Dictionary<ErrorCode, string>()
            {
                // { ERROR_CODE,    CATEGORY }
            };

            return map.ToImmutableDictionary();
        }

        internal static DiagnosticSeverity GetSeverity(ErrorCode code)
        {
            if (code == ErrorCode.Void)
            {
                return InternalDiagnosticSeverity.Void;
            }
            else if (code == ErrorCode.Unknown)
            {
                return InternalDiagnosticSeverity.Unknown;
            }
            else if (IsWarning(code))
            {
                return DiagnosticSeverity.Warning;
            }
            else if (IsInfo(code))
            {
                return DiagnosticSeverity.Info;
            }
            else if (IsHidden(code))
            {
                return DiagnosticSeverity.Hidden;
            }
            else
            {
                return DiagnosticSeverity.Error;
            }
        }

        /// <remarks>Don't call this during a parse--it loads resources</remarks>
        public static string GetMessage(MessageID code, CultureInfo culture)
        {
            string message = ResourceManager.GetString(code.ToString(), culture);
            Debug.Assert(!string.IsNullOrEmpty(message), code.ToString());
            return message;
        }

        /// <remarks>Don't call this during a parse--it loads resources</remarks>
        public static string GetMessage(ErrorCode code, CultureInfo culture)
        {
            string message = ResourceManager.GetString(code.ToString(), culture);
            Debug.Assert(!string.IsNullOrEmpty(message), code.ToString());
            return message;
        }

        public static LocalizableResourceString GetMessageFormat(ErrorCode code)
        {
            return new LocalizableResourceString(code.ToString(), ResourceManager, typeof(ErrorFacts));
        }

        public static LocalizableResourceString GetTitle(ErrorCode code)
        {
            return new LocalizableResourceString(code.ToString() + s_titleSuffix, ResourceManager, typeof(ErrorFacts));
        }

        public static LocalizableResourceString GetDescription(ErrorCode code)
        {
            return new LocalizableResourceString(code.ToString() + s_descriptionSuffix, ResourceManager, typeof(ErrorFacts));
        }

        public static string GetHelpLink(ErrorCode code)
        {
            return $"https://msdn.microsoft.com/query/roslyn.query?appId=roslyn&k=k({GetId(code)})";
        }

        public static string GetCategory(ErrorCode code)
        {
            string category;
            if (s_categoriesMap.Value.TryGetValue(code, out category))
            {
                return category;
            }

            return Diagnostic.CompilerDiagnosticCategory;
        }

        /// <remarks>Don't call this during a parse--it loads resources</remarks>
        public static string GetMessage(XmlParseErrorCode id, CultureInfo culture)
        {
            return ResourceManager.GetString(id.ToString(), culture);
        }

        private static System.Resources.ResourceManager s_resourceManager;
        private static System.Resources.ResourceManager ResourceManager
        {
            get
            {
                if (s_resourceManager == null)
                {
                    s_resourceManager = new System.Resources.ResourceManager(typeof(CSharpResources).FullName, typeof(ErrorCode).GetTypeInfo().Assembly);
                }

                return s_resourceManager;
            }
        }

        internal static int GetWarningLevel(ErrorCode code)
        {
            if (IsInfo(code) || IsHidden(code))
            {
                // Info and hidden diagnostics should always be produced because some analyzers depend on them.
                return Diagnostic.InfoAndHiddenWarningLevel;
            }

            // Warning wave warnings (warning level > 4) should be documented in
            // docs/compilers/CSharp/Warnversion Warning Waves.md
            switch (code)
            {
                case ErrorCode.WRN_LowerCaseTypeName:
                    // Warning level 7 is exclusively for warnings introduced in the compiler
                    // shipped with dotnet 7 (C# 11) and that can be reported for pre-existing code.
                    return 7;
                case ErrorCode.WRN_PartialMethodTypeDifference:
                    // Warning level 6 is exclusively for warnings introduced in the compiler
                    // shipped with dotnet 6 (C# 10) and that can be reported for pre-existing code.
                    return 6;
                case ErrorCode.WRN_NubExprIsConstBool2:
                case ErrorCode.WRN_StaticInAsOrIs:
                case ErrorCode.WRN_PrecedenceInversion:
                case ErrorCode.WRN_UseDefViolationPropertyUnsupportedVersion:
                case ErrorCode.WRN_UseDefViolationFieldUnsupportedVersion:
                case ErrorCode.WRN_UnassignedThisAutoPropertyUnsupportedVersion:
                case ErrorCode.WRN_UnassignedThisUnsupportedVersion:
                case ErrorCode.WRN_ParamUnassigned:
                case ErrorCode.WRN_UseDefViolationProperty:
                case ErrorCode.WRN_UseDefViolationField:
                case ErrorCode.WRN_UseDefViolationThisUnsupportedVersion:
                case ErrorCode.WRN_UseDefViolationOut:
                case ErrorCode.WRN_UseDefViolation:
                case ErrorCode.WRN_SyncAndAsyncEntryPoints:
                case ErrorCode.WRN_ParameterIsStaticClass:
                case ErrorCode.WRN_ReturnTypeIsStaticClass:
                    // Warning level 5 is exclusively for warnings introduced in the compiler
                    // shipped with dotnet 5 (C# 9) and that can be reported for pre-existing code.
                    return 5;
                case ErrorCode.WRN_InvalidMainSig:
                case ErrorCode.WRN_LowercaseEllSuffix:
                case ErrorCode.WRN_NewNotRequired:
                case ErrorCode.WRN_MainCantBeGeneric:
                case ErrorCode.WRN_ProtectedInSealed:
                case ErrorCode.WRN_UnassignedInternalField:
                case ErrorCode.WRN_MissingParamTag:
                case ErrorCode.WRN_MissingXMLComment:
                case ErrorCode.WRN_MissingTypeParamTag:
                case ErrorCode.WRN_InvalidVersionFormat:
                    return 4;
                case ErrorCode.WRN_UnreferencedEvent:
                case ErrorCode.WRN_DuplicateUsing:
                case ErrorCode.WRN_UnreferencedVar:
                case ErrorCode.WRN_UnreferencedField:
                case ErrorCode.WRN_UnreferencedVarAssg:
                case ErrorCode.WRN_UnreferencedLocalFunction:
                case ErrorCode.WRN_SequentialOnPartialClass:
                case ErrorCode.WRN_UnreferencedFieldAssg:
                case ErrorCode.WRN_AmbiguousXMLReference:
                case ErrorCode.WRN_PossibleMistakenNullStatement:
                case ErrorCode.WRN_EqualsWithoutGetHashCode:
                case ErrorCode.WRN_EqualityOpWithoutEquals:
                case ErrorCode.WRN_EqualityOpWithoutGetHashCode:
                case ErrorCode.WRN_IncorrectBooleanAssg:
                case ErrorCode.WRN_BitwiseOrSignExtend:
                case ErrorCode.WRN_TypeParameterSameAsOuterTypeParameter:
                case ErrorCode.WRN_InvalidAssemblyName:
                case ErrorCode.WRN_UnifyReferenceBldRev:
                case ErrorCode.WRN_AssignmentToSelf:
                case ErrorCode.WRN_ComparisonToSelf:
                case ErrorCode.WRN_IsDynamicIsConfusing:
                case ErrorCode.WRN_DebugFullNameTooLong:
                case ErrorCode.WRN_PdbLocalNameTooLong:
                case ErrorCode.WRN_RecordEqualsWithoutGetHashCode:
                    return 3;
                case ErrorCode.WRN_NewRequired:
                case ErrorCode.WRN_NewOrOverrideExpected:
                case ErrorCode.WRN_UnreachableCode:
                case ErrorCode.WRN_UnreferencedLabel:
                case ErrorCode.WRN_NegativeArrayIndex:
                case ErrorCode.WRN_BadRefCompareLeft:
                case ErrorCode.WRN_BadRefCompareRight:
                case ErrorCode.WRN_PatternIsAmbiguous:
                case ErrorCode.WRN_PatternNotPublicOrNotInstance:
                case ErrorCode.WRN_PatternBadSignature:
                case ErrorCode.WRN_SameFullNameThisNsAgg:
                case ErrorCode.WRN_SameFullNameThisAggAgg:
                case ErrorCode.WRN_SameFullNameThisAggNs:
                case ErrorCode.WRN_GlobalAliasDefn:
                case ErrorCode.WRN_AlwaysNull:
                case ErrorCode.WRN_CmpAlwaysFalse:
                case ErrorCode.WRN_GotoCaseShouldConvert:
                case ErrorCode.WRN_NubExprIsConstBool:
                case ErrorCode.WRN_ExplicitImplCollision:
                case ErrorCode.WRN_DeprecatedSymbolStr:
                case ErrorCode.WRN_VacuousIntegralComp:
                case ErrorCode.WRN_AssignmentToLockOrDispose:
                case ErrorCode.WRN_DeprecatedCollectionInitAddStr:
                case ErrorCode.WRN_DeprecatedCollectionInitAdd:
                case ErrorCode.WRN_DuplicateParamTag:
                case ErrorCode.WRN_UnmatchedParamTag:
                case ErrorCode.WRN_UnprocessedXMLComment:
                case ErrorCode.WRN_InvalidSearchPathDir:
                case ErrorCode.WRN_UnifyReferenceMajMin:
                case ErrorCode.WRN_DuplicateTypeParamTag:
                case ErrorCode.WRN_UnmatchedTypeParamTag:
                case ErrorCode.WRN_UnmatchedParamRefTag:
                case ErrorCode.WRN_UnmatchedTypeParamRefTag:
                case ErrorCode.WRN_CantHaveManifestForModule:
                case ErrorCode.WRN_DynamicDispatchToConditionalMethod:
                case ErrorCode.WRN_NoSources:
                case ErrorCode.WRN_CLS_MeaninglessOnPrivateType:
                case ErrorCode.WRN_CLS_AssemblyNotCLS2:
                case ErrorCode.WRN_MainIgnored:
                case ErrorCode.WRN_UnqualifiedNestedTypeInCref:
                case ErrorCode.WRN_NoRuntimeMetadataVersion:
                    return 2;
                case ErrorCode.WRN_IsAlwaysTrue:
                case ErrorCode.WRN_IsAlwaysFalse:
                case ErrorCode.WRN_ByRefNonAgileField:
                case ErrorCode.WRN_VolatileByRef:
                case ErrorCode.WRN_FinalizeMethod:
                case ErrorCode.WRN_DeprecatedSymbol:
                case ErrorCode.WRN_ExternMethodNoImplementation:
                case ErrorCode.WRN_AttributeLocationOnBadDeclaration:
                case ErrorCode.WRN_InvalidAttributeLocation:
                case ErrorCode.WRN_NonObsoleteOverridingObsolete:
                case ErrorCode.WRN_CoClassWithoutComImport:
                case ErrorCode.WRN_ObsoleteOverridingNonObsolete:
                case ErrorCode.WRN_ExternCtorNoImplementation:
                case ErrorCode.WRN_WarningDirective:
                case ErrorCode.WRN_UnreachableGeneralCatch:
                case ErrorCode.WRN_DefaultValueForUnconsumedLocation:
                case ErrorCode.WRN_EmptySwitch:
                case ErrorCode.WRN_XMLParseError:
                case ErrorCode.WRN_BadXMLRef:
                case ErrorCode.WRN_BadXMLRefParamType:
                case ErrorCode.WRN_BadXMLRefReturnType:
                case ErrorCode.WRN_BadXMLRefSyntax:
                case ErrorCode.WRN_FailedInclude:
                case ErrorCode.WRN_InvalidInclude:
                case ErrorCode.WRN_XMLParseIncludeError:
                case ErrorCode.WRN_ALinkWarn:
                case ErrorCode.WRN_AssemblyAttributeFromModuleIsOverridden:
                case ErrorCode.WRN_CmdOptionConflictsSource:
                case ErrorCode.WRN_IllegalPragma:
                case ErrorCode.WRN_IllegalPPWarning:
                case ErrorCode.WRN_BadRestoreNumber:
                case ErrorCode.WRN_NonECMAFeature:
                case ErrorCode.WRN_ErrorOverride:
                case ErrorCode.WRN_MultiplePredefTypes:
                case ErrorCode.WRN_TooManyLinesForDebugger:
                case ErrorCode.WRN_CallOnNonAgileField:
                case ErrorCode.WRN_InvalidNumber:
                case ErrorCode.WRN_IllegalPPChecksum:
                case ErrorCode.WRN_EndOfPPLineExpected:
                case ErrorCode.WRN_ConflictingChecksum:
                case ErrorCode.WRN_DotOnDefault:
                case ErrorCode.WRN_BadXMLRefTypeVar:
                case ErrorCode.WRN_ReferencedAssemblyReferencesLinkedPIA:
                case ErrorCode.WRN_MultipleRuntimeImplementationMatches:
                case ErrorCode.WRN_MultipleRuntimeOverrideMatches:
                case ErrorCode.WRN_FileAlreadyIncluded:
                case ErrorCode.WRN_NoConfigNotOnCommandLine:
                case ErrorCode.WRN_AnalyzerCannotBeCreated:
                case ErrorCode.WRN_NoAnalyzerInAssembly:
                case ErrorCode.WRN_UnableToLoadAnalyzer:
                case ErrorCode.WRN_DefineIdentifierRequired:
                case ErrorCode.WRN_CLS_NoVarArgs:
                case ErrorCode.WRN_CLS_BadArgType:
                case ErrorCode.WRN_CLS_BadReturnType:
                case ErrorCode.WRN_CLS_BadFieldPropType:
                case ErrorCode.WRN_CLS_BadIdentifierCase:
                case ErrorCode.WRN_CLS_OverloadRefOut:
                case ErrorCode.WRN_CLS_OverloadUnnamed:
                case ErrorCode.WRN_CLS_BadIdentifier:
                case ErrorCode.WRN_CLS_BadBase:
                case ErrorCode.WRN_CLS_BadInterfaceMember:
                case ErrorCode.WRN_CLS_NoAbstractMembers:
                case ErrorCode.WRN_CLS_NotOnModules:
                case ErrorCode.WRN_CLS_ModuleMissingCLS:
                case ErrorCode.WRN_CLS_AssemblyNotCLS:
                case ErrorCode.WRN_CLS_BadAttributeType:
                case ErrorCode.WRN_CLS_ArrayArgumentToAttribute:
                case ErrorCode.WRN_CLS_NotOnModules2:
                case ErrorCode.WRN_CLS_IllegalTrueInFalse:
                case ErrorCode.WRN_CLS_MeaninglessOnParam:
                case ErrorCode.WRN_CLS_MeaninglessOnReturn:
                case ErrorCode.WRN_CLS_BadTypeVar:
                case ErrorCode.WRN_CLS_VolatileField:
                case ErrorCode.WRN_CLS_BadInterface:
                case ErrorCode.WRN_UnobservedAwaitableExpression:
                case ErrorCode.WRN_CallerLineNumberParamForUnconsumedLocation:
                case ErrorCode.WRN_CallerFilePathParamForUnconsumedLocation:
                case ErrorCode.WRN_CallerMemberNameParamForUnconsumedLocation:
                case ErrorCode.WRN_CallerFilePathPreferredOverCallerMemberName:
                case ErrorCode.WRN_CallerLineNumberPreferredOverCallerMemberName:
                case ErrorCode.WRN_CallerLineNumberPreferredOverCallerFilePath:
                case ErrorCode.WRN_DelaySignButNoKey:
                case ErrorCode.WRN_UnimplementedCommandLineSwitch:
                case ErrorCode.WRN_AsyncLacksAwaits:
                case ErrorCode.WRN_BadUILang:
                case ErrorCode.WRN_RefCultureMismatch:
                case ErrorCode.WRN_ConflictingMachineAssembly:
                case ErrorCode.WRN_FilterIsConstantTrue:
                case ErrorCode.WRN_FilterIsConstantFalse:
                case ErrorCode.WRN_FilterIsConstantFalseRedundantTryCatch:
                case ErrorCode.WRN_IdentifierOrNumericLiteralExpected:
                case ErrorCode.WRN_ReferencedAssemblyDoesNotHaveStrongName:
                case ErrorCode.WRN_AlignmentMagnitude:
                case ErrorCode.WRN_AttributeIgnoredWhenPublicSigning:
                case ErrorCode.WRN_TupleLiteralNameMismatch:
                case ErrorCode.WRN_Experimental:
                case ErrorCode.WRN_AttributesOnBackingFieldsNotAvailable:
                case ErrorCode.WRN_TupleBinopLiteralNameMismatch:
                case ErrorCode.WRN_TypeParameterSameAsOuterMethodTypeParameter:
                case ErrorCode.WRN_ConvertingNullableToNonNullable:
                case ErrorCode.WRN_NullReferenceAssignment:
                case ErrorCode.WRN_NullReferenceReceiver:
                case ErrorCode.WRN_NullReferenceReturn:
                case ErrorCode.WRN_NullReferenceArgument:
                case ErrorCode.WRN_NullabilityMismatchInTypeOnOverride:
                case ErrorCode.WRN_NullabilityMismatchInReturnTypeOnOverride:
                case ErrorCode.WRN_NullabilityMismatchInReturnTypeOnPartial:
                case ErrorCode.WRN_NullabilityMismatchInParameterTypeOnOverride:
                case ErrorCode.WRN_NullabilityMismatchInParameterTypeOnPartial:
                case ErrorCode.WRN_NullabilityMismatchInConstraintsOnPartialImplementation:
                case ErrorCode.WRN_NullabilityMismatchInTypeOnImplicitImplementation:
                case ErrorCode.WRN_NullabilityMismatchInReturnTypeOnImplicitImplementation:
                case ErrorCode.WRN_NullabilityMismatchInParameterTypeOnImplicitImplementation:
                case ErrorCode.WRN_DuplicateInterfaceWithNullabilityMismatchInBaseList:
                case ErrorCode.WRN_NullabilityMismatchInInterfaceImplementedByBase:
                case ErrorCode.WRN_NullabilityMismatchInExplicitlyImplementedInterface:
                case ErrorCode.WRN_NullabilityMismatchInTypeOnExplicitImplementation:
                case ErrorCode.WRN_NullabilityMismatchInReturnTypeOnExplicitImplementation:
                case ErrorCode.WRN_NullabilityMismatchInParameterTypeOnExplicitImplementation:
                case ErrorCode.WRN_UninitializedNonNullableField:
                case ErrorCode.WRN_NullabilityMismatchInAssignment:
                case ErrorCode.WRN_NullabilityMismatchInArgument:
                case ErrorCode.WRN_NullabilityMismatchInArgumentForOutput:
                case ErrorCode.WRN_NullabilityMismatchInReturnTypeOfTargetDelegate:
                case ErrorCode.WRN_NullabilityMismatchInParameterTypeOfTargetDelegate:
                case ErrorCode.WRN_NullAsNonNullable:
                case ErrorCode.WRN_NullableValueTypeMayBeNull:
                case ErrorCode.WRN_NullabilityMismatchInTypeParameterConstraint:
                case ErrorCode.WRN_MissingNonNullTypesContextForAnnotation:
                case ErrorCode.WRN_MissingNonNullTypesContextForAnnotationInGeneratedCode:
                case ErrorCode.WRN_NullabilityMismatchInConstraintsOnImplicitImplementation:
                case ErrorCode.WRN_NullabilityMismatchInTypeParameterReferenceTypeConstraint:
                case ErrorCode.WRN_SwitchExpressionNotExhaustive:
                case ErrorCode.WRN_IsTypeNamedUnderscore:
                case ErrorCode.WRN_GivenExpressionNeverMatchesPattern:
                case ErrorCode.WRN_GivenExpressionAlwaysMatchesConstant:
                case ErrorCode.WRN_SwitchExpressionNotExhaustiveWithUnnamedEnumValue:
                case ErrorCode.WRN_CaseConstantNamedUnderscore:
                case ErrorCode.WRN_ThrowPossibleNull:
                case ErrorCode.WRN_UnboxPossibleNull:
                case ErrorCode.WRN_SwitchExpressionNotExhaustiveForNull:
                case ErrorCode.WRN_ImplicitCopyInReadOnlyMember:
                case ErrorCode.WRN_UnconsumedEnumeratorCancellationAttributeUsage:
                case ErrorCode.WRN_UndecoratedCancellationTokenParameter:
                case ErrorCode.WRN_NullabilityMismatchInTypeParameterNotNullConstraint:
                case ErrorCode.WRN_DisallowNullAttributeForbidsMaybeNullAssignment:
                case ErrorCode.WRN_ParameterConditionallyDisallowsNull:
                case ErrorCode.WRN_NullReferenceInitializer:
                case ErrorCode.WRN_ShouldNotReturn:
                case ErrorCode.WRN_DoesNotReturnMismatch:
                case ErrorCode.WRN_TopLevelNullabilityMismatchInReturnTypeOnOverride:
                case ErrorCode.WRN_TopLevelNullabilityMismatchInParameterTypeOnOverride:
                case ErrorCode.WRN_TopLevelNullabilityMismatchInReturnTypeOnImplicitImplementation:
                case ErrorCode.WRN_TopLevelNullabilityMismatchInParameterTypeOnImplicitImplementation:
                case ErrorCode.WRN_TopLevelNullabilityMismatchInReturnTypeOnExplicitImplementation:
                case ErrorCode.WRN_TopLevelNullabilityMismatchInParameterTypeOnExplicitImplementation:
                case ErrorCode.WRN_ConstOutOfRangeChecked:
                case ErrorCode.WRN_MemberNotNull:
                case ErrorCode.WRN_MemberNotNullBadMember:
                case ErrorCode.WRN_MemberNotNullWhen:
                case ErrorCode.WRN_GeneratorFailedDuringInitialization:
                case ErrorCode.WRN_GeneratorFailedDuringGeneration:
                case ErrorCode.WRN_ParameterDisallowsNull:
                case ErrorCode.WRN_GivenExpressionAlwaysMatchesPattern:
                case ErrorCode.WRN_IsPatternAlways:
                case ErrorCode.WRN_SwitchExpressionNotExhaustiveWithWhen:
                case ErrorCode.WRN_SwitchExpressionNotExhaustiveForNullWithWhen:
                case ErrorCode.WRN_RecordNamedDisallowed:
                case ErrorCode.WRN_ParameterNotNullIfNotNull:
                case ErrorCode.WRN_ReturnNotNullIfNotNull:
                case ErrorCode.WRN_AnalyzerReferencesFramework:
                case ErrorCode.WRN_UnreadRecordParameter:
                case ErrorCode.WRN_DoNotCompareFunctionPointers:
                case ErrorCode.WRN_CallerArgumentExpressionParamForUnconsumedLocation:
                case ErrorCode.WRN_CallerLineNumberPreferredOverCallerArgumentExpression:
                case ErrorCode.WRN_CallerFilePathPreferredOverCallerArgumentExpression:
                case ErrorCode.WRN_CallerMemberNamePreferredOverCallerArgumentExpression:
                case ErrorCode.WRN_CallerArgumentExpressionAttributeHasInvalidParameterName:
                case ErrorCode.WRN_CallerArgumentExpressionAttributeSelfReferential:
                case ErrorCode.WRN_ParameterOccursAfterInterpolatedStringHandlerParameter:
                case ErrorCode.WRN_InterpolatedStringHandlerArgumentAttributeIgnoredOnLambdaParameters:
                case ErrorCode.WRN_CompileTimeCheckedOverflow:
                case ErrorCode.WRN_MethGrpToNonDel:
                case ErrorCode.WRN_UseDefViolationPropertySupportedVersion:
                case ErrorCode.WRN_UseDefViolationFieldSupportedVersion:
                case ErrorCode.WRN_UseDefViolationThisSupportedVersion:
                case ErrorCode.WRN_UnassignedThisAutoPropertySupportedVersion:
                case ErrorCode.WRN_UnassignedThisSupportedVersion:
                case ErrorCode.WRN_ObsoleteMembersShouldNotBeRequired:
                case ErrorCode.WRN_AnalyzerReferencesNewerCompiler:
                case ErrorCode.WRN_DuplicateAnalyzerReference:
                case ErrorCode.WRN_ScopedMismatchInParameterOfTarget:
                case ErrorCode.WRN_ScopedMismatchInParameterOfOverrideOrImplementation:
                case ErrorCode.WRN_ManagedAddr:
                case ErrorCode.WRN_EscapeVariable:
                case ErrorCode.WRN_EscapeStackAlloc:
                case ErrorCode.WRN_RefReturnNonreturnableLocal:
                case ErrorCode.WRN_RefReturnNonreturnableLocal2:
                case ErrorCode.WRN_RefReturnStructThis:
                case ErrorCode.WRN_RefAssignNarrower:
                case ErrorCode.WRN_MismatchedRefEscapeInTernary:
                case ErrorCode.WRN_RefReturnParameter:
                case ErrorCode.WRN_RefReturnScopedParameter:
                case ErrorCode.WRN_RefReturnParameter2:
                case ErrorCode.WRN_RefReturnScopedParameter2:
                case ErrorCode.WRN_RefReturnLocal:
                case ErrorCode.WRN_RefReturnLocal2:
                case ErrorCode.WRN_RefAssignReturnOnly:
                case ErrorCode.WRN_RefReturnOnlyParameter:
                case ErrorCode.WRN_RefReturnOnlyParameter2:
                case ErrorCode.WRN_RefAssignValEscapeWider:
                case ErrorCode.WRN_OptionalParamValueMismatch:
                case ErrorCode.WRN_ParamsArrayInLambdaOnly:
                case ErrorCode.WRN_CapturedPrimaryConstructorParameterPassedToBase:
                case ErrorCode.WRN_UnreadPrimaryConstructorParameter:
                    return 1;
                default:
                    return 0;
            }
            // Note: when adding a warning here, consider whether it should be registered as a nullability warning too
        }

        /// <summary>
        /// Returns true if this is a build-only diagnostic that is never reported from
        /// <see cref="SemanticModel.GetDiagnostics(Text.TextSpan?, System.Threading.CancellationToken)"/> API.
        /// Diagnostics generated during compilation phases such as lowering, emit, etc.
        /// are example of build-only diagnostics.
        /// </summary>
        internal static bool IsBuildOnlyDiagnostic(ErrorCode code)
        {
            switch (code)
            {
                case ErrorCode.WRN_ALinkWarn:
                case ErrorCode.WRN_UnreferencedField:
                case ErrorCode.WRN_UnreferencedFieldAssg:
                case ErrorCode.WRN_UnreferencedEvent:
                case ErrorCode.WRN_UnassignedInternalField:
                case ErrorCode.ERR_MissingPredefinedMember:
                case ErrorCode.ERR_PredefinedTypeNotFound:
                case ErrorCode.ERR_NoEntryPoint:
                case ErrorCode.WRN_InvalidMainSig:
                case ErrorCode.ERR_MultipleEntryPoints:
                case ErrorCode.WRN_MainIgnored:
                case ErrorCode.ERR_MainClassNotClass:
                case ErrorCode.WRN_MainCantBeGeneric:
                case ErrorCode.ERR_NoMainInClass:
                case ErrorCode.ERR_MainClassNotFound:
                case ErrorCode.WRN_SyncAndAsyncEntryPoints:
                case ErrorCode.ERR_BadDelegateConstructor:
                case ErrorCode.ERR_InsufficientStack:
                case ErrorCode.ERR_ModuleEmitFailure:
                case ErrorCode.ERR_TooManyLocals:
                case ErrorCode.ERR_BindToBogus:
                case ErrorCode.ERR_ExportedTypeConflictsWithDeclaration:
                case ErrorCode.ERR_ForwardedTypeConflictsWithDeclaration:
                case ErrorCode.ERR_ExportedTypesConflict:
                case ErrorCode.ERR_ForwardedTypeConflictsWithExportedType:
                case ErrorCode.ERR_ByRefTypeAndAwait:
                case ErrorCode.ERR_RefReturningCallAndAwait:
                case ErrorCode.ERR_SpecialByRefInLambda:
                case ErrorCode.ERR_DynamicRequiredTypesMissing:
                case ErrorCode.ERR_EncUpdateFailedDelegateTypeChanged:
                case ErrorCode.ERR_CannotBeConvertedToUtf8:
                case ErrorCode.ERR_FileTypeNonUniquePath:
                    // Update src\EditorFeatures\CSharp\LanguageServer\CSharpLspBuildOnlyDiagnostics.cs
                    // whenever new values are added here.
                    return true;
                case ErrorCode.Void:
                case ErrorCode.Unknown:
                case ErrorCode.ERR_NoMetadataFile:
                case ErrorCode.FTL_MetadataCantOpenFile:
                case ErrorCode.ERR_NoTypeDef:
                case ErrorCode.ERR_OutputWriteFailed:
                case ErrorCode.ERR_BadBinaryOps:
                case ErrorCode.ERR_IntDivByZero:
                case ErrorCode.ERR_BadIndexLHS:
                case ErrorCode.ERR_BadIndexCount:
                case ErrorCode.ERR_BadUnaryOp:
                case ErrorCode.ERR_ThisInStaticMeth:
                case ErrorCode.ERR_ThisInBadContext:
                case ErrorCode.ERR_NoImplicitConv:
                case ErrorCode.ERR_NoExplicitConv:
                case ErrorCode.ERR_ConstOutOfRange:
                case ErrorCode.ERR_AmbigBinaryOps:
                case ErrorCode.ERR_AmbigUnaryOp:
                case ErrorCode.ERR_InAttrOnOutParam:
                case ErrorCode.ERR_ValueCantBeNull:
                case ErrorCode.ERR_NoExplicitBuiltinConv:
                case ErrorCode.FTL_DebugEmitFailure:
                case ErrorCode.ERR_BadVisReturnType:
                case ErrorCode.ERR_BadVisParamType:
                case ErrorCode.ERR_BadVisFieldType:
                case ErrorCode.ERR_BadVisPropertyType:
                case ErrorCode.ERR_BadVisIndexerReturn:
                case ErrorCode.ERR_BadVisIndexerParam:
                case ErrorCode.ERR_BadVisOpReturn:
                case ErrorCode.ERR_BadVisOpParam:
                case ErrorCode.ERR_BadVisDelegateReturn:
                case ErrorCode.ERR_BadVisDelegateParam:
                case ErrorCode.ERR_BadVisBaseClass:
                case ErrorCode.ERR_BadVisBaseInterface:
                case ErrorCode.ERR_EventNeedsBothAccessors:
                case ErrorCode.ERR_EventNotDelegate:
                case ErrorCode.ERR_InterfaceEventInitializer:
                case ErrorCode.ERR_BadEventUsage:
                case ErrorCode.ERR_ExplicitEventFieldImpl:
                case ErrorCode.ERR_CantOverrideNonEvent:
                case ErrorCode.ERR_AddRemoveMustHaveBody:
                case ErrorCode.ERR_AbstractEventInitializer:
                case ErrorCode.ERR_PossibleBadNegCast:
                case ErrorCode.ERR_ReservedEnumerator:
                case ErrorCode.ERR_AsMustHaveReferenceType:
                case ErrorCode.WRN_LowercaseEllSuffix:
                case ErrorCode.ERR_BadEventUsageNoField:
                case ErrorCode.ERR_ConstraintOnlyAllowedOnGenericDecl:
                case ErrorCode.ERR_TypeParamMustBeIdentifier:
                case ErrorCode.ERR_MemberReserved:
                case ErrorCode.ERR_DuplicateParamName:
                case ErrorCode.ERR_DuplicateNameInNS:
                case ErrorCode.ERR_DuplicateNameInClass:
                case ErrorCode.ERR_NameNotInContext:
                case ErrorCode.ERR_AmbigContext:
                case ErrorCode.WRN_DuplicateUsing:
                case ErrorCode.ERR_BadMemberFlag:
                case ErrorCode.ERR_BadMemberProtection:
                case ErrorCode.WRN_NewRequired:
                case ErrorCode.WRN_NewNotRequired:
                case ErrorCode.ERR_CircConstValue:
                case ErrorCode.ERR_MemberAlreadyExists:
                case ErrorCode.ERR_StaticNotVirtual:
                case ErrorCode.ERR_OverrideNotNew:
                case ErrorCode.WRN_NewOrOverrideExpected:
                case ErrorCode.ERR_OverrideNotExpected:
                case ErrorCode.ERR_NamespaceUnexpected:
                case ErrorCode.ERR_NoSuchMember:
                case ErrorCode.ERR_BadSKknown:
                case ErrorCode.ERR_BadSKunknown:
                case ErrorCode.ERR_ObjectRequired:
                case ErrorCode.ERR_AmbigCall:
                case ErrorCode.ERR_BadAccess:
                case ErrorCode.ERR_MethDelegateMismatch:
                case ErrorCode.ERR_RetObjectRequired:
                case ErrorCode.ERR_RetNoObjectRequired:
                case ErrorCode.ERR_LocalDuplicate:
                case ErrorCode.ERR_AssgLvalueExpected:
                case ErrorCode.ERR_StaticConstParam:
                case ErrorCode.ERR_NotConstantExpression:
                case ErrorCode.ERR_NotNullConstRefField:
                case ErrorCode.ERR_LocalIllegallyOverrides:
                case ErrorCode.ERR_BadUsingNamespace:
                case ErrorCode.ERR_NoBreakOrCont:
                case ErrorCode.ERR_DuplicateLabel:
                case ErrorCode.ERR_NoConstructors:
                case ErrorCode.ERR_NoNewAbstract:
                case ErrorCode.ERR_ConstValueRequired:
                case ErrorCode.ERR_CircularBase:
                case ErrorCode.ERR_MethodNameExpected:
                case ErrorCode.ERR_ConstantExpected:
                case ErrorCode.ERR_V6SwitchGoverningTypeValueExpected:
                case ErrorCode.ERR_DuplicateCaseLabel:
                case ErrorCode.ERR_InvalidGotoCase:
                case ErrorCode.ERR_PropertyLacksGet:
                case ErrorCode.ERR_BadExceptionType:
                case ErrorCode.ERR_BadEmptyThrow:
                case ErrorCode.ERR_BadFinallyLeave:
                case ErrorCode.ERR_LabelShadow:
                case ErrorCode.ERR_LabelNotFound:
                case ErrorCode.ERR_UnreachableCatch:
                case ErrorCode.ERR_ReturnExpected:
                case ErrorCode.WRN_UnreachableCode:
                case ErrorCode.ERR_SwitchFallThrough:
                case ErrorCode.WRN_UnreferencedLabel:
                case ErrorCode.ERR_UseDefViolation:
                case ErrorCode.WRN_UnreferencedVar:
                case ErrorCode.ERR_UseDefViolationField:
                case ErrorCode.ERR_UnassignedThisUnsupportedVersion:
                case ErrorCode.ERR_AmbigQM:
                case ErrorCode.ERR_InvalidQM:
                case ErrorCode.ERR_NoBaseClass:
                case ErrorCode.ERR_BaseIllegal:
                case ErrorCode.ERR_ObjectProhibited:
                case ErrorCode.ERR_ParamUnassigned:
                case ErrorCode.ERR_InvalidArray:
                case ErrorCode.ERR_ExternHasBody:
                case ErrorCode.ERR_AbstractAndExtern:
                case ErrorCode.ERR_BadAttributeParamType:
                case ErrorCode.ERR_BadAttributeArgument:
                case ErrorCode.WRN_IsAlwaysTrue:
                case ErrorCode.WRN_IsAlwaysFalse:
                case ErrorCode.ERR_LockNeedsReference:
                case ErrorCode.ERR_NullNotValid:
                case ErrorCode.ERR_UseDefViolationThisUnsupportedVersion:
                case ErrorCode.ERR_ArgsInvalid:
                case ErrorCode.ERR_AssgReadonly:
                case ErrorCode.ERR_RefReadonly:
                case ErrorCode.ERR_PtrExpected:
                case ErrorCode.ERR_PtrIndexSingle:
                case ErrorCode.WRN_ByRefNonAgileField:
                case ErrorCode.ERR_AssgReadonlyStatic:
                case ErrorCode.ERR_RefReadonlyStatic:
                case ErrorCode.ERR_AssgReadonlyProp:
                case ErrorCode.ERR_IllegalStatement:
                case ErrorCode.ERR_BadGetEnumerator:
                case ErrorCode.ERR_AbstractBaseCall:
                case ErrorCode.ERR_RefProperty:
                case ErrorCode.ERR_ManagedAddr:
                case ErrorCode.ERR_BadFixedInitType:
                case ErrorCode.ERR_FixedMustInit:
                case ErrorCode.ERR_InvalidAddrOp:
                case ErrorCode.ERR_FixedNeeded:
                case ErrorCode.ERR_FixedNotNeeded:
                case ErrorCode.ERR_UnsafeNeeded:
                case ErrorCode.ERR_OpTFRetType:
                case ErrorCode.ERR_OperatorNeedsMatch:
                case ErrorCode.ERR_BadBoolOp:
                case ErrorCode.ERR_MustHaveOpTF:
                case ErrorCode.WRN_UnreferencedVarAssg:
                case ErrorCode.ERR_CheckedOverflow:
                case ErrorCode.ERR_ConstOutOfRangeChecked:
                case ErrorCode.ERR_BadVarargs:
                case ErrorCode.ERR_ParamsMustBeArray:
                case ErrorCode.ERR_IllegalArglist:
                case ErrorCode.ERR_IllegalUnsafe:
                case ErrorCode.ERR_AmbigMember:
                case ErrorCode.ERR_BadForeachDecl:
                case ErrorCode.ERR_ParamsLast:
                case ErrorCode.ERR_SizeofUnsafe:
                case ErrorCode.ERR_DottedTypeNameNotFoundInNS:
                case ErrorCode.ERR_FieldInitRefNonstatic:
                case ErrorCode.ERR_SealedNonOverride:
                case ErrorCode.ERR_CantOverrideSealed:
                case ErrorCode.ERR_VoidError:
                case ErrorCode.ERR_ConditionalOnOverride:
                case ErrorCode.ERR_PointerInAsOrIs:
                case ErrorCode.ERR_CallingFinalizeDeprecated:
                case ErrorCode.ERR_SingleTypeNameNotFound:
                case ErrorCode.ERR_NegativeStackAllocSize:
                case ErrorCode.ERR_NegativeArraySize:
                case ErrorCode.ERR_OverrideFinalizeDeprecated:
                case ErrorCode.ERR_CallingBaseFinalizeDeprecated:
                case ErrorCode.WRN_NegativeArrayIndex:
                case ErrorCode.WRN_BadRefCompareLeft:
                case ErrorCode.WRN_BadRefCompareRight:
                case ErrorCode.ERR_BadCastInFixed:
                case ErrorCode.ERR_StackallocInCatchFinally:
                case ErrorCode.ERR_VarargsLast:
                case ErrorCode.ERR_MissingPartial:
                case ErrorCode.ERR_PartialTypeKindConflict:
                case ErrorCode.ERR_PartialModifierConflict:
                case ErrorCode.ERR_PartialMultipleBases:
                case ErrorCode.ERR_PartialWrongTypeParams:
                case ErrorCode.ERR_PartialWrongConstraints:
                case ErrorCode.ERR_NoImplicitConvCast:
                case ErrorCode.ERR_PartialMisplaced:
                case ErrorCode.ERR_ImportedCircularBase:
                case ErrorCode.ERR_UseDefViolationOut:
                case ErrorCode.ERR_ArraySizeInDeclaration:
                case ErrorCode.ERR_InaccessibleGetter:
                case ErrorCode.ERR_InaccessibleSetter:
                case ErrorCode.ERR_InvalidPropertyAccessMod:
                case ErrorCode.ERR_DuplicatePropertyAccessMods:
                case ErrorCode.ERR_AccessModMissingAccessor:
                case ErrorCode.ERR_UnimplementedInterfaceAccessor:
                case ErrorCode.WRN_PatternIsAmbiguous:
                case ErrorCode.WRN_PatternNotPublicOrNotInstance:
                case ErrorCode.WRN_PatternBadSignature:
                case ErrorCode.ERR_FriendRefNotEqualToThis:
                case ErrorCode.WRN_SequentialOnPartialClass:
                case ErrorCode.ERR_BadConstType:
                case ErrorCode.ERR_NoNewTyvar:
                case ErrorCode.ERR_BadArity:
                case ErrorCode.ERR_BadTypeArgument:
                case ErrorCode.ERR_TypeArgsNotAllowed:
                case ErrorCode.ERR_HasNoTypeVars:
                case ErrorCode.ERR_NewConstraintNotSatisfied:
                case ErrorCode.ERR_GenericConstraintNotSatisfiedRefType:
                case ErrorCode.ERR_GenericConstraintNotSatisfiedNullableEnum:
                case ErrorCode.ERR_GenericConstraintNotSatisfiedNullableInterface:
                case ErrorCode.ERR_GenericConstraintNotSatisfiedTyVar:
                case ErrorCode.ERR_GenericConstraintNotSatisfiedValType:
                case ErrorCode.ERR_DuplicateGeneratedName:
                case ErrorCode.ERR_GlobalSingleTypeNameNotFound:
                case ErrorCode.ERR_NewBoundMustBeLast:
                case ErrorCode.ERR_TypeVarCantBeNull:
                case ErrorCode.ERR_DuplicateBound:
                case ErrorCode.ERR_ClassBoundNotFirst:
                case ErrorCode.ERR_BadRetType:
                case ErrorCode.ERR_DuplicateConstraintClause:
                case ErrorCode.ERR_CantInferMethTypeArgs:
                case ErrorCode.ERR_LocalSameNameAsTypeParam:
                case ErrorCode.ERR_AsWithTypeVar:
                case ErrorCode.ERR_BadIndexerNameAttr:
                case ErrorCode.ERR_AttrArgWithTypeVars:
                case ErrorCode.ERR_NewTyvarWithArgs:
                case ErrorCode.ERR_AbstractSealedStatic:
                case ErrorCode.WRN_AmbiguousXMLReference:
                case ErrorCode.WRN_VolatileByRef:
                case ErrorCode.ERR_ComImportWithImpl:
                case ErrorCode.ERR_ComImportWithBase:
                case ErrorCode.ERR_ImplBadConstraints:
                case ErrorCode.ERR_DottedTypeNameNotFoundInAgg:
                case ErrorCode.ERR_MethGrpToNonDel:
                case ErrorCode.ERR_BadExternAlias:
                case ErrorCode.ERR_ColColWithTypeAlias:
                case ErrorCode.ERR_AliasNotFound:
                case ErrorCode.ERR_SameFullNameAggAgg:
                case ErrorCode.ERR_SameFullNameNsAgg:
                case ErrorCode.WRN_SameFullNameThisNsAgg:
                case ErrorCode.WRN_SameFullNameThisAggAgg:
                case ErrorCode.WRN_SameFullNameThisAggNs:
                case ErrorCode.ERR_SameFullNameThisAggThisNs:
                case ErrorCode.ERR_ExternAfterElements:
                case ErrorCode.WRN_GlobalAliasDefn:
                case ErrorCode.ERR_SealedStaticClass:
                case ErrorCode.ERR_PrivateAbstractAccessor:
                case ErrorCode.ERR_ValueExpected:
                case ErrorCode.ERR_UnboxNotLValue:
                case ErrorCode.ERR_AnonMethGrpInForEach:
                case ErrorCode.ERR_BadIncDecRetType:
                case ErrorCode.ERR_TypeConstraintsMustBeUniqueAndFirst:
                case ErrorCode.ERR_RefValBoundWithClass:
                case ErrorCode.ERR_NewBoundWithVal:
                case ErrorCode.ERR_RefConstraintNotSatisfied:
                case ErrorCode.ERR_ValConstraintNotSatisfied:
                case ErrorCode.ERR_CircularConstraint:
                case ErrorCode.ERR_BaseConstraintConflict:
                case ErrorCode.ERR_ConWithValCon:
                case ErrorCode.ERR_AmbigUDConv:
                case ErrorCode.WRN_AlwaysNull:
                case ErrorCode.ERR_OverrideWithConstraints:
                case ErrorCode.ERR_AmbigOverride:
                case ErrorCode.ERR_DecConstError:
                case ErrorCode.WRN_CmpAlwaysFalse:
                case ErrorCode.WRN_FinalizeMethod:
                case ErrorCode.ERR_ExplicitImplParams:
                case ErrorCode.WRN_GotoCaseShouldConvert:
                case ErrorCode.ERR_MethodImplementingAccessor:
                case ErrorCode.WRN_NubExprIsConstBool:
                case ErrorCode.WRN_ExplicitImplCollision:
                case ErrorCode.ERR_AbstractHasBody:
                case ErrorCode.ERR_ConcreteMissingBody:
                case ErrorCode.ERR_AbstractAndSealed:
                case ErrorCode.ERR_AbstractNotVirtual:
                case ErrorCode.ERR_StaticConstant:
                case ErrorCode.ERR_CantOverrideNonFunction:
                case ErrorCode.ERR_CantOverrideNonVirtual:
                case ErrorCode.ERR_CantChangeAccessOnOverride:
                case ErrorCode.ERR_CantChangeReturnTypeOnOverride:
                case ErrorCode.ERR_CantDeriveFromSealedType:
                case ErrorCode.ERR_AbstractInConcreteClass:
                case ErrorCode.ERR_StaticConstructorWithExplicitConstructorCall:
                case ErrorCode.ERR_StaticConstructorWithAccessModifiers:
                case ErrorCode.ERR_RecursiveConstructorCall:
                case ErrorCode.ERR_ObjectCallingBaseConstructor:
                case ErrorCode.ERR_StructWithBaseConstructorCall:
                case ErrorCode.ERR_StructLayoutCycle:
                case ErrorCode.ERR_InterfacesCantContainFields:
                case ErrorCode.ERR_InterfacesCantContainConstructors:
                case ErrorCode.ERR_NonInterfaceInInterfaceList:
                case ErrorCode.ERR_DuplicateInterfaceInBaseList:
                case ErrorCode.ERR_CycleInInterfaceInheritance:
                case ErrorCode.ERR_HidingAbstractMethod:
                case ErrorCode.ERR_UnimplementedAbstractMethod:
                case ErrorCode.ERR_UnimplementedInterfaceMember:
                case ErrorCode.ERR_ObjectCantHaveBases:
                case ErrorCode.ERR_ExplicitInterfaceImplementationNotInterface:
                case ErrorCode.ERR_InterfaceMemberNotFound:
                case ErrorCode.ERR_ClassDoesntImplementInterface:
                case ErrorCode.ERR_ExplicitInterfaceImplementationInNonClassOrStruct:
                case ErrorCode.ERR_MemberNameSameAsType:
                case ErrorCode.ERR_EnumeratorOverflow:
                case ErrorCode.ERR_CantOverrideNonProperty:
                case ErrorCode.ERR_NoGetToOverride:
                case ErrorCode.ERR_NoSetToOverride:
                case ErrorCode.ERR_PropertyCantHaveVoidType:
                case ErrorCode.ERR_PropertyWithNoAccessors:
                case ErrorCode.ERR_NewVirtualInSealed:
                case ErrorCode.ERR_ExplicitPropertyAddingAccessor:
                case ErrorCode.ERR_ExplicitPropertyMissingAccessor:
                case ErrorCode.ERR_ConversionWithInterface:
                case ErrorCode.ERR_ConversionWithBase:
                case ErrorCode.ERR_ConversionWithDerived:
                case ErrorCode.ERR_IdentityConversion:
                case ErrorCode.ERR_ConversionNotInvolvingContainedType:
                case ErrorCode.ERR_DuplicateConversionInClass:
                case ErrorCode.ERR_OperatorsMustBeStatic:
                case ErrorCode.ERR_BadIncDecSignature:
                case ErrorCode.ERR_BadUnaryOperatorSignature:
                case ErrorCode.ERR_BadBinaryOperatorSignature:
                case ErrorCode.ERR_BadShiftOperatorSignature:
                case ErrorCode.ERR_InterfacesCantContainConversionOrEqualityOperators:
                case ErrorCode.ERR_CantOverrideBogusMethod:
                case ErrorCode.ERR_CantCallSpecialMethod:
                case ErrorCode.ERR_BadTypeReference:
                case ErrorCode.ERR_BadDestructorName:
                case ErrorCode.ERR_OnlyClassesCanContainDestructors:
                case ErrorCode.ERR_ConflictAliasAndMember:
                case ErrorCode.ERR_ConditionalOnSpecialMethod:
                case ErrorCode.ERR_ConditionalMustReturnVoid:
                case ErrorCode.ERR_DuplicateAttribute:
                case ErrorCode.ERR_ConditionalOnInterfaceMethod:
                case ErrorCode.ERR_OperatorCantReturnVoid:
                case ErrorCode.ERR_InvalidAttributeArgument:
                case ErrorCode.ERR_AttributeOnBadSymbolType:
                case ErrorCode.ERR_FloatOverflow:
                case ErrorCode.ERR_InvalidReal:
                case ErrorCode.ERR_ComImportWithoutUuidAttribute:
                case ErrorCode.ERR_InvalidNamedArgument:
                case ErrorCode.ERR_DllImportOnInvalidMethod:
                case ErrorCode.ERR_FieldCantBeRefAny:
                case ErrorCode.ERR_ArrayElementCantBeRefAny:
                case ErrorCode.WRN_DeprecatedSymbol:
                case ErrorCode.ERR_NotAnAttributeClass:
                case ErrorCode.ERR_BadNamedAttributeArgument:
                case ErrorCode.WRN_DeprecatedSymbolStr:
                case ErrorCode.ERR_DeprecatedSymbolStr:
                case ErrorCode.ERR_IndexerCantHaveVoidType:
                case ErrorCode.ERR_VirtualPrivate:
                case ErrorCode.ERR_ArrayInitToNonArrayType:
                case ErrorCode.ERR_ArrayInitInBadPlace:
                case ErrorCode.ERR_MissingStructOffset:
                case ErrorCode.WRN_ExternMethodNoImplementation:
                case ErrorCode.WRN_ProtectedInSealed:
                case ErrorCode.ERR_InterfaceImplementedByConditional:
                case ErrorCode.ERR_InterfaceImplementedImplicitlyByVariadic:
                case ErrorCode.ERR_IllegalRefParam:
                case ErrorCode.ERR_BadArgumentToAttribute:
                case ErrorCode.ERR_StructOffsetOnBadStruct:
                case ErrorCode.ERR_StructOffsetOnBadField:
                case ErrorCode.ERR_AttributeUsageOnNonAttributeClass:
                case ErrorCode.WRN_PossibleMistakenNullStatement:
                case ErrorCode.ERR_DuplicateNamedAttributeArgument:
                case ErrorCode.ERR_DeriveFromEnumOrValueType:
                case ErrorCode.ERR_DefaultMemberOnIndexedType:
                case ErrorCode.ERR_BogusType:
                case ErrorCode.ERR_CStyleArray:
                case ErrorCode.WRN_VacuousIntegralComp:
                case ErrorCode.ERR_AbstractAttributeClass:
                case ErrorCode.ERR_BadNamedAttributeArgumentType:
                case ErrorCode.WRN_AttributeLocationOnBadDeclaration:
                case ErrorCode.WRN_InvalidAttributeLocation:
                case ErrorCode.WRN_EqualsWithoutGetHashCode:
                case ErrorCode.WRN_EqualityOpWithoutEquals:
                case ErrorCode.WRN_EqualityOpWithoutGetHashCode:
                case ErrorCode.ERR_OutAttrOnRefParam:
                case ErrorCode.ERR_OverloadRefKind:
                case ErrorCode.ERR_LiteralDoubleCast:
                case ErrorCode.WRN_IncorrectBooleanAssg:
                case ErrorCode.ERR_ProtectedInStruct:
                case ErrorCode.ERR_InconsistentIndexerNames:
                case ErrorCode.ERR_ComImportWithUserCtor:
                case ErrorCode.ERR_FieldCantHaveVoidType:
                case ErrorCode.WRN_NonObsoleteOverridingObsolete:
                case ErrorCode.ERR_SystemVoid:
                case ErrorCode.ERR_ExplicitParamArray:
                case ErrorCode.WRN_BitwiseOrSignExtend:
                case ErrorCode.ERR_VolatileStruct:
                case ErrorCode.ERR_VolatileAndReadonly:
                case ErrorCode.ERR_AbstractField:
                case ErrorCode.ERR_BogusExplicitImpl:
                case ErrorCode.ERR_ExplicitMethodImplAccessor:
                case ErrorCode.WRN_CoClassWithoutComImport:
                case ErrorCode.ERR_ConditionalWithOutParam:
                case ErrorCode.ERR_AccessorImplementingMethod:
                case ErrorCode.ERR_AliasQualAsExpression:
                case ErrorCode.ERR_DerivingFromATyVar:
                case ErrorCode.ERR_DuplicateTypeParameter:
                case ErrorCode.WRN_TypeParameterSameAsOuterTypeParameter:
                case ErrorCode.ERR_TypeVariableSameAsParent:
                case ErrorCode.ERR_UnifyingInterfaceInstantiations:
                case ErrorCode.ERR_TyVarNotFoundInConstraint:
                case ErrorCode.ERR_BadBoundType:
                case ErrorCode.ERR_SpecialTypeAsBound:
                case ErrorCode.ERR_BadVisBound:
                case ErrorCode.ERR_LookupInTypeVariable:
                case ErrorCode.ERR_BadConstraintType:
                case ErrorCode.ERR_InstanceMemberInStaticClass:
                case ErrorCode.ERR_StaticBaseClass:
                case ErrorCode.ERR_ConstructorInStaticClass:
                case ErrorCode.ERR_DestructorInStaticClass:
                case ErrorCode.ERR_InstantiatingStaticClass:
                case ErrorCode.ERR_StaticDerivedFromNonObject:
                case ErrorCode.ERR_StaticClassInterfaceImpl:
                case ErrorCode.ERR_OperatorInStaticClass:
                case ErrorCode.ERR_ConvertToStaticClass:
                case ErrorCode.ERR_ConstraintIsStaticClass:
                case ErrorCode.ERR_GenericArgIsStaticClass:
                case ErrorCode.ERR_ArrayOfStaticClass:
                case ErrorCode.ERR_IndexerInStaticClass:
                case ErrorCode.ERR_ParameterIsStaticClass:
                case ErrorCode.ERR_ReturnTypeIsStaticClass:
                case ErrorCode.ERR_VarDeclIsStaticClass:
                case ErrorCode.ERR_BadEmptyThrowInFinally:
                case ErrorCode.ERR_InvalidSpecifier:
                case ErrorCode.WRN_AssignmentToLockOrDispose:
                case ErrorCode.ERR_ForwardedTypeInThisAssembly:
                case ErrorCode.ERR_ForwardedTypeIsNested:
                case ErrorCode.ERR_CycleInTypeForwarder:
                case ErrorCode.ERR_AssemblyNameOnNonModule:
                case ErrorCode.ERR_InvalidFwdType:
                case ErrorCode.ERR_CloseUnimplementedInterfaceMemberStatic:
                case ErrorCode.ERR_CloseUnimplementedInterfaceMemberNotPublic:
                case ErrorCode.ERR_CloseUnimplementedInterfaceMemberWrongReturnType:
                case ErrorCode.ERR_DuplicateTypeForwarder:
                case ErrorCode.ERR_ExpectedSelectOrGroup:
                case ErrorCode.ERR_ExpectedContextualKeywordOn:
                case ErrorCode.ERR_ExpectedContextualKeywordEquals:
                case ErrorCode.ERR_ExpectedContextualKeywordBy:
                case ErrorCode.ERR_InvalidAnonymousTypeMemberDeclarator:
                case ErrorCode.ERR_InvalidInitializerElementInitializer:
                case ErrorCode.ERR_InconsistentLambdaParameterUsage:
                case ErrorCode.ERR_PartialMethodInvalidModifier:
                case ErrorCode.ERR_PartialMethodOnlyInPartialClass:
                case ErrorCode.ERR_PartialMethodNotExplicit:
                case ErrorCode.ERR_PartialMethodExtensionDifference:
                case ErrorCode.ERR_PartialMethodOnlyOneLatent:
                case ErrorCode.ERR_PartialMethodOnlyOneActual:
                case ErrorCode.ERR_PartialMethodParamsDifference:
                case ErrorCode.ERR_PartialMethodMustHaveLatent:
                case ErrorCode.ERR_PartialMethodInconsistentConstraints:
                case ErrorCode.ERR_PartialMethodToDelegate:
                case ErrorCode.ERR_PartialMethodStaticDifference:
                case ErrorCode.ERR_PartialMethodUnsafeDifference:
                case ErrorCode.ERR_PartialMethodInExpressionTree:
                case ErrorCode.ERR_ExplicitImplCollisionOnRefOut:
                case ErrorCode.ERR_IndirectRecursiveConstructorCall:
                case ErrorCode.WRN_ObsoleteOverridingNonObsolete:
                case ErrorCode.WRN_DebugFullNameTooLong:
                case ErrorCode.ERR_ImplicitlyTypedVariableAssignedBadValue:
                case ErrorCode.ERR_ImplicitlyTypedVariableWithNoInitializer:
                case ErrorCode.ERR_ImplicitlyTypedVariableMultipleDeclarator:
                case ErrorCode.ERR_ImplicitlyTypedVariableAssignedArrayInitializer:
                case ErrorCode.ERR_ImplicitlyTypedLocalCannotBeFixed:
                case ErrorCode.ERR_ImplicitlyTypedVariableCannotBeConst:
                case ErrorCode.WRN_ExternCtorNoImplementation:
                case ErrorCode.ERR_TypeVarNotFound:
                case ErrorCode.ERR_ImplicitlyTypedArrayNoBestType:
                case ErrorCode.ERR_AnonymousTypePropertyAssignedBadValue:
                case ErrorCode.ERR_ExpressionTreeContainsBaseAccess:
                case ErrorCode.ERR_ExpressionTreeContainsAssignment:
                case ErrorCode.ERR_AnonymousTypeDuplicatePropertyName:
                case ErrorCode.ERR_StatementLambdaToExpressionTree:
                case ErrorCode.ERR_ExpressionTreeMustHaveDelegate:
                case ErrorCode.ERR_AnonymousTypeNotAvailable:
                case ErrorCode.ERR_LambdaInIsAs:
                case ErrorCode.ERR_ExpressionTreeContainsMultiDimensionalArrayInitializer:
                case ErrorCode.ERR_MissingArgument:
                case ErrorCode.ERR_VariableUsedBeforeDeclaration:
                case ErrorCode.ERR_UnassignedThisAutoPropertyUnsupportedVersion:
                case ErrorCode.ERR_VariableUsedBeforeDeclarationAndHidesField:
                case ErrorCode.ERR_ExpressionTreeContainsBadCoalesce:
                case ErrorCode.ERR_ArrayInitializerExpected:
                case ErrorCode.ERR_ArrayInitializerIncorrectLength:
                case ErrorCode.ERR_ExpressionTreeContainsNamedArgument:
                case ErrorCode.ERR_ExpressionTreeContainsOptionalArgument:
                case ErrorCode.ERR_ExpressionTreeContainsIndexedProperty:
                case ErrorCode.ERR_IndexedPropertyRequiresParams:
                case ErrorCode.ERR_IndexedPropertyMustHaveAllOptionalParams:
                case ErrorCode.ERR_IdentifierExpected:
                case ErrorCode.ERR_SemicolonExpected:
                case ErrorCode.ERR_SyntaxError:
                case ErrorCode.ERR_DuplicateModifier:
                case ErrorCode.ERR_DuplicateAccessor:
                case ErrorCode.ERR_IntegralTypeExpected:
                case ErrorCode.ERR_IllegalEscape:
                case ErrorCode.ERR_NewlineInConst:
                case ErrorCode.ERR_EmptyCharConst:
                case ErrorCode.ERR_TooManyCharsInConst:
                case ErrorCode.ERR_InvalidNumber:
                case ErrorCode.ERR_GetOrSetExpected:
                case ErrorCode.ERR_ClassTypeExpected:
                case ErrorCode.ERR_NamedArgumentExpected:
                case ErrorCode.ERR_TooManyCatches:
                case ErrorCode.ERR_ThisOrBaseExpected:
                case ErrorCode.ERR_OvlUnaryOperatorExpected:
                case ErrorCode.ERR_OvlBinaryOperatorExpected:
                case ErrorCode.ERR_IntOverflow:
                case ErrorCode.ERR_EOFExpected:
                case ErrorCode.ERR_BadEmbeddedStmt:
                case ErrorCode.ERR_PPDirectiveExpected:
                case ErrorCode.ERR_EndOfPPLineExpected:
                case ErrorCode.ERR_CloseParenExpected:
                case ErrorCode.ERR_EndifDirectiveExpected:
                case ErrorCode.ERR_UnexpectedDirective:
                case ErrorCode.ERR_ErrorDirective:
                case ErrorCode.WRN_WarningDirective:
                case ErrorCode.ERR_TypeExpected:
                case ErrorCode.ERR_PPDefFollowsToken:
                case ErrorCode.ERR_OpenEndedComment:
                case ErrorCode.ERR_OvlOperatorExpected:
                case ErrorCode.ERR_EndRegionDirectiveExpected:
                case ErrorCode.ERR_UnterminatedStringLit:
                case ErrorCode.ERR_BadDirectivePlacement:
                case ErrorCode.ERR_IdentifierExpectedKW:
                case ErrorCode.ERR_SemiOrLBraceExpected:
                case ErrorCode.ERR_MultiTypeInDeclaration:
                case ErrorCode.ERR_AddOrRemoveExpected:
                case ErrorCode.ERR_UnexpectedCharacter:
                case ErrorCode.ERR_ProtectedInStatic:
                case ErrorCode.WRN_UnreachableGeneralCatch:
                case ErrorCode.ERR_IncrementLvalueExpected:
                case ErrorCode.ERR_NoSuchMemberOrExtension:
                case ErrorCode.WRN_DeprecatedCollectionInitAddStr:
                case ErrorCode.ERR_DeprecatedCollectionInitAddStr:
                case ErrorCode.WRN_DeprecatedCollectionInitAdd:
                case ErrorCode.ERR_DefaultValueNotAllowed:
                case ErrorCode.WRN_DefaultValueForUnconsumedLocation:
                case ErrorCode.ERR_PartialWrongTypeParamsVariance:
                case ErrorCode.ERR_GlobalSingleTypeNameNotFoundFwd:
                case ErrorCode.ERR_DottedTypeNameNotFoundInNSFwd:
                case ErrorCode.ERR_SingleTypeNameNotFoundFwd:
                case ErrorCode.WRN_IdentifierOrNumericLiteralExpected:
                case ErrorCode.ERR_UnexpectedToken:
                case ErrorCode.ERR_BadThisParam:
                case ErrorCode.ERR_BadTypeforThis:
                case ErrorCode.ERR_BadParamModThis:
                case ErrorCode.ERR_BadExtensionMeth:
                case ErrorCode.ERR_BadExtensionAgg:
                case ErrorCode.ERR_DupParamMod:
                case ErrorCode.ERR_ExtensionMethodsDecl:
                case ErrorCode.ERR_ExtensionAttrNotFound:
                case ErrorCode.ERR_ExplicitExtension:
                case ErrorCode.ERR_ValueTypeExtDelegate:
                case ErrorCode.ERR_BadArgCount:
                case ErrorCode.ERR_BadArgType:
                case ErrorCode.ERR_NoSourceFile:
                case ErrorCode.ERR_CantRefResource:
                case ErrorCode.ERR_ResourceNotUnique:
                case ErrorCode.ERR_ImportNonAssembly:
                case ErrorCode.ERR_RefLvalueExpected:
                case ErrorCode.ERR_BaseInStaticMeth:
                case ErrorCode.ERR_BaseInBadContext:
                case ErrorCode.ERR_RbraceExpected:
                case ErrorCode.ERR_LbraceExpected:
                case ErrorCode.ERR_InExpected:
                case ErrorCode.ERR_InvalidPreprocExpr:
                case ErrorCode.ERR_InvalidMemberDecl:
                case ErrorCode.ERR_MemberNeedsType:
                case ErrorCode.ERR_BadBaseType:
                case ErrorCode.WRN_EmptySwitch:
                case ErrorCode.ERR_ExpectedEndTry:
                case ErrorCode.ERR_InvalidExprTerm:
                case ErrorCode.ERR_BadNewExpr:
                case ErrorCode.ERR_NoNamespacePrivate:
                case ErrorCode.ERR_BadVarDecl:
                case ErrorCode.ERR_UsingAfterElements:
                case ErrorCode.ERR_BadBinOpArgs:
                case ErrorCode.ERR_BadUnOpArgs:
                case ErrorCode.ERR_NoVoidParameter:
                case ErrorCode.ERR_DuplicateAlias:
                case ErrorCode.ERR_BadProtectedAccess:
                case ErrorCode.ERR_AddModuleAssembly:
                case ErrorCode.ERR_BindToBogusProp2:
                case ErrorCode.ERR_BindToBogusProp1:
                case ErrorCode.ERR_NoVoidHere:
                case ErrorCode.ERR_IndexerNeedsParam:
                case ErrorCode.ERR_BadArraySyntax:
                case ErrorCode.ERR_BadOperatorSyntax:
                case ErrorCode.ERR_OutputNeedsName:
                case ErrorCode.ERR_CantHaveWin32ResAndManifest:
                case ErrorCode.ERR_CantHaveWin32ResAndIcon:
                case ErrorCode.ERR_CantReadResource:
                case ErrorCode.ERR_DocFileGen:
                case ErrorCode.WRN_XMLParseError:
                case ErrorCode.WRN_DuplicateParamTag:
                case ErrorCode.WRN_UnmatchedParamTag:
                case ErrorCode.WRN_MissingParamTag:
                case ErrorCode.WRN_BadXMLRef:
                case ErrorCode.ERR_BadStackAllocExpr:
                case ErrorCode.ERR_InvalidLineNumber:
                case ErrorCode.ERR_MissingPPFile:
                case ErrorCode.ERR_ForEachMissingMember:
                case ErrorCode.WRN_BadXMLRefParamType:
                case ErrorCode.WRN_BadXMLRefReturnType:
                case ErrorCode.ERR_BadWin32Res:
                case ErrorCode.WRN_BadXMLRefSyntax:
                case ErrorCode.ERR_BadModifierLocation:
                case ErrorCode.ERR_MissingArraySize:
                case ErrorCode.WRN_UnprocessedXMLComment:
                case ErrorCode.WRN_FailedInclude:
                case ErrorCode.WRN_InvalidInclude:
                case ErrorCode.WRN_MissingXMLComment:
                case ErrorCode.WRN_XMLParseIncludeError:
                case ErrorCode.ERR_BadDelArgCount:
                case ErrorCode.ERR_UnexpectedSemicolon:
                case ErrorCode.ERR_MethodReturnCantBeRefAny:
                case ErrorCode.ERR_CompileCancelled:
                case ErrorCode.ERR_MethodArgCantBeRefAny:
                case ErrorCode.ERR_AssgReadonlyLocal:
                case ErrorCode.ERR_RefReadonlyLocal:
                case ErrorCode.ERR_CantUseRequiredAttribute:
                case ErrorCode.ERR_NoModifiersOnAccessor:
                case ErrorCode.ERR_ParamsCantBeWithModifier:
                case ErrorCode.ERR_ReturnNotLValue:
                case ErrorCode.ERR_MissingCoClass:
                case ErrorCode.ERR_AmbiguousAttribute:
                case ErrorCode.ERR_BadArgExtraRef:
                case ErrorCode.WRN_CmdOptionConflictsSource:
                case ErrorCode.ERR_BadCompatMode:
                case ErrorCode.ERR_DelegateOnConditional:
                case ErrorCode.ERR_CantMakeTempFile:
                case ErrorCode.ERR_BadArgRef:
                case ErrorCode.ERR_YieldInAnonMeth:
                case ErrorCode.ERR_ReturnInIterator:
                case ErrorCode.ERR_BadIteratorArgType:
                case ErrorCode.ERR_BadIteratorReturn:
                case ErrorCode.ERR_BadYieldInFinally:
                case ErrorCode.ERR_BadYieldInTryOfCatch:
                case ErrorCode.ERR_EmptyYield:
                case ErrorCode.ERR_AnonDelegateCantUse:
                case ErrorCode.ERR_AnonDelegateCantUseRefLike:
                case ErrorCode.ERR_UnsupportedPrimaryConstructorParameterCapturingRef:
                case ErrorCode.ERR_UnsupportedPrimaryConstructorParameterCapturingRefLike:
                case ErrorCode.ERR_AnonDelegateCantUseStructPrimaryConstructorParameterInMember:
                case ErrorCode.ERR_AnonDelegateCantUseStructPrimaryConstructorParameterCaptured:
                case ErrorCode.ERR_IllegalInnerUnsafe:
                case ErrorCode.ERR_BadYieldInCatch:
                case ErrorCode.ERR_BadDelegateLeave:
                case ErrorCode.WRN_IllegalPragma:
                case ErrorCode.WRN_IllegalPPWarning:
                case ErrorCode.WRN_BadRestoreNumber:
                case ErrorCode.ERR_VarargsIterator:
                case ErrorCode.ERR_UnsafeIteratorArgType:
                case ErrorCode.ERR_BadCoClassSig:
                case ErrorCode.ERR_MultipleIEnumOfT:
                case ErrorCode.ERR_FixedDimsRequired:
                case ErrorCode.ERR_FixedNotInStruct:
                case ErrorCode.ERR_AnonymousReturnExpected:
                case ErrorCode.WRN_NonECMAFeature:
                case ErrorCode.ERR_ExpectedVerbatimLiteral:
                case ErrorCode.ERR_AssgReadonly2:
                case ErrorCode.ERR_RefReadonly2:
                case ErrorCode.ERR_AssgReadonlyStatic2:
                case ErrorCode.ERR_RefReadonlyStatic2:
                case ErrorCode.ERR_AssgReadonlyLocal2Cause:
                case ErrorCode.ERR_RefReadonlyLocal2Cause:
                case ErrorCode.ERR_AssgReadonlyLocalCause:
                case ErrorCode.ERR_RefReadonlyLocalCause:
                case ErrorCode.WRN_ErrorOverride:
                case ErrorCode.ERR_AnonMethToNonDel:
                case ErrorCode.ERR_CantConvAnonMethParams:
                case ErrorCode.ERR_CantConvAnonMethReturns:
                case ErrorCode.ERR_IllegalFixedType:
                case ErrorCode.ERR_FixedOverflow:
                case ErrorCode.ERR_InvalidFixedArraySize:
                case ErrorCode.ERR_FixedBufferNotFixed:
                case ErrorCode.ERR_AttributeNotOnAccessor:
                case ErrorCode.WRN_InvalidSearchPathDir:
                case ErrorCode.ERR_IllegalVarArgs:
                case ErrorCode.ERR_IllegalParams:
                case ErrorCode.ERR_BadModifiersOnNamespace:
                case ErrorCode.ERR_BadPlatformType:
                case ErrorCode.ERR_ThisStructNotInAnonMeth:
                case ErrorCode.ERR_NoConvToIDisp:
                case ErrorCode.ERR_BadParamRef:
                case ErrorCode.ERR_BadParamExtraRef:
                case ErrorCode.ERR_BadParamType:
                case ErrorCode.ERR_BadExternIdentifier:
                case ErrorCode.ERR_AliasMissingFile:
                case ErrorCode.ERR_GlobalExternAlias:
                case ErrorCode.WRN_MultiplePredefTypes:
                case ErrorCode.ERR_LocalCantBeFixedAndHoisted:
                case ErrorCode.WRN_TooManyLinesForDebugger:
                case ErrorCode.ERR_CantConvAnonMethNoParams:
                case ErrorCode.ERR_ConditionalOnNonAttributeClass:
                case ErrorCode.WRN_CallOnNonAgileField:
                case ErrorCode.WRN_InvalidNumber:
                case ErrorCode.WRN_IllegalPPChecksum:
                case ErrorCode.WRN_EndOfPPLineExpected:
                case ErrorCode.WRN_ConflictingChecksum:
                case ErrorCode.WRN_InvalidAssemblyName:
                case ErrorCode.WRN_UnifyReferenceMajMin:
                case ErrorCode.WRN_UnifyReferenceBldRev:
                case ErrorCode.ERR_DuplicateImport:
                case ErrorCode.ERR_DuplicateImportSimple:
                case ErrorCode.ERR_AssemblyMatchBadVersion:
                case ErrorCode.ERR_FixedNeedsLvalue:
                case ErrorCode.WRN_DuplicateTypeParamTag:
                case ErrorCode.WRN_UnmatchedTypeParamTag:
                case ErrorCode.WRN_MissingTypeParamTag:
                case ErrorCode.ERR_CantChangeTypeOnOverride:
                case ErrorCode.ERR_DoNotUseFixedBufferAttr:
                case ErrorCode.WRN_AssignmentToSelf:
                case ErrorCode.WRN_ComparisonToSelf:
                case ErrorCode.ERR_CantOpenWin32Res:
                case ErrorCode.WRN_DotOnDefault:
                case ErrorCode.ERR_NoMultipleInheritance:
                case ErrorCode.ERR_BaseClassMustBeFirst:
                case ErrorCode.WRN_BadXMLRefTypeVar:
                case ErrorCode.ERR_FriendAssemblyBadArgs:
                case ErrorCode.ERR_FriendAssemblySNReq:
                case ErrorCode.ERR_DelegateOnNullable:
                case ErrorCode.ERR_BadCtorArgCount:
                case ErrorCode.ERR_GlobalAttributesNotFirst:
                case ErrorCode.ERR_ExpressionExpected:
                case ErrorCode.WRN_UnmatchedParamRefTag:
                case ErrorCode.WRN_UnmatchedTypeParamRefTag:
                case ErrorCode.ERR_DefaultValueMustBeConstant:
                case ErrorCode.ERR_DefaultValueBeforeRequiredValue:
                case ErrorCode.ERR_NamedArgumentSpecificationBeforeFixedArgument:
                case ErrorCode.ERR_BadNamedArgument:
                case ErrorCode.ERR_DuplicateNamedArgument:
                case ErrorCode.ERR_RefOutDefaultValue:
                case ErrorCode.ERR_NamedArgumentForArray:
                case ErrorCode.ERR_DefaultValueForExtensionParameter:
                case ErrorCode.ERR_NamedArgumentUsedInPositional:
                case ErrorCode.ERR_DefaultValueUsedWithAttributes:
                case ErrorCode.ERR_BadNamedArgumentForDelegateInvoke:
                case ErrorCode.ERR_NoPIAAssemblyMissingAttribute:
                case ErrorCode.ERR_NoCanonicalView:
                case ErrorCode.ERR_NoConversionForDefaultParam:
                case ErrorCode.ERR_DefaultValueForParamsParameter:
                case ErrorCode.ERR_NewCoClassOnLink:
                case ErrorCode.ERR_NoPIANestedType:
                case ErrorCode.ERR_InteropTypeMissingAttribute:
                case ErrorCode.ERR_InteropStructContainsMethods:
                case ErrorCode.ERR_InteropTypesWithSameNameAndGuid:
                case ErrorCode.ERR_NoPIAAssemblyMissingAttributes:
                case ErrorCode.ERR_AssemblySpecifiedForLinkAndRef:
                case ErrorCode.ERR_LocalTypeNameClash:
                case ErrorCode.WRN_ReferencedAssemblyReferencesLinkedPIA:
                case ErrorCode.ERR_NotNullRefDefaultParameter:
                case ErrorCode.ERR_FixedLocalInLambda:
                case ErrorCode.ERR_MissingMethodOnSourceInterface:
                case ErrorCode.ERR_MissingSourceInterface:
                case ErrorCode.ERR_GenericsUsedInNoPIAType:
                case ErrorCode.ERR_GenericsUsedAcrossAssemblies:
                case ErrorCode.ERR_NoConversionForNubDefaultParam:
                case ErrorCode.ERR_InvalidSubsystemVersion:
                case ErrorCode.ERR_InteropMethodWithBody:
                case ErrorCode.ERR_BadWarningLevel:
                case ErrorCode.ERR_BadDebugType:
                case ErrorCode.ERR_BadResourceVis:
                case ErrorCode.ERR_DefaultValueTypeMustMatch:
                case ErrorCode.ERR_DefaultValueBadValueType:
                case ErrorCode.ERR_MemberAlreadyInitialized:
                case ErrorCode.ERR_MemberCannotBeInitialized:
                case ErrorCode.ERR_StaticMemberInObjectInitializer:
                case ErrorCode.ERR_ReadonlyValueTypeInObjectInitializer:
                case ErrorCode.ERR_ValueTypePropertyInObjectInitializer:
                case ErrorCode.ERR_UnsafeTypeInObjectCreation:
                case ErrorCode.ERR_EmptyElementInitializer:
                case ErrorCode.ERR_InitializerAddHasWrongSignature:
                case ErrorCode.ERR_CollectionInitRequiresIEnumerable:
                case ErrorCode.ERR_CantOpenWin32Manifest:
                case ErrorCode.WRN_CantHaveManifestForModule:
                case ErrorCode.ERR_BadInstanceArgType:
                case ErrorCode.ERR_QueryDuplicateRangeVariable:
                case ErrorCode.ERR_QueryRangeVariableOverrides:
                case ErrorCode.ERR_QueryRangeVariableAssignedBadValue:
                case ErrorCode.ERR_QueryNoProviderCastable:
                case ErrorCode.ERR_QueryNoProviderStandard:
                case ErrorCode.ERR_QueryNoProvider:
                case ErrorCode.ERR_QueryOuterKey:
                case ErrorCode.ERR_QueryInnerKey:
                case ErrorCode.ERR_QueryOutRefRangeVariable:
                case ErrorCode.ERR_QueryMultipleProviders:
                case ErrorCode.ERR_QueryTypeInferenceFailedMulti:
                case ErrorCode.ERR_QueryTypeInferenceFailed:
                case ErrorCode.ERR_QueryTypeInferenceFailedSelectMany:
                case ErrorCode.ERR_ExpressionTreeContainsPointerOp:
                case ErrorCode.ERR_ExpressionTreeContainsAnonymousMethod:
                case ErrorCode.ERR_AnonymousMethodToExpressionTree:
                case ErrorCode.ERR_QueryRangeVariableReadOnly:
                case ErrorCode.ERR_QueryRangeVariableSameAsTypeParam:
                case ErrorCode.ERR_TypeVarNotFoundRangeVariable:
                case ErrorCode.ERR_BadArgTypesForCollectionAdd:
                case ErrorCode.ERR_ByRefParameterInExpressionTree:
                case ErrorCode.ERR_VarArgsInExpressionTree:
                case ErrorCode.ERR_InitializerAddHasParamModifiers:
                case ErrorCode.ERR_NonInvocableMemberCalled:
                case ErrorCode.WRN_MultipleRuntimeImplementationMatches:
                case ErrorCode.WRN_MultipleRuntimeOverrideMatches:
                case ErrorCode.ERR_ObjectOrCollectionInitializerWithDelegateCreation:
                case ErrorCode.ERR_InvalidConstantDeclarationType:
                case ErrorCode.ERR_IllegalVarianceSyntax:
                case ErrorCode.ERR_UnexpectedVariance:
                case ErrorCode.ERR_BadDynamicTypeof:
                case ErrorCode.ERR_ExpressionTreeContainsDynamicOperation:
                case ErrorCode.ERR_BadDynamicConversion:
                case ErrorCode.ERR_DeriveFromDynamic:
                case ErrorCode.ERR_DeriveFromConstructedDynamic:
                case ErrorCode.ERR_DynamicTypeAsBound:
                case ErrorCode.ERR_ConstructedDynamicTypeAsBound:
                case ErrorCode.ERR_ExplicitDynamicAttr:
                case ErrorCode.ERR_NoDynamicPhantomOnBase:
                case ErrorCode.ERR_NoDynamicPhantomOnBaseIndexer:
                case ErrorCode.ERR_BadArgTypeDynamicExtension:
                case ErrorCode.WRN_DynamicDispatchToConditionalMethod:
                case ErrorCode.ERR_NoDynamicPhantomOnBaseCtor:
                case ErrorCode.ERR_BadDynamicMethodArgMemgrp:
                case ErrorCode.ERR_BadDynamicMethodArgLambda:
                case ErrorCode.ERR_BadDynamicMethodArg:
                case ErrorCode.ERR_BadDynamicQuery:
                case ErrorCode.ERR_DynamicAttributeMissing:
                case ErrorCode.WRN_IsDynamicIsConfusing:
                case ErrorCode.ERR_BadAsyncReturn:
                case ErrorCode.ERR_BadAwaitInFinally:
                case ErrorCode.ERR_BadAwaitInCatch:
                case ErrorCode.ERR_BadAwaitArg:
                case ErrorCode.ERR_BadAsyncArgType:
                case ErrorCode.ERR_BadAsyncExpressionTree:
                case ErrorCode.ERR_MixingWinRTEventWithRegular:
                case ErrorCode.ERR_BadAwaitWithoutAsync:
                case ErrorCode.ERR_BadAsyncLacksBody:
                case ErrorCode.ERR_BadAwaitInQuery:
                case ErrorCode.ERR_BadAwaitInLock:
                case ErrorCode.ERR_TaskRetNoObjectRequired:
                case ErrorCode.WRN_AsyncLacksAwaits:
                case ErrorCode.ERR_FileNotFound:
                case ErrorCode.WRN_FileAlreadyIncluded:
                case ErrorCode.ERR_NoFileSpec:
                case ErrorCode.ERR_SwitchNeedsString:
                case ErrorCode.ERR_BadSwitch:
                case ErrorCode.WRN_NoSources:
                case ErrorCode.ERR_OpenResponseFile:
                case ErrorCode.ERR_CantOpenFileWrite:
                case ErrorCode.ERR_BadBaseNumber:
                case ErrorCode.ERR_BinaryFile:
                case ErrorCode.FTL_BadCodepage:
                case ErrorCode.ERR_NoMainOnDLL:
                case ErrorCode.FTL_InvalidTarget:
                case ErrorCode.FTL_InvalidInputFileName:
                case ErrorCode.WRN_NoConfigNotOnCommandLine:
                case ErrorCode.ERR_InvalidFileAlignment:
                case ErrorCode.WRN_DefineIdentifierRequired:
                case ErrorCode.FTL_OutputFileExists:
                case ErrorCode.ERR_OneAliasPerReference:
                case ErrorCode.ERR_SwitchNeedsNumber:
                case ErrorCode.ERR_MissingDebugSwitch:
                case ErrorCode.ERR_ComRefCallInExpressionTree:
                case ErrorCode.WRN_BadUILang:
                case ErrorCode.ERR_InvalidFormatForGuidForOption:
                case ErrorCode.ERR_MissingGuidForOption:
                case ErrorCode.ERR_InvalidOutputName:
                case ErrorCode.ERR_InvalidDebugInformationFormat:
                case ErrorCode.ERR_LegacyObjectIdSyntax:
                case ErrorCode.ERR_SourceLinkRequiresPdb:
                case ErrorCode.ERR_CannotEmbedWithoutPdb:
                case ErrorCode.ERR_BadSwitchValue:
                case ErrorCode.WRN_CLS_NoVarArgs:
                case ErrorCode.WRN_CLS_BadArgType:
                case ErrorCode.WRN_CLS_BadReturnType:
                case ErrorCode.WRN_CLS_BadFieldPropType:
                case ErrorCode.WRN_CLS_BadIdentifierCase:
                case ErrorCode.WRN_CLS_OverloadRefOut:
                case ErrorCode.WRN_CLS_OverloadUnnamed:
                case ErrorCode.WRN_CLS_BadIdentifier:
                case ErrorCode.WRN_CLS_BadBase:
                case ErrorCode.WRN_CLS_BadInterfaceMember:
                case ErrorCode.WRN_CLS_NoAbstractMembers:
                case ErrorCode.WRN_CLS_NotOnModules:
                case ErrorCode.WRN_CLS_ModuleMissingCLS:
                case ErrorCode.WRN_CLS_AssemblyNotCLS:
                case ErrorCode.WRN_CLS_BadAttributeType:
                case ErrorCode.WRN_CLS_ArrayArgumentToAttribute:
                case ErrorCode.WRN_CLS_NotOnModules2:
                case ErrorCode.WRN_CLS_IllegalTrueInFalse:
                case ErrorCode.WRN_CLS_MeaninglessOnPrivateType:
                case ErrorCode.WRN_CLS_AssemblyNotCLS2:
                case ErrorCode.WRN_CLS_MeaninglessOnParam:
                case ErrorCode.WRN_CLS_MeaninglessOnReturn:
                case ErrorCode.WRN_CLS_BadTypeVar:
                case ErrorCode.WRN_CLS_VolatileField:
                case ErrorCode.WRN_CLS_BadInterface:
                case ErrorCode.FTL_BadChecksumAlgorithm:
                case ErrorCode.ERR_BadAwaitArgIntrinsic:
                case ErrorCode.ERR_BadAwaitAsIdentifier:
                case ErrorCode.ERR_AwaitInUnsafeContext:
                case ErrorCode.ERR_UnsafeAsyncArgType:
                case ErrorCode.ERR_VarargsAsync:
                case ErrorCode.ERR_BadAwaitArgVoidCall:
                case ErrorCode.ERR_NonTaskMainCantBeAsync:
                case ErrorCode.ERR_CantConvAsyncAnonFuncReturns:
                case ErrorCode.ERR_BadAwaiterPattern:
                case ErrorCode.ERR_BadSpecialByRefLocal:
                case ErrorCode.WRN_UnobservedAwaitableExpression:
                case ErrorCode.ERR_SynchronizedAsyncMethod:
                case ErrorCode.ERR_BadAsyncReturnExpression:
                case ErrorCode.ERR_NoConversionForCallerLineNumberParam:
                case ErrorCode.ERR_NoConversionForCallerFilePathParam:
                case ErrorCode.ERR_NoConversionForCallerMemberNameParam:
                case ErrorCode.ERR_BadCallerLineNumberParamWithoutDefaultValue:
                case ErrorCode.ERR_BadCallerFilePathParamWithoutDefaultValue:
                case ErrorCode.ERR_BadCallerMemberNameParamWithoutDefaultValue:
                case ErrorCode.ERR_BadPrefer32OnLib:
                case ErrorCode.WRN_CallerLineNumberParamForUnconsumedLocation:
                case ErrorCode.WRN_CallerFilePathParamForUnconsumedLocation:
                case ErrorCode.WRN_CallerMemberNameParamForUnconsumedLocation:
                case ErrorCode.ERR_DoesntImplementAwaitInterface:
                case ErrorCode.ERR_BadAwaitArg_NeedSystem:
                case ErrorCode.ERR_CantReturnVoid:
                case ErrorCode.ERR_SecurityCriticalOrSecuritySafeCriticalOnAsync:
                case ErrorCode.ERR_SecurityCriticalOrSecuritySafeCriticalOnAsyncInClassOrStruct:
                case ErrorCode.ERR_BadAwaitWithoutAsyncMethod:
                case ErrorCode.ERR_BadAwaitWithoutVoidAsyncMethod:
                case ErrorCode.ERR_BadAwaitWithoutAsyncLambda:
                case ErrorCode.ERR_NoSuchMemberOrExtensionNeedUsing:
                case ErrorCode.ERR_UnexpectedAliasedName:
                case ErrorCode.ERR_UnexpectedGenericName:
                case ErrorCode.ERR_UnexpectedUnboundGenericName:
                case ErrorCode.ERR_GlobalStatement:
                case ErrorCode.ERR_BadUsingType:
                case ErrorCode.ERR_ReservedAssemblyName:
                case ErrorCode.ERR_PPReferenceFollowsToken:
                case ErrorCode.ERR_ExpectedPPFile:
                case ErrorCode.ERR_ReferenceDirectiveOnlyAllowedInScripts:
                case ErrorCode.ERR_NameNotInContextPossibleMissingReference:
                case ErrorCode.ERR_MetadataNameTooLong:
                case ErrorCode.ERR_AttributesNotAllowed:
                case ErrorCode.ERR_ExternAliasNotAllowed:
                case ErrorCode.ERR_ConflictingAliasAndDefinition:
                case ErrorCode.ERR_GlobalDefinitionOrStatementExpected:
                case ErrorCode.ERR_ExpectedSingleScript:
                case ErrorCode.ERR_RecursivelyTypedVariable:
                case ErrorCode.ERR_YieldNotAllowedInScript:
                case ErrorCode.ERR_NamespaceNotAllowedInScript:
                case ErrorCode.WRN_StaticInAsOrIs:
                case ErrorCode.ERR_InvalidDelegateType:
                case ErrorCode.ERR_BadVisEventType:
                case ErrorCode.ERR_GlobalAttributesNotAllowed:
                case ErrorCode.ERR_PublicKeyFileFailure:
                case ErrorCode.ERR_PublicKeyContainerFailure:
                case ErrorCode.ERR_FriendRefSigningMismatch:
                case ErrorCode.ERR_CannotPassNullForFriendAssembly:
                case ErrorCode.ERR_SignButNoPrivateKey:
                case ErrorCode.WRN_DelaySignButNoKey:
                case ErrorCode.ERR_InvalidVersionFormat:
                case ErrorCode.WRN_InvalidVersionFormat:
                case ErrorCode.ERR_NoCorrespondingArgument:
                case ErrorCode.ERR_ResourceFileNameNotUnique:
                case ErrorCode.ERR_DllImportOnGenericMethod:
                case ErrorCode.ERR_EncUpdateFailedMissingAttribute:
                case ErrorCode.ERR_ParameterNotValidForType:
                case ErrorCode.ERR_AttributeParameterRequired1:
                case ErrorCode.ERR_AttributeParameterRequired2:
                case ErrorCode.ERR_SecurityAttributeMissingAction:
                case ErrorCode.ERR_SecurityAttributeInvalidAction:
                case ErrorCode.ERR_SecurityAttributeInvalidActionAssembly:
                case ErrorCode.ERR_SecurityAttributeInvalidActionTypeOrMethod:
                case ErrorCode.ERR_PrincipalPermissionInvalidAction:
                case ErrorCode.ERR_FeatureNotValidInExpressionTree:
                case ErrorCode.ERR_MarshalUnmanagedTypeNotValidForFields:
                case ErrorCode.ERR_MarshalUnmanagedTypeOnlyValidForFields:
                case ErrorCode.ERR_PermissionSetAttributeInvalidFile:
                case ErrorCode.ERR_PermissionSetAttributeFileReadError:
                case ErrorCode.ERR_InvalidVersionFormat2:
                case ErrorCode.ERR_InvalidAssemblyCultureForExe:
                case ErrorCode.ERR_DuplicateAttributeInNetModule:
                case ErrorCode.ERR_CantOpenIcon:
                case ErrorCode.ERR_ErrorBuildingWin32Resources:
                case ErrorCode.ERR_BadAttributeParamDefaultArgument:
                case ErrorCode.ERR_MissingTypeInSource:
                case ErrorCode.ERR_MissingTypeInAssembly:
                case ErrorCode.ERR_SecurityAttributeInvalidTarget:
                case ErrorCode.ERR_InvalidAssemblyName:
                case ErrorCode.ERR_NoTypeDefFromModule:
                case ErrorCode.WRN_CallerFilePathPreferredOverCallerMemberName:
                case ErrorCode.WRN_CallerLineNumberPreferredOverCallerMemberName:
                case ErrorCode.WRN_CallerLineNumberPreferredOverCallerFilePath:
                case ErrorCode.ERR_InvalidDynamicCondition:
                case ErrorCode.ERR_WinRtEventPassedByRef:
                case ErrorCode.ERR_NetModuleNameMismatch:
                case ErrorCode.ERR_BadModuleName:
                case ErrorCode.ERR_BadCompilationOptionValue:
                case ErrorCode.ERR_BadAppConfigPath:
                case ErrorCode.WRN_AssemblyAttributeFromModuleIsOverridden:
                case ErrorCode.ERR_CmdOptionConflictsSource:
                case ErrorCode.ERR_FixedBufferTooManyDimensions:
                case ErrorCode.ERR_CantReadConfigFile:
                case ErrorCode.ERR_BadAwaitInCatchFilter:
                case ErrorCode.WRN_FilterIsConstantTrue:
                case ErrorCode.ERR_EncNoPIAReference:
                case ErrorCode.ERR_LinkedNetmoduleMetadataMustProvideFullPEImage:
                case ErrorCode.ERR_MetadataReferencesNotSupported:
                case ErrorCode.ERR_InvalidAssemblyCulture:
                case ErrorCode.ERR_EncReferenceToAddedMember:
                case ErrorCode.ERR_MutuallyExclusiveOptions:
                case ErrorCode.ERR_InvalidDebugInfo:
                case ErrorCode.WRN_UnimplementedCommandLineSwitch:
                case ErrorCode.WRN_ReferencedAssemblyDoesNotHaveStrongName:
                case ErrorCode.ERR_InvalidSignaturePublicKey:
                case ErrorCode.ERR_ForwardedTypesConflict:
                case ErrorCode.WRN_RefCultureMismatch:
                case ErrorCode.ERR_AgnosticToMachineModule:
                case ErrorCode.ERR_ConflictingMachineModule:
                case ErrorCode.WRN_ConflictingMachineAssembly:
                case ErrorCode.ERR_CryptoHashFailed:
                case ErrorCode.ERR_MissingNetModuleReference:
                case ErrorCode.ERR_NetModuleNameMustBeUnique:
                case ErrorCode.ERR_UnsupportedTransparentIdentifierAccess:
                case ErrorCode.ERR_ParamDefaultValueDiffersFromAttribute:
                case ErrorCode.WRN_UnqualifiedNestedTypeInCref:
                case ErrorCode.HDN_UnusedUsingDirective:
                case ErrorCode.HDN_UnusedExternAlias:
                case ErrorCode.WRN_NoRuntimeMetadataVersion:
                case ErrorCode.ERR_FeatureNotAvailableInVersion1:
                case ErrorCode.ERR_FeatureNotAvailableInVersion2:
                case ErrorCode.ERR_FeatureNotAvailableInVersion3:
                case ErrorCode.ERR_FeatureNotAvailableInVersion4:
                case ErrorCode.ERR_FeatureNotAvailableInVersion5:
                case ErrorCode.ERR_FieldHasMultipleDistinctConstantValues:
                case ErrorCode.ERR_ComImportWithInitializers:
                case ErrorCode.WRN_PdbLocalNameTooLong:
                case ErrorCode.ERR_RetNoObjectRequiredLambda:
                case ErrorCode.ERR_TaskRetNoObjectRequiredLambda:
                case ErrorCode.WRN_AnalyzerCannotBeCreated:
                case ErrorCode.WRN_NoAnalyzerInAssembly:
                case ErrorCode.WRN_UnableToLoadAnalyzer:
                case ErrorCode.ERR_CantReadRulesetFile:
                case ErrorCode.ERR_BadPdbData:
                case ErrorCode.INF_UnableToLoadSomeTypesInAnalyzer:
                case ErrorCode.ERR_InitializerOnNonAutoProperty:
                case ErrorCode.ERR_AutoPropertyMustHaveGetAccessor:
                case ErrorCode.ERR_InstancePropertyInitializerInInterface:
                case ErrorCode.ERR_EnumsCantContainDefaultConstructor:
                case ErrorCode.ERR_EncodinglessSyntaxTree:
                case ErrorCode.ERR_BlockBodyAndExpressionBody:
                case ErrorCode.ERR_FeatureIsExperimental:
                case ErrorCode.ERR_FeatureNotAvailableInVersion6:
                case ErrorCode.ERR_SwitchFallOut:
                case ErrorCode.ERR_NullPropagatingOpInExpressionTree:
                case ErrorCode.WRN_NubExprIsConstBool2:
                case ErrorCode.ERR_DictionaryInitializerInExpressionTree:
                case ErrorCode.ERR_ExtensionCollectionElementInitializerInExpressionTree:
                case ErrorCode.ERR_UnclosedExpressionHole:
                case ErrorCode.ERR_UseDefViolationProperty:
                case ErrorCode.ERR_AutoPropertyMustOverrideSet:
                case ErrorCode.ERR_ExpressionHasNoName:
                case ErrorCode.ERR_SubexpressionNotInNameof:
                case ErrorCode.ERR_AliasQualifiedNameNotAnExpression:
                case ErrorCode.ERR_NameofMethodGroupWithTypeParameters:
                case ErrorCode.ERR_NoAliasHere:
                case ErrorCode.ERR_UnescapedCurly:
                case ErrorCode.ERR_EscapedCurly:
                case ErrorCode.ERR_TrailingWhitespaceInFormatSpecifier:
                case ErrorCode.ERR_EmptyFormatSpecifier:
                case ErrorCode.ERR_ErrorInReferencedAssembly:
                case ErrorCode.ERR_ExternHasConstructorInitializer:
                case ErrorCode.ERR_ExpressionOrDeclarationExpected:
                case ErrorCode.ERR_NameofExtensionMethod:
                case ErrorCode.WRN_AlignmentMagnitude:
                case ErrorCode.ERR_ConstantStringTooLong:
                case ErrorCode.ERR_DebugEntryPointNotSourceMethodDefinition:
                case ErrorCode.ERR_LoadDirectiveOnlyAllowedInScripts:
                case ErrorCode.ERR_PPLoadFollowsToken:
                case ErrorCode.ERR_SourceFileReferencesNotSupported:
                case ErrorCode.ERR_BadAwaitInStaticVariableInitializer:
                case ErrorCode.ERR_InvalidPathMap:
                case ErrorCode.ERR_PublicSignButNoKey:
                case ErrorCode.ERR_TooManyUserStrings:
                case ErrorCode.ERR_PeWritingFailure:
                case ErrorCode.WRN_AttributeIgnoredWhenPublicSigning:
                case ErrorCode.ERR_OptionMustBeAbsolutePath:
                case ErrorCode.ERR_FeatureNotAvailableInVersion7:
                case ErrorCode.ERR_DynamicLocalFunctionParamsParameter:
                case ErrorCode.ERR_ExpressionTreeContainsLocalFunction:
                case ErrorCode.ERR_InvalidInstrumentationKind:
                case ErrorCode.ERR_LocalFunctionMissingBody:
                case ErrorCode.ERR_InvalidHashAlgorithmName:
                case ErrorCode.ERR_ThrowMisplaced:
                case ErrorCode.ERR_PatternNullableType:
                case ErrorCode.ERR_BadPatternExpression:
                case ErrorCode.ERR_SwitchExpressionValueExpected:
                case ErrorCode.ERR_SwitchCaseSubsumed:
                case ErrorCode.ERR_PatternWrongType:
                case ErrorCode.ERR_ExpressionTreeContainsIsMatch:
                case ErrorCode.WRN_TupleLiteralNameMismatch:
                case ErrorCode.ERR_TupleTooFewElements:
                case ErrorCode.ERR_TupleReservedElementName:
                case ErrorCode.ERR_TupleReservedElementNameAnyPosition:
                case ErrorCode.ERR_TupleDuplicateElementName:
                case ErrorCode.ERR_PredefinedTypeMemberNotFoundInAssembly:
                case ErrorCode.ERR_MissingDeconstruct:
                case ErrorCode.ERR_TypeInferenceFailedForImplicitlyTypedDeconstructionVariable:
                case ErrorCode.ERR_DeconstructRequiresExpression:
                case ErrorCode.ERR_DeconstructWrongCardinality:
                case ErrorCode.ERR_CannotDeconstructDynamic:
                case ErrorCode.ERR_DeconstructTooFewElements:
                case ErrorCode.ERR_ConversionNotTupleCompatible:
                case ErrorCode.ERR_DeconstructionVarFormDisallowsSpecificType:
                case ErrorCode.ERR_TupleElementNamesAttributeMissing:
                case ErrorCode.ERR_ExplicitTupleElementNamesAttribute:
                case ErrorCode.ERR_CantChangeTupleNamesOnOverride:
                case ErrorCode.ERR_DuplicateInterfaceWithTupleNamesInBaseList:
                case ErrorCode.ERR_ImplBadTupleNames:
                case ErrorCode.ERR_PartialMethodInconsistentTupleNames:
                case ErrorCode.ERR_ExpressionTreeContainsTupleLiteral:
                case ErrorCode.ERR_ExpressionTreeContainsTupleConversion:
                case ErrorCode.ERR_AutoPropertyCannotBeRefReturning:
                case ErrorCode.ERR_RefPropertyMustHaveGetAccessor:
                case ErrorCode.ERR_RefPropertyCannotHaveSetAccessor:
                case ErrorCode.ERR_CantChangeRefReturnOnOverride:
                case ErrorCode.ERR_MustNotHaveRefReturn:
                case ErrorCode.ERR_MustHaveRefReturn:
                case ErrorCode.ERR_RefReturnMustHaveIdentityConversion:
                case ErrorCode.ERR_CloseUnimplementedInterfaceMemberWrongRefReturn:
                case ErrorCode.ERR_RefReturningCallInExpressionTree:
                case ErrorCode.ERR_BadIteratorReturnRef:
                case ErrorCode.ERR_BadRefReturnExpressionTree:
                case ErrorCode.ERR_RefReturnLvalueExpected:
                case ErrorCode.ERR_RefReturnNonreturnableLocal:
                case ErrorCode.ERR_RefReturnNonreturnableLocal2:
                case ErrorCode.ERR_RefReturnRangeVariable:
                case ErrorCode.ERR_RefReturnReadonly:
                case ErrorCode.ERR_RefReturnReadonlyStatic:
                case ErrorCode.ERR_RefReturnReadonly2:
                case ErrorCode.ERR_RefReturnReadonlyStatic2:
                case ErrorCode.ERR_RefReturnParameter:
                case ErrorCode.ERR_RefReturnParameter2:
                case ErrorCode.ERR_RefReturnLocal:
                case ErrorCode.ERR_RefReturnLocal2:
                case ErrorCode.ERR_RefReturnStructThis:
                case ErrorCode.ERR_InitializeByValueVariableWithReference:
                case ErrorCode.ERR_InitializeByReferenceVariableWithValue:
                case ErrorCode.ERR_RefAssignmentMustHaveIdentityConversion:
                case ErrorCode.ERR_ByReferenceVariableMustBeInitialized:
                case ErrorCode.ERR_AnonDelegateCantUseLocal:
                case ErrorCode.ERR_BadIteratorLocalType:
                case ErrorCode.ERR_BadAsyncLocalType:
                case ErrorCode.ERR_PredefinedValueTupleTypeNotFound:
                case ErrorCode.ERR_SemiOrLBraceOrArrowExpected:
                case ErrorCode.ERR_NewWithTupleTypeSyntax:
                case ErrorCode.ERR_PredefinedValueTupleTypeMustBeStruct:
                case ErrorCode.ERR_DiscardTypeInferenceFailed:
                case ErrorCode.ERR_DeclarationExpressionNotPermitted:
                case ErrorCode.ERR_MustDeclareForeachIteration:
                case ErrorCode.ERR_TupleElementNamesInDeconstruction:
                case ErrorCode.ERR_ExpressionTreeContainsThrowExpression:
                case ErrorCode.ERR_DelegateRefMismatch:
                case ErrorCode.ERR_BadSourceCodeKind:
                case ErrorCode.ERR_BadDocumentationMode:
                case ErrorCode.ERR_BadLanguageVersion:
                case ErrorCode.ERR_ImplicitlyTypedOutVariableUsedInTheSameArgumentList:
                case ErrorCode.ERR_TypeInferenceFailedForImplicitlyTypedOutVariable:
                case ErrorCode.ERR_ExpressionTreeContainsOutVariable:
                case ErrorCode.ERR_VarInvocationLvalueReserved:
                case ErrorCode.ERR_PublicSignNetModule:
                case ErrorCode.ERR_BadAssemblyName:
                case ErrorCode.ERR_BadAsyncMethodBuilderTaskProperty:
                case ErrorCode.ERR_TypeForwardedToMultipleAssemblies:
                case ErrorCode.ERR_ExpressionTreeContainsDiscard:
                case ErrorCode.ERR_PatternDynamicType:
                case ErrorCode.ERR_VoidAssignment:
                case ErrorCode.ERR_VoidInTuple:
                case ErrorCode.ERR_Merge_conflict_marker_encountered:
                case ErrorCode.ERR_InvalidPreprocessingSymbol:
                case ErrorCode.ERR_FeatureNotAvailableInVersion7_1:
                case ErrorCode.ERR_LanguageVersionCannotHaveLeadingZeroes:
                case ErrorCode.ERR_CompilerAndLanguageVersion:
                case ErrorCode.WRN_Experimental:
                case ErrorCode.ERR_TupleInferredNamesNotAvailable:
                case ErrorCode.ERR_TypelessTupleInAs:
                case ErrorCode.ERR_NoRefOutWhenRefOnly:
                case ErrorCode.ERR_NoNetModuleOutputWhenRefOutOrRefOnly:
                case ErrorCode.ERR_BadOpOnNullOrDefaultOrNew:
                case ErrorCode.ERR_DefaultLiteralNotValid:
                case ErrorCode.ERR_PatternWrongGenericTypeInVersion:
                case ErrorCode.ERR_AmbigBinaryOpsOnDefault:
                case ErrorCode.ERR_FeatureNotAvailableInVersion7_2:
                case ErrorCode.WRN_UnreferencedLocalFunction:
                case ErrorCode.ERR_DynamicLocalFunctionTypeParameter:
                case ErrorCode.ERR_BadNonTrailingNamedArgument:
                case ErrorCode.ERR_NamedArgumentSpecificationBeforeFixedArgumentInDynamicInvocation:
                case ErrorCode.ERR_RefConditionalAndAwait:
                case ErrorCode.ERR_RefConditionalNeedsTwoRefs:
                case ErrorCode.ERR_RefConditionalDifferentTypes:
                case ErrorCode.ERR_BadParameterModifiers:
                case ErrorCode.ERR_RefReadonlyNotField:
                case ErrorCode.ERR_RefReadonlyNotField2:
                case ErrorCode.ERR_AssignReadonlyNotField:
                case ErrorCode.ERR_AssignReadonlyNotField2:
                case ErrorCode.ERR_RefReturnReadonlyNotField:
                case ErrorCode.ERR_RefReturnReadonlyNotField2:
                case ErrorCode.ERR_ExplicitReservedAttr:
                case ErrorCode.ERR_TypeReserved:
                case ErrorCode.ERR_RefExtensionMustBeValueTypeOrConstrainedToOne:
                case ErrorCode.ERR_InExtensionMustBeValueType:
                case ErrorCode.ERR_FieldsInRoStruct:
                case ErrorCode.ERR_AutoPropsInRoStruct:
                case ErrorCode.ERR_FieldlikeEventsInRoStruct:
                case ErrorCode.ERR_RefStructInterfaceImpl:
                case ErrorCode.ERR_BadSpecialByRefIterator:
                case ErrorCode.ERR_FieldAutoPropCantBeByRefLike:
                case ErrorCode.ERR_StackAllocConversionNotPossible:
                case ErrorCode.ERR_EscapeCall:
                case ErrorCode.ERR_EscapeCall2:
                case ErrorCode.ERR_EscapeOther:
                case ErrorCode.ERR_CallArgMixing:
                case ErrorCode.ERR_MismatchedRefEscapeInTernary:
                case ErrorCode.ERR_EscapeVariable:
                case ErrorCode.ERR_EscapeStackAlloc:
                case ErrorCode.ERR_RefReturnThis:
                case ErrorCode.ERR_OutAttrOnInParam:
                case ErrorCode.ERR_PredefinedValueTupleTypeAmbiguous3:
                case ErrorCode.ERR_InvalidVersionFormatDeterministic:
                case ErrorCode.ERR_AttributeCtorInParameter:
                case ErrorCode.WRN_FilterIsConstantFalse:
                case ErrorCode.WRN_FilterIsConstantFalseRedundantTryCatch:
                case ErrorCode.ERR_ConditionalInInterpolation:
                case ErrorCode.ERR_CantUseVoidInArglist:
                case ErrorCode.ERR_InDynamicMethodArg:
                case ErrorCode.ERR_FeatureNotAvailableInVersion7_3:
                case ErrorCode.WRN_AttributesOnBackingFieldsNotAvailable:
                case ErrorCode.ERR_DoNotUseFixedBufferAttrOnProperty:
                case ErrorCode.ERR_RefLocalOrParamExpected:
                case ErrorCode.ERR_RefAssignNarrower:
                case ErrorCode.ERR_NewBoundWithUnmanaged:
                case ErrorCode.ERR_UnmanagedConstraintNotSatisfied:
                case ErrorCode.ERR_CantUseInOrOutInArglist:
                case ErrorCode.ERR_ConWithUnmanagedCon:
                case ErrorCode.ERR_UnmanagedBoundWithClass:
                case ErrorCode.ERR_InvalidStackAllocArray:
                case ErrorCode.ERR_ExpressionTreeContainsTupleBinOp:
                case ErrorCode.WRN_TupleBinopLiteralNameMismatch:
                case ErrorCode.ERR_TupleSizesMismatchForBinOps:
                case ErrorCode.ERR_ExprCannotBeFixed:
                case ErrorCode.ERR_InvalidObjectCreation:
                case ErrorCode.WRN_TypeParameterSameAsOuterMethodTypeParameter:
                case ErrorCode.ERR_OutVariableCannotBeByRef:
                case ErrorCode.ERR_DeconstructVariableCannotBeByRef:
                case ErrorCode.ERR_OmittedTypeArgument:
                case ErrorCode.ERR_FeatureNotAvailableInVersion8:
                case ErrorCode.ERR_AltInterpolatedVerbatimStringsNotAvailable:
                case ErrorCode.ERR_IteratorMustBeAsync:
                case ErrorCode.ERR_NoConvToIAsyncDisp:
                case ErrorCode.ERR_AwaitForEachMissingMember:
                case ErrorCode.ERR_BadGetAsyncEnumerator:
                case ErrorCode.ERR_MultipleIAsyncEnumOfT:
                case ErrorCode.ERR_ForEachMissingMemberWrongAsync:
                case ErrorCode.ERR_AwaitForEachMissingMemberWrongAsync:
                case ErrorCode.ERR_BadDynamicAwaitForEach:
                case ErrorCode.ERR_NoConvToIAsyncDispWrongAsync:
                case ErrorCode.ERR_NoConvToIDispWrongAsync:
                case ErrorCode.ERR_PossibleAsyncIteratorWithoutYield:
                case ErrorCode.ERR_PossibleAsyncIteratorWithoutYieldOrAwait:
                case ErrorCode.ERR_StaticLocalFunctionCannotCaptureVariable:
                case ErrorCode.ERR_StaticLocalFunctionCannotCaptureThis:
                case ErrorCode.ERR_AttributeNotOnEventAccessor:
                case ErrorCode.WRN_UnconsumedEnumeratorCancellationAttributeUsage:
                case ErrorCode.WRN_UndecoratedCancellationTokenParameter:
                case ErrorCode.ERR_MultipleEnumeratorCancellationAttributes:
                case ErrorCode.ERR_VarianceInterfaceNesting:
                case ErrorCode.ERR_ImplicitIndexIndexerWithName:
                case ErrorCode.ERR_ImplicitRangeIndexerWithName:
                case ErrorCode.ERR_WrongNumberOfSubpatterns:
                case ErrorCode.ERR_PropertyPatternNameMissing:
                case ErrorCode.ERR_MissingPattern:
                case ErrorCode.ERR_DefaultPattern:
                case ErrorCode.ERR_SwitchExpressionNoBestType:
                case ErrorCode.ERR_VarMayNotBindToType:
                case ErrorCode.WRN_SwitchExpressionNotExhaustive:
                case ErrorCode.ERR_SwitchArmSubsumed:
                case ErrorCode.ERR_ConstantPatternVsOpenType:
                case ErrorCode.WRN_CaseConstantNamedUnderscore:
                case ErrorCode.WRN_IsTypeNamedUnderscore:
                case ErrorCode.ERR_ExpressionTreeContainsSwitchExpression:
                case ErrorCode.ERR_SwitchGoverningExpressionRequiresParens:
                case ErrorCode.ERR_TupleElementNameMismatch:
                case ErrorCode.ERR_DeconstructParameterNameMismatch:
                case ErrorCode.ERR_IsPatternImpossible:
                case ErrorCode.WRN_GivenExpressionNeverMatchesPattern:
                case ErrorCode.WRN_GivenExpressionAlwaysMatchesConstant:
                case ErrorCode.ERR_PointerTypeInPatternMatching:
                case ErrorCode.ERR_ArgumentNameInITuplePattern:
                case ErrorCode.ERR_DiscardPatternInSwitchStatement:
                case ErrorCode.WRN_SwitchExpressionNotExhaustiveWithUnnamedEnumValue:
                case ErrorCode.WRN_ThrowPossibleNull:
                case ErrorCode.ERR_IllegalSuppression:
                case ErrorCode.WRN_ConvertingNullableToNonNullable:
                case ErrorCode.WRN_NullReferenceAssignment:
                case ErrorCode.WRN_NullReferenceReceiver:
                case ErrorCode.WRN_NullReferenceReturn:
                case ErrorCode.WRN_NullReferenceArgument:
                case ErrorCode.WRN_UnboxPossibleNull:
                case ErrorCode.WRN_DisallowNullAttributeForbidsMaybeNullAssignment:
                case ErrorCode.WRN_NullabilityMismatchInTypeOnOverride:
                case ErrorCode.WRN_NullabilityMismatchInReturnTypeOnOverride:
                case ErrorCode.WRN_NullabilityMismatchInParameterTypeOnOverride:
                case ErrorCode.WRN_NullabilityMismatchInParameterTypeOnPartial:
                case ErrorCode.WRN_NullabilityMismatchInTypeOnImplicitImplementation:
                case ErrorCode.WRN_NullabilityMismatchInReturnTypeOnImplicitImplementation:
                case ErrorCode.WRN_NullabilityMismatchInParameterTypeOnImplicitImplementation:
                case ErrorCode.WRN_NullabilityMismatchInTypeOnExplicitImplementation:
                case ErrorCode.WRN_NullabilityMismatchInReturnTypeOnExplicitImplementation:
                case ErrorCode.WRN_NullabilityMismatchInParameterTypeOnExplicitImplementation:
                case ErrorCode.WRN_UninitializedNonNullableField:
                case ErrorCode.WRN_NullabilityMismatchInAssignment:
                case ErrorCode.WRN_NullabilityMismatchInArgument:
                case ErrorCode.WRN_NullabilityMismatchInReturnTypeOfTargetDelegate:
                case ErrorCode.WRN_NullabilityMismatchInParameterTypeOfTargetDelegate:
                case ErrorCode.ERR_ExplicitNullableAttribute:
                case ErrorCode.WRN_NullabilityMismatchInArgumentForOutput:
                case ErrorCode.WRN_NullAsNonNullable:
                case ErrorCode.ERR_NullableUnconstrainedTypeParameter:
                case ErrorCode.ERR_AnnotationDisallowedInObjectCreation:
                case ErrorCode.WRN_NullableValueTypeMayBeNull:
                case ErrorCode.ERR_NullableOptionNotAvailable:
                case ErrorCode.WRN_NullabilityMismatchInTypeParameterConstraint:
                case ErrorCode.WRN_MissingNonNullTypesContextForAnnotation:
                case ErrorCode.WRN_NullabilityMismatchInConstraintsOnImplicitImplementation:
                case ErrorCode.WRN_NullabilityMismatchInTypeParameterReferenceTypeConstraint:
                case ErrorCode.ERR_TripleDotNotAllowed:
                case ErrorCode.ERR_BadNullableContextOption:
                case ErrorCode.ERR_NullableDirectiveQualifierExpected:
                case ErrorCode.ERR_BadNullableTypeof:
                case ErrorCode.ERR_ExpressionTreeCantContainRefStruct:
                case ErrorCode.ERR_ElseCannotStartStatement:
                case ErrorCode.ERR_ExpressionTreeCantContainNullCoalescingAssignment:
                case ErrorCode.WRN_NullabilityMismatchInExplicitlyImplementedInterface:
                case ErrorCode.WRN_NullabilityMismatchInInterfaceImplementedByBase:
                case ErrorCode.WRN_DuplicateInterfaceWithNullabilityMismatchInBaseList:
                case ErrorCode.ERR_DuplicateExplicitImpl:
                case ErrorCode.ERR_UsingVarInSwitchCase:
                case ErrorCode.ERR_GoToForwardJumpOverUsingVar:
                case ErrorCode.ERR_GoToBackwardJumpOverUsingVar:
                case ErrorCode.ERR_IsNullableType:
                case ErrorCode.ERR_AsNullableType:
                case ErrorCode.ERR_FeatureInPreview:
                case ErrorCode.WRN_SwitchExpressionNotExhaustiveForNull:
                case ErrorCode.WRN_ImplicitCopyInReadOnlyMember:
                case ErrorCode.ERR_StaticMemberCantBeReadOnly:
                case ErrorCode.ERR_AutoSetterCantBeReadOnly:
                case ErrorCode.ERR_AutoPropertyWithSetterCantBeReadOnly:
                case ErrorCode.ERR_InvalidPropertyReadOnlyMods:
                case ErrorCode.ERR_DuplicatePropertyReadOnlyMods:
                case ErrorCode.ERR_FieldLikeEventCantBeReadOnly:
                case ErrorCode.ERR_PartialMethodReadOnlyDifference:
                case ErrorCode.ERR_ReadOnlyModMissingAccessor:
                case ErrorCode.ERR_OverrideRefConstraintNotSatisfied:
                case ErrorCode.ERR_OverrideValConstraintNotSatisfied:
                case ErrorCode.WRN_NullabilityMismatchInConstraintsOnPartialImplementation:
                case ErrorCode.ERR_NullableDirectiveTargetExpected:
                case ErrorCode.WRN_MissingNonNullTypesContextForAnnotationInGeneratedCode:
                case ErrorCode.WRN_NullReferenceInitializer:
                case ErrorCode.ERR_MultipleAnalyzerConfigsInSameDir:
                case ErrorCode.ERR_RuntimeDoesNotSupportDefaultInterfaceImplementation:
                case ErrorCode.ERR_RuntimeDoesNotSupportDefaultInterfaceImplementationForMember:
                case ErrorCode.ERR_InvalidModifierForLanguageVersion:
                case ErrorCode.ERR_ImplicitImplementationOfNonPublicInterfaceMember:
                case ErrorCode.ERR_MostSpecificImplementationIsNotFound:
                case ErrorCode.ERR_LanguageVersionDoesNotSupportInterfaceImplementationForMember:
                case ErrorCode.ERR_RuntimeDoesNotSupportProtectedAccessForInterfaceMember:
                case ErrorCode.ERR_DefaultInterfaceImplementationInNoPIAType:
                case ErrorCode.ERR_AbstractEventHasAccessors:
                case ErrorCode.WRN_NullabilityMismatchInTypeParameterNotNullConstraint:
                case ErrorCode.ERR_DuplicateNullSuppression:
                case ErrorCode.ERR_DefaultLiteralNoTargetType:
                case ErrorCode.ERR_ReAbstractionInNoPIAType:
                case ErrorCode.ERR_InternalError:
                case ErrorCode.ERR_ImplicitObjectCreationIllegalTargetType:
                case ErrorCode.ERR_ImplicitObjectCreationNotValid:
                case ErrorCode.ERR_ImplicitObjectCreationNoTargetType:
                case ErrorCode.ERR_BadFuncPointerParamModifier:
                case ErrorCode.ERR_BadFuncPointerArgCount:
                case ErrorCode.ERR_MethFuncPtrMismatch:
                case ErrorCode.ERR_FuncPtrRefMismatch:
                case ErrorCode.ERR_FuncPtrMethMustBeStatic:
                case ErrorCode.ERR_ExternEventInitializer:
                case ErrorCode.ERR_AmbigBinaryOpsOnUnconstrainedDefault:
                case ErrorCode.WRN_ParameterConditionallyDisallowsNull:
                case ErrorCode.WRN_ShouldNotReturn:
                case ErrorCode.WRN_TopLevelNullabilityMismatchInReturnTypeOnOverride:
                case ErrorCode.WRN_TopLevelNullabilityMismatchInParameterTypeOnOverride:
                case ErrorCode.WRN_TopLevelNullabilityMismatchInReturnTypeOnImplicitImplementation:
                case ErrorCode.WRN_TopLevelNullabilityMismatchInParameterTypeOnImplicitImplementation:
                case ErrorCode.WRN_TopLevelNullabilityMismatchInReturnTypeOnExplicitImplementation:
                case ErrorCode.WRN_TopLevelNullabilityMismatchInParameterTypeOnExplicitImplementation:
                case ErrorCode.WRN_DoesNotReturnMismatch:
                case ErrorCode.ERR_NoOutputDirectory:
                case ErrorCode.ERR_StdInOptionProvidedButConsoleInputIsNotRedirected:
                case ErrorCode.ERR_FeatureNotAvailableInVersion9:
                case ErrorCode.WRN_MemberNotNull:
                case ErrorCode.WRN_MemberNotNullWhen:
                case ErrorCode.WRN_MemberNotNullBadMember:
                case ErrorCode.WRN_ParameterDisallowsNull:
                case ErrorCode.WRN_ConstOutOfRangeChecked:
                case ErrorCode.ERR_DuplicateInterfaceWithDifferencesInBaseList:
                case ErrorCode.ERR_DesignatorBeneathPatternCombinator:
                case ErrorCode.ERR_UnsupportedTypeForRelationalPattern:
                case ErrorCode.ERR_RelationalPatternWithNaN:
                case ErrorCode.ERR_ConditionalOnLocalFunction:
                case ErrorCode.WRN_GeneratorFailedDuringInitialization:
                case ErrorCode.WRN_GeneratorFailedDuringGeneration:
                case ErrorCode.ERR_WrongFuncPtrCallingConvention:
                case ErrorCode.ERR_MissingAddressOf:
                case ErrorCode.ERR_CannotUseReducedExtensionMethodInAddressOf:
                case ErrorCode.ERR_CannotUseFunctionPointerAsFixedLocal:
                case ErrorCode.ERR_ExpressionTreeContainsPatternImplicitIndexer:
                case ErrorCode.ERR_ExpressionTreeContainsFromEndIndexExpression:
                case ErrorCode.ERR_ExpressionTreeContainsRangeExpression:
                case ErrorCode.WRN_GivenExpressionAlwaysMatchesPattern:
                case ErrorCode.WRN_IsPatternAlways:
                case ErrorCode.ERR_PartialMethodWithAccessibilityModsMustHaveImplementation:
                case ErrorCode.ERR_PartialMethodWithNonVoidReturnMustHaveAccessMods:
                case ErrorCode.ERR_PartialMethodWithOutParamMustHaveAccessMods:
                case ErrorCode.ERR_PartialMethodWithExtendedModMustHaveAccessMods:
                case ErrorCode.ERR_PartialMethodAccessibilityDifference:
                case ErrorCode.ERR_PartialMethodExtendedModDifference:
                case ErrorCode.ERR_SimpleProgramLocalIsReferencedOutsideOfTopLevelStatement:
                case ErrorCode.ERR_SimpleProgramMultipleUnitsWithTopLevelStatements:
                case ErrorCode.ERR_TopLevelStatementAfterNamespaceOrType:
                case ErrorCode.ERR_SimpleProgramDisallowsMainType:
                case ErrorCode.ERR_SimpleProgramNotAnExecutable:
                case ErrorCode.ERR_UnsupportedCallingConvention:
                case ErrorCode.ERR_InvalidFunctionPointerCallingConvention:
                case ErrorCode.ERR_InvalidFuncPointerReturnTypeModifier:
                case ErrorCode.ERR_DupReturnTypeMod:
                case ErrorCode.ERR_AddressOfMethodGroupInExpressionTree:
                case ErrorCode.ERR_CannotConvertAddressOfToDelegate:
                case ErrorCode.ERR_AddressOfToNonFunctionPointer:
                case ErrorCode.ERR_ModuleInitializerMethodMustBeOrdinary:
                case ErrorCode.ERR_ModuleInitializerMethodMustBeAccessibleOutsideTopLevelType:
                case ErrorCode.ERR_ModuleInitializerMethodMustBeStaticParameterlessVoid:
                case ErrorCode.ERR_ModuleInitializerMethodAndContainingTypesMustNotBeGeneric:
                case ErrorCode.ERR_PartialMethodReturnTypeDifference:
                case ErrorCode.ERR_PartialMethodRefReturnDifference:
                case ErrorCode.WRN_NullabilityMismatchInReturnTypeOnPartial:
                case ErrorCode.ERR_StaticAnonymousFunctionCannotCaptureVariable:
                case ErrorCode.ERR_StaticAnonymousFunctionCannotCaptureThis:
                case ErrorCode.ERR_OverrideDefaultConstraintNotSatisfied:
                case ErrorCode.ERR_DefaultConstraintOverrideOnly:
                case ErrorCode.WRN_ParameterNotNullIfNotNull:
                case ErrorCode.WRN_ReturnNotNullIfNotNull:
                case ErrorCode.WRN_PartialMethodTypeDifference:
                case ErrorCode.ERR_RuntimeDoesNotSupportCovariantReturnsOfClasses:
                case ErrorCode.ERR_RuntimeDoesNotSupportCovariantPropertiesOfClasses:
                case ErrorCode.WRN_SwitchExpressionNotExhaustiveWithWhen:
                case ErrorCode.WRN_SwitchExpressionNotExhaustiveForNullWithWhen:
                case ErrorCode.WRN_PrecedenceInversion:
                case ErrorCode.ERR_ExpressionTreeContainsWithExpression:
                case ErrorCode.WRN_AnalyzerReferencesFramework:
                case ErrorCode.WRN_RecordEqualsWithoutGetHashCode:
                case ErrorCode.ERR_AssignmentInitOnly:
                case ErrorCode.ERR_CantChangeInitOnlyOnOverride:
                case ErrorCode.ERR_CloseUnimplementedInterfaceMemberWrongInitOnly:
                case ErrorCode.ERR_ExplicitPropertyMismatchInitOnly:
                case ErrorCode.ERR_BadInitAccessor:
                case ErrorCode.ERR_InvalidWithReceiverType:
                case ErrorCode.ERR_CannotClone:
                case ErrorCode.ERR_CloneDisallowedInRecord:
                case ErrorCode.WRN_RecordNamedDisallowed:
                case ErrorCode.ERR_UnexpectedArgumentList:
                case ErrorCode.ERR_UnexpectedOrMissingConstructorInitializerInRecord:
                case ErrorCode.ERR_MultipleRecordParameterLists:
                case ErrorCode.ERR_BadRecordBase:
                case ErrorCode.ERR_BadInheritanceFromRecord:
                case ErrorCode.ERR_BadRecordMemberForPositionalParameter:
                case ErrorCode.ERR_NoCopyConstructorInBaseType:
                case ErrorCode.ERR_CopyConstructorMustInvokeBaseCopyConstructor:
                case ErrorCode.ERR_DoesNotOverrideMethodFromObject:
                case ErrorCode.ERR_SealedAPIInRecord:
                case ErrorCode.ERR_DoesNotOverrideBaseMethod:
                case ErrorCode.ERR_NotOverridableAPIInRecord:
                case ErrorCode.ERR_NonPublicAPIInRecord:
                case ErrorCode.ERR_SignatureMismatchInRecord:
                case ErrorCode.ERR_NonProtectedAPIInRecord:
                case ErrorCode.ERR_DoesNotOverrideBaseEqualityContract:
                case ErrorCode.ERR_StaticAPIInRecord:
                case ErrorCode.ERR_CopyConstructorWrongAccessibility:
                case ErrorCode.ERR_NonPrivateAPIInRecord:
                case ErrorCode.WRN_UnassignedThisAutoPropertyUnsupportedVersion:
                case ErrorCode.WRN_UnassignedThisUnsupportedVersion:
                case ErrorCode.WRN_ParamUnassigned:
                case ErrorCode.WRN_UseDefViolationProperty:
                case ErrorCode.WRN_UseDefViolationField:
                case ErrorCode.WRN_UseDefViolationThisUnsupportedVersion:
                case ErrorCode.WRN_UseDefViolationOut:
                case ErrorCode.WRN_UseDefViolation:
                case ErrorCode.ERR_CannotSpecifyManagedWithUnmanagedSpecifiers:
                case ErrorCode.ERR_RuntimeDoesNotSupportUnmanagedDefaultCallConv:
                case ErrorCode.ERR_TypeNotFound:
                case ErrorCode.ERR_TypeMustBePublic:
                case ErrorCode.ERR_InvalidUnmanagedCallersOnlyCallConv:
                case ErrorCode.ERR_CannotUseManagedTypeInUnmanagedCallersOnly:
                case ErrorCode.ERR_UnmanagedCallersOnlyMethodOrTypeCannotBeGeneric:
                case ErrorCode.ERR_UnmanagedCallersOnlyRequiresStatic:
                case ErrorCode.WRN_ParameterIsStaticClass:
                case ErrorCode.WRN_ReturnTypeIsStaticClass:
                case ErrorCode.ERR_EntryPointCannotBeUnmanagedCallersOnly:
                case ErrorCode.ERR_ModuleInitializerCannotBeUnmanagedCallersOnly:
                case ErrorCode.ERR_UnmanagedCallersOnlyMethodsCannotBeCalledDirectly:
                case ErrorCode.ERR_UnmanagedCallersOnlyMethodsCannotBeConvertedToDelegate:
                case ErrorCode.ERR_InitCannotBeReadonly:
                case ErrorCode.ERR_UnexpectedVarianceStaticMember:
                case ErrorCode.ERR_FunctionPointersCannotBeCalledWithNamedArguments:
                case ErrorCode.ERR_EqualityContractRequiresGetter:
                case ErrorCode.WRN_UnreadRecordParameter:
                case ErrorCode.ERR_BadFieldTypeInRecord:
                case ErrorCode.WRN_DoNotCompareFunctionPointers:
                case ErrorCode.ERR_RecordAmbigCtor:
                case ErrorCode.ERR_FunctionPointerTypesInAttributeNotSupported:
                case ErrorCode.ERR_InheritingFromRecordWithSealedToString:
                case ErrorCode.ERR_HiddenPositionalMember:
                case ErrorCode.ERR_GlobalUsingInNamespace:
                case ErrorCode.ERR_GlobalUsingOutOfOrder:
                case ErrorCode.ERR_AttributesRequireParenthesizedLambdaExpression:
                case ErrorCode.ERR_CannotInferDelegateType:
                case ErrorCode.ERR_InvalidNameInSubpattern:
                case ErrorCode.ERR_RuntimeDoesNotSupportStaticAbstractMembersInInterfaces:
                case ErrorCode.ERR_GenericConstraintNotSatisfiedInterfaceWithStaticAbstractMembers:
                case ErrorCode.ERR_BadAbstractUnaryOperatorSignature:
                case ErrorCode.ERR_BadAbstractIncDecSignature:
                case ErrorCode.ERR_BadAbstractIncDecRetType:
                case ErrorCode.ERR_BadAbstractBinaryOperatorSignature:
                case ErrorCode.ERR_BadAbstractShiftOperatorSignature:
                case ErrorCode.ERR_BadAbstractStaticMemberAccess:
                case ErrorCode.ERR_ExpressionTreeContainsAbstractStaticMemberAccess:
                case ErrorCode.ERR_CloseUnimplementedInterfaceMemberNotStatic:
                case ErrorCode.ERR_RuntimeDoesNotSupportStaticAbstractMembersInInterfacesForMember:
                case ErrorCode.ERR_ExplicitImplementationOfOperatorsMustBeStatic:
                case ErrorCode.ERR_AbstractConversionNotInvolvingContainedType:
                case ErrorCode.ERR_InterfaceImplementedByUnmanagedCallersOnlyMethod:
                case ErrorCode.HDN_DuplicateWithGlobalUsing:
                case ErrorCode.ERR_CantConvAnonMethReturnType:
                case ErrorCode.ERR_BuilderAttributeDisallowed:
                case ErrorCode.ERR_FeatureNotAvailableInVersion10:
                case ErrorCode.ERR_SimpleProgramIsEmpty:
                case ErrorCode.ERR_LineSpanDirectiveInvalidValue:
                case ErrorCode.ERR_LineSpanDirectiveEndLessThanStart:
                case ErrorCode.ERR_WrongArityAsyncReturn:
                case ErrorCode.ERR_InterpolatedStringHandlerMethodReturnMalformed:
                case ErrorCode.ERR_InterpolatedStringHandlerMethodReturnInconsistent:
                case ErrorCode.ERR_NullInvalidInterpolatedStringHandlerArgumentName:
                case ErrorCode.ERR_NotInstanceInvalidInterpolatedStringHandlerArgumentName:
                case ErrorCode.ERR_InvalidInterpolatedStringHandlerArgumentName:
                case ErrorCode.ERR_TypeIsNotAnInterpolatedStringHandlerType:
                case ErrorCode.WRN_ParameterOccursAfterInterpolatedStringHandlerParameter:
                case ErrorCode.ERR_CannotUseSelfAsInterpolatedStringHandlerArgument:
                case ErrorCode.ERR_InterpolatedStringHandlerArgumentAttributeMalformed:
                case ErrorCode.ERR_InterpolatedStringHandlerArgumentLocatedAfterInterpolatedString:
                case ErrorCode.ERR_InterpolatedStringHandlerArgumentOptionalNotSpecified:
                case ErrorCode.ERR_ExpressionTreeContainsInterpolatedStringHandlerConversion:
                case ErrorCode.ERR_InterpolatedStringHandlerCreationCannotUseDynamic:
                case ErrorCode.ERR_MultipleFileScopedNamespace:
                case ErrorCode.ERR_FileScopedAndNormalNamespace:
                case ErrorCode.ERR_FileScopedNamespaceNotBeforeAllMembers:
                case ErrorCode.ERR_NoImplicitConvTargetTypedConditional:
                case ErrorCode.ERR_NonPublicParameterlessStructConstructor:
                case ErrorCode.ERR_NoConversionForCallerArgumentExpressionParam:
                case ErrorCode.WRN_CallerLineNumberPreferredOverCallerArgumentExpression:
                case ErrorCode.WRN_CallerFilePathPreferredOverCallerArgumentExpression:
                case ErrorCode.WRN_CallerMemberNamePreferredOverCallerArgumentExpression:
                case ErrorCode.WRN_CallerArgumentExpressionAttributeHasInvalidParameterName:
                case ErrorCode.ERR_BadCallerArgumentExpressionParamWithoutDefaultValue:
                case ErrorCode.WRN_CallerArgumentExpressionAttributeSelfReferential:
                case ErrorCode.WRN_CallerArgumentExpressionParamForUnconsumedLocation:
                case ErrorCode.ERR_NewlinesAreNotAllowedInsideANonVerbatimInterpolatedString:
                case ErrorCode.ERR_AttrTypeArgCannotBeTypeVar:
                case ErrorCode.ERR_AttrDependentTypeNotAllowed:
                case ErrorCode.WRN_InterpolatedStringHandlerArgumentAttributeIgnoredOnLambdaParameters:
                case ErrorCode.ERR_LambdaWithAttributesToExpressionTree:
                case ErrorCode.WRN_CompileTimeCheckedOverflow:
                case ErrorCode.WRN_MethGrpToNonDel:
                case ErrorCode.ERR_LambdaExplicitReturnTypeVar:
                case ErrorCode.ERR_InterpolatedStringsReferencingInstanceCannotBeInObjectInitializers:
                case ErrorCode.ERR_CannotUseRefInUnmanagedCallersOnly:
                case ErrorCode.ERR_CannotBeMadeNullable:
                case ErrorCode.ERR_UnsupportedTypeForListPattern:
                case ErrorCode.ERR_MisplacedSlicePattern:
                case ErrorCode.WRN_LowerCaseTypeName:
                case ErrorCode.ERR_RecordStructConstructorCallsDefaultConstructor:
                case ErrorCode.ERR_StructHasInitializersAndNoDeclaredConstructor:
                case ErrorCode.ERR_ListPatternRequiresLength:
                case ErrorCode.ERR_ScopedMismatchInParameterOfTarget:
                case ErrorCode.ERR_ScopedMismatchInParameterOfOverrideOrImplementation:
                case ErrorCode.ERR_ScopedMismatchInParameterOfPartial:
                case ErrorCode.ERR_ParameterNullCheckingNotSupported:
                case ErrorCode.ERR_RawStringNotInDirectives:
                case ErrorCode.ERR_UnterminatedRawString:
                case ErrorCode.ERR_TooManyQuotesForRawString:
                case ErrorCode.ERR_LineDoesNotStartWithSameWhitespace:
                case ErrorCode.ERR_RawStringDelimiterOnOwnLine:
                case ErrorCode.ERR_RawStringInVerbatimInterpolatedStrings:
                case ErrorCode.ERR_RawStringMustContainContent:
                case ErrorCode.ERR_LineContainsDifferentWhitespace:
                case ErrorCode.ERR_NotEnoughQuotesForRawString:
                case ErrorCode.ERR_NotEnoughCloseBracesForRawString:
                case ErrorCode.ERR_TooManyOpenBracesForRawString:
                case ErrorCode.ERR_TooManyCloseBracesForRawString:
                case ErrorCode.ERR_IllegalAtSequence:
                case ErrorCode.ERR_StringMustStartWithQuoteCharacter:
                case ErrorCode.ERR_NoEnumConstraint:
                case ErrorCode.ERR_NoDelegateConstraint:
                case ErrorCode.ERR_MisplacedRecord:
                case ErrorCode.ERR_PatternSpanCharCannotBeStringNull:
                case ErrorCode.ERR_UseDefViolationPropertyUnsupportedVersion:
                case ErrorCode.ERR_UseDefViolationFieldUnsupportedVersion:
                case ErrorCode.WRN_UseDefViolationPropertyUnsupportedVersion:
                case ErrorCode.WRN_UseDefViolationFieldUnsupportedVersion:
                case ErrorCode.WRN_UseDefViolationPropertySupportedVersion:
                case ErrorCode.WRN_UseDefViolationFieldSupportedVersion:
                case ErrorCode.WRN_UseDefViolationThisSupportedVersion:
                case ErrorCode.WRN_UnassignedThisAutoPropertySupportedVersion:
                case ErrorCode.WRN_UnassignedThisSupportedVersion:
                case ErrorCode.ERR_OperatorCantBeChecked:
                case ErrorCode.ERR_ImplicitConversionOperatorCantBeChecked:
                case ErrorCode.ERR_CheckedOperatorNeedsMatch:
                case ErrorCode.ERR_MisplacedUnchecked:
                case ErrorCode.ERR_LineSpanDirectiveRequiresSpace:
                case ErrorCode.ERR_RequiredNameDisallowed:
                case ErrorCode.ERR_OverrideMustHaveRequired:
                case ErrorCode.ERR_RequiredMemberCannotBeHidden:
                case ErrorCode.ERR_RequiredMemberCannotBeLessVisibleThanContainingType:
                case ErrorCode.ERR_ExplicitRequiredMember:
                case ErrorCode.ERR_RequiredMemberMustBeSettable:
                case ErrorCode.ERR_RequiredMemberMustBeSet:
                case ErrorCode.ERR_RequiredMembersMustBeAssignedValue:
                case ErrorCode.ERR_RequiredMembersInvalid:
                case ErrorCode.ERR_RequiredMembersBaseTypeInvalid:
                case ErrorCode.ERR_ChainingToSetsRequiredMembersRequiresSetsRequiredMembers:
                case ErrorCode.ERR_NewConstraintCannotHaveRequiredMembers:
                case ErrorCode.ERR_UnsupportedCompilerFeature:
                case ErrorCode.WRN_ObsoleteMembersShouldNotBeRequired:
                case ErrorCode.ERR_RefReturningPropertiesCannotBeRequired:
                case ErrorCode.ERR_ImplicitImplementationOfInaccessibleInterfaceMember:
                case ErrorCode.ERR_ScriptsAndSubmissionsCannotHaveRequiredMembers:
                case ErrorCode.ERR_BadAbstractEqualityOperatorSignature:
                case ErrorCode.ERR_BadBinaryReadOnlySpanConcatenation:
                case ErrorCode.ERR_ScopedRefAndRefStructOnly:
                case ErrorCode.ERR_ScopedDiscard:
                case ErrorCode.ERR_FixedFieldMustNotBeRef:
                case ErrorCode.ERR_RefFieldCannotReferToRefStruct:
                case ErrorCode.ERR_FileTypeDisallowedInSignature:
                case ErrorCode.ERR_FileTypeNoExplicitAccessibility:
                case ErrorCode.ERR_FileTypeBase:
                case ErrorCode.ERR_FileTypeNested:
                case ErrorCode.ERR_GlobalUsingStaticFileType:
                case ErrorCode.ERR_FileTypeNameDisallowed:
                case ErrorCode.ERR_FeatureNotAvailableInVersion11:
                case ErrorCode.ERR_RefFieldInNonRefStruct:
                case ErrorCode.WRN_AnalyzerReferencesNewerCompiler:
                case ErrorCode.ERR_CannotMatchOnINumberBase:
                case ErrorCode.ERR_ScopedTypeNameDisallowed:
                case ErrorCode.ERR_ImplicitlyTypedDefaultParameter:
                case ErrorCode.ERR_UnscopedRefAttributeUnsupportedTarget:
                case ErrorCode.ERR_RuntimeDoesNotSupportRefFields:
                case ErrorCode.ERR_ExplicitScopedRef:
                case ErrorCode.ERR_UnscopedScoped:
                case ErrorCode.WRN_DuplicateAnalyzerReference:
                case ErrorCode.ERR_FilePathCannotBeConvertedToUtf8:
                case ErrorCode.ERR_ReadOnlyNotSuppAsParamModDidYouMeanIn:
                case ErrorCode.ERR_FileLocalDuplicateNameInNS:
                case ErrorCode.WRN_ScopedMismatchInParameterOfTarget:
                case ErrorCode.WRN_ScopedMismatchInParameterOfOverrideOrImplementation:
                case ErrorCode.ERR_RefReturnScopedParameter:
                case ErrorCode.ERR_RefReturnScopedParameter2:
                case ErrorCode.ERR_RefReturnOnlyParameter:
                case ErrorCode.ERR_RefReturnOnlyParameter2:
                case ErrorCode.ERR_RefAssignReturnOnly:
                case ErrorCode.WRN_ManagedAddr:
                case ErrorCode.WRN_EscapeVariable:
                case ErrorCode.WRN_EscapeStackAlloc:
                case ErrorCode.WRN_RefReturnNonreturnableLocal:
                case ErrorCode.WRN_RefReturnNonreturnableLocal2:
                case ErrorCode.WRN_RefReturnStructThis:
                case ErrorCode.WRN_RefAssignNarrower:
                case ErrorCode.WRN_MismatchedRefEscapeInTernary:
                case ErrorCode.WRN_RefReturnParameter:
                case ErrorCode.WRN_RefReturnScopedParameter:
                case ErrorCode.WRN_RefReturnParameter2:
                case ErrorCode.WRN_RefReturnScopedParameter2:
                case ErrorCode.WRN_RefReturnLocal:
                case ErrorCode.WRN_RefReturnLocal2:
                case ErrorCode.WRN_RefAssignReturnOnly:
                case ErrorCode.WRN_RefReturnOnlyParameter:
                case ErrorCode.WRN_RefReturnOnlyParameter2:
                case ErrorCode.ERR_RefAssignValEscapeWider:
                case ErrorCode.WRN_RefAssignValEscapeWider:
                case ErrorCode.WRN_OptionalParamValueMismatch:
                case ErrorCode.WRN_ParamsArrayInLambdaOnly:
                case ErrorCode.ERR_UnscopedRefAttributeUnsupportedMemberTarget:
                case ErrorCode.ERR_UnscopedRefAttributeInterfaceImplementation:
                case ErrorCode.ERR_UnrecognizedRefSafetyRulesAttributeVersion:
                case ErrorCode.ERR_BadSpecialByRefUsing:
<<<<<<< HEAD
                case ErrorCode.ERR_BadRefInUsingAlias:
                case ErrorCode.ERR_BadUnsafeInUsingDirective:
                case ErrorCode.ERR_BadNullableReferenceTypeInUsingAlias:
=======
                case ErrorCode.ERR_InvalidPrimaryConstructorParameterReference:
                case ErrorCode.ERR_AmbiguousPrimaryConstructorParameterAsColorColorReceiver:
                case ErrorCode.WRN_CapturedPrimaryConstructorParameterPassedToBase:
                case ErrorCode.WRN_UnreadPrimaryConstructorParameter:
                case ErrorCode.ERR_AssgReadonlyPrimaryConstructorParameter:
                case ErrorCode.ERR_RefReturnReadonlyPrimaryConstructorParameter:
                case ErrorCode.ERR_RefReadonlyPrimaryConstructorParameter:
                case ErrorCode.ERR_AssgReadonlyPrimaryConstructorParameter2:
                case ErrorCode.ERR_RefReturnReadonlyPrimaryConstructorParameter2:
                case ErrorCode.ERR_RefReadonlyPrimaryConstructorParameter2:
                case ErrorCode.ERR_RefReturnPrimaryConstructorParameter:
                case ErrorCode.ERR_StructLayoutCyclePrimaryConstructorParameter:
                case ErrorCode.ERR_UnexpectedParameterList:
>>>>>>> f64507a8
                    return false;
                default:
                    // NOTE: All error codes must be explicitly handled in this switch statement
                    //       to ensure that we correctly classify all error codes as build-only or not.
                    throw new NotImplementedException($"ErrorCode.{code}");
            }
        }

        /// <summary>
        /// When converting an anonymous function to a delegate type, there are some diagnostics
        /// that will occur regardless of the delegate type - particularly those that do not
        /// depend on the substituted types (e.g. name uniqueness).  Even though we need to
        /// produce a diagnostic in such cases, we do not need to abandon overload resolution -
        /// we can choose the overload that is best without regard to such diagnostics.
        /// </summary>
        /// <returns>True if seeing the ErrorCode should prevent a delegate conversion
        /// from completing successfully.</returns>
        internal static bool PreventsSuccessfulDelegateConversion(ErrorCode code)
        {
            if (code == ErrorCode.Void || code == ErrorCode.Unknown)
            {
                return false;
            }

            if (IsWarning(code))
            {
                return false;
            }

            switch (code)
            {
                case ErrorCode.ERR_DuplicateParamName:
                case ErrorCode.ERR_LocalDuplicate:
                case ErrorCode.ERR_LocalIllegallyOverrides:
                case ErrorCode.ERR_LocalSameNameAsTypeParam:
                case ErrorCode.ERR_QueryRangeVariableOverrides:
                case ErrorCode.ERR_QueryRangeVariableSameAsTypeParam:
                case ErrorCode.ERR_DeprecatedCollectionInitAddStr:
                case ErrorCode.ERR_DeprecatedSymbolStr:
                case ErrorCode.ERR_MissingPredefinedMember:
                    return false;
                default:
                    return true;
            }
        }

        /// <remarks>
        /// WARNING: will resolve lazy diagnostics - do not call this before the member lists are completed
        /// or you could trigger infinite recursion.
        /// </remarks>
        internal static bool PreventsSuccessfulDelegateConversion(DiagnosticBag diagnostics)
        {
            foreach (Diagnostic diag in diagnostics.AsEnumerable()) // Checking the code would have resolved them anyway.
            {
                if (ErrorFacts.PreventsSuccessfulDelegateConversion((ErrorCode)diag.Code))
                {
                    return true;
                }
            }

            return false;
        }

        internal static bool PreventsSuccessfulDelegateConversion(ImmutableArray<Diagnostic> diagnostics)
        {
            foreach (var diag in diagnostics)
            {
                if (ErrorFacts.PreventsSuccessfulDelegateConversion((ErrorCode)diag.Code))
                {
                    return true;
                }
            }

            return false;
        }

        internal static ErrorCode GetStaticClassParameterCode(bool useWarning)
            => useWarning ? ErrorCode.WRN_ParameterIsStaticClass : ErrorCode.ERR_ParameterIsStaticClass;

        internal static ErrorCode GetStaticClassReturnCode(bool useWarning)
            => useWarning ? ErrorCode.WRN_ReturnTypeIsStaticClass : ErrorCode.ERR_ReturnTypeIsStaticClass;
    }
}<|MERGE_RESOLUTION|>--- conflicted
+++ resolved
@@ -2286,11 +2286,6 @@
                 case ErrorCode.ERR_UnscopedRefAttributeInterfaceImplementation:
                 case ErrorCode.ERR_UnrecognizedRefSafetyRulesAttributeVersion:
                 case ErrorCode.ERR_BadSpecialByRefUsing:
-<<<<<<< HEAD
-                case ErrorCode.ERR_BadRefInUsingAlias:
-                case ErrorCode.ERR_BadUnsafeInUsingDirective:
-                case ErrorCode.ERR_BadNullableReferenceTypeInUsingAlias:
-=======
                 case ErrorCode.ERR_InvalidPrimaryConstructorParameterReference:
                 case ErrorCode.ERR_AmbiguousPrimaryConstructorParameterAsColorColorReceiver:
                 case ErrorCode.WRN_CapturedPrimaryConstructorParameterPassedToBase:
@@ -2304,7 +2299,9 @@
                 case ErrorCode.ERR_RefReturnPrimaryConstructorParameter:
                 case ErrorCode.ERR_StructLayoutCyclePrimaryConstructorParameter:
                 case ErrorCode.ERR_UnexpectedParameterList:
->>>>>>> f64507a8
+                case ErrorCode.ERR_BadRefInUsingAlias:
+                case ErrorCode.ERR_BadUnsafeInUsingDirective:
+                case ErrorCode.ERR_BadNullableReferenceTypeInUsingAlias:
                     return false;
                 default:
                     // NOTE: All error codes must be explicitly handled in this switch statement
