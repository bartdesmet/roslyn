﻿// Licensed to the .NET Foundation under one or more agreements.
// The .NET Foundation licenses this file to you under the MIT license.
// See the LICENSE file in the project root for more information.

using System;
using System.Diagnostics;
using Roslyn.Utilities;

namespace Microsoft.CodeAnalysis.CSharp
{
    internal enum MessageID
    {
        None = 0,
        MessageBase = 1200,

        IDS_SK_METHOD = MessageBase + 2000,
        IDS_SK_TYPE = MessageBase + 2001,
        IDS_SK_NAMESPACE = MessageBase + 2002,
        IDS_SK_FIELD = MessageBase + 2003,
        IDS_SK_PROPERTY = MessageBase + 2004,
        IDS_SK_UNKNOWN = MessageBase + 2005,
        IDS_SK_VARIABLE = MessageBase + 2006,
        IDS_SK_EVENT = MessageBase + 2007,
        IDS_SK_TYVAR = MessageBase + 2008,
        //IDS_SK_GCLASS = MessageBase + 2009,
        IDS_SK_ALIAS = MessageBase + 2010,
        //IDS_SK_EXTERNALIAS = MessageBase + 2011,
        IDS_SK_LABEL = MessageBase + 2012,
        IDS_SK_CONSTRUCTOR = MessageBase + 2013,

        IDS_NULL = MessageBase + 10001,
        //IDS_RELATEDERROR = MessageBase + 10002,
        //IDS_RELATEDWARNING = MessageBase + 10003,
        IDS_XMLIGNORED = MessageBase + 10004,
        IDS_XMLIGNORED2 = MessageBase + 10005,
        IDS_XMLFAILEDINCLUDE = MessageBase + 10006,
        IDS_XMLBADINCLUDE = MessageBase + 10007,
        IDS_XMLNOINCLUDE = MessageBase + 10008,
        IDS_XMLMISSINGINCLUDEFILE = MessageBase + 10009,
        IDS_XMLMISSINGINCLUDEPATH = MessageBase + 10010,
        IDS_GlobalNamespace = MessageBase + 10011,
        IDS_FeatureGenerics = MessageBase + 12500,
        IDS_FeatureAnonDelegates = MessageBase + 12501,
        IDS_FeatureModuleAttrLoc = MessageBase + 12502,
        IDS_FeatureGlobalNamespace = MessageBase + 12503,
        IDS_FeatureFixedBuffer = MessageBase + 12504,
        IDS_FeaturePragma = MessageBase + 12505,
        IDS_FOREACHLOCAL = MessageBase + 12506,
        IDS_USINGLOCAL = MessageBase + 12507,
        IDS_FIXEDLOCAL = MessageBase + 12508,
        IDS_FeatureStaticClasses = MessageBase + 12511,
        IDS_FeaturePartialTypes = MessageBase + 12512,
        IDS_MethodGroup = MessageBase + 12513,
        IDS_AnonMethod = MessageBase + 12514,
        IDS_FeatureSwitchOnBool = MessageBase + 12517,
        //IDS_WarnAsError = MessageBase + 12518,
        IDS_Collection = MessageBase + 12520,
        IDS_FeaturePropertyAccessorMods = MessageBase + 12522,
        IDS_FeatureExternAlias = MessageBase + 12523,
        IDS_FeatureIterators = MessageBase + 12524,
        IDS_FeatureDefault = MessageBase + 12525,
        IDS_FeatureNullable = MessageBase + 12528,
        IDS_Lambda = MessageBase + 12531,
        IDS_FeaturePatternMatching = MessageBase + 12532,
        IDS_FeatureThrowExpression = MessageBase + 12533,

        IDS_FeatureImplicitArray = MessageBase + 12557,
        IDS_FeatureImplicitLocal = MessageBase + 12558,
        IDS_FeatureAnonymousTypes = MessageBase + 12559,
        IDS_FeatureAutoImplementedProperties = MessageBase + 12560,
        IDS_FeatureObjectInitializer = MessageBase + 12561,
        IDS_FeatureCollectionInitializer = MessageBase + 12562,
        IDS_FeatureLambda = MessageBase + 12563,
        IDS_FeatureQueryExpression = MessageBase + 12564,
        IDS_FeatureExtensionMethod = MessageBase + 12565,
        IDS_FeaturePartialMethod = MessageBase + 12566,
        IDS_FeatureDynamic = MessageBase + 12644,
        IDS_FeatureTypeVariance = MessageBase + 12645,
        IDS_FeatureNamedArgument = MessageBase + 12646,
        IDS_FeatureOptionalParameter = MessageBase + 12647,
        IDS_FeatureExceptionFilter = MessageBase + 12648,
        IDS_FeatureAutoPropertyInitializer = MessageBase + 12649,

        IDS_SK_TYPE_OR_NAMESPACE = MessageBase + 12652,
        IDS_Contravariant = MessageBase + 12659,
        IDS_Contravariantly = MessageBase + 12660,
        IDS_Covariant = MessageBase + 12661,
        IDS_Covariantly = MessageBase + 12662,
        IDS_Invariantly = MessageBase + 12663,

        IDS_FeatureAsync = MessageBase + 12668,
        IDS_FeatureStaticAnonymousFunction = MessageBase + 12669,

        IDS_LIB_ENV = MessageBase + 12680,
        IDS_LIB_OPTION = MessageBase + 12681,
        IDS_REFERENCEPATH_OPTION = MessageBase + 12682,
        IDS_DirectoryDoesNotExist = MessageBase + 12683,
        IDS_DirectoryHasInvalidPath = MessageBase + 12684,

        IDS_Namespace1 = MessageBase + 12685,
        IDS_PathList = MessageBase + 12686,
        IDS_Text = MessageBase + 12687,

        IDS_FeatureDiscards = MessageBase + 12688,

        IDS_FeatureDefaultTypeParameterConstraint = MessageBase + 12689,
        IDS_FeatureNullPropagatingOperator = MessageBase + 12690,
        IDS_FeatureExpressionBodiedMethod = MessageBase + 12691,
        IDS_FeatureExpressionBodiedProperty = MessageBase + 12692,
        IDS_FeatureExpressionBodiedIndexer = MessageBase + 12693,
        // IDS_VersionExperimental = MessageBase + 12694,
        IDS_FeatureNameof = MessageBase + 12695,
        IDS_FeatureDictionaryInitializer = MessageBase + 12696,

        IDS_ToolName = MessageBase + 12697,
        IDS_LogoLine1 = MessageBase + 12698,
        IDS_LogoLine2 = MessageBase + 12699,
        IDS_CSCHelp = MessageBase + 12700,

        IDS_FeatureUsingStatic = MessageBase + 12701,
        IDS_FeatureInterpolatedStrings = MessageBase + 12702,
        IDS_OperationCausedStackOverflow = MessageBase + 12703,
        IDS_AwaitInCatchAndFinally = MessageBase + 12704,
        IDS_FeatureReadonlyAutoImplementedProperties = MessageBase + 12705,
        IDS_FeatureBinaryLiteral = MessageBase + 12706,
        IDS_FeatureDigitSeparator = MessageBase + 12707,
        IDS_FeatureLocalFunctions = MessageBase + 12708,
        IDS_FeatureNullableReferenceTypes = MessageBase + 12709,

        IDS_FeatureRefLocalsReturns = MessageBase + 12710,
        IDS_FeatureTuples = MessageBase + 12711,
        IDS_FeatureOutVar = MessageBase + 12713,

        // IDS_FeaturePragmaWarningEnable = MessageBase + 12714,
        IDS_FeatureExpressionBodiedAccessor = MessageBase + 12715,
        IDS_FeatureExpressionBodiedDeOrConstructor = MessageBase + 12716,
        IDS_ThrowExpression = MessageBase + 12717,
        IDS_FeatureDefaultLiteral = MessageBase + 12718,
        IDS_FeatureInferredTupleNames = MessageBase + 12719,
        IDS_FeatureGenericPatternMatching = MessageBase + 12720,
        IDS_FeatureAsyncMain = MessageBase + 12721,
        IDS_LangVersions = MessageBase + 12722,

        IDS_FeatureLeadingDigitSeparator = MessageBase + 12723,
        IDS_FeatureNonTrailingNamedArguments = MessageBase + 12724,

        IDS_FeatureReadOnlyReferences = MessageBase + 12725,
        IDS_FeatureRefStructs = MessageBase + 12726,
        IDS_FeatureReadOnlyStructs = MessageBase + 12727,
        IDS_FeatureRefExtensionMethods = MessageBase + 12728,
        // IDS_StackAllocExpression = MessageBase + 12729,
        IDS_FeaturePrivateProtected = MessageBase + 12730,

        IDS_FeatureRefConditional = MessageBase + 12731,
        IDS_FeatureAttributesOnBackingFields = MessageBase + 12732,
        IDS_FeatureImprovedOverloadCandidates = MessageBase + 12733,
        IDS_FeatureRefReassignment = MessageBase + 12734,
        IDS_FeatureRefFor = MessageBase + 12735,
        IDS_FeatureRefForEach = MessageBase + 12736,
        IDS_FeatureEnumGenericTypeConstraint = MessageBase + 12737,
        IDS_FeatureDelegateGenericTypeConstraint = MessageBase + 12738,
        IDS_FeatureUnmanagedGenericTypeConstraint = MessageBase + 12739,
        IDS_FeatureStackAllocInitializer = MessageBase + 12740,
        IDS_FeatureTupleEquality = MessageBase + 12741,
        IDS_FeatureExpressionVariablesInQueriesAndInitializers = MessageBase + 12742,
        IDS_FeatureExtensibleFixedStatement = MessageBase + 12743,
        IDS_FeatureIndexingMovableFixedBuffers = MessageBase + 12744,

        IDS_FeatureAltInterpolatedVerbatimStrings = MessageBase + 12745,
        IDS_FeatureCoalesceAssignmentExpression = MessageBase + 12746,
        IDS_FeatureUnconstrainedTypeParameterInNullCoalescingOperator = MessageBase + 12747,
        IDS_FeatureNotNullGenericTypeConstraint = MessageBase + 12748,
        IDS_FeatureIndexOperator = MessageBase + 12749,
        IDS_FeatureRangeOperator = MessageBase + 12750,
        IDS_FeatureAsyncStreams = MessageBase + 12751,
        IDS_FeatureRecursivePatterns = MessageBase + 12752,
        IDS_Disposable = MessageBase + 12753,
        IDS_FeatureUsingDeclarations = MessageBase + 12754,
        IDS_FeatureStaticLocalFunctions = MessageBase + 12755,
        IDS_FeatureNameShadowingInNestedFunctions = MessageBase + 12756,
        IDS_FeatureUnmanagedConstructedTypes = MessageBase + 12757,
        IDS_FeatureObsoleteOnPropertyAccessor = MessageBase + 12758,
        IDS_FeatureReadOnlyMembers = MessageBase + 12759,
        IDS_DefaultInterfaceImplementation = MessageBase + 12760,
        IDS_OverrideWithConstraints = MessageBase + 12761,
        IDS_FeatureNestedStackalloc = MessageBase + 12762,
        IDS_FeatureSwitchExpression = MessageBase + 12763,
        IDS_FeatureAsyncUsing = MessageBase + 12764,
        IDS_FeatureLambdaDiscardParameters = MessageBase + 12765,
        IDS_FeatureLocalFunctionAttributes = MessageBase + 12766,
        IDS_FeatureExternLocalFunctions = MessageBase + 12767,
        IDS_FeatureMemberNotNull = MessageBase + 12768,

        IDS_FeatureNativeInt = MessageBase + 12769,
        IDS_FeatureImplicitObjectCreation = MessageBase + 12770,
        IDS_FeatureTypePattern = MessageBase + 12771,
        IDS_FeatureParenthesizedPattern = MessageBase + 12772,
        IDS_FeatureOrPattern = MessageBase + 12773,
        IDS_FeatureAndPattern = MessageBase + 12774,
        IDS_FeatureNotPattern = MessageBase + 12775,
        IDS_FeatureRelationalPattern = MessageBase + 12776,
        IDS_FeatureExtendedPartialMethods = MessageBase + 12777,
        IDS_TopLevelStatements = MessageBase + 12778,
        IDS_FeatureFunctionPointers = MessageBase + 12779,
        IDS_AddressOfMethodGroup = MessageBase + 12780,
        IDS_FeatureInitOnlySetters = MessageBase + 12781,
        IDS_FeatureRecords = MessageBase + 12782,
        IDS_FeatureNullPointerConstantPattern = MessageBase + 12783,
        IDS_FeatureModuleInitializers = MessageBase + 12784,
        IDS_FeatureTargetTypedConditional = MessageBase + 12785,
        IDS_FeatureCovariantReturnsForOverrides = MessageBase + 12786,
        IDS_FeatureExtensionGetEnumerator = MessageBase + 12787,
        IDS_FeatureExtensionGetAsyncEnumerator = MessageBase + 12788,
        IDS_Parameter = MessageBase + 12789,
        IDS_Return = MessageBase + 12790,
        IDS_FeatureVarianceSafetyForStaticInterfaceMembers = MessageBase + 12791,
        IDS_FeatureConstantInterpolatedStrings = MessageBase + 12792,
        IDS_FeatureMixedDeclarationsAndExpressionsInDeconstruction = MessageBase + 12793,
        IDS_FeatureSealedToStringInRecord = MessageBase + 12794,
        IDS_FeatureRecordStructs = MessageBase + 12795,
        IDS_FeatureWithOnStructs = MessageBase + 12796,
        IDS_FeaturePositionalFieldsInRecords = MessageBase + 12797,
        IDS_FeatureGlobalUsing = MessageBase + 12798,
        IDS_FeatureInferredDelegateType = MessageBase + 12799,
        IDS_FeatureLambdaAttributes = MessageBase + 12800,

        IDS_FeatureWithOnAnonymousTypes = MessageBase + 12801,
        IDS_FeatureExtendedPropertyPatterns = MessageBase + 12802,
        IDS_FeatureStaticAbstractMembersInInterfaces = MessageBase + 12803,
        IDS_FeatureLambdaReturnType = MessageBase + 12804,
        IDS_AsyncMethodBuilderOverride = MessageBase + 12805,
        IDS_FeatureImplicitImplementationOfNonPublicMemebers = MessageBase + 12806,
        IDS_FeatureLineSpanDirective = MessageBase + 12807,
<<<<<<< HEAD
        IDS_FeatureImprovedInterpolatedStrings = MessageBase + 12808,
        IDS_FeatureFileScopedNamespace = MessageBase + 12809,
=======
        IDS_FeatureGenericAttributes = MessageBase + 12808,
>>>>>>> 5380f17e
    }

    // Message IDs may refer to strings that need to be localized.
    // This struct makes an IFormattable wrapper around a MessageID
    internal struct LocalizableErrorArgument : IFormattable
    {
        private readonly MessageID _id;

        internal LocalizableErrorArgument(MessageID id)
        {
            _id = id;
        }

        public override string ToString()
        {
            return ToString(null, null);
        }

        public string ToString(string? format, IFormatProvider? formatProvider)
        {
            return ErrorFacts.GetMessage(_id, formatProvider as System.Globalization.CultureInfo);
        }
    }

    // And this extension method makes it easy to localize MessageIDs:

    internal static partial class MessageIDExtensions
    {
        public static LocalizableErrorArgument Localize(this MessageID id)
        {
            return new LocalizableErrorArgument(id);
        }

        // Returns the string to be used in the /features flag switch to enable the MessageID feature.
        // Always call this before RequiredVersion:
        //   If this method returns null, call RequiredVersion and use that.
        //   If this method returns non-null, use that.
        // Features should be mutually exclusive between RequiredFeature and RequiredVersion.
        //   (hence the above rule - RequiredVersion throws when RequiredFeature returns non-null)
        internal static string? RequiredFeature(this MessageID feature)
        {
            // Check for current experimental features, if any, in the current branch.
            switch (feature)
            {
                default:
                    return null;
            }
        }

        internal static bool CheckFeatureAvailability(
            this MessageID feature,
            BindingDiagnosticBag diagnostics,
            SyntaxNode syntax,
            Location? location = null)
        {
            var diag = GetFeatureAvailabilityDiagnosticInfo(feature, (CSharpParseOptions)syntax.SyntaxTree.Options);
            if (diag is object)
            {
                diagnostics.Add(diag, location ?? syntax.GetLocation());
                return false;
            }
            return true;
        }

        internal static bool CheckFeatureAvailability(
            this MessageID feature,
            BindingDiagnosticBag diagnostics,
            Compilation compilation,
            Location location)
        {
            if (GetFeatureAvailabilityDiagnosticInfo(feature, (CSharpCompilation)compilation) is { } diagInfo)
            {
                diagnostics.Add(diagInfo, location);
                return false;
            }
            return true;
        }

        internal static CSDiagnosticInfo? GetFeatureAvailabilityDiagnosticInfo(this MessageID feature, CSharpParseOptions options)
            => options.IsFeatureEnabled(feature) ? null : GetDisabledFeatureDiagnosticInfo(feature, options.LanguageVersion);

        internal static CSDiagnosticInfo? GetFeatureAvailabilityDiagnosticInfo(this MessageID feature, CSharpCompilation compilation)
            => compilation.IsFeatureEnabled(feature) ? null : GetDisabledFeatureDiagnosticInfo(feature, compilation.LanguageVersion);

        private static CSDiagnosticInfo GetDisabledFeatureDiagnosticInfo(MessageID feature, LanguageVersion availableVersion)
        {
            string? requiredFeature = feature.RequiredFeature();
            if (requiredFeature != null)
            {
                return new CSDiagnosticInfo(ErrorCode.ERR_FeatureIsExperimental, feature.Localize(), requiredFeature);
            }

            LanguageVersion requiredVersion = feature.RequiredVersion();
            return requiredVersion == LanguageVersion.Preview.MapSpecifiedToEffectiveVersion()
                ? new CSDiagnosticInfo(ErrorCode.ERR_FeatureInPreview, feature.Localize())
                : new CSDiagnosticInfo(availableVersion.GetErrorCode(), feature.Localize(), new CSharpRequiredLanguageVersion(requiredVersion));
        }

        internal static LanguageVersion RequiredVersion(this MessageID feature)
        {
            Debug.Assert(RequiredFeature(feature) == null);

            // Based on CSourceParser::GetFeatureUsage from SourceParser.cpp.
            // Checks are in the LanguageParser unless otherwise noted.
            switch (feature)
            {
                // C# preview features.
                case MessageID.IDS_FeatureStaticAbstractMembersInInterfaces: // semantic check
                    return LanguageVersion.Preview;

                // C# 10.0 features.
                case MessageID.IDS_FeatureMixedDeclarationsAndExpressionsInDeconstruction: // semantic check
                case MessageID.IDS_FeatureSealedToStringInRecord: // semantic check
                case MessageID.IDS_FeatureImprovedInterpolatedStrings: // semantic check
                case MessageID.IDS_FeatureRecordStructs:
                case MessageID.IDS_FeatureWithOnStructs: // semantic check
                case MessageID.IDS_FeatureWithOnAnonymousTypes: // semantic check
                case MessageID.IDS_FeaturePositionalFieldsInRecords: // semantic check
                case MessageID.IDS_FeatureGlobalUsing:
                case MessageID.IDS_FeatureInferredDelegateType: // semantic check
                case MessageID.IDS_FeatureLambdaAttributes: // semantic check
                case MessageID.IDS_FeatureExtendedPropertyPatterns:
                case MessageID.IDS_FeatureLambdaReturnType: // semantic check
                case MessageID.IDS_AsyncMethodBuilderOverride: // semantic check
                case MessageID.IDS_FeatureConstantInterpolatedStrings: // semantic check
                case MessageID.IDS_FeatureImplicitImplementationOfNonPublicMemebers: // semantic check
                case MessageID.IDS_FeatureLineSpanDirective:
<<<<<<< HEAD
                case MessageID.IDS_FeatureFileScopedNamespace: // syntax check
=======
                case MessageID.IDS_FeatureGenericAttributes: // semantic check
>>>>>>> 5380f17e
                    return LanguageVersion.CSharp10;

                // C# 9.0 features.
                case MessageID.IDS_FeatureLambdaDiscardParameters: // semantic check
                case MessageID.IDS_FeatureFunctionPointers:
                case MessageID.IDS_FeatureLocalFunctionAttributes: // syntax check
                case MessageID.IDS_FeatureExternLocalFunctions: // syntax check
                case MessageID.IDS_FeatureImplicitObjectCreation: // syntax check
                case MessageID.IDS_FeatureMemberNotNull:
                case MessageID.IDS_FeatureAndPattern:
                case MessageID.IDS_FeatureNotPattern:
                case MessageID.IDS_FeatureOrPattern:
                case MessageID.IDS_FeatureParenthesizedPattern:
                case MessageID.IDS_FeatureTypePattern:
                case MessageID.IDS_FeatureRelationalPattern:
                case MessageID.IDS_FeatureExtensionGetEnumerator: // semantic check
                case MessageID.IDS_FeatureExtensionGetAsyncEnumerator: // semantic check
                case MessageID.IDS_FeatureNativeInt:
                case MessageID.IDS_FeatureExtendedPartialMethods: // semantic check
                case MessageID.IDS_TopLevelStatements:
                case MessageID.IDS_FeatureInitOnlySetters: // semantic check
                case MessageID.IDS_FeatureRecords:
                case MessageID.IDS_FeatureTargetTypedConditional:  // semantic check
                case MessageID.IDS_FeatureCovariantReturnsForOverrides: // semantic check
                case MessageID.IDS_FeatureStaticAnonymousFunction: // syntax check
                case MessageID.IDS_FeatureModuleInitializers: // semantic check on method attribute
                case MessageID.IDS_FeatureDefaultTypeParameterConstraint:
                case MessageID.IDS_FeatureVarianceSafetyForStaticInterfaceMembers: // semantic check
                    return LanguageVersion.CSharp9;

                // C# 8.0 features.
                case MessageID.IDS_FeatureAltInterpolatedVerbatimStrings:
                case MessageID.IDS_FeatureCoalesceAssignmentExpression:
                case MessageID.IDS_FeatureUnconstrainedTypeParameterInNullCoalescingOperator:
                case MessageID.IDS_FeatureNullableReferenceTypes: // syntax and semantic check
                case MessageID.IDS_FeatureIndexOperator: // semantic check
                case MessageID.IDS_FeatureRangeOperator: // semantic check
                case MessageID.IDS_FeatureAsyncStreams:
                case MessageID.IDS_FeatureRecursivePatterns:
                case MessageID.IDS_FeatureUsingDeclarations:
                case MessageID.IDS_FeatureStaticLocalFunctions:
                case MessageID.IDS_FeatureNameShadowingInNestedFunctions:
                case MessageID.IDS_FeatureUnmanagedConstructedTypes: // semantic check
                case MessageID.IDS_FeatureObsoleteOnPropertyAccessor:
                case MessageID.IDS_FeatureReadOnlyMembers:
                case MessageID.IDS_DefaultInterfaceImplementation: // semantic check
                case MessageID.IDS_OverrideWithConstraints: // semantic check
                case MessageID.IDS_FeatureNestedStackalloc: // semantic check
                case MessageID.IDS_FeatureNotNullGenericTypeConstraint:// semantic check
                case MessageID.IDS_FeatureSwitchExpression:
                case MessageID.IDS_FeatureAsyncUsing:
                case MessageID.IDS_FeatureNullPointerConstantPattern: //semantic check
                    return LanguageVersion.CSharp8;

                // C# 7.3 features.
                case MessageID.IDS_FeatureAttributesOnBackingFields: // semantic check
                case MessageID.IDS_FeatureImprovedOverloadCandidates: // semantic check
                case MessageID.IDS_FeatureTupleEquality: // semantic check
                case MessageID.IDS_FeatureRefReassignment:
                case MessageID.IDS_FeatureRefFor:
                case MessageID.IDS_FeatureRefForEach:
                case MessageID.IDS_FeatureEnumGenericTypeConstraint: // semantic check
                case MessageID.IDS_FeatureDelegateGenericTypeConstraint: // semantic check
                case MessageID.IDS_FeatureUnmanagedGenericTypeConstraint: // semantic check
                case MessageID.IDS_FeatureStackAllocInitializer:
                case MessageID.IDS_FeatureExpressionVariablesInQueriesAndInitializers: // semantic check
                case MessageID.IDS_FeatureExtensibleFixedStatement:  // semantic check
                case MessageID.IDS_FeatureIndexingMovableFixedBuffers: //semantic check
                    return LanguageVersion.CSharp7_3;

                // C# 7.2 features.
                case MessageID.IDS_FeatureNonTrailingNamedArguments: // semantic check
                case MessageID.IDS_FeatureLeadingDigitSeparator:
                case MessageID.IDS_FeaturePrivateProtected:
                case MessageID.IDS_FeatureReadOnlyReferences:
                case MessageID.IDS_FeatureRefStructs:
                case MessageID.IDS_FeatureReadOnlyStructs:
                case MessageID.IDS_FeatureRefExtensionMethods:
                case MessageID.IDS_FeatureRefConditional:
                    return LanguageVersion.CSharp7_2;

                // C# 7.1 features.
                case MessageID.IDS_FeatureAsyncMain:
                case MessageID.IDS_FeatureDefaultLiteral:
                case MessageID.IDS_FeatureInferredTupleNames:
                case MessageID.IDS_FeatureGenericPatternMatching:
                    return LanguageVersion.CSharp7_1;

                // C# 7 features.
                case MessageID.IDS_FeatureBinaryLiteral:
                case MessageID.IDS_FeatureDigitSeparator:
                case MessageID.IDS_FeatureLocalFunctions:
                case MessageID.IDS_FeatureRefLocalsReturns:
                case MessageID.IDS_FeaturePatternMatching:
                case MessageID.IDS_FeatureThrowExpression:
                case MessageID.IDS_FeatureTuples:
                case MessageID.IDS_FeatureOutVar:
                case MessageID.IDS_FeatureExpressionBodiedAccessor:
                case MessageID.IDS_FeatureExpressionBodiedDeOrConstructor:
                case MessageID.IDS_FeatureDiscards:
                    return LanguageVersion.CSharp7;

                // C# 6 features.
                case MessageID.IDS_FeatureExceptionFilter:
                case MessageID.IDS_FeatureAutoPropertyInitializer:
                case MessageID.IDS_FeatureNullPropagatingOperator:
                case MessageID.IDS_FeatureExpressionBodiedMethod:
                case MessageID.IDS_FeatureExpressionBodiedProperty:
                case MessageID.IDS_FeatureExpressionBodiedIndexer:
                case MessageID.IDS_FeatureNameof:
                case MessageID.IDS_FeatureDictionaryInitializer:
                case MessageID.IDS_FeatureUsingStatic:
                case MessageID.IDS_FeatureInterpolatedStrings:
                case MessageID.IDS_AwaitInCatchAndFinally:
                case MessageID.IDS_FeatureReadonlyAutoImplementedProperties:
                    return LanguageVersion.CSharp6;

                // C# 5 features.
                case MessageID.IDS_FeatureAsync:
                    return LanguageVersion.CSharp5;

                // C# 4 features.
                case MessageID.IDS_FeatureDynamic: // Checked in the binder.
                case MessageID.IDS_FeatureTypeVariance:
                case MessageID.IDS_FeatureNamedArgument:
                case MessageID.IDS_FeatureOptionalParameter:
                    return LanguageVersion.CSharp4;

                // C# 3 features.
                case MessageID.IDS_FeatureImplicitArray:
                case MessageID.IDS_FeatureAnonymousTypes:
                case MessageID.IDS_FeatureObjectInitializer:
                case MessageID.IDS_FeatureCollectionInitializer:
                case MessageID.IDS_FeatureLambda:
                case MessageID.IDS_FeatureQueryExpression:
                case MessageID.IDS_FeatureExtensionMethod:
                case MessageID.IDS_FeaturePartialMethod:
                case MessageID.IDS_FeatureImplicitLocal: // Checked in the binder.
                case MessageID.IDS_FeatureAutoImplementedProperties:
                    return LanguageVersion.CSharp3;

                // C# 2 features.
                case MessageID.IDS_FeatureGenerics: // Also affects crefs.
                case MessageID.IDS_FeatureAnonDelegates:
                case MessageID.IDS_FeatureGlobalNamespace: // Also affects crefs.
                case MessageID.IDS_FeatureFixedBuffer:
                case MessageID.IDS_FeatureStaticClasses:
                case MessageID.IDS_FeaturePartialTypes:
                case MessageID.IDS_FeaturePropertyAccessorMods:
                case MessageID.IDS_FeatureExternAlias:
                case MessageID.IDS_FeatureIterators:
                case MessageID.IDS_FeatureDefault:
                case MessageID.IDS_FeatureNullable:
                case MessageID.IDS_FeaturePragma: // Checked in the directive parser.
                case MessageID.IDS_FeatureSwitchOnBool: // Checked in the binder.
                    return LanguageVersion.CSharp2;

                // Special C# 2 feature: only a warning in C# 1.
                case MessageID.IDS_FeatureModuleAttrLoc:
                    return LanguageVersion.CSharp1;

                default:
                    throw ExceptionUtilities.UnexpectedValue(feature);
            }
        }
    }
}<|MERGE_RESOLUTION|>--- conflicted
+++ resolved
@@ -231,12 +231,9 @@
         IDS_AsyncMethodBuilderOverride = MessageBase + 12805,
         IDS_FeatureImplicitImplementationOfNonPublicMemebers = MessageBase + 12806,
         IDS_FeatureLineSpanDirective = MessageBase + 12807,
-<<<<<<< HEAD
         IDS_FeatureImprovedInterpolatedStrings = MessageBase + 12808,
         IDS_FeatureFileScopedNamespace = MessageBase + 12809,
-=======
-        IDS_FeatureGenericAttributes = MessageBase + 12808,
->>>>>>> 5380f17e
+        IDS_FeatureGenericAttributes = MessageBase + 12810,
     }
 
     // Message IDs may refer to strings that need to be localized.
@@ -364,11 +361,8 @@
                 case MessageID.IDS_FeatureConstantInterpolatedStrings: // semantic check
                 case MessageID.IDS_FeatureImplicitImplementationOfNonPublicMemebers: // semantic check
                 case MessageID.IDS_FeatureLineSpanDirective:
-<<<<<<< HEAD
                 case MessageID.IDS_FeatureFileScopedNamespace: // syntax check
-=======
                 case MessageID.IDS_FeatureGenericAttributes: // semantic check
->>>>>>> 5380f17e
                     return LanguageVersion.CSharp10;
 
                 // C# 9.0 features.
