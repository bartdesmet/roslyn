--- conflicted
+++ resolved
@@ -250,12 +250,9 @@
 
         IDS_FeatureCheckedUserDefinedOperators = MessageBase + 12821,
         IDS_FeatureUTF8StringLiterals = MessageBase + 12822,
-<<<<<<< HEAD
-        IDS_FeatureExtendedNameofScope = MessageBase + 12823,
-=======
 
         IDS_FeatureUnsignedRightShift = MessageBase + 12823,
->>>>>>> c102b001
+        IDS_FeatureExtendedNameofScope = MessageBase + 12824,
     }
 
     // Message IDs may refer to strings that need to be localized.
@@ -376,11 +373,8 @@
                 case MessageID.IDS_FeatureAutoDefaultStructs: // semantic check
                 case MessageID.IDS_FeatureCheckedUserDefinedOperators: // semantic check for declarations, parsing check for doc comments
                 case MessageID.IDS_FeatureUTF8StringLiterals: // semantic check
-<<<<<<< HEAD
+                case MessageID.IDS_FeatureUnsignedRightShift: // semantic check for declarations and consumption, parsing check for doc comments
                 case MessageID.IDS_FeatureExtendedNameofScope: // semantic check
-=======
-                case MessageID.IDS_FeatureUnsignedRightShift: // semantic check for declarations and consumption, parsing check for doc comments
->>>>>>> c102b001
                     return LanguageVersion.Preview;
 
                 // C# 10.0 features.
