﻿// Licensed to the .NET Foundation under one or more agreements.
// The .NET Foundation licenses this file to you under the MIT license.
// See the LICENSE file in the project root for more information.

#nullable enable

using System;
using System.Diagnostics;
using Roslyn.Utilities;

namespace Microsoft.CodeAnalysis.CSharp
{
    internal enum MessageID
    {
        None = 0,
        MessageBase = 1200,

        IDS_SK_METHOD = MessageBase + 2000,
        IDS_SK_TYPE = MessageBase + 2001,
        IDS_SK_NAMESPACE = MessageBase + 2002,
        IDS_SK_FIELD = MessageBase + 2003,
        IDS_SK_PROPERTY = MessageBase + 2004,
        IDS_SK_UNKNOWN = MessageBase + 2005,
        IDS_SK_VARIABLE = MessageBase + 2006,
        IDS_SK_EVENT = MessageBase + 2007,
        IDS_SK_TYVAR = MessageBase + 2008,
        //IDS_SK_GCLASS = MessageBase + 2009,
        IDS_SK_ALIAS = MessageBase + 2010,
        //IDS_SK_EXTERNALIAS = MessageBase + 2011,
        IDS_SK_LABEL = MessageBase + 2012,
        IDS_SK_CONSTRUCTOR = MessageBase + 2013,

        IDS_NULL = MessageBase + 10001,
        //IDS_RELATEDERROR = MessageBase + 10002,
        //IDS_RELATEDWARNING = MessageBase + 10003,
        IDS_XMLIGNORED = MessageBase + 10004,
        IDS_XMLIGNORED2 = MessageBase + 10005,
        IDS_XMLFAILEDINCLUDE = MessageBase + 10006,
        IDS_XMLBADINCLUDE = MessageBase + 10007,
        IDS_XMLNOINCLUDE = MessageBase + 10008,
        IDS_XMLMISSINGINCLUDEFILE = MessageBase + 10009,
        IDS_XMLMISSINGINCLUDEPATH = MessageBase + 10010,
        IDS_GlobalNamespace = MessageBase + 10011,
        IDS_FeatureGenerics = MessageBase + 12500,
        IDS_FeatureAnonDelegates = MessageBase + 12501,
        IDS_FeatureModuleAttrLoc = MessageBase + 12502,
        IDS_FeatureGlobalNamespace = MessageBase + 12503,
        IDS_FeatureFixedBuffer = MessageBase + 12504,
        IDS_FeaturePragma = MessageBase + 12505,
        IDS_FOREACHLOCAL = MessageBase + 12506,
        IDS_USINGLOCAL = MessageBase + 12507,
        IDS_FIXEDLOCAL = MessageBase + 12508,
        IDS_FeatureStaticClasses = MessageBase + 12511,
        IDS_FeaturePartialTypes = MessageBase + 12512,
        IDS_MethodGroup = MessageBase + 12513,
        IDS_AnonMethod = MessageBase + 12514,
        IDS_FeatureSwitchOnBool = MessageBase + 12517,
        //IDS_WarnAsError = MessageBase + 12518,
        IDS_Collection = MessageBase + 12520,
        IDS_FeaturePropertyAccessorMods = MessageBase + 12522,
        IDS_FeatureExternAlias = MessageBase + 12523,
        IDS_FeatureIterators = MessageBase + 12524,
        IDS_FeatureDefault = MessageBase + 12525,
        IDS_FeatureNullable = MessageBase + 12528,
        IDS_Lambda = MessageBase + 12531,
        IDS_FeaturePatternMatching = MessageBase + 12532,
        IDS_FeatureThrowExpression = MessageBase + 12533,

        IDS_FeatureImplicitArray = MessageBase + 12557,
        IDS_FeatureImplicitLocal = MessageBase + 12558,
        IDS_FeatureAnonymousTypes = MessageBase + 12559,
        IDS_FeatureAutoImplementedProperties = MessageBase + 12560,
        IDS_FeatureObjectInitializer = MessageBase + 12561,
        IDS_FeatureCollectionInitializer = MessageBase + 12562,
        IDS_FeatureLambda = MessageBase + 12563,
        IDS_FeatureQueryExpression = MessageBase + 12564,
        IDS_FeatureExtensionMethod = MessageBase + 12565,
        IDS_FeaturePartialMethod = MessageBase + 12566,
        IDS_FeatureDynamic = MessageBase + 12644,
        IDS_FeatureTypeVariance = MessageBase + 12645,
        IDS_FeatureNamedArgument = MessageBase + 12646,
        IDS_FeatureOptionalParameter = MessageBase + 12647,
        IDS_FeatureExceptionFilter = MessageBase + 12648,
        IDS_FeatureAutoPropertyInitializer = MessageBase + 12649,

        IDS_SK_TYPE_OR_NAMESPACE = MessageBase + 12652,
        IDS_Contravariant = MessageBase + 12659,
        IDS_Contravariantly = MessageBase + 12660,
        IDS_Covariant = MessageBase + 12661,
        IDS_Covariantly = MessageBase + 12662,
        IDS_Invariantly = MessageBase + 12663,

        IDS_FeatureAsync = MessageBase + 12668,

        IDS_LIB_ENV = MessageBase + 12680,
        IDS_LIB_OPTION = MessageBase + 12681,
        IDS_REFERENCEPATH_OPTION = MessageBase + 12682,
        IDS_DirectoryDoesNotExist = MessageBase + 12683,
        IDS_DirectoryHasInvalidPath = MessageBase + 12684,

        IDS_Namespace1 = MessageBase + 12685,
        IDS_PathList = MessageBase + 12686,
        IDS_Text = MessageBase + 12687,

        // available

        IDS_FeatureNullPropagatingOperator = MessageBase + 12690,
        IDS_FeatureExpressionBodiedMethod = MessageBase + 12691,
        IDS_FeatureExpressionBodiedProperty = MessageBase + 12692,
        IDS_FeatureExpressionBodiedIndexer = MessageBase + 12693,
        // IDS_VersionExperimental = MessageBase + 12694,
        IDS_FeatureNameof = MessageBase + 12695,
        IDS_FeatureDictionaryInitializer = MessageBase + 12696,

        IDS_ToolName = MessageBase + 12697,
        IDS_LogoLine1 = MessageBase + 12698,
        IDS_LogoLine2 = MessageBase + 12699,
        IDS_CSCHelp = MessageBase + 12700,

        IDS_FeatureUsingStatic = MessageBase + 12701,
        IDS_FeatureInterpolatedStrings = MessageBase + 12702,
        IDS_OperationCausedStackOverflow = MessageBase + 12703,
        IDS_AwaitInCatchAndFinally = MessageBase + 12704,
        IDS_FeatureReadonlyAutoImplementedProperties = MessageBase + 12705,
        IDS_FeatureBinaryLiteral = MessageBase + 12706,
        IDS_FeatureDigitSeparator = MessageBase + 12707,
        IDS_FeatureLocalFunctions = MessageBase + 12708,
        IDS_FeatureNullableReferenceTypes = MessageBase + 12709,

        IDS_FeatureRefLocalsReturns = MessageBase + 12710,
        IDS_FeatureTuples = MessageBase + 12711,
        IDS_FeatureOutVar = MessageBase + 12713,

        // IDS_FeaturePragmaWarningEnable = MessageBase + 12714,
        IDS_FeatureExpressionBodiedAccessor = MessageBase + 12715,
        IDS_FeatureExpressionBodiedDeOrConstructor = MessageBase + 12716,
        IDS_ThrowExpression = MessageBase + 12717,
        IDS_FeatureDefaultLiteral = MessageBase + 12718,
        IDS_FeatureInferredTupleNames = MessageBase + 12719,
        IDS_FeatureGenericPatternMatching = MessageBase + 12720,
        IDS_FeatureAsyncMain = MessageBase + 12721,
        IDS_LangVersions = MessageBase + 12722,

        IDS_FeatureLeadingDigitSeparator = MessageBase + 12723,
        IDS_FeatureNonTrailingNamedArguments = MessageBase + 12724,

        IDS_FeatureReadOnlyReferences = MessageBase + 12725,
        IDS_FeatureRefStructs = MessageBase + 12726,
        IDS_FeatureReadOnlyStructs = MessageBase + 12727,
        IDS_FeatureRefExtensionMethods = MessageBase + 12728,
        // IDS_StackAllocExpression = MessageBase + 12729,
        IDS_FeaturePrivateProtected = MessageBase + 12730,

        IDS_FeatureRefConditional = MessageBase + 12731,
        IDS_FeatureAttributesOnBackingFields = MessageBase + 12732,
        IDS_FeatureImprovedOverloadCandidates = MessageBase + 12733,
        IDS_FeatureRefReassignment = MessageBase + 12734,
        IDS_FeatureRefFor = MessageBase + 12735,
        IDS_FeatureRefForEach = MessageBase + 12736,
        IDS_FeatureEnumGenericTypeConstraint = MessageBase + 12737,
        IDS_FeatureDelegateGenericTypeConstraint = MessageBase + 12738,
        IDS_FeatureUnmanagedGenericTypeConstraint = MessageBase + 12739,
        IDS_FeatureStackAllocInitializer = MessageBase + 12740,
        IDS_FeatureTupleEquality = MessageBase + 12741,
        IDS_FeatureExpressionVariablesInQueriesAndInitializers = MessageBase + 12742,
        IDS_FeatureExtensibleFixedStatement = MessageBase + 12743,
        IDS_FeatureIndexingMovableFixedBuffers = MessageBase + 12744,

        IDS_FeatureAltInterpolatedVerbatimStrings = MessageBase + 12745,
        IDS_FeatureCoalesceAssignmentExpression = MessageBase + 12746,
        IDS_FeatureUnconstrainedTypeParameterInNullCoalescingOperator = MessageBase + 12747,
        IDS_FeatureNotNullGenericTypeConstraint = MessageBase + 12748,
        IDS_FeatureIndexOperator = MessageBase + 12749,
        IDS_FeatureRangeOperator = MessageBase + 12750,
        IDS_FeatureAsyncStreams = MessageBase + 12751,
        IDS_FeatureRecursivePatterns = MessageBase + 12752,
        IDS_Disposable = MessageBase + 12753,
        IDS_FeatureUsingDeclarations = MessageBase + 12754,
        IDS_FeatureStaticLocalFunctions = MessageBase + 12755,
        IDS_FeatureNameShadowingInNestedFunctions = MessageBase + 12756,
        IDS_FeatureUnmanagedConstructedTypes = MessageBase + 12757,
        IDS_FeatureObsoleteOnPropertyAccessor = MessageBase + 12758,
        IDS_FeatureReadOnlyMembers = MessageBase + 12759,
        IDS_DefaultInterfaceImplementation = MessageBase + 12760,
        IDS_OverrideWithConstraints = MessageBase + 12761,
        IDS_FeatureNestedStackalloc = MessageBase + 12762,
        IDS_FeatureSwitchExpression = MessageBase + 12763,
        IDS_FeatureAsyncUsing = MessageBase + 12764,
        IDS_FeatureLambdaDiscardParameters = MessageBase + 12765,
        IDS_FeatureLocalFunctionAttributes = MessageBase + 12766,
        IDS_FeatureExternLocalFunctions = MessageBase + 12767,
<<<<<<< HEAD
        IDS_FeatureTargetTypedObjectCreation = MessageBase + 12768,
=======
        IDS_FeatureMemberNotNull = MessageBase + 12768,
>>>>>>> f9c6c7ea
    }

    // Message IDs may refer to strings that need to be localized.
    // This struct makes an IFormattable wrapper around a MessageID
    internal struct LocalizableErrorArgument : IFormattable
    {
        private readonly MessageID _id;

        internal LocalizableErrorArgument(MessageID id)
        {
            _id = id;
        }

        public override string ToString()
        {
            return ToString(null, null);
        }

        public string ToString(string? format, IFormatProvider? formatProvider)
        {
            return ErrorFacts.GetMessage(_id, formatProvider as System.Globalization.CultureInfo);
        }
    }

    // And this extension method makes it easy to localize MessageIDs:

    internal static partial class MessageIDExtensions
    {
        public static LocalizableErrorArgument Localize(this MessageID id)
        {
            return new LocalizableErrorArgument(id);
        }

        // Returns the string to be used in the /features flag switch to enable the MessageID feature.
        // Always call this before RequiredVersion:
        //   If this method returns null, call RequiredVersion and use that.
        //   If this method returns non-null, use that.
        // Features should be mutually exclusive between RequiredFeature and RequiredVersion.
        //   (hence the above rule - RequiredVersion throws when RequiredFeature returns non-null)
        internal static string? RequiredFeature(this MessageID feature)
        {
            // Check for current experimental features, if any, in the current branch.
            switch (feature)
            {
                default:
                    return null;
            }
        }

        internal static bool CheckFeatureAvailability(
            this MessageID feature,
            DiagnosticBag diagnostics,
            SyntaxNode syntax,
            Location? location = null)
        {
            var diag = GetFeatureAvailabilityDiagnosticInfo(feature, (CSharpParseOptions)syntax.SyntaxTree.Options);
            if (diag is object)
            {
                diagnostics.Add(diag, location ?? syntax.GetLocation());
                return false;
            }
            return true;
        }

        internal static bool CheckFeatureAvailability(
            this MessageID feature,
            DiagnosticBag diagnostics,
            Compilation compilation,
            Location location)
        {
            if (GetFeatureAvailabilityDiagnosticInfo(feature, (CSharpCompilation)compilation) is { } diagInfo)
            {
                diagnostics.Add(diagInfo, location);
                return false;
            }
            return true;
        }

        internal static CSDiagnosticInfo? GetFeatureAvailabilityDiagnosticInfo(this MessageID feature, CSharpParseOptions options)
            => options.IsFeatureEnabled(feature) ? null : GetDisabledFeatureDiagnosticInfo(feature, options.LanguageVersion);

        internal static CSDiagnosticInfo? GetFeatureAvailabilityDiagnosticInfo(this MessageID feature, CSharpCompilation compilation)
            => compilation.IsFeatureEnabled(feature) ? null : GetDisabledFeatureDiagnosticInfo(feature, compilation.LanguageVersion);

        private static CSDiagnosticInfo GetDisabledFeatureDiagnosticInfo(MessageID feature, LanguageVersion availableVersion)
        {
            string? requiredFeature = feature.RequiredFeature();
            if (requiredFeature != null)
            {
                return new CSDiagnosticInfo(ErrorCode.ERR_FeatureIsExperimental, feature.Localize(), requiredFeature);
            }

            LanguageVersion requiredVersion = feature.RequiredVersion();
            return requiredVersion == LanguageVersion.Preview.MapSpecifiedToEffectiveVersion()
                ? new CSDiagnosticInfo(ErrorCode.ERR_FeatureInPreview, feature.Localize())
                : new CSDiagnosticInfo(availableVersion.GetErrorCode(), feature.Localize(), new CSharpRequiredLanguageVersion(requiredVersion));
        }

        internal static LanguageVersion RequiredVersion(this MessageID feature)
        {
            Debug.Assert(RequiredFeature(feature) == null);

            // Based on CSourceParser::GetFeatureUsage from SourceParser.cpp.
            // Checks are in the LanguageParser unless otherwise noted.
            switch (feature)
            {
                // C# preview features.
                case MessageID.IDS_FeatureLambdaDiscardParameters: // semantic check
                case MessageID.IDS_FeatureLocalFunctionAttributes: // syntax check
                case MessageID.IDS_FeatureExternLocalFunctions: // syntax check
<<<<<<< HEAD
                case MessageID.IDS_FeatureTargetTypedObjectCreation: // syntax check
=======
                case MessageID.IDS_FeatureMemberNotNull:
>>>>>>> f9c6c7ea
                    return LanguageVersion.Preview;

                // C# 8.0 features.
                case MessageID.IDS_FeatureAltInterpolatedVerbatimStrings:
                case MessageID.IDS_FeatureCoalesceAssignmentExpression:
                case MessageID.IDS_FeatureUnconstrainedTypeParameterInNullCoalescingOperator:
                case MessageID.IDS_FeatureNullableReferenceTypes: // syntax and semantic check
                case MessageID.IDS_FeatureIndexOperator: // semantic check
                case MessageID.IDS_FeatureRangeOperator: // semantic check
                case MessageID.IDS_FeatureAsyncStreams:
                case MessageID.IDS_FeatureRecursivePatterns:
                case MessageID.IDS_FeatureUsingDeclarations:
                case MessageID.IDS_FeatureStaticLocalFunctions:
                case MessageID.IDS_FeatureNameShadowingInNestedFunctions:
                case MessageID.IDS_FeatureUnmanagedConstructedTypes: // semantic check
                case MessageID.IDS_FeatureObsoleteOnPropertyAccessor:
                case MessageID.IDS_FeatureReadOnlyMembers:
                case MessageID.IDS_DefaultInterfaceImplementation: // semantic check
                case MessageID.IDS_OverrideWithConstraints: // semantic check
                case MessageID.IDS_FeatureNestedStackalloc: // semantic check
                case MessageID.IDS_FeatureNotNullGenericTypeConstraint:// semantic check
                case MessageID.IDS_FeatureSwitchExpression:
                case MessageID.IDS_FeatureAsyncUsing:
                    return LanguageVersion.CSharp8;

                // C# 7.3 features.
                case MessageID.IDS_FeatureAttributesOnBackingFields: // semantic check
                case MessageID.IDS_FeatureImprovedOverloadCandidates: // semantic check
                case MessageID.IDS_FeatureTupleEquality: // semantic check
                case MessageID.IDS_FeatureRefReassignment:
                case MessageID.IDS_FeatureRefFor:
                case MessageID.IDS_FeatureRefForEach:
                case MessageID.IDS_FeatureEnumGenericTypeConstraint: // semantic check
                case MessageID.IDS_FeatureDelegateGenericTypeConstraint: // semantic check
                case MessageID.IDS_FeatureUnmanagedGenericTypeConstraint: // semantic check
                case MessageID.IDS_FeatureStackAllocInitializer:
                case MessageID.IDS_FeatureExpressionVariablesInQueriesAndInitializers: // semantic check
                case MessageID.IDS_FeatureExtensibleFixedStatement:  // semantic check
                case MessageID.IDS_FeatureIndexingMovableFixedBuffers: //semantic check
                    return LanguageVersion.CSharp7_3;

                // C# 7.2 features.
                case MessageID.IDS_FeatureNonTrailingNamedArguments: // semantic check
                case MessageID.IDS_FeatureLeadingDigitSeparator:
                case MessageID.IDS_FeaturePrivateProtected:
                case MessageID.IDS_FeatureReadOnlyReferences:
                case MessageID.IDS_FeatureRefStructs:
                case MessageID.IDS_FeatureReadOnlyStructs:
                case MessageID.IDS_FeatureRefExtensionMethods:
                case MessageID.IDS_FeatureRefConditional:
                    return LanguageVersion.CSharp7_2;

                // C# 7.1 features.
                case MessageID.IDS_FeatureAsyncMain:
                case MessageID.IDS_FeatureDefaultLiteral:
                case MessageID.IDS_FeatureInferredTupleNames:
                case MessageID.IDS_FeatureGenericPatternMatching:
                    return LanguageVersion.CSharp7_1;

                // C# 7 features.
                case MessageID.IDS_FeatureBinaryLiteral:
                case MessageID.IDS_FeatureDigitSeparator:
                case MessageID.IDS_FeatureLocalFunctions:
                case MessageID.IDS_FeatureRefLocalsReturns:
                case MessageID.IDS_FeaturePatternMatching:
                case MessageID.IDS_FeatureThrowExpression:
                case MessageID.IDS_FeatureTuples:
                case MessageID.IDS_FeatureOutVar:
                case MessageID.IDS_FeatureExpressionBodiedAccessor:
                case MessageID.IDS_FeatureExpressionBodiedDeOrConstructor:
                    return LanguageVersion.CSharp7;

                // C# 6 features.
                case MessageID.IDS_FeatureExceptionFilter:
                case MessageID.IDS_FeatureAutoPropertyInitializer:
                case MessageID.IDS_FeatureNullPropagatingOperator:
                case MessageID.IDS_FeatureExpressionBodiedMethod:
                case MessageID.IDS_FeatureExpressionBodiedProperty:
                case MessageID.IDS_FeatureExpressionBodiedIndexer:
                case MessageID.IDS_FeatureNameof:
                case MessageID.IDS_FeatureDictionaryInitializer:
                case MessageID.IDS_FeatureUsingStatic:
                case MessageID.IDS_FeatureInterpolatedStrings:
                case MessageID.IDS_AwaitInCatchAndFinally:
                case MessageID.IDS_FeatureReadonlyAutoImplementedProperties:
                    return LanguageVersion.CSharp6;

                // C# 5 features.
                case MessageID.IDS_FeatureAsync:
                    return LanguageVersion.CSharp5;

                // C# 4 features.
                case MessageID.IDS_FeatureDynamic: // Checked in the binder.
                case MessageID.IDS_FeatureTypeVariance:
                case MessageID.IDS_FeatureNamedArgument:
                case MessageID.IDS_FeatureOptionalParameter:
                    return LanguageVersion.CSharp4;

                // C# 3 features.
                case MessageID.IDS_FeatureImplicitArray:
                case MessageID.IDS_FeatureAnonymousTypes:
                case MessageID.IDS_FeatureObjectInitializer:
                case MessageID.IDS_FeatureCollectionInitializer:
                case MessageID.IDS_FeatureLambda:
                case MessageID.IDS_FeatureQueryExpression:
                case MessageID.IDS_FeatureExtensionMethod:
                case MessageID.IDS_FeaturePartialMethod:
                case MessageID.IDS_FeatureImplicitLocal: // Checked in the binder.
                case MessageID.IDS_FeatureAutoImplementedProperties:
                    return LanguageVersion.CSharp3;

                // C# 2 features.
                case MessageID.IDS_FeatureGenerics: // Also affects crefs.
                case MessageID.IDS_FeatureAnonDelegates:
                case MessageID.IDS_FeatureGlobalNamespace: // Also affects crefs.
                case MessageID.IDS_FeatureFixedBuffer:
                case MessageID.IDS_FeatureStaticClasses:
                case MessageID.IDS_FeaturePartialTypes:
                case MessageID.IDS_FeaturePropertyAccessorMods:
                case MessageID.IDS_FeatureExternAlias:
                case MessageID.IDS_FeatureIterators:
                case MessageID.IDS_FeatureDefault:
                case MessageID.IDS_FeatureNullable:
                case MessageID.IDS_FeaturePragma: // Checked in the directive parser.
                case MessageID.IDS_FeatureSwitchOnBool: // Checked in the binder.
                    return LanguageVersion.CSharp2;

                // Special C# 2 feature: only a warning in C# 1.
                case MessageID.IDS_FeatureModuleAttrLoc:
                    return LanguageVersion.CSharp1;

                default:
                    throw ExceptionUtilities.UnexpectedValue(feature);
            }
        }
    }
}<|MERGE_RESOLUTION|>--- conflicted
+++ resolved
@@ -189,11 +189,8 @@
         IDS_FeatureLambdaDiscardParameters = MessageBase + 12765,
         IDS_FeatureLocalFunctionAttributes = MessageBase + 12766,
         IDS_FeatureExternLocalFunctions = MessageBase + 12767,
-<<<<<<< HEAD
-        IDS_FeatureTargetTypedObjectCreation = MessageBase + 12768,
-=======
         IDS_FeatureMemberNotNull = MessageBase + 12768,
->>>>>>> f9c6c7ea
+        IDS_FeatureTargetTypedObjectCreation = MessageBase + 12769,
     }
 
     // Message IDs may refer to strings that need to be localized.
@@ -304,11 +301,8 @@
                 case MessageID.IDS_FeatureLambdaDiscardParameters: // semantic check
                 case MessageID.IDS_FeatureLocalFunctionAttributes: // syntax check
                 case MessageID.IDS_FeatureExternLocalFunctions: // syntax check
-<<<<<<< HEAD
                 case MessageID.IDS_FeatureTargetTypedObjectCreation: // syntax check
-=======
                 case MessageID.IDS_FeatureMemberNotNull:
->>>>>>> f9c6c7ea
                     return LanguageVersion.Preview;
 
                 // C# 8.0 features.
