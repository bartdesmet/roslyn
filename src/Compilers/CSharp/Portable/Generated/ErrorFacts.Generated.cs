﻿namespace Microsoft.CodeAnalysis.CSharp
{
    internal static partial class ErrorFacts
    {
        public static bool IsWarning(ErrorCode code)
        {
            switch (code)
            {
                case ErrorCode.WRN_InvalidMainSig:
                case ErrorCode.WRN_UnreferencedEvent:
                case ErrorCode.WRN_LowercaseEllSuffix:
                case ErrorCode.WRN_DuplicateUsing:
                case ErrorCode.WRN_NewRequired:
                case ErrorCode.WRN_NewNotRequired:
                case ErrorCode.WRN_NewOrOverrideExpected:
                case ErrorCode.WRN_UnreachableCode:
                case ErrorCode.WRN_UnreferencedLabel:
                case ErrorCode.WRN_UnreferencedVar:
                case ErrorCode.WRN_UnreferencedField:
                case ErrorCode.WRN_IsAlwaysTrue:
                case ErrorCode.WRN_IsAlwaysFalse:
                case ErrorCode.WRN_ByRefNonAgileField:
                case ErrorCode.WRN_UnreferencedVarAssg:
                case ErrorCode.WRN_NegativeArrayIndex:
                case ErrorCode.WRN_BadRefCompareLeft:
                case ErrorCode.WRN_BadRefCompareRight:
                case ErrorCode.WRN_PatternIsAmbiguous:
                case ErrorCode.WRN_PatternNotPublicOrNotInstance:
                case ErrorCode.WRN_PatternBadSignature:
                case ErrorCode.WRN_SequentialOnPartialClass:
                case ErrorCode.WRN_MainCantBeGeneric:
                case ErrorCode.WRN_UnreferencedFieldAssg:
                case ErrorCode.WRN_AmbiguousXMLReference:
                case ErrorCode.WRN_VolatileByRef:
                case ErrorCode.WRN_SameFullNameThisNsAgg:
                case ErrorCode.WRN_SameFullNameThisAggAgg:
                case ErrorCode.WRN_SameFullNameThisAggNs:
                case ErrorCode.WRN_GlobalAliasDefn:
                case ErrorCode.WRN_AlwaysNull:
                case ErrorCode.WRN_CmpAlwaysFalse:
                case ErrorCode.WRN_FinalizeMethod:
                case ErrorCode.WRN_GotoCaseShouldConvert:
                case ErrorCode.WRN_NubExprIsConstBool:
                case ErrorCode.WRN_ExplicitImplCollision:
                case ErrorCode.WRN_DeprecatedSymbol:
                case ErrorCode.WRN_DeprecatedSymbolStr:
                case ErrorCode.WRN_ExternMethodNoImplementation:
                case ErrorCode.WRN_ProtectedInSealed:
                case ErrorCode.WRN_PossibleMistakenNullStatement:
                case ErrorCode.WRN_UnassignedInternalField:
                case ErrorCode.WRN_VacuousIntegralComp:
                case ErrorCode.WRN_AttributeLocationOnBadDeclaration:
                case ErrorCode.WRN_InvalidAttributeLocation:
                case ErrorCode.WRN_EqualsWithoutGetHashCode:
                case ErrorCode.WRN_EqualityOpWithoutEquals:
                case ErrorCode.WRN_EqualityOpWithoutGetHashCode:
                case ErrorCode.WRN_IncorrectBooleanAssg:
                case ErrorCode.WRN_NonObsoleteOverridingObsolete:
                case ErrorCode.WRN_BitwiseOrSignExtend:
                case ErrorCode.WRN_CoClassWithoutComImport:
                case ErrorCode.WRN_TypeParameterSameAsOuterTypeParameter:
                case ErrorCode.WRN_AssignmentToLockOrDispose:
                case ErrorCode.WRN_ObsoleteOverridingNonObsolete:
                case ErrorCode.WRN_DebugFullNameTooLong:
                case ErrorCode.WRN_ExternCtorNoImplementation:
                case ErrorCode.WRN_WarningDirective:
                case ErrorCode.WRN_UnreachableGeneralCatch:
                case ErrorCode.WRN_DeprecatedCollectionInitAddStr:
                case ErrorCode.WRN_DeprecatedCollectionInitAdd:
                case ErrorCode.WRN_DefaultValueForUnconsumedLocation:
                case ErrorCode.WRN_IdentifierOrNumericLiteralExpected:
                case ErrorCode.WRN_EmptySwitch:
                case ErrorCode.WRN_XMLParseError:
                case ErrorCode.WRN_DuplicateParamTag:
                case ErrorCode.WRN_UnmatchedParamTag:
                case ErrorCode.WRN_MissingParamTag:
                case ErrorCode.WRN_BadXMLRef:
                case ErrorCode.WRN_BadXMLRefParamType:
                case ErrorCode.WRN_BadXMLRefReturnType:
                case ErrorCode.WRN_BadXMLRefSyntax:
                case ErrorCode.WRN_UnprocessedXMLComment:
                case ErrorCode.WRN_FailedInclude:
                case ErrorCode.WRN_InvalidInclude:
                case ErrorCode.WRN_MissingXMLComment:
                case ErrorCode.WRN_XMLParseIncludeError:
                case ErrorCode.WRN_ALinkWarn:
                case ErrorCode.WRN_CmdOptionConflictsSource:
                case ErrorCode.WRN_IllegalPragma:
                case ErrorCode.WRN_IllegalPPWarning:
                case ErrorCode.WRN_BadRestoreNumber:
                case ErrorCode.WRN_NonECMAFeature:
                case ErrorCode.WRN_ErrorOverride:
                case ErrorCode.WRN_InvalidSearchPathDir:
                case ErrorCode.WRN_MultiplePredefTypes:
                case ErrorCode.WRN_TooManyLinesForDebugger:
                case ErrorCode.WRN_CallOnNonAgileField:
                case ErrorCode.WRN_InvalidNumber:
                case ErrorCode.WRN_IllegalPPChecksum:
                case ErrorCode.WRN_EndOfPPLineExpected:
                case ErrorCode.WRN_ConflictingChecksum:
                case ErrorCode.WRN_InvalidAssemblyName:
                case ErrorCode.WRN_UnifyReferenceMajMin:
                case ErrorCode.WRN_UnifyReferenceBldRev:
                case ErrorCode.WRN_DuplicateTypeParamTag:
                case ErrorCode.WRN_UnmatchedTypeParamTag:
                case ErrorCode.WRN_MissingTypeParamTag:
                case ErrorCode.WRN_AssignmentToSelf:
                case ErrorCode.WRN_ComparisonToSelf:
                case ErrorCode.WRN_DotOnDefault:
                case ErrorCode.WRN_BadXMLRefTypeVar:
                case ErrorCode.WRN_UnmatchedParamRefTag:
                case ErrorCode.WRN_UnmatchedTypeParamRefTag:
                case ErrorCode.WRN_ReferencedAssemblyReferencesLinkedPIA:
                case ErrorCode.WRN_CantHaveManifestForModule:
                case ErrorCode.WRN_MultipleRuntimeImplementationMatches:
                case ErrorCode.WRN_MultipleRuntimeOverrideMatches:
                case ErrorCode.WRN_DynamicDispatchToConditionalMethod:
                case ErrorCode.WRN_IsDynamicIsConfusing:
                case ErrorCode.WRN_AsyncLacksAwaits:
                case ErrorCode.WRN_FileAlreadyIncluded:
                case ErrorCode.WRN_NoSources:
                case ErrorCode.WRN_NoConfigNotOnCommandLine:
                case ErrorCode.WRN_DefineIdentifierRequired:
                case ErrorCode.WRN_BadUILang:
                case ErrorCode.WRN_CLS_NoVarArgs:
                case ErrorCode.WRN_CLS_BadArgType:
                case ErrorCode.WRN_CLS_BadReturnType:
                case ErrorCode.WRN_CLS_BadFieldPropType:
                case ErrorCode.WRN_CLS_BadIdentifierCase:
                case ErrorCode.WRN_CLS_OverloadRefOut:
                case ErrorCode.WRN_CLS_OverloadUnnamed:
                case ErrorCode.WRN_CLS_BadIdentifier:
                case ErrorCode.WRN_CLS_BadBase:
                case ErrorCode.WRN_CLS_BadInterfaceMember:
                case ErrorCode.WRN_CLS_NoAbstractMembers:
                case ErrorCode.WRN_CLS_NotOnModules:
                case ErrorCode.WRN_CLS_ModuleMissingCLS:
                case ErrorCode.WRN_CLS_AssemblyNotCLS:
                case ErrorCode.WRN_CLS_BadAttributeType:
                case ErrorCode.WRN_CLS_ArrayArgumentToAttribute:
                case ErrorCode.WRN_CLS_NotOnModules2:
                case ErrorCode.WRN_CLS_IllegalTrueInFalse:
                case ErrorCode.WRN_CLS_MeaninglessOnPrivateType:
                case ErrorCode.WRN_CLS_AssemblyNotCLS2:
                case ErrorCode.WRN_CLS_MeaninglessOnParam:
                case ErrorCode.WRN_CLS_MeaninglessOnReturn:
                case ErrorCode.WRN_CLS_BadTypeVar:
                case ErrorCode.WRN_CLS_VolatileField:
                case ErrorCode.WRN_CLS_BadInterface:
                case ErrorCode.WRN_UnobservedAwaitableExpression:
                case ErrorCode.WRN_CallerLineNumberParamForUnconsumedLocation:
                case ErrorCode.WRN_CallerFilePathParamForUnconsumedLocation:
                case ErrorCode.WRN_CallerMemberNameParamForUnconsumedLocation:
                case ErrorCode.WRN_MainIgnored:
                case ErrorCode.WRN_StaticInAsOrIs:
                case ErrorCode.WRN_DelaySignButNoKey:
                case ErrorCode.WRN_InvalidVersionFormat:
                case ErrorCode.WRN_CallerFilePathPreferredOverCallerMemberName:
                case ErrorCode.WRN_CallerLineNumberPreferredOverCallerMemberName:
                case ErrorCode.WRN_CallerLineNumberPreferredOverCallerFilePath:
                case ErrorCode.WRN_AssemblyAttributeFromModuleIsOverridden:
                case ErrorCode.WRN_FilterIsConstantTrue:
                case ErrorCode.WRN_UnimplementedCommandLineSwitch:
                case ErrorCode.WRN_ReferencedAssemblyDoesNotHaveStrongName:
                case ErrorCode.WRN_RefCultureMismatch:
                case ErrorCode.WRN_ConflictingMachineAssembly:
                case ErrorCode.WRN_UnqualifiedNestedTypeInCref:
                case ErrorCode.WRN_NoRuntimeMetadataVersion:
                case ErrorCode.WRN_PdbLocalNameTooLong:
                case ErrorCode.WRN_AnalyzerCannotBeCreated:
                case ErrorCode.WRN_NoAnalyzerInAssembly:
                case ErrorCode.WRN_UnableToLoadAnalyzer:
                case ErrorCode.WRN_NubExprIsConstBool2:
                case ErrorCode.WRN_AlignmentMagnitude:
                case ErrorCode.WRN_AttributeIgnoredWhenPublicSigning:
                case ErrorCode.WRN_TupleLiteralNameMismatch:
                case ErrorCode.WRN_Experimental:
                case ErrorCode.WRN_UnreferencedLocalFunction:
                case ErrorCode.WRN_FilterIsConstantFalse:
                case ErrorCode.WRN_FilterIsConstantFalseRedundantTryCatch:
                case ErrorCode.WRN_AttributesOnBackingFieldsNotAvailable:
                case ErrorCode.WRN_TupleBinopLiteralNameMismatch:
                case ErrorCode.WRN_TypeParameterSameAsOuterMethodTypeParameter:
                case ErrorCode.WRN_UnconsumedEnumeratorCancellationAttributeUsage:
                case ErrorCode.WRN_UndecoratedCancellationTokenParameter:
                case ErrorCode.WRN_SwitchExpressionNotExhaustive:
                case ErrorCode.WRN_CaseConstantNamedUnderscore:
                case ErrorCode.WRN_IsTypeNamedUnderscore:
                case ErrorCode.WRN_GivenExpressionNeverMatchesPattern:
                case ErrorCode.WRN_GivenExpressionAlwaysMatchesConstant:
                case ErrorCode.WRN_SwitchExpressionNotExhaustiveWithUnnamedEnumValue:
                case ErrorCode.WRN_ThrowPossibleNull:
                case ErrorCode.WRN_ConvertingNullableToNonNullable:
                case ErrorCode.WRN_NullReferenceAssignment:
                case ErrorCode.WRN_NullReferenceReceiver:
                case ErrorCode.WRN_NullReferenceReturn:
                case ErrorCode.WRN_NullReferenceArgument:
                case ErrorCode.WRN_UnboxPossibleNull:
                case ErrorCode.WRN_DisallowNullAttributeForbidsMaybeNullAssignment:
                case ErrorCode.WRN_NullabilityMismatchInTypeOnOverride:
                case ErrorCode.WRN_NullabilityMismatchInReturnTypeOnOverride:
                case ErrorCode.WRN_NullabilityMismatchInParameterTypeOnOverride:
                case ErrorCode.WRN_NullabilityMismatchInParameterTypeOnPartial:
                case ErrorCode.WRN_NullabilityMismatchInTypeOnImplicitImplementation:
                case ErrorCode.WRN_NullabilityMismatchInReturnTypeOnImplicitImplementation:
                case ErrorCode.WRN_NullabilityMismatchInParameterTypeOnImplicitImplementation:
                case ErrorCode.WRN_NullabilityMismatchInTypeOnExplicitImplementation:
                case ErrorCode.WRN_NullabilityMismatchInReturnTypeOnExplicitImplementation:
                case ErrorCode.WRN_NullabilityMismatchInParameterTypeOnExplicitImplementation:
                case ErrorCode.WRN_UninitializedNonNullableField:
                case ErrorCode.WRN_NullabilityMismatchInAssignment:
                case ErrorCode.WRN_NullabilityMismatchInArgument:
                case ErrorCode.WRN_NullabilityMismatchInReturnTypeOfTargetDelegate:
                case ErrorCode.WRN_NullabilityMismatchInParameterTypeOfTargetDelegate:
                case ErrorCode.WRN_NullabilityMismatchInArgumentForOutput:
                case ErrorCode.WRN_NullAsNonNullable:
                case ErrorCode.WRN_NullableValueTypeMayBeNull:
                case ErrorCode.WRN_NullabilityMismatchInTypeParameterConstraint:
                case ErrorCode.WRN_MissingNonNullTypesContextForAnnotation:
                case ErrorCode.WRN_NullabilityMismatchInConstraintsOnImplicitImplementation:
                case ErrorCode.WRN_NullabilityMismatchInTypeParameterReferenceTypeConstraint:
                case ErrorCode.WRN_NullabilityMismatchInExplicitlyImplementedInterface:
                case ErrorCode.WRN_NullabilityMismatchInInterfaceImplementedByBase:
                case ErrorCode.WRN_DuplicateInterfaceWithNullabilityMismatchInBaseList:
                case ErrorCode.WRN_SwitchExpressionNotExhaustiveForNull:
                case ErrorCode.WRN_ImplicitCopyInReadOnlyMember:
                case ErrorCode.WRN_NullabilityMismatchInConstraintsOnPartialImplementation:
                case ErrorCode.WRN_MissingNonNullTypesContextForAnnotationInGeneratedCode:
                case ErrorCode.WRN_NullReferenceInitializer:
                case ErrorCode.WRN_NullabilityMismatchInTypeParameterNotNullConstraint:
                case ErrorCode.WRN_ParameterConditionallyDisallowsNull:
                case ErrorCode.WRN_ShouldNotReturn:
                case ErrorCode.WRN_TopLevelNullabilityMismatchInReturnTypeOnOverride:
                case ErrorCode.WRN_TopLevelNullabilityMismatchInParameterTypeOnOverride:
                case ErrorCode.WRN_TopLevelNullabilityMismatchInReturnTypeOnImplicitImplementation:
                case ErrorCode.WRN_TopLevelNullabilityMismatchInParameterTypeOnImplicitImplementation:
                case ErrorCode.WRN_TopLevelNullabilityMismatchInReturnTypeOnExplicitImplementation:
                case ErrorCode.WRN_TopLevelNullabilityMismatchInParameterTypeOnExplicitImplementation:
                case ErrorCode.WRN_DoesNotReturnMismatch:
                case ErrorCode.WRN_MemberNotNull:
                case ErrorCode.WRN_MemberNotNullWhen:
                case ErrorCode.WRN_MemberNotNullBadMember:
                case ErrorCode.WRN_ParameterDisallowsNull:
                case ErrorCode.WRN_ConstOutOfRangeChecked:
                case ErrorCode.WRN_GeneratorFailedDuringInitialization:
                case ErrorCode.WRN_GeneratorFailedDuringGeneration:
                case ErrorCode.WRN_GivenExpressionAlwaysMatchesPattern:
                case ErrorCode.WRN_IsPatternAlways:
                case ErrorCode.WRN_NullabilityMismatchInReturnTypeOnPartial:
                case ErrorCode.WRN_ParameterNotNullIfNotNull:
                case ErrorCode.WRN_ReturnNotNullIfNotNull:
                case ErrorCode.WRN_PartialMethodTypeDifference:
                case ErrorCode.WRN_SwitchExpressionNotExhaustiveWithWhen:
                case ErrorCode.WRN_SwitchExpressionNotExhaustiveForNullWithWhen:
                case ErrorCode.WRN_PrecedenceInversion:
                case ErrorCode.WRN_AnalyzerReferencesFramework:
                case ErrorCode.WRN_RecordEqualsWithoutGetHashCode:
                case ErrorCode.WRN_RecordNamedDisallowed:
                case ErrorCode.WRN_UnassignedThisAutoPropertyUnsupportedVersion:
                case ErrorCode.WRN_UnassignedThisUnsupportedVersion:
                case ErrorCode.WRN_ParamUnassigned:
                case ErrorCode.WRN_UseDefViolationProperty:
                case ErrorCode.WRN_UseDefViolationField:
                case ErrorCode.WRN_UseDefViolationThisUnsupportedVersion:
                case ErrorCode.WRN_UseDefViolationOut:
                case ErrorCode.WRN_UseDefViolation:
                case ErrorCode.WRN_SyncAndAsyncEntryPoints:
                case ErrorCode.WRN_ParameterIsStaticClass:
                case ErrorCode.WRN_ReturnTypeIsStaticClass:
                case ErrorCode.WRN_UnreadRecordParameter:
                case ErrorCode.WRN_DoNotCompareFunctionPointers:
                case ErrorCode.WRN_ParameterOccursAfterInterpolatedStringHandlerParameter:
                case ErrorCode.WRN_CallerLineNumberPreferredOverCallerArgumentExpression:
                case ErrorCode.WRN_CallerFilePathPreferredOverCallerArgumentExpression:
                case ErrorCode.WRN_CallerMemberNamePreferredOverCallerArgumentExpression:
                case ErrorCode.WRN_CallerArgumentExpressionAttributeHasInvalidParameterName:
                case ErrorCode.WRN_CallerArgumentExpressionAttributeSelfReferential:
                case ErrorCode.WRN_CallerArgumentExpressionParamForUnconsumedLocation:
                case ErrorCode.WRN_InterpolatedStringHandlerArgumentAttributeIgnoredOnLambdaParameters:
                case ErrorCode.WRN_CompileTimeCheckedOverflow:
                case ErrorCode.WRN_MethGrpToNonDel:
                case ErrorCode.WRN_LowerCaseTypeName:
                case ErrorCode.WRN_UseDefViolationPropertyUnsupportedVersion:
                case ErrorCode.WRN_UseDefViolationFieldUnsupportedVersion:
                case ErrorCode.WRN_UseDefViolationPropertySupportedVersion:
                case ErrorCode.WRN_UseDefViolationFieldSupportedVersion:
                case ErrorCode.WRN_UseDefViolationThisSupportedVersion:
                case ErrorCode.WRN_UnassignedThisAutoPropertySupportedVersion:
                case ErrorCode.WRN_UnassignedThisSupportedVersion:
                case ErrorCode.WRN_ObsoleteMembersShouldNotBeRequired:
                case ErrorCode.WRN_AnalyzerReferencesNewerCompiler:
<<<<<<< HEAD
                case ErrorCode.WRN_DuplicateAnalyzerReference:
=======
                case ErrorCode.WRN_OptionalParamValueMismatch:
>>>>>>> f443d2ed
                    return true;
                default:
                    return false;
            }
        }

        public static bool IsFatal(ErrorCode code)
        {
            switch (code)
            {
                case ErrorCode.FTL_MetadataCantOpenFile:
                case ErrorCode.FTL_DebugEmitFailure:
                case ErrorCode.FTL_BadCodepage:
                case ErrorCode.FTL_InvalidTarget:
                case ErrorCode.FTL_InvalidInputFileName:
                case ErrorCode.FTL_OutputFileExists:
                case ErrorCode.FTL_BadChecksumAlgorithm:
                    return true;
                default:
                    return false;
            }
        }

        public static bool IsInfo(ErrorCode code)
        {
            switch (code)
            {
                case ErrorCode.INF_UnableToLoadSomeTypesInAnalyzer:
                    return true;
                default:
                    return false;
            }
        }

        public static bool IsHidden(ErrorCode code)
        {
            switch (code)
            {
                case ErrorCode.HDN_UnusedUsingDirective:
                case ErrorCode.HDN_UnusedExternAlias:
                case ErrorCode.HDN_DuplicateWithGlobalUsing:
                    return true;
                default:
                    return false;
            }
        }
    }
}<|MERGE_RESOLUTION|>--- conflicted
+++ resolved
@@ -289,11 +289,8 @@
                 case ErrorCode.WRN_UnassignedThisSupportedVersion:
                 case ErrorCode.WRN_ObsoleteMembersShouldNotBeRequired:
                 case ErrorCode.WRN_AnalyzerReferencesNewerCompiler:
-<<<<<<< HEAD
                 case ErrorCode.WRN_DuplicateAnalyzerReference:
-=======
                 case ErrorCode.WRN_OptionalParamValueMismatch:
->>>>>>> f443d2ed
                     return true;
                 default:
                     return false;
