﻿namespace Microsoft.CodeAnalysis.CSharp
{
    internal static partial class ErrorFacts
    {
        public static bool IsWarning(ErrorCode code)
        {
            switch (code)
            {
                case ErrorCode.WRN_InvalidMainSig:
                case ErrorCode.WRN_UnreferencedEvent:
                case ErrorCode.WRN_LowercaseEllSuffix:
                case ErrorCode.WRN_DuplicateUsing:
                case ErrorCode.WRN_NewRequired:
                case ErrorCode.WRN_NewNotRequired:
                case ErrorCode.WRN_NewOrOverrideExpected:
                case ErrorCode.WRN_UnreachableCode:
                case ErrorCode.WRN_UnreferencedLabel:
                case ErrorCode.WRN_UnreferencedVar:
                case ErrorCode.WRN_UnreferencedField:
                case ErrorCode.WRN_IsAlwaysTrue:
                case ErrorCode.WRN_IsAlwaysFalse:
                case ErrorCode.WRN_ByRefNonAgileField:
                case ErrorCode.WRN_UnreferencedVarAssg:
                case ErrorCode.WRN_NegativeArrayIndex:
                case ErrorCode.WRN_BadRefCompareLeft:
                case ErrorCode.WRN_BadRefCompareRight:
                case ErrorCode.WRN_PatternIsAmbiguous:
                case ErrorCode.WRN_PatternNotPublicOrNotInstance:
                case ErrorCode.WRN_PatternBadSignature:
                case ErrorCode.WRN_SequentialOnPartialClass:
                case ErrorCode.WRN_MainCantBeGeneric:
                case ErrorCode.WRN_UnreferencedFieldAssg:
                case ErrorCode.WRN_AmbiguousXMLReference:
                case ErrorCode.WRN_VolatileByRef:
                case ErrorCode.WRN_SameFullNameThisNsAgg:
                case ErrorCode.WRN_SameFullNameThisAggAgg:
                case ErrorCode.WRN_SameFullNameThisAggNs:
                case ErrorCode.WRN_GlobalAliasDefn:
                case ErrorCode.WRN_AlwaysNull:
                case ErrorCode.WRN_CmpAlwaysFalse:
                case ErrorCode.WRN_FinalizeMethod:
                case ErrorCode.WRN_GotoCaseShouldConvert:
                case ErrorCode.WRN_NubExprIsConstBool:
                case ErrorCode.WRN_ExplicitImplCollision:
                case ErrorCode.WRN_DeprecatedSymbol:
                case ErrorCode.WRN_DeprecatedSymbolStr:
                case ErrorCode.WRN_ExternMethodNoImplementation:
                case ErrorCode.WRN_ProtectedInSealed:
                case ErrorCode.WRN_PossibleMistakenNullStatement:
                case ErrorCode.WRN_UnassignedInternalField:
                case ErrorCode.WRN_VacuousIntegralComp:
                case ErrorCode.WRN_AttributeLocationOnBadDeclaration:
                case ErrorCode.WRN_InvalidAttributeLocation:
                case ErrorCode.WRN_EqualsWithoutGetHashCode:
                case ErrorCode.WRN_EqualityOpWithoutEquals:
                case ErrorCode.WRN_EqualityOpWithoutGetHashCode:
                case ErrorCode.WRN_IncorrectBooleanAssg:
                case ErrorCode.WRN_NonObsoleteOverridingObsolete:
                case ErrorCode.WRN_BitwiseOrSignExtend:
                case ErrorCode.WRN_CoClassWithoutComImport:
                case ErrorCode.WRN_TypeParameterSameAsOuterTypeParameter:
                case ErrorCode.WRN_AssignmentToLockOrDispose:
                case ErrorCode.WRN_ObsoleteOverridingNonObsolete:
                case ErrorCode.WRN_DebugFullNameTooLong:
                case ErrorCode.WRN_ExternCtorNoImplementation:
                case ErrorCode.WRN_WarningDirective:
                case ErrorCode.WRN_UnreachableGeneralCatch:
                case ErrorCode.WRN_DeprecatedCollectionInitAddStr:
                case ErrorCode.WRN_DeprecatedCollectionInitAdd:
                case ErrorCode.WRN_DefaultValueForUnconsumedLocation:
                case ErrorCode.WRN_IdentifierOrNumericLiteralExpected:
                case ErrorCode.WRN_EmptySwitch:
                case ErrorCode.WRN_XMLParseError:
                case ErrorCode.WRN_DuplicateParamTag:
                case ErrorCode.WRN_UnmatchedParamTag:
                case ErrorCode.WRN_MissingParamTag:
                case ErrorCode.WRN_BadXMLRef:
                case ErrorCode.WRN_BadXMLRefParamType:
                case ErrorCode.WRN_BadXMLRefReturnType:
                case ErrorCode.WRN_BadXMLRefSyntax:
                case ErrorCode.WRN_UnprocessedXMLComment:
                case ErrorCode.WRN_FailedInclude:
                case ErrorCode.WRN_InvalidInclude:
                case ErrorCode.WRN_MissingXMLComment:
                case ErrorCode.WRN_XMLParseIncludeError:
                case ErrorCode.WRN_ALinkWarn:
                case ErrorCode.WRN_CmdOptionConflictsSource:
                case ErrorCode.WRN_IllegalPragma:
                case ErrorCode.WRN_IllegalPPWarning:
                case ErrorCode.WRN_BadRestoreNumber:
                case ErrorCode.WRN_NonECMAFeature:
                case ErrorCode.WRN_ErrorOverride:
                case ErrorCode.WRN_InvalidSearchPathDir:
                case ErrorCode.WRN_MultiplePredefTypes:
                case ErrorCode.WRN_TooManyLinesForDebugger:
                case ErrorCode.WRN_CallOnNonAgileField:
                case ErrorCode.WRN_InvalidNumber:
                case ErrorCode.WRN_IllegalPPChecksum:
                case ErrorCode.WRN_EndOfPPLineExpected:
                case ErrorCode.WRN_ConflictingChecksum:
                case ErrorCode.WRN_InvalidAssemblyName:
                case ErrorCode.WRN_UnifyReferenceMajMin:
                case ErrorCode.WRN_UnifyReferenceBldRev:
                case ErrorCode.WRN_DuplicateTypeParamTag:
                case ErrorCode.WRN_UnmatchedTypeParamTag:
                case ErrorCode.WRN_MissingTypeParamTag:
                case ErrorCode.WRN_AssignmentToSelf:
                case ErrorCode.WRN_ComparisonToSelf:
                case ErrorCode.WRN_DotOnDefault:
                case ErrorCode.WRN_BadXMLRefTypeVar:
                case ErrorCode.WRN_UnmatchedParamRefTag:
                case ErrorCode.WRN_UnmatchedTypeParamRefTag:
                case ErrorCode.WRN_ReferencedAssemblyReferencesLinkedPIA:
                case ErrorCode.WRN_CantHaveManifestForModule:
                case ErrorCode.WRN_MultipleRuntimeImplementationMatches:
                case ErrorCode.WRN_MultipleRuntimeOverrideMatches:
                case ErrorCode.WRN_DynamicDispatchToConditionalMethod:
                case ErrorCode.WRN_IsDynamicIsConfusing:
                case ErrorCode.WRN_AsyncLacksAwaits:
                case ErrorCode.WRN_FileAlreadyIncluded:
                case ErrorCode.WRN_NoSources:
                case ErrorCode.WRN_NoConfigNotOnCommandLine:
                case ErrorCode.WRN_DefineIdentifierRequired:
                case ErrorCode.WRN_BadUILang:
                case ErrorCode.WRN_CLS_NoVarArgs:
                case ErrorCode.WRN_CLS_BadArgType:
                case ErrorCode.WRN_CLS_BadReturnType:
                case ErrorCode.WRN_CLS_BadFieldPropType:
                case ErrorCode.WRN_CLS_BadIdentifierCase:
                case ErrorCode.WRN_CLS_OverloadRefOut:
                case ErrorCode.WRN_CLS_OverloadUnnamed:
                case ErrorCode.WRN_CLS_BadIdentifier:
                case ErrorCode.WRN_CLS_BadBase:
                case ErrorCode.WRN_CLS_BadInterfaceMember:
                case ErrorCode.WRN_CLS_NoAbstractMembers:
                case ErrorCode.WRN_CLS_NotOnModules:
                case ErrorCode.WRN_CLS_ModuleMissingCLS:
                case ErrorCode.WRN_CLS_AssemblyNotCLS:
                case ErrorCode.WRN_CLS_BadAttributeType:
                case ErrorCode.WRN_CLS_ArrayArgumentToAttribute:
                case ErrorCode.WRN_CLS_NotOnModules2:
                case ErrorCode.WRN_CLS_IllegalTrueInFalse:
                case ErrorCode.WRN_CLS_MeaninglessOnPrivateType:
                case ErrorCode.WRN_CLS_AssemblyNotCLS2:
                case ErrorCode.WRN_CLS_MeaninglessOnParam:
                case ErrorCode.WRN_CLS_MeaninglessOnReturn:
                case ErrorCode.WRN_CLS_BadTypeVar:
                case ErrorCode.WRN_CLS_VolatileField:
                case ErrorCode.WRN_CLS_BadInterface:
                case ErrorCode.WRN_UnobservedAwaitableExpression:
                case ErrorCode.WRN_CallerLineNumberParamForUnconsumedLocation:
                case ErrorCode.WRN_CallerFilePathParamForUnconsumedLocation:
                case ErrorCode.WRN_CallerMemberNameParamForUnconsumedLocation:
                case ErrorCode.WRN_MainIgnored:
                case ErrorCode.WRN_StaticInAsOrIs:
                case ErrorCode.WRN_DelaySignButNoKey:
                case ErrorCode.WRN_InvalidVersionFormat:
                case ErrorCode.WRN_CallerFilePathPreferredOverCallerMemberName:
                case ErrorCode.WRN_CallerLineNumberPreferredOverCallerMemberName:
                case ErrorCode.WRN_CallerLineNumberPreferredOverCallerFilePath:
                case ErrorCode.WRN_AssemblyAttributeFromModuleIsOverridden:
                case ErrorCode.WRN_FilterIsConstantTrue:
                case ErrorCode.WRN_UnimplementedCommandLineSwitch:
                case ErrorCode.WRN_ReferencedAssemblyDoesNotHaveStrongName:
                case ErrorCode.WRN_RefCultureMismatch:
                case ErrorCode.WRN_ConflictingMachineAssembly:
                case ErrorCode.WRN_UnqualifiedNestedTypeInCref:
                case ErrorCode.WRN_NoRuntimeMetadataVersion:
                case ErrorCode.WRN_PdbLocalNameTooLong:
                case ErrorCode.WRN_AnalyzerCannotBeCreated:
                case ErrorCode.WRN_NoAnalyzerInAssembly:
                case ErrorCode.WRN_UnableToLoadAnalyzer:
                case ErrorCode.WRN_NubExprIsConstBool2:
                case ErrorCode.WRN_AlignmentMagnitude:
                case ErrorCode.WRN_AttributeIgnoredWhenPublicSigning:
                case ErrorCode.WRN_TupleLiteralNameMismatch:
                case ErrorCode.WRN_Experimental:
                case ErrorCode.WRN_UnreferencedLocalFunction:
                case ErrorCode.WRN_FilterIsConstantFalse:
                case ErrorCode.WRN_FilterIsConstantFalseRedundantTryCatch:
                case ErrorCode.WRN_AttributesOnBackingFieldsNotAvailable:
                case ErrorCode.WRN_TupleBinopLiteralNameMismatch:
                case ErrorCode.WRN_TypeParameterSameAsOuterMethodTypeParameter:
                case ErrorCode.WRN_UnconsumedEnumeratorCancellationAttributeUsage:
                case ErrorCode.WRN_UndecoratedCancellationTokenParameter:
                case ErrorCode.WRN_ManagedAddr:
                case ErrorCode.WRN_SwitchExpressionNotExhaustive:
                case ErrorCode.WRN_CaseConstantNamedUnderscore:
                case ErrorCode.WRN_IsTypeNamedUnderscore:
                case ErrorCode.WRN_GivenExpressionNeverMatchesPattern:
                case ErrorCode.WRN_GivenExpressionAlwaysMatchesConstant:
                case ErrorCode.WRN_SwitchExpressionNotExhaustiveWithUnnamedEnumValue:
                case ErrorCode.WRN_ThrowPossibleNull:
                case ErrorCode.WRN_ConvertingNullableToNonNullable:
                case ErrorCode.WRN_NullReferenceAssignment:
                case ErrorCode.WRN_NullReferenceReceiver:
                case ErrorCode.WRN_NullReferenceReturn:
                case ErrorCode.WRN_NullReferenceArgument:
                case ErrorCode.WRN_UnboxPossibleNull:
                case ErrorCode.WRN_DisallowNullAttributeForbidsMaybeNullAssignment:
                case ErrorCode.WRN_NullabilityMismatchInTypeOnOverride:
                case ErrorCode.WRN_NullabilityMismatchInReturnTypeOnOverride:
                case ErrorCode.WRN_NullabilityMismatchInParameterTypeOnOverride:
                case ErrorCode.WRN_NullabilityMismatchInParameterTypeOnPartial:
                case ErrorCode.WRN_NullabilityMismatchInTypeOnImplicitImplementation:
                case ErrorCode.WRN_NullabilityMismatchInReturnTypeOnImplicitImplementation:
                case ErrorCode.WRN_NullabilityMismatchInParameterTypeOnImplicitImplementation:
                case ErrorCode.WRN_NullabilityMismatchInTypeOnExplicitImplementation:
                case ErrorCode.WRN_NullabilityMismatchInReturnTypeOnExplicitImplementation:
                case ErrorCode.WRN_NullabilityMismatchInParameterTypeOnExplicitImplementation:
                case ErrorCode.WRN_UninitializedNonNullableField:
                case ErrorCode.WRN_NullabilityMismatchInAssignment:
                case ErrorCode.WRN_NullabilityMismatchInArgument:
                case ErrorCode.WRN_NullabilityMismatchInReturnTypeOfTargetDelegate:
                case ErrorCode.WRN_NullabilityMismatchInParameterTypeOfTargetDelegate:
                case ErrorCode.WRN_NullabilityMismatchInArgumentForOutput:
                case ErrorCode.WRN_NullAsNonNullable:
                case ErrorCode.WRN_NullableValueTypeMayBeNull:
                case ErrorCode.WRN_NullabilityMismatchInTypeParameterConstraint:
                case ErrorCode.WRN_MissingNonNullTypesContextForAnnotation:
                case ErrorCode.WRN_NullabilityMismatchInConstraintsOnImplicitImplementation:
                case ErrorCode.WRN_NullabilityMismatchInTypeParameterReferenceTypeConstraint:
                case ErrorCode.WRN_NullabilityMismatchInExplicitlyImplementedInterface:
                case ErrorCode.WRN_NullabilityMismatchInInterfaceImplementedByBase:
                case ErrorCode.WRN_DuplicateInterfaceWithNullabilityMismatchInBaseList:
                case ErrorCode.WRN_SwitchExpressionNotExhaustiveForNull:
                case ErrorCode.WRN_ImplicitCopyInReadOnlyMember:
                case ErrorCode.WRN_NullabilityMismatchInConstraintsOnPartialImplementation:
                case ErrorCode.WRN_MissingNonNullTypesContextForAnnotationInGeneratedCode:
                case ErrorCode.WRN_NullReferenceInitializer:
                case ErrorCode.WRN_NullabilityMismatchInTypeParameterNotNullConstraint:
                case ErrorCode.WRN_ParameterConditionallyDisallowsNull:
                case ErrorCode.WRN_ShouldNotReturn:
                case ErrorCode.WRN_TopLevelNullabilityMismatchInReturnTypeOnOverride:
                case ErrorCode.WRN_TopLevelNullabilityMismatchInParameterTypeOnOverride:
                case ErrorCode.WRN_TopLevelNullabilityMismatchInReturnTypeOnImplicitImplementation:
                case ErrorCode.WRN_TopLevelNullabilityMismatchInParameterTypeOnImplicitImplementation:
                case ErrorCode.WRN_TopLevelNullabilityMismatchInReturnTypeOnExplicitImplementation:
                case ErrorCode.WRN_TopLevelNullabilityMismatchInParameterTypeOnExplicitImplementation:
                case ErrorCode.WRN_DoesNotReturnMismatch:
                case ErrorCode.WRN_MemberNotNull:
                case ErrorCode.WRN_MemberNotNullWhen:
                case ErrorCode.WRN_MemberNotNullBadMember:
                case ErrorCode.WRN_ParameterDisallowsNull:
                case ErrorCode.WRN_ConstOutOfRangeChecked:
                case ErrorCode.WRN_GeneratorFailedDuringInitialization:
                case ErrorCode.WRN_GeneratorFailedDuringGeneration:
                case ErrorCode.WRN_GivenExpressionAlwaysMatchesPattern:
                case ErrorCode.WRN_IsPatternAlways:
                case ErrorCode.WRN_NullabilityMismatchInReturnTypeOnPartial:
                case ErrorCode.WRN_ParameterNotNullIfNotNull:
                case ErrorCode.WRN_ReturnNotNullIfNotNull:
                case ErrorCode.WRN_PartialMethodTypeDifference:
                case ErrorCode.WRN_SwitchExpressionNotExhaustiveWithWhen:
                case ErrorCode.WRN_SwitchExpressionNotExhaustiveForNullWithWhen:
                case ErrorCode.WRN_PrecedenceInversion:
                case ErrorCode.WRN_AnalyzerReferencesFramework:
                case ErrorCode.WRN_RecordEqualsWithoutGetHashCode:
                case ErrorCode.WRN_RecordNamedDisallowed:
                case ErrorCode.WRN_UnassignedThisAutoPropertyUnsupportedVersion:
                case ErrorCode.WRN_UnassignedThisUnsupportedVersion:
                case ErrorCode.WRN_ParamUnassigned:
                case ErrorCode.WRN_UseDefViolationProperty:
                case ErrorCode.WRN_UseDefViolationField:
                case ErrorCode.WRN_UseDefViolationThisUnsupportedVersion:
                case ErrorCode.WRN_UseDefViolationOut:
                case ErrorCode.WRN_UseDefViolation:
                case ErrorCode.WRN_SyncAndAsyncEntryPoints:
                case ErrorCode.WRN_ParameterIsStaticClass:
                case ErrorCode.WRN_ReturnTypeIsStaticClass:
                case ErrorCode.WRN_UnreadRecordParameter:
                case ErrorCode.WRN_DoNotCompareFunctionPointers:
                case ErrorCode.WRN_ParameterOccursAfterInterpolatedStringHandlerParameter:
                case ErrorCode.WRN_CallerLineNumberPreferredOverCallerArgumentExpression:
                case ErrorCode.WRN_CallerFilePathPreferredOverCallerArgumentExpression:
                case ErrorCode.WRN_CallerMemberNamePreferredOverCallerArgumentExpression:
                case ErrorCode.WRN_CallerArgumentExpressionAttributeHasInvalidParameterName:
                case ErrorCode.WRN_CallerArgumentExpressionAttributeSelfReferential:
                case ErrorCode.WRN_CallerArgumentExpressionParamForUnconsumedLocation:
                case ErrorCode.WRN_InterpolatedStringHandlerArgumentAttributeIgnoredOnLambdaParameters:
                case ErrorCode.WRN_CompileTimeCheckedOverflow:
                case ErrorCode.WRN_MethGrpToNonDel:
                case ErrorCode.WRN_LowerCaseTypeName:
                case ErrorCode.WRN_UseDefViolationPropertyUnsupportedVersion:
                case ErrorCode.WRN_UseDefViolationFieldUnsupportedVersion:
                case ErrorCode.WRN_UseDefViolationPropertySupportedVersion:
                case ErrorCode.WRN_UseDefViolationFieldSupportedVersion:
                case ErrorCode.WRN_UseDefViolationThisSupportedVersion:
                case ErrorCode.WRN_UnassignedThisAutoPropertySupportedVersion:
                case ErrorCode.WRN_UnassignedThisSupportedVersion:
                case ErrorCode.WRN_ObsoleteMembersShouldNotBeRequired:
                case ErrorCode.WRN_AnalyzerReferencesNewerCompiler:
                case ErrorCode.WRN_DuplicateAnalyzerReference:
                case ErrorCode.WRN_ScopedMismatchInParameterOfTarget:
                case ErrorCode.WRN_ScopedMismatchInParameterOfOverrideOrImplementation:
                case ErrorCode.WRN_EscapeVariable:
                case ErrorCode.WRN_EscapeStackAlloc:
                case ErrorCode.WRN_RefReturnNonreturnableLocal:
                case ErrorCode.WRN_RefReturnNonreturnableLocal2:
                case ErrorCode.WRN_RefReturnStructThis:
                case ErrorCode.WRN_RefAssignNarrower:
                case ErrorCode.WRN_MismatchedRefEscapeInTernary:
                case ErrorCode.WRN_RefReturnParameter:
                case ErrorCode.WRN_RefReturnScopedParameter:
                case ErrorCode.WRN_RefReturnParameter2:
                case ErrorCode.WRN_RefReturnScopedParameter2:
                case ErrorCode.WRN_RefReturnLocal:
                case ErrorCode.WRN_RefReturnLocal2:
                case ErrorCode.WRN_RefAssignReturnOnly:
                case ErrorCode.WRN_RefReturnOnlyParameter:
                case ErrorCode.WRN_RefReturnOnlyParameter2:
<<<<<<< HEAD
                case ErrorCode.WRN_OptionalParamValueMismatch:
=======
                case ErrorCode.WRN_RefAssignValEscapeWider:
>>>>>>> f3336e6b
                    return true;
                default:
                    return false;
            }
        }

        public static bool IsFatal(ErrorCode code)
        {
            switch (code)
            {
                case ErrorCode.FTL_MetadataCantOpenFile:
                case ErrorCode.FTL_DebugEmitFailure:
                case ErrorCode.FTL_BadCodepage:
                case ErrorCode.FTL_InvalidTarget:
                case ErrorCode.FTL_InvalidInputFileName:
                case ErrorCode.FTL_OutputFileExists:
                case ErrorCode.FTL_BadChecksumAlgorithm:
                    return true;
                default:
                    return false;
            }
        }

        public static bool IsInfo(ErrorCode code)
        {
            switch (code)
            {
                case ErrorCode.INF_UnableToLoadSomeTypesInAnalyzer:
                    return true;
                default:
                    return false;
            }
        }

        public static bool IsHidden(ErrorCode code)
        {
            switch (code)
            {
                case ErrorCode.HDN_UnusedUsingDirective:
                case ErrorCode.HDN_UnusedExternAlias:
                case ErrorCode.HDN_DuplicateWithGlobalUsing:
                    return true;
                default:
                    return false;
            }
        }
    }
}<|MERGE_RESOLUTION|>--- conflicted
+++ resolved
@@ -309,11 +309,8 @@
                 case ErrorCode.WRN_RefAssignReturnOnly:
                 case ErrorCode.WRN_RefReturnOnlyParameter:
                 case ErrorCode.WRN_RefReturnOnlyParameter2:
-<<<<<<< HEAD
+                case ErrorCode.WRN_RefAssignValEscapeWider:
                 case ErrorCode.WRN_OptionalParamValueMismatch:
-=======
-                case ErrorCode.WRN_RefAssignValEscapeWider:
->>>>>>> f3336e6b
                     return true;
                 default:
                     return false;
