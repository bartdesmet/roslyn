﻿<?xml version="1.0" encoding="utf-8"?>
<!-- Copyright (c)  Microsoft.  All Rights Reserved.  Licensed under the Apache License, Version 2.0.  See License.txt in the project root for license information. -->
<Project ToolsVersion="4.0" DefaultTargets="Build" xmlns="http://schemas.microsoft.com/developer/msbuild/2003">
  <ImportGroup Label="Settings">
    <Import Project="..\..\..\..\build\Targets\VSL.Settings.targets" />
  </ImportGroup>
  <PropertyGroup>
    <Configuration Condition="'$(Configuration)' == ''">Debug</Configuration>
    <Platform Condition="'$(Platform)' == ''">AnyCPU</Platform>
    <ProjectGuid>{B501A547-C911-4A05-AC6E-274A50DFF30E}</ProjectGuid>
    <OutputType>Library</OutputType>
    <RootNamespace>Microsoft.CodeAnalysis.CSharp</RootNamespace>
    <AssemblyName>Microsoft.CodeAnalysis.CSharp</AssemblyName>
    <AllowUnsafeBlocks>true</AllowUnsafeBlocks>
    <CSharpSyntaxGeneratorToolPath>$(OutDir)CSharpSyntaxGenerator.exe</CSharpSyntaxGeneratorToolPath>
    <BoundTreeGeneratorToolPath>$(OutDir)BoundTreeGenerator.exe</BoundTreeGeneratorToolPath>
    <CSharpErrorFactsGeneratorToolPath>$(OutDir)CSharpErrorFactsGenerator.exe</CSharpErrorFactsGeneratorToolPath>
    <SolutionDir Condition="'$(SolutionDir)' == '' OR '$(SolutionDir)' == '*Undefined*'">..\..\..\..\</SolutionDir>
    <TargetFrameworkVersion>v4.5</TargetFrameworkVersion>
    <TargetFrameworkProfile>Profile7</TargetFrameworkProfile>
    <TargetFrameworkIdentifier>.NETPortable</TargetFrameworkIdentifier>
    <ProjectTypeGuids>{786C830F-07A1-408B-BD7F-6EE04809D6DB};{FAE04EC0-301F-11D3-BF4B-00C04F79EFBC}</ProjectTypeGuids>
    <RestorePackages>true</RestorePackages>
  </PropertyGroup>
  <ItemGroup Label="Project References">
    <ProjectReference Include="..\..\..\Tools\Source\CompilerGeneratorTools\Source\CSharpSyntaxGenerator\CSharpSyntaxGenerator.csproj">
      <Project>{288089C5-8721-458E-BE3E-78990DAB5E2D}</Project>
      <Name>CSharpSyntaxGenerator</Name>
      <ReferenceOutputAssembly>false</ReferenceOutputAssembly>
    </ProjectReference>
    <ProjectReference Include="..\..\..\Tools\Source\CompilerGeneratorTools\Source\BoundTreeGenerator\CompilersBoundTreeGenerator.csproj">
      <Project>{02459936-CD2C-4F61-B671-5C518F2A3DDC}</Project>
      <Name>CompilersBoundTreeGenerator</Name>
      <ReferenceOutputAssembly>false</ReferenceOutputAssembly>
    </ProjectReference>
    <ProjectReference Include="..\..\..\Tools\Source\CompilerGeneratorTools\Source\CSharpErrorFactsGenerator\CSharpErrorFactsGenerator.csproj">
      <Project>{288089C5-8721-458E-BE3E-78990DAB5E2E}</Project>
      <Name>CSharpErrorFactsGenerator</Name>
      <ReferenceOutputAssembly>false</ReferenceOutputAssembly>
    </ProjectReference>
    <ProjectReference Include="..\..\Core\Portable\CodeAnalysis.csproj">
      <Project>{1EE8CAD3-55F9-4D91-96B2-084641DA9A6C}</Project>
      <Name>CodeAnalysis</Name>
    </ProjectReference>
  </ItemGroup>
  <PropertyGroup Condition=" '$(Configuration)|$(Platform)' == 'Debug|AnyCPU' ">
    <AllowUnsafeBlocks>false</AllowUnsafeBlocks>
    <CodeAnalysisRuleSet>..\CSharpCodeAnalysisRules.ruleset</CodeAnalysisRuleSet>
  </PropertyGroup>
  <PropertyGroup Condition=" '$(Configuration)|$(Platform)' == 'Release|AnyCPU' ">
    <CodeAnalysisRuleSet>..\CSharpCodeAnalysisRules.ruleset</CodeAnalysisRuleSet>
  </PropertyGroup>
  <PropertyGroup>
    <RunPostBuildEvent>OnOutputUpdated</RunPostBuildEvent>
  </PropertyGroup>
  <PropertyGroup Condition="'$(Configuration)|$(Platform)' == 'Debug|x64'">
    <DebugSymbols>true</DebugSymbols>
    <OutDir>..\..\..\..\Binaries\Debug\amd64</OutDir>
    <CheckForOverflowUnderflow>true</CheckForOverflowUnderflow>
    <NoWarn>1591</NoWarn>
    <DebugType>full</DebugType>
    <PlatformTarget>x64</PlatformTarget>
    <ErrorReport>prompt</ErrorReport>
    <CodeAnalysisRuleSet>..\CSharpCodeAnalysisRules.ruleset</CodeAnalysisRuleSet>
  </PropertyGroup>
  <PropertyGroup Condition="'$(Configuration)|$(Platform)' == 'Release|x64'">
    <OutDir>..\..\..\..\Binaries\Release\amd64</OutDir>
    <AllowUnsafeBlocks>true</AllowUnsafeBlocks>
    <Optimize>true</Optimize>
    <NoWarn>1591</NoWarn>
    <DebugType>pdbonly</DebugType>
    <PlatformTarget>x64</PlatformTarget>
    <ErrorReport>prompt</ErrorReport>
    <CodeAnalysisRuleSet>..\CSharpCodeAnalysisRules.ruleset</CodeAnalysisRuleSet>
  </PropertyGroup>
  <ItemGroup>
    <Compile Include="Binder\AliasAndExternAliasDirective.cs" />
    <Compile Include="Binder\AliasAndUsingDirective.cs" />
    <Compile Include="Binder\Binder.cs" />
    <Compile Include="Binder\Binder.OverflowChecks.cs" />
    <Compile Include="Binder\Binder.QueryTranslationState.cs" />
    <Compile Include="Binder\Binder.QueryUnboundLambdaState.cs" />
    <Compile Include="Binder\Binder.RangeVariableMap.cs" />
    <Compile Include="Binder\Binder.WithQueryLambdaParametersBinder.cs" />
    <Compile Include="Binder\Binder_AnonymousTypes.cs" />
    <Compile Include="Binder\Binder_Attributes.cs" />
    <Compile Include="Binder\Binder_Await.cs" />
    <Compile Include="Binder\Binder_Constraints.cs" />
    <Compile Include="Binder\Binder_Conversions.cs" />
    <Compile Include="Binder\Binder_Crefs.cs" />
    <Compile Include="Binder\Binder_Expressions.cs" />
    <Compile Include="Binder\Binder_Flags.cs" />
    <Compile Include="Binder\Binder_Initializers.cs" />
    <Compile Include="Binder\Binder_InterpolatedString.cs" />
    <Compile Include="Binder\Binder_Invocation.cs" />
    <Compile Include="Binder\Binder_Lambda.cs" />
    <Compile Include="Binder\Binder_Lookup.cs" />
    <Compile Include="Binder\Binder_NameConflicts.cs" />
    <Compile Include="Binder\Binder_Operators.cs" />
    <Compile Include="Binder\Binder_Patterns.cs" />
    <Compile Include="Binder\Binder_Query.cs" />
    <Compile Include="Binder\Binder_QueryErrors.cs" />
    <Compile Include="Binder\Binder_Statements.cs" />
    <Compile Include="Binder\Binder_Symbols.cs" />
    <Compile Include="Binder\Binder_Unsafe.cs" />
    <Compile Include="Binder\Binder_XmlNameAttribute.cs" />
    <Compile Include="Binder\BinderFactory.BinderFactoryVisitor.cs" />
    <Compile Include="Binder\BinderFactory.cs" />
    <Compile Include="Binder\BinderFactory.NodeUsage.cs" />
    <Compile Include="Binder\BinderFlags.cs" />
    <Compile Include="Binder\BinderFlagsExtensions.cs" />
    <Compile Include="Binder\BlockBinder.cs" />
    <Compile Include="Binder\BuckStopsHereBinder.cs" />
    <Compile Include="Binder\CatchClauseBinder.cs" />
    <Compile Include="Binder\ConstantFieldsInProgress.cs" />
    <Compile Include="Binder\ConstantFieldsInProgressBinder.cs" />
    <Compile Include="Binder\ContextualAttributeBinder.cs" />
    <Compile Include="Binder\EarlyWellKnownAttributeBinder.cs" />
    <Compile Include="Binder\ExecutableCodeBinder.cs" />
    <Compile Include="Binder\ExtensionMethodScope.cs" />
    <Compile Include="Binder\FixedStatementBinder.cs" />
    <Compile Include="Binder\ForEachEnumeratorInfo.cs" />
    <Compile Include="Binder\ForEachLoopBinder.cs" />
    <Compile Include="Binder\ForLoopBinder.cs" />
    <Compile Include="Binder\HostObjectModeBinder.cs" />
    <Compile Include="Binder\ImplicitlyTypedFieldBinder.cs" />
    <Compile Include="Binder\ImplicitlyTypedLocalBinder.cs" />
    <Compile Include="Binder\ImportChain.cs" />
    <Compile Include="Binder\Imports.cs" />
    <Compile Include="Binder\InContainerBinder.cs" />
    <Compile Include="Binder\InMethodBinder.cs" />
    <Compile Include="Binder\LocalBinderFactory.cs" />
    <Compile Include="Binder\LocalInProgressBinder.cs" />
    <Compile Include="Binder\LocalScopeBinder.cs" />
    <Compile Include="Binder\LockBinder.cs" />
    <Compile Include="Binder\LockOrUsingBinder.cs" />
    <Compile Include="Binder\LookupOptions.cs" />
    <Compile Include="Binder\LookupResult.cs" />
    <Compile Include="Binder\LookupResultKind.cs" />
    <Compile Include="Binder\LookupSymbolsInfo.cs" />
    <Compile Include="Binder\LoopBinderContext.cs" />
    <Compile Include="Binder\MethodGroupResolution.cs" />
    <Compile Include="Binder\NameofBinder.cs" />
    <Compile Include="Binder\NamespaceOrTypeAndUsingDirective.cs" />
<<<<<<< HEAD
    <Compile Include="Binder\PatternVariableBinder.cs" />
=======
    <Compile Include="Binder\ScriptLocalScopeBinder.cs" />
>>>>>>> ccaf2695
    <Compile Include="Binder\Semantics\AccessCheck.cs" />
    <Compile Include="Binder\Semantics\BestTypeInferrer.cs" />
    <Compile Include="Binder\Semantics\Conversions\BestIndex.cs" />
    <Compile Include="Binder\Semantics\Conversions\Conversion.cs" />
    <Compile Include="Binder\Semantics\Conversions\ConversionEasyOut.cs" />
    <Compile Include="Binder\Semantics\Conversions\ConversionKind.cs" />
    <Compile Include="Binder\Semantics\Conversions\ConversionKindExtensions.cs" />
    <Compile Include="Binder\Semantics\Conversions\Conversions.cs" />
    <Compile Include="Binder\Semantics\Conversions\ConversionsBase.cs" />
    <Compile Include="Binder\Semantics\Conversions\LambdaConversionResult.cs" />
    <Compile Include="Binder\Semantics\Conversions\TypeConversions.cs" />
    <Compile Include="Binder\Semantics\Conversions\UserDefinedConversionAnalysis.cs" />
    <Compile Include="Binder\Semantics\Conversions\UserDefinedConversionResult.cs" />
    <Compile Include="Binder\Semantics\Conversions\UserDefinedConversions.cs" />
    <Compile Include="Binder\Semantics\Conversions\UserDefinedExplicitConversions.cs" />
    <Compile Include="Binder\Semantics\Conversions\UserDefinedImplicitConversions.cs" />
    <Compile Include="Binder\Semantics\Operators\BinaryOperatorAnalysisResult.cs" />
    <Compile Include="Binder\Semantics\Operators\BinaryOperatorEasyOut.cs" />
    <Compile Include="Binder\Semantics\Operators\BinaryOperatorOverloadResolution.cs" />
    <Compile Include="Binder\Semantics\Operators\BinaryOperatorOverloadResolutionResult.cs" />
    <Compile Include="Binder\Semantics\Operators\BinaryOperatorSignature.cs" />
    <Compile Include="Binder\Semantics\Operators\OperatorAnalysisResultKind.cs" />
    <Compile Include="Binder\Semantics\Operators\OperatorFacts.cs" />
    <Compile Include="Binder\Semantics\Operators\OperatorKind.cs" />
    <Compile Include="Binder\Semantics\Operators\OperatorKindExtensions.cs" />
    <Compile Include="Binder\Semantics\Operators\UnaryOperatorAnalysisResult.cs" />
    <Compile Include="Binder\Semantics\Operators\UnaryOperatorEasyOut.cs" />
    <Compile Include="Binder\Semantics\Operators\UnaryOperatorOverloadResolution.cs" />
    <Compile Include="Binder\Semantics\Operators\UnaryOperatorOverloadResolutionResult.cs" />
    <Compile Include="Binder\Semantics\Operators\UnaryOperatorSignature.cs" />
    <Compile Include="Binder\Semantics\OverloadResolution\AnalyzedArguments.cs" />
    <Compile Include="Binder\Semantics\OverloadResolution\ArgumentAnalysisResult.cs" />
    <Compile Include="Binder\Semantics\OverloadResolution\ArgumentAnalysisResultKind.cs" />
    <Compile Include="Binder\Semantics\OverloadResolution\MemberAnalysisResult.cs" />
    <Compile Include="Binder\Semantics\OverloadResolution\MemberResolutionKind.cs" />
    <Compile Include="Binder\Semantics\OverloadResolution\MemberResolutionResult.cs" />
    <Compile Include="Binder\Semantics\OverloadResolution\MethodGroup.cs" />
    <Compile Include="Binder\Semantics\OverloadResolution\MethodTypeInference.cs" />
    <Compile Include="Binder\Semantics\OverloadResolution\OverloadResolution.cs" />
    <Compile Include="Binder\Semantics\OverloadResolution\OverloadResolution_ArgsToParameters.cs" />
    <Compile Include="Binder\Semantics\OverloadResolution\OverloadResolutionResult.cs" />
    <Compile Include="Binder\Semantics\SemanticFacts.cs" />
    <Compile Include="Binder\SingleLookupResult.cs" />
    <Compile Include="Binder\SwitchBinder.cs" />
    <Compile Include="Binder\SimpleLocalScopeBinder.cs" />
    <Compile Include="Binder\SwitchBinder_BindPatternSwitch.cs" />
    <Compile Include="Binder\TypeofBinder.cs" />
    <Compile Include="Binder\UsingStatementBinder.cs" />
    <Compile Include="Binder\WhileBinder.cs" />
    <Compile Include="Binder\WithClassTypeParametersBinder.cs" />
    <Compile Include="Binder\WithCrefTypeParametersBinder.cs" />
    <Compile Include="Binder\WithLambdaParametersBinder.cs" />
    <Compile Include="Binder\WithMethodTypeParametersBinder.cs" />
    <Compile Include="Binder\WithParametersBinder.cs" />
    <Compile Include="Binder\WithTypeParametersBinder.cs" />
    <Compile Include="BoundTree\BoundExpression.cs" />
    <Compile Include="BoundTree\BoundExpressionExtensions.cs" />
    <Compile Include="BoundTree\BoundMethodGroup.cs" />
    <Compile Include="BoundTree\BoundMethodGroupFlags.cs" />
    <Compile Include="BoundTree\BoundNode.cs" />
    <Compile Include="BoundTree\BoundNodeExtensions.cs" />
    <Compile Include="BoundTree\BoundObjectCreationExpression.cs" />
    <Compile Include="BoundTree\BoundQueryClause.cs" />
    <Compile Include="BoundTree\BoundSequencePoint.cs" />
    <Compile Include="BoundTree\BoundStatementExtensions.cs" />
    <Compile Include="BoundTree\BoundTreeRewriter.cs" />
    <Compile Include="BoundTree\BoundTreeVisitors.cs" />
    <Compile Include="BoundTree\BoundTreeWalker.cs" />
    <Compile Include="BoundTree\Constructors.cs" />
    <Compile Include="BoundTree\Expression.cs" />
    <Compile Include="BoundTree\PseudoVariableExpressions.cs" />
    <Compile Include="BoundTree\Formatting.cs" />
    <Compile Include="BoundTree\NoOpStatementFlavor.cs" />
    <Compile Include="BoundTree\Statement.cs" />
    <Compile Include="BoundTree\UnboundLambda.cs" />
    <Compile Include="CodeGen\CodeGenerator.cs" />
    <Compile Include="CodeGen\EmitAddress.cs" />
    <Compile Include="CodeGen\EmitArrayInitializer.cs" />
    <Compile Include="CodeGen\EmitConversion.cs" />
    <Compile Include="CodeGen\EmitExpression.cs" />
    <Compile Include="CodeGen\EmitOperators.cs" />
    <Compile Include="CodeGen\EmitStatement.cs" />
    <Compile Include="CodeGen\Optimizer.cs" />
    <Compile Include="CommandLine\CSharpCommandLineArguments.cs" />
    <Compile Include="CommandLine\CommandLineDiagnosticFormatter.cs" />
    <Compile Include="CommandLine\CSharpCommandLineParser.cs" />
    <Compile Include="CommandLine\CSharpCompiler.cs" />
    <Compile Include="Compilation\AttributeSemanticModel.cs" />
    <Compile Include="Compilation\AwaitExpressionInfo.cs" />
    <Compile Include="Compilation\BuiltInOperators.cs" />
    <Compile Include="Compilation\CSharpScriptCompilationInfo.cs" />
    <Compile Include="Compilation\SyntaxAndDeclarationManager.cs" />
    <Compile Include="Compilation\SyntaxAndDeclarationManager.LazyState.cs" />
    <Compile Include="Compilation\CSharpCompilerDiagnosticAnalyzer.cs" />
    <Compile Include="Compilation\CSharpCompilation.cs" />
    <Compile Include="Compilation\CSharpCompilationReference.cs" />
    <Compile Include="Compilation\CSharpDiagnosticFilter.cs" />
    <Compile Include="Compilation\CSharpSemanticModel.cs" />
    <Compile Include="Compilation\ForEachStatementInfo.cs" />
    <Compile Include="Compilation\InitializerSemanticModel.cs" />
    <Compile Include="Compilation\LexicalOrderSymbolComparer.cs" />
    <Compile Include="Compilation\MemberSemanticModel.cs" />
    <Compile Include="Compilation\MemberSemanticModel.NodeMapBuilder.cs" />
    <Compile Include="Compilation\MemberSemanticModel.SpeculativeMemberSemanticModel.cs" />
    <Compile Include="Compilation\MethodBodySemanticModel.cs" />
    <Compile Include="Compilation\QueryClauseInfo.cs" />
    <Compile Include="Compilation\SpeculativeSyntaxTreeSemanticModel.cs" />
    <Compile Include="Compilation\SymbolInfoFactory.cs" />
    <Compile Include="Compilation\SyntaxTreeSemanticModel.cs" />
    <Compile Include="Compilation\SyntaxTreeSemanticModel_RegionAnalysisContext.cs" />
    <Compile Include="Compilation\TypeInfo.cs" />
    <Compile Include="Compiler\AnonymousTypeMethodBodySynthesizer.cs" />
    <Compile Include="Compiler\ClsComplianceChecker.cs" />
    <Compile Include="Compiler\DocumentationCommentCompiler.cs" />
    <Compile Include="Compiler\DocumentationCommentCompiler.DocumentationCommentWalker.cs" />
    <Compile Include="Compiler\DocumentationCommentCompiler.IncludeElementExpander.cs" />
    <Compile Include="Compiler\EntryPointCandidateFinder.cs" />
    <Compile Include="Compiler\MethodCompiler.cs" />
    <Compile Include="Compiler\MethodBodySynthesizer.cs" />
    <Compile Include="Compiler\MethodBodySynthesizer.Lowered.cs" />
    <Compile Include="Compiler\ModuleCompilationState.cs" />
    <Compile Include="Compiler\SynthesizedMetadataCompiler.cs" />
    <Compile Include="Compiler\TypeCompilationState.cs" />
    <Compile Include="Compiler\UnprocessedDocumentationCommentFinder.cs" />
    <Compile Include="CSharpCompilationOptions.cs" />
    <Compile Include="CSharpExtensions.cs" />
    <Compile Include="CSharpFileSystemExtensions.cs" />
    <Compile Include="CSharpParseOptions.cs" />
    <Compile Include="CSharpResources.Designer.cs">
      <AutoGen>True</AutoGen>
      <DesignTime>True</DesignTime>
      <DependentUpon>CSharpResources.resx</DependentUpon>
    </Compile>
    <Compile Include="Declarations\Declaration.cs" />
    <Compile Include="Declarations\DeclarationKind.cs" />
    <Compile Include="Declarations\DeclarationModifiers.cs" />
    <Compile Include="Declarations\DeclarationTable.Cache.cs" />
    <Compile Include="Declarations\DeclarationTable.cs" />
    <Compile Include="Declarations\DeclarationTreeBuilder.cs" />
    <Compile Include="Declarations\MergedNamespaceDeclaration.cs" />
    <Compile Include="Declarations\MergedNamespaceOrTypeDeclaration.cs" />
    <Compile Include="Declarations\MergedTypeDeclaration.cs" />
    <Compile Include="Declarations\RootSingleNamespaceDeclaration.cs" />
    <Compile Include="Declarations\SingleNamespaceDeclaration.cs" />
    <Compile Include="Declarations\SingleNamespaceDeclarationEx.cs" />
    <Compile Include="Declarations\SingleNamespaceOrTypeDeclaration.cs" />
    <Compile Include="Declarations\SingleTypeDeclaration.cs" />
    <Compile Include="DocumentationComments\DocumentationCommentIDVisitor.cs" />
    <Compile Include="DocumentationComments\DocumentationCommentIDVisitor.PartVisitor.cs" />
    <Compile Include="DocumentationComments\PEDocumentationCommentUtils.cs" />
    <Compile Include="DocumentationComments\SourceDocumentationCommentUtils.cs" />
    <Compile Include="Emitter\EditAndContinue\CSharpDefinitionMap.cs" />
    <Compile Include="Emitter\EditAndContinue\EmitHelpers.cs" />
    <Compile Include="Emitter\EditAndContinue\PEDeltaAssemblyBuilder.cs" />
    <Compile Include="Emitter\EditAndContinue\CSharpSymbolMatcher.cs" />
    <Compile Include="Emitter\Model\ArrayTypeSymbolAdapter.cs" />
    <Compile Include="Emitter\Model\AssemblyReference.cs" />
    <Compile Include="Emitter\Model\AttributeDataAdapter.cs" />
    <Compile Include="Emitter\Model\CustomModifierAdapter.cs" />
    <Compile Include="Emitter\Model\DynamicTypeSymbolAdapter.cs" />
    <Compile Include="Emitter\Model\EventSymbolAdapter.cs" />
    <Compile Include="Emitter\Model\ExpandedVarargsMethodReference.cs" />
    <Compile Include="Emitter\Model\FieldSymbolAdapter.cs" />
    <Compile Include="Emitter\Model\GenericMethodInstanceReference.cs" />
    <Compile Include="Emitter\Model\GenericNamespaceTypeInstanceReference.cs" />
    <Compile Include="Emitter\Model\GenericNestedTypeInstanceReference.cs" />
    <Compile Include="Emitter\Model\GenericTypeInstanceReference.cs" />
    <Compile Include="Emitter\Model\MethodReference.cs" />
    <Compile Include="Emitter\Model\MethodSymbolAdapter.cs" />
    <Compile Include="Emitter\Model\ModuleReference.cs" />
    <Compile Include="Emitter\Model\NamedTypeReference.cs" />
    <Compile Include="Emitter\Model\NamedTypeSymbolAdapter.cs" />
    <Compile Include="Emitter\Model\NamespaceSymbolAdapter.cs" />
    <Compile Include="Emitter\Model\ParameterSymbolAdapter.cs">
      <SubType>Code</SubType>
    </Compile>
    <Compile Include="Emitter\Model\ParameterTypeInformation.cs" />
    <Compile Include="Emitter\Model\PEAssemblyBuilder.cs" />
    <Compile Include="Emitter\Model\PEModuleBuilder.cs" />
    <Compile Include="Emitter\Model\PENetModuleBuilder.cs" />
    <Compile Include="Emitter\Model\PointerTypeSymbolAdapter.cs" />
    <Compile Include="Emitter\Model\PropertySymbolAdapter.cs" />
    <Compile Include="Emitter\Model\SpecializedFieldReference.cs" />
    <Compile Include="Emitter\Model\SpecializedGenericMethodInstanceReference.cs" />
    <Compile Include="Emitter\Model\SpecializedGenericNestedTypeInstanceReference.cs" />
    <Compile Include="Emitter\Model\SpecializedMethodReference.cs" />
    <Compile Include="Emitter\Model\SpecializedNestedTypeReference.cs" />
    <Compile Include="Emitter\Model\SymbolAdapter.cs" />
    <Compile Include="Emitter\Model\TypeMemberReference.cs" />
    <Compile Include="Emitter\Model\TypeParameterSymbolAdapter.cs" />
    <Compile Include="Emitter\NoPia\EmbeddedEvent.cs" />
    <Compile Include="Emitter\NoPia\EmbeddedField.cs" />
    <Compile Include="Emitter\NoPia\EmbeddedMethod.cs" />
    <Compile Include="Emitter\NoPia\EmbeddedParameter.cs" />
    <Compile Include="Emitter\NoPia\EmbeddedProperty.cs" />
    <Compile Include="Emitter\NoPia\EmbeddedType.cs" />
    <Compile Include="Emitter\NoPia\EmbeddedTypeParameter.cs" />
    <Compile Include="Emitter\NoPia\EmbeddedTypesManager.cs" />
    <Compile Include="Errors\CSDiagnostic.cs" />
    <Compile Include="Errors\CSDiagnosticInfo.cs" />
    <Compile Include="Errors\CSharpDiagnosticFormatter.cs" />
    <Compile Include="Errors\DiagnosticBagExtensions.cs" />
    <Compile Include="Errors\DiagnosticInfoWithSymbols.cs" />
    <Compile Include="Errors\ErrorFacts.cs" />
    <Compile Include="Errors\LazyObsoleteDiagnosticInfo.cs" />
    <Compile Include="Errors\MessageID.cs" />
    <Compile Include="Errors\MessageProvider.cs" />
    <Compile Include="Errors\SyntaxDiagnosticInfo.cs" />
    <Compile Include="Errors\XmlParseErrorCode.cs" />
    <Compile Include="Errors\XmlSyntaxDiagnosticInfo.cs" />
    <Compile Include="FlowAnalysis\AbstractFlowPass.cs" />
    <Compile Include="FlowAnalysis\AbstractRegionControlFlowPass.cs" />
    <Compile Include="FlowAnalysis\AbstractRegionDataFlowPass.cs" />
    <Compile Include="FlowAnalysis\AlwaysAssignedWalker.cs" />
    <Compile Include="FlowAnalysis\ControlFlowAnalysis.cs" />
    <Compile Include="FlowAnalysis\ControlFlowPass.cs" />
    <Compile Include="FlowAnalysis\CSharpDataFlowAnalysis.cs" />
    <Compile Include="FlowAnalysis\DataFlowPass.cs" />
    <Compile Include="FlowAnalysis\DataFlowPass.VariableIdentifier.cs" />
    <Compile Include="FlowAnalysis\DataFlowsInWalker.cs" />
    <Compile Include="FlowAnalysis\DataFlowsOutWalker.cs" />
    <Compile Include="FlowAnalysis\EmptyStructTypeCache.cs" />
    <Compile Include="FlowAnalysis\EntryPointsWalker.cs" />
    <Compile Include="FlowAnalysis\ExitPointsWalker.cs" />
    <Compile Include="FlowAnalysis\FlowAnalysisPass.cs" />
    <Compile Include="FlowAnalysis\PreciseAbstractFlowPass.AbstractLocalState.cs" />
    <Compile Include="FlowAnalysis\PreciseAbstractFlowPass.cs" />
    <Compile Include="FlowAnalysis\ReadWriteWalker.cs" />
    <Compile Include="FlowAnalysis\RegionAnalysisContext.cs" />
    <Compile Include="FlowAnalysis\RegionReachableWalker.cs" />
    <Compile Include="FlowAnalysis\UnassignedAddressTakenVariablesWalker.cs" />
    <Compile Include="FlowAnalysis\UnassignedVariablesWalker.cs" />
    <Compile Include="FlowAnalysis\VariablesDeclaredWalker.cs" />
    <Compile Include="LanguageVersion.cs" />
    <Compile Include="Lowering\AsyncRewriter\AsyncConstructor.cs" />
    <Compile Include="Lowering\AsyncRewriter\AsyncExceptionHandlerRewriter.cs" />
    <Compile Include="Lowering\AsyncRewriter\AsyncMethodBuilderMemberCollection.cs" />
    <Compile Include="Lowering\AsyncRewriter\AsyncMethodToStateMachineRewriter.cs" />
    <Compile Include="Lowering\AsyncRewriter\AsyncRewriter.cs" />
    <Compile Include="Lowering\AsyncRewriter\AsyncStateMachine.cs" />
    <Compile Include="Lowering\AsyncRewriter\AwaitExpressionSpiller.cs" />
    <Compile Include="Lowering\DiagnosticsPass_ExpressionTrees.cs" />
    <Compile Include="Lowering\DiagnosticsPass_Warnings.cs" />
    <Compile Include="Lowering\Extensions.cs" />
    <Compile Include="Lowering\InitializerRewriter.cs" />
    <Compile Include="Lowering\IteratorRewriter\IteratorConstructor.cs" />
    <Compile Include="Lowering\IteratorRewriter\IteratorFinallyMethodSymbol.cs" />
    <Compile Include="Lowering\IteratorRewriter\IteratorMethodToStateMachineRewriter.IteratorFinallyFrame.cs" />
    <Compile Include="Lowering\IteratorRewriter\IteratorMethodToStateMachineRewriter.cs" />
    <Compile Include="Lowering\IteratorRewriter\IteratorRewriter.cs" />
    <Compile Include="Lowering\IteratorRewriter\IteratorStateMachine.cs" />
    <Compile Include="Lowering\IteratorRewriter\IteratorMethodToStateMachineRewriter.YieldsInTryAnalysis.cs" />
    <Compile Include="Lowering\LambdaRewriter\ClosureKind.cs" />
    <Compile Include="Lowering\LambdaRewriter\ExpressionLambdaRewriter.cs" />
    <Compile Include="Lowering\LambdaRewriter\LambdaCapturedVariable.cs" />
    <Compile Include="Lowering\LambdaRewriter\LambdaFrameConstructor.cs" />
    <Compile Include="Lowering\LambdaRewriter\LambdaRewriter.Analysis.cs" />
    <Compile Include="Lowering\LambdaRewriter\LambdaRewriter.cs" />
    <Compile Include="Lowering\LambdaRewriter\LambdaFrame.cs" />
    <Compile Include="Lowering\LambdaRewriter\SynthesizedLambdaMethod.cs" />
    <Compile Include="Lowering\LocalRewriter\DynamicSiteContainer.cs" />
    <Compile Include="Lowering\LocalRewriter\LocalRewriter.cs" />
    <Compile Include="Lowering\LocalRewriter\LocalRewriter_AnonymousObjectCreation.cs" />
    <Compile Include="Lowering\LocalRewriter\LocalRewriter_AsOperator.cs" />
    <Compile Include="Lowering\LocalRewriter\LocalRewriter_AssignmentOperator.cs" />
    <Compile Include="Lowering\LocalRewriter\LocalRewriter_Await.cs" />
    <Compile Include="Lowering\LocalRewriter\LocalRewriter_BinaryOperator.cs" />
    <Compile Include="Lowering\LocalRewriter\LocalRewriter_Block.cs" />
    <Compile Include="Lowering\LocalRewriter\LocalRewriter_BreakStatement.cs" />
    <Compile Include="Lowering\LocalRewriter\LocalRewriter_Call.cs" />
    <Compile Include="Lowering\LocalRewriter\LocalRewriter_CompoundAssignmentOperator.cs" />
    <Compile Include="Lowering\LocalRewriter\LocalRewriter_ConditionalAccess.cs" />
    <Compile Include="Lowering\LocalRewriter\LocalRewriter_ConditionalOperator.cs" />
    <Compile Include="Lowering\LocalRewriter\LocalRewriter_ContinueStatement.cs" />
    <Compile Include="Lowering\LocalRewriter\LocalRewriter_Conversion.cs" />
    <Compile Include="Lowering\LocalRewriter\LocalRewriter_DelegateCreationExpression.cs" />
    <Compile Include="Lowering\LocalRewriter\LocalRewriter_DoStatement.cs" />
    <Compile Include="Lowering\LocalRewriter\LocalRewriter_Event.cs" />
    <Compile Include="Lowering\LocalRewriter\LocalRewriter_ExpressionStatement.cs" />
    <Compile Include="Lowering\LocalRewriter\LocalRewriter_Field.cs" />
    <Compile Include="Lowering\LocalRewriter\LocalRewriter_FixedStatement.cs" />
    <Compile Include="Lowering\LocalRewriter\LocalRewriter_ForEachStatement.cs" />
    <Compile Include="Lowering\LocalRewriter\LocalRewriter_ForStatement.cs" />
    <Compile Include="Lowering\LocalRewriter\LocalRewriter_GotoStatement.cs" />
    <Compile Include="Lowering\LocalRewriter\LocalRewriter_HostObjectMemberReference.cs" />
    <Compile Include="Lowering\LocalRewriter\LocalRewriter_IfStatement.cs" />
    <Compile Include="Lowering\LocalRewriter\LocalRewriter_IndexerAccess.cs" />
    <Compile Include="Lowering\LocalRewriter\LocalRewriter_IsOperator.cs" />
    <Compile Include="Lowering\LocalRewriter\LocalRewriter_LabeledStatement.cs" />
    <Compile Include="Lowering\LocalRewriter\LocalRewriter_Literal.cs" />
    <Compile Include="Lowering\LocalRewriter\LocalRewriter_LocalDeclaration.cs" />
    <Compile Include="Lowering\LocalRewriter\LocalRewriter_LockStatement.cs" />
    <Compile Include="Lowering\LocalRewriter\LocalRewriter_MultipleLocalDeclarations.cs" />
    <Compile Include="Lowering\LocalRewriter\LocalRewriter_NullCoalescingOperator.cs" />
    <Compile Include="Lowering\LocalRewriter\LocalRewriter_ObjectCreationExpression.cs" />
    <Compile Include="Lowering\LocalRewriter\LocalRewriter_ObjectOrCollectionInitializerExpression.cs" />
    <Compile Include="Lowering\LocalRewriter\LocalRewriter_Patterns.cs" />
    <Compile Include="Lowering\LocalRewriter\LocalRewriter_PointerElementAccess.cs" />
    <Compile Include="Lowering\LocalRewriter\LocalRewriter_PreviousSubmissionReference.cs" />
    <Compile Include="Lowering\LocalRewriter\LocalRewriter_PropertyAccess.cs" />
    <Compile Include="Lowering\LocalRewriter\LocalRewriter_Query.cs" />
    <Compile Include="Lowering\LocalRewriter\LocalRewriter_ReturnStatement.cs" />
    <Compile Include="Lowering\LocalRewriter\LocalRewriter_SequencePoints.cs" />
    <Compile Include="Lowering\LocalRewriter\LocalRewriter_StackAlloc.cs" />
    <Compile Include="Lowering\LocalRewriter\LocalRewriter_StringConcat.cs" />
    <Compile Include="Lowering\LocalRewriter\LocalRewriter_StringInterpolation.cs" />
    <Compile Include="Lowering\LocalRewriter\LocalRewriter_SwitchStatement.cs" />
    <Compile Include="Lowering\LocalRewriter\LocalRewriter_ThrowStatement.cs" />
    <Compile Include="Lowering\LocalRewriter\LocalRewriter_TryStatement.cs" />
    <Compile Include="Lowering\LocalRewriter\LocalRewriter_UnaryOperator.cs" />
    <Compile Include="Lowering\LocalRewriter\LocalRewriter_UsingStatement.cs" />
    <Compile Include="Lowering\LocalRewriter\LocalRewriter_WhileStatement.cs" />
    <Compile Include="Lowering\LocalRewriter\LocalRewriter_Yield.cs" />
    <Compile Include="Lowering\LocalRewriter\LoweredDynamicOperation.cs" />
    <Compile Include="Lowering\LocalRewriter\LoweredDynamicOperationFactory.cs" />
    <Compile Include="Lowering\MethodToClassRewriter.cs" />
    <Compile Include="Lowering\StateMachineRewriter\CapturedSymbol.cs" />
    <Compile Include="Lowering\StateMachineRewriter\IteratorAndAsyncCaptureWalker.cs" />
    <Compile Include="Lowering\StateMachineRewriter\MethodToStateMachineRewriter.cs" />
    <Compile Include="Lowering\StateMachineRewriter\StateMachineFieldSymbol.cs" />
    <Compile Include="Lowering\StateMachineRewriter\StateMachineRewriter.cs" />
    <Compile Include="Lowering\StateMachineRewriter\StateMachineStates.cs" />
    <Compile Include="Lowering\StateMachineRewriter\StateMachineTypeSymbol.cs" />
    <Compile Include="Lowering\StateMachineRewriter\SynthesizedStateMachineProperty.cs" />
    <Compile Include="Lowering\SynthesizedMethodBaseSymbol.cs" />
    <Compile Include="Lowering\StateMachineRewriter\SynthesizedStateMachineMethod.cs" />
    <Compile Include="Lowering\SynthesizedSubmissionFields.cs" />
    <Compile Include="Lowering\SyntheticBoundNodeFactory.cs" />
    <Compile Include="Lowering\UnmatchedGotoFinder.cs" />
    <Compile Include="Parser\AbstractLexer.cs" />
    <Compile Include="Parser\BlendedNode.cs" />
    <Compile Include="Parser\Blender.cs" />
    <Compile Include="Parser\Blender.Cursor.cs" />
    <Compile Include="Parser\Blender.Reader.cs" />
    <Compile Include="Parser\CharacterInfo.cs" />
    <Compile Include="Parser\DirectiveParser.cs" />
    <Compile Include="Parser\Directives.cs" />
    <Compile Include="Parser\DocumentationCommentParser.cs" />
    <Compile Include="Parser\DocumentationCommentXmlTokens.cs" />
    <Compile Include="Parser\LanguageParser.cs" />
    <Compile Include="Parser\LanguageParser_InterpolatedString.cs" />
    <Compile Include="Parser\Lexer.cs" />
    <Compile Include="Parser\LexerCache.cs" />
    <Compile Include="Parser\Lexer_StringLiteral.cs" />
    <Compile Include="Parser\QuickScanner.cs" />
    <Compile Include="Parser\SlidingTextWindow.cs" />
    <Compile Include="Parser\SyntaxFactoryContext.cs" />
    <Compile Include="Parser\SyntaxListPool.cs" />
    <Compile Include="Parser\SyntaxParser.cs" />
    <Compile Include="Parser\SyntaxParser.ResetPoint.cs" />
    <Compile Include="SymbolDisplay\ObjectDisplay.cs" />
    <Compile Include="SymbolDisplay\SymbolDisplay.cs" />
    <Compile Include="SymbolDisplay\SymbolDisplayVisitor.cs" />
    <Compile Include="SymbolDisplay\SymbolDisplayVisitor.Members.cs" />
    <Compile Include="SymbolDisplay\SymbolDisplayVisitor.Types.cs" />
    <Compile Include="SymbolDisplay\SymbolDisplayVisitor_Constants.cs" />
    <Compile Include="SymbolDisplay\SymbolDisplayVisitor_Minimal.cs" />
    <Compile Include="Symbols\AbstractTypeMap.cs" />
    <Compile Include="Symbols\AbstractTypeParameterMap.cs" />
    <Compile Include="Symbols\AccessibilityExtensions.cs" />
    <Compile Include="Symbols\AliasSymbol.cs" />
    <Compile Include="Symbols\AnonymousTypes\AnonymousTypeDescriptor.cs" />
    <Compile Include="Symbols\AnonymousTypes\AnonymousTypeField.cs" />
    <Compile Include="Symbols\AnonymousTypes\AnonymousTypeManager.cs" />
    <Compile Include="Symbols\AnonymousTypes\AnonymousTypeManager.SymbolCollection.cs" />
    <Compile Include="Symbols\AnonymousTypes\AnonymousTypeManager.Templates.cs" />
    <Compile Include="Symbols\AnonymousTypes\PublicSymbols\AnonymousType.TypePublicSymbol.cs" />
    <Compile Include="Symbols\AnonymousTypes\SynthesizedSymbols\AnonymousType.ConstructorSymbol.cs" />
    <Compile Include="Symbols\AnonymousTypes\SynthesizedSymbols\AnonymousType.EqualsMethodSymbol.cs" />
    <Compile Include="Symbols\AnonymousTypes\SynthesizedSymbols\AnonymousType.FieldSymbol.cs" />
    <Compile Include="Symbols\AnonymousTypes\SynthesizedSymbols\AnonymousType.GetHashCodeMethodSymbol.cs" />
    <Compile Include="Symbols\AnonymousTypes\SynthesizedSymbols\AnonymousType.PropertyAccessorSymbol.cs" />
    <Compile Include="Symbols\AnonymousTypes\SynthesizedSymbols\AnonymousType.PropertySymbol.cs" />
    <Compile Include="Symbols\AnonymousTypes\SynthesizedSymbols\AnonymousType.SynthesizedMethodBase.cs" />
    <Compile Include="Symbols\AnonymousTypes\SynthesizedSymbols\AnonymousType.TemplateSymbol.cs" />
    <Compile Include="Symbols\AnonymousTypes\SynthesizedSymbols\AnonymousType.ToStringMethodSymbol.cs" />
    <Compile Include="Symbols\AnonymousTypes\SynthesizedSymbols\AnonymousType.TypeParameterSymbol.cs" />
    <Compile Include="Symbols\ArrayTypeSymbol.cs" />
    <Compile Include="Symbols\AssemblySymbol.cs" />
    <Compile Include="Symbols\Attributes\AttributeData.cs" />
    <Compile Include="Symbols\Attributes\PEAttributeData.cs" />
    <Compile Include="Symbols\Attributes\RetargetingAttributeData.cs" />
    <Compile Include="Symbols\Attributes\SourceAttributeData.cs" />
    <Compile Include="Symbols\Attributes\WellKnownAttributeData\ParameterEarlyWellKnownAttributeData.cs" />
    <Compile Include="Symbols\Attributes\WellKnownAttributeData\PropertyEarlyWellKnownAttributeData.cs" />
    <Compile Include="Symbols\Attributes\WellKnownAttributeData\TypeWellKnownAttributeData.cs" />
    <Compile Include="Symbols\BaseTypeAnalysis.cs" />
    <Compile Include="Symbols\ByRefReturnErrorTypeSymbol.cs" />
    <Compile Include="Symbols\Compilation_WellKnownMembers.cs" />
    <Compile Include="Symbols\CompletionPart.cs" />
    <Compile Include="Symbols\ConstantValueUtils.cs" />
    <Compile Include="Symbols\ConstraintsHelper.cs" />
    <Compile Include="Symbols\ConstructedMethodSymbol.cs" />
    <Compile Include="Symbols\ConstructedNamedTypeSymbol.cs" />
    <Compile Include="Symbols\ConversionSignatureComparer.cs" />
    <Compile Include="Symbols\CustomModifier.cs" />
    <Compile Include="Symbols\DynamicTypeEraser.cs" />
    <Compile Include="Symbols\DynamicTypeSymbol.cs" />
    <Compile Include="Symbols\EnumConversions.cs" />
    <Compile Include="Symbols\ErrorMethodSymbol.cs" />
    <Compile Include="Symbols\ErrorPropertySymbol.cs" />
    <Compile Include="Symbols\ErrorTypeSymbol.cs" />
    <Compile Include="Symbols\ErrorTypeSymbol.ErrorTypeParameterSymbol.cs" />
    <Compile Include="Symbols\EventSymbol.cs" />
    <Compile Include="Symbols\EventSymbolExtensions.cs" />
    <Compile Include="Symbols\ExtendedErrorTypeSymbol.cs" />
    <Compile Include="Symbols\FieldOrPropertyInitializer.cs" />
    <Compile Include="Symbols\FieldSymbol.cs" />
    <Compile Include="Symbols\LabelSymbol.cs" />
    <Compile Include="Symbols\LexicalSortKey.cs" />
    <Compile Include="Symbols\LocalDeclarationKind.cs" />
    <Compile Include="Symbols\LocalSymbol.cs" />
    <Compile Include="Symbols\MemberSignatureComparer.cs" />
    <Compile Include="Symbols\MemberSymbolExtensions.cs" />
    <Compile Include="Symbols\MergedNamespaceSymbol.cs" />
    <Compile Include="Symbols\Metadata\PE\DynamicTypeDecoder.cs" />
    <Compile Include="Symbols\Metadata\PE\MemberRefMetadataDecoder.cs" />
    <Compile Include="Symbols\Metadata\PE\MetadataDecoder.cs" />
    <Compile Include="Symbols\Metadata\PE\PEAssemblySymbol.cs" />
    <Compile Include="Symbols\Metadata\PE\PEEventSymbol.cs" />
    <Compile Include="Symbols\Metadata\PE\PEFieldSymbol.cs" />
    <Compile Include="Symbols\Metadata\PE\PEGlobalNamespaceSymbol.cs" />
    <Compile Include="Symbols\Metadata\PE\PEMethodSymbol.cs" />
    <Compile Include="Symbols\Metadata\PE\PEModuleSymbol.cs" />
    <Compile Include="Symbols\Metadata\PE\PENamedTypeSymbol.cs" />
    <Compile Include="Symbols\Metadata\PE\PENamespaceSymbol.cs" />
    <Compile Include="Symbols\Metadata\PE\PENestedNamespaceSymbol.cs" />
    <Compile Include="Symbols\Metadata\PE\PEParameterSymbol.cs" />
    <Compile Include="Symbols\Metadata\PE\PEPropertySymbol.cs" />
    <Compile Include="Symbols\Metadata\PE\PETypeParameterSymbol.cs" />
    <Compile Include="Symbols\MetadataOrSourceAssemblySymbol.cs" />
    <Compile Include="Symbols\Metadata\PE\SymbolFactory.cs" />
    <Compile Include="Symbols\MethodSymbol.cs" />
    <Compile Include="Symbols\MethodSymbolExtensions.cs" />
    <Compile Include="Symbols\MissingAssemblySymbol.cs" />
    <Compile Include="Symbols\MissingCorLibrarySymbol.cs" />
    <Compile Include="Symbols\MissingMetadataTypeSymbol.cs" />
    <Compile Include="Symbols\MissingModuleSymbol.cs" />
    <Compile Include="Symbols\MissingNamespaceSymbol.cs" />
    <Compile Include="Symbols\ModuleSymbol.cs" />
    <Compile Include="Symbols\MutableTypeMap.cs" />
    <Compile Include="Symbols\NamedTypeSymbol.cs" />
    <Compile Include="Symbols\NamespaceExtent.cs" />
    <Compile Include="Symbols\NamespaceOrTypeSymbol.cs" />
    <Compile Include="Symbols\NamespaceSymbol.cs" />
    <Compile Include="Symbols\NonMissingAssemblySymbol.cs" />
    <Compile Include="Symbols\NonMissingModuleSymbol.cs" />
    <Compile Include="Symbols\NoPiaAmbiguousCanonicalTypeSymbol.cs" />
    <Compile Include="Symbols\NoPiaIllegalGenericInstantiationSymbol.cs" />
    <Compile Include="Symbols\NoPiaMissingCanonicalTypeSymbol.cs" />
    <Compile Include="Symbols\ObsoleteAttributeHelpers.cs" />
    <Compile Include="Symbols\OverriddenOrHiddenMembersHelpers.cs" />
    <Compile Include="Symbols\OverriddenOrHiddenMembersResult.cs" />
    <Compile Include="Symbols\ParameterSignature.cs" />
    <Compile Include="Symbols\ParameterSymbol.cs" />
    <Compile Include="Symbols\PointerTypeSymbol.cs" />
    <Compile Include="Symbols\PreprocessingSymbol.cs" />
    <Compile Include="Symbols\PropertyOrEventSymbolExtensions.cs" />
    <Compile Include="Symbols\PropertySymbol.cs" />
    <Compile Include="Symbols\PropertySymbolExtensions.cs" />
    <Compile Include="Symbols\RangeVariableSymbol.cs" />
    <Compile Include="Symbols\ReducedExtensionMethodSymbol.cs" />
    <Compile Include="Symbols\ReferenceManager.cs" />
    <Compile Include="Symbols\RefKindExtensions.cs" />
    <Compile Include="Symbols\Retargeting\RetargetingAssemblySymbol.cs" />
    <Compile Include="Symbols\Retargeting\RetargetingEventSymbol.cs" />
    <Compile Include="Symbols\Retargeting\RetargetingFieldSymbol.cs" />
    <Compile Include="Symbols\Retargeting\RetargetingMethodSymbol.cs" />
    <Compile Include="Symbols\Retargeting\RetargetingModuleSymbol.cs" />
    <Compile Include="Symbols\Retargeting\RetargetingNamedTypeSymbol.cs" />
    <Compile Include="Symbols\Retargeting\RetargetingNamespaceSymbol.cs" />
    <Compile Include="Symbols\Retargeting\RetargetingParameterSymbol.cs" />
    <Compile Include="Symbols\Retargeting\RetargetingPropertySymbol.cs" />
    <Compile Include="Symbols\Retargeting\RetargetingSymbolTranslator.cs" />
    <Compile Include="Symbols\Retargeting\RetargetingTypeParameterSymbol.cs" />
    <Compile Include="Symbols\SignatureOnlyMethodSymbol.cs" />
    <Compile Include="Symbols\SignatureOnlyParameterSymbol.cs" />
    <Compile Include="Symbols\SignatureOnlyPropertySymbol.cs" />
    <Compile Include="Symbols\Source\AttributeLocation.cs" />
    <Compile Include="Symbols\Source\ConstantEvaluationHelpers.cs" />
    <Compile Include="Symbols\Source\CrefTypeParameterSymbol.cs" />
    <Compile Include="Symbols\Source\CustomModifierUtils.cs" />
    <Compile Include="Symbols\Source\ExplicitInterfaceHelpers.cs" />
    <Compile Include="Symbols\Source\IAttributeTargetSymbol.cs" />
    <Compile Include="Symbols\Source\ImplicitNamedTypeSymbol.cs" />
    <Compile Include="Symbols\Source\IndexedTypeParameterSymbol.cs" />
    <Compile Include="Symbols\Source\LambdaSymbol.cs" />
    <Compile Include="Symbols\Source\LocalFunctionSymbol.cs" />
    <Compile Include="Symbols\Source\ModifierUtils.cs" />
    <Compile Include="Symbols\Source\ParameterHelpers.cs" />
    <Compile Include="Symbols\Source\SourceAssemblySymbol.cs" />
    <Compile Include="Symbols\Source\SourceClonedParameterSymbol.cs" />
    <Compile Include="Symbols\Source\SourceComplexParameterSymbol.cs" />
    <Compile Include="Symbols\Source\SourceConstructorSymbol.cs" />
    <Compile Include="Symbols\Source\SourceCustomEventAccessorSymbol.cs" />
    <Compile Include="Symbols\Source\SourceCustomEventSymbol.cs" />
    <Compile Include="Symbols\Source\SourceDelegateMethodSymbol.cs" />
    <Compile Include="Symbols\Source\SourceDestructorSymbol.cs" />
    <Compile Include="Symbols\Source\SourceEnumConstantSymbol.cs" />
    <Compile Include="Symbols\Source\SourceEventAccessorSymbol.cs" />
    <Compile Include="Symbols\Source\SourceEventFieldSymbol.cs" />
    <Compile Include="Symbols\Source\SourceEventSymbol.cs" />
    <Compile Include="Symbols\Source\SourceFieldLikeEventSymbol.cs" />
    <Compile Include="Symbols\Source\SourceFieldSymbol.cs" />
    <Compile Include="Symbols\Source\SourceFixedFieldSymbol.cs" />
    <Compile Include="Symbols\Source\SourceLabelSymbol.cs" />
    <Compile Include="Symbols\Source\SourceLocalSymbol.cs" />
    <Compile Include="Symbols\Source\SourceMemberContainerSymbol.cs" />
    <Compile Include="Symbols\Source\SourceMemberContainerSymbol_ImplementationChecks.cs" />
    <Compile Include="Symbols\Source\SourceMemberFieldSymbol.cs" />
    <Compile Include="Symbols\Source\SourceMemberMethodSymbol.cs" />
    <Compile Include="Symbols\Source\SourceMethodSymbol.cs" />
    <Compile Include="Symbols\Source\SourceModuleSymbol.cs" />
    <Compile Include="Symbols\Source\SourceNamedTypeSymbol.cs" />
    <Compile Include="Symbols\Source\SourceNamedTypeSymbol_Bases.cs" />
    <Compile Include="Symbols\Source\SourceNamedTypeSymbol_Enum.cs" />
    <Compile Include="Symbols\Source\SourceNamespaceSymbol.cs" />
    <Compile Include="Symbols\Source\SourceNamespaceSymbol_Completion.cs" />
    <Compile Include="Symbols\Source\SourceParameterSymbol.cs" />
    <Compile Include="Symbols\Source\SourceParameterSymbolBase.cs" />
    <Compile Include="Symbols\Source\SourcePropertyAccessorSymbol.cs" />
    <Compile Include="Symbols\Source\SourcePropertySymbol.cs" />
    <Compile Include="Symbols\Source\SourceSimpleParameterSymbol.cs" />
    <Compile Include="Symbols\Source\SourceStrictComplexParameterSymbol.cs" />
    <Compile Include="Symbols\Source\SourceTypeParameterSymbol.cs" />
    <Compile Include="Symbols\Source\SourceUserDefinedConversionSymbol.cs" />
    <Compile Include="Symbols\Source\SourceUserDefinedOperatorSymbol.cs" />
    <Compile Include="Symbols\Source\SourceUserDefinedOperatorSymbolBase.cs" />
    <Compile Include="Symbols\Source\SynthesizedAttributeData.cs" />
    <Compile Include="Symbols\Source\ThisParameterSymbol.cs" />
    <Compile Include="Symbols\Source\TypeParameterBuilder.cs" />
    <Compile Include="Symbols\Source\TypeParameterConstraintClause.cs" />
    <Compile Include="Symbols\SpecialTypeExtensions.cs" />
    <Compile Include="Symbols\SubstitutedEventSymbol.cs" />
    <Compile Include="Symbols\SubstitutedFieldSymbol.cs" />
    <Compile Include="Symbols\SubstitutedMethodSymbol.cs" />
    <Compile Include="Symbols\SubstitutedNamedTypeSymbol.cs" />
    <Compile Include="Symbols\SubstitutedParameterSymbol.cs" />
    <Compile Include="Symbols\SubstitutedPropertySymbol.cs" />
    <Compile Include="Symbols\SubstitutedTypeParameterSymbol.cs" />
    <Compile Include="Symbols\Symbol.cs" />
    <Compile Include="Symbols\Symbol_Attributes.cs" />
    <Compile Include="Symbols\SymbolCompletionState.cs" />
    <Compile Include="Symbols\SymbolDistinguisher.cs" />
    <Compile Include="Symbols\SymbolExtensions.cs" />
    <Compile Include="Symbols\SymbolKindExtensions.cs" />
    <Compile Include="Symbols\SymbolVisitor.cs" />
    <Compile Include="Symbols\SymbolVisitor`1.cs" />
    <Compile Include="Symbols\SymbolVisitor`2.cs" />
    <Compile Include="Symbols\Synthesized\GeneratedLabelSymbol.cs" />
    <Compile Include="Symbols\Synthesized\GeneratedNameKind.cs" />
    <Compile Include="Symbols\Synthesized\GeneratedNames.cs" />
    <Compile Include="Symbols\Synthesized\SynthesizedAccessorValueParameterSymbol.cs" />
    <Compile Include="Symbols\Synthesized\SynthesizedBackingFieldSymbol.cs" />
    <Compile Include="Symbols\Synthesized\SynthesizedContainer.cs" />
    <Compile Include="Symbols\Synthesized\SynthesizedDelegateSymbol.cs" />
    <Compile Include="Symbols\Synthesized\SynthesizedEntryPointSymbol.cs" />
    <Compile Include="Symbols\Synthesized\SynthesizedEnumValueFieldSymbol.cs" />
    <Compile Include="Symbols\Synthesized\SynthesizedExplicitImplementationForwardingMethod.cs" />
    <Compile Include="Symbols\Synthesized\SynthesizedFieldLikeEventAccessorSymbol.cs" />
    <Compile Include="Symbols\Synthesized\SynthesizedFieldSymbol.cs" />
    <Compile Include="Symbols\Synthesized\SynthesizedFieldSymbolBase.cs" />
    <Compile Include="Symbols\Synthesized\SynthesizedGlobalMethodSymbol.cs" />
    <Compile Include="Symbols\Synthesized\SynthesizedInstanceConstructor.cs" />
    <Compile Include="Symbols\Synthesized\SynthesizedInstanceMethodSymbol.cs" />
    <Compile Include="Symbols\Synthesized\SynthesizedIntrinsicOperatorSymbol.cs" />
    <Compile Include="Symbols\Synthesized\SynthesizedLambdaCacheFieldSymbol.cs" />
    <Compile Include="Symbols\Synthesized\SynthesizedLocal.cs" />
    <Compile Include="Symbols\Synthesized\SynthesizedImplementationMethod.cs" />
    <Compile Include="Symbols\Synthesized\SynthesizedParameterSymbol.cs" />
    <Compile Include="Symbols\Synthesized\SynthesizedSealedPropertyAccessor.cs" />
    <Compile Include="Symbols\Synthesized\SynthesizedStaticConstructor.cs" />
    <Compile Include="Symbols\Synthesized\SynthesizedStringHashFunctionSymbol.cs" />
    <Compile Include="Symbols\Synthesized\SynthesizedSubmissionConstructor.cs" />
    <Compile Include="Symbols\Synthesized\SynthesizedInteractiveInitializerMethod.cs" />
    <Compile Include="Symbols\Synthesized\SynthesizedSubstitutedTypeParameterSymbol.cs" />
    <Compile Include="Symbols\Synthesized\TypeSubstitutedLocalSymbol.cs" />
    <Compile Include="Symbols\TypedConstantExtensions.cs" />
    <Compile Include="Symbols\TypeMap.cs" />
    <Compile Include="Symbols\TypeParameterBounds.cs" />
    <Compile Include="Symbols\TypeParameterSymbol.cs" />
    <Compile Include="Symbols\TypeParameterSymbolExtensions.cs" />
    <Compile Include="Symbols\TypeSymbol.cs" />
    <Compile Include="Symbols\TypeSymbol.SymbolAndDiagnostics.cs" />
    <Compile Include="Symbols\TypeSymbolExtensions.cs" />
    <Compile Include="Symbols\TypeUnification.cs" />
    <Compile Include="Symbols\TypeWithModifiers.cs" />
    <Compile Include="Symbols\UnboundGenericType.cs" />
    <Compile Include="Symbols\UnsupportedMetadataTypeSymbol.cs" />
    <Compile Include="Symbols\VarianceSafety.cs" />
    <Compile Include="Symbols\WrappedParameterSymbol.cs" />
    <Compile Include="Syntax\AliasedQualifiedNameSyntax.cs" />
    <Compile Include="Syntax\ArrayRankSpecifierSyntax.cs" />
    <Compile Include="Syntax\AttributeSyntax.cs" />
    <Compile Include="Syntax\AttributeTargetSpecifierSyntax.cs" />
    <Compile Include="Syntax\BaseSyntaxNodeExtensions.cs" />
    <Compile Include="Syntax\CompilationUnitSyntax.cs" />
    <Compile Include="Syntax\CSharpLineDirectiveMap.cs" />
    <Compile Include="Syntax\CSharpPragmaWarningStateMap.cs" />
    <Compile Include="Syntax\CSharpSyntaxNode.cs" />
    <Compile Include="Syntax\CSharpSyntaxRewriter.cs" />
    <Compile Include="Syntax\CSharpSyntaxTree.cs" />
    <Compile Include="Syntax\CSharpSyntaxTree.ParsedSyntaxTree.cs" />
    <Compile Include="Syntax\CSharpSyntaxVisitor.cs" />
    <Compile Include="Syntax\CSharpSyntaxWalker.cs" />
    <Compile Include="Syntax\DeclarationStatementSyntax.cs" />
    <Compile Include="Syntax\DelegateDeclarationSyntax.cs" />
    <Compile Include="Syntax\DirectiveTriviaSyntax.cs" />
    <Compile Include="Syntax\ExpressionStatementSyntax.cs" />
    <Compile Include="Syntax\GenericNameSyntax.cs" />
    <Compile Include="Syntax\InternalSyntax\BinaryExpressionSyntax.cs" />
    <Compile Include="Syntax\CSharpSyntaxTree.DebuggerSyntaxTree.cs" />
    <Compile Include="Syntax\PropertyDeclarationSyntax.cs" />
    <Compile Include="Syntax\InternalSyntax\ChildSyntaxList.cs" />
    <Compile Include="Syntax\InternalSyntax\ChildSyntaxList.Enumerator.cs" />
    <Compile Include="Syntax\InternalSyntax\ChildSyntaxList.Reversed.cs" />
    <Compile Include="Syntax\InternalSyntax\ChildSyntaxList.Reversed.Enumerator.cs" />
    <Compile Include="Syntax\InternalSyntax\DirectiveTriviaSyntax.cs" />
    <Compile Include="Syntax\InternalSyntax\IdentifierNameSyntax.cs" />
    <Compile Include="Syntax\InternalSyntax\SeparatedSyntaxList.cs" />
    <Compile Include="Syntax\InternalSyntax\SeparatedSyntaxListBuilder.cs" />
    <Compile Include="Syntax\InternalSyntax\StructuredTriviaSyntax.cs" />
    <Compile Include="Syntax\InternalSyntax\Syntax.cs" />
    <Compile Include="Syntax\InternalSyntax\SyntaxDiagnosticInfoList.cs" />
    <Compile Include="Syntax\InternalSyntax\SyntaxLastTokenReplacer.cs" />
    <Compile Include="Syntax\InternalSyntax\SyntaxList.cs" />
    <Compile Include="Syntax\InternalSyntax\SyntaxList.WithLotsOfChildren.cs" />
    <Compile Include="Syntax\InternalSyntax\SyntaxList.WithManyChildren.cs" />
    <Compile Include="Syntax\InternalSyntax\SyntaxList.WithThreeChildren.cs" />
    <Compile Include="Syntax\InternalSyntax\SyntaxList.WithTwoChildren.cs" />
    <Compile Include="Syntax\InternalSyntax\SyntaxList`.Enumerator.cs" />
    <Compile Include="Syntax\InternalSyntax\SyntaxList`1.cs" />
    <Compile Include="Syntax\InternalSyntax\SyntaxListBuilder.cs" />
    <Compile Include="Syntax\InternalSyntax\SyntaxListBuilder`1.cs" />
    <Compile Include="Syntax\InternalSyntax\SyntaxListBuilderExtensions.cs" />
    <Compile Include="Syntax\InternalSyntax\SyntaxNode.cs" />
    <Compile Include="Syntax\InternalSyntax\SyntaxNodeCache.cs" />
    <Compile Include="Syntax\InternalSyntax\SyntaxRewriter.cs" />
    <Compile Include="Syntax\InternalSyntax\SyntaxToken.cs" />
    <Compile Include="Syntax\InternalSyntax\SyntaxToken.MissingTokenWithTrivia.cs" />
    <Compile Include="Syntax\InternalSyntax\SyntaxToken.SyntaxIdentifier.cs" />
    <Compile Include="Syntax\InternalSyntax\SyntaxToken.SyntaxIdentifierExtended.cs" />
    <Compile Include="Syntax\InternalSyntax\SyntaxToken.SyntaxIdentifierWithTrailingTrivia.cs" />
    <Compile Include="Syntax\InternalSyntax\SyntaxToken.SyntaxIdentifierWithTrivia.cs" />
    <Compile Include="Syntax\InternalSyntax\SyntaxToken.SyntaxLiteral.cs" />
    <Compile Include="Syntax\InternalSyntax\SyntaxToken.SyntaxLiteralWithTrivia.cs" />
    <Compile Include="Syntax\InternalSyntax\SyntaxToken.SyntaxTokenWithTrivia.cs" />
    <Compile Include="Syntax\InternalSyntax\SyntaxFirstTokenReplacer.cs" />
    <Compile Include="Syntax\InternalSyntax\SyntaxTrivia.cs" />
    <Compile Include="Syntax\InternalSyntax\SyntaxVisitor.cs" />
    <Compile Include="Syntax\AnonymousMethodExpressionSyntax.cs" />
    <Compile Include="Syntax\LookupPosition.cs" />
    <Compile Include="Syntax\IndexerDeclarationSyntax.cs" />
    <Compile Include="Syntax\MethodDeclarationSyntax.cs" />
    <Compile Include="Syntax\NamespaceDeclarationSyntax.cs" />
    <Compile Include="Syntax\NamespaceDeclarationSyntaxReference.cs" />
    <Compile Include="Syntax\NameSyntax.cs" />
    <Compile Include="Syntax\ParameterListSyntax.cs" />
    <Compile Include="Syntax\ParameterSyntax.cs" />
    <Compile Include="Syntax\QualifiedNameSyntax.cs" />
    <Compile Include="Syntax\SeparatedSyntaxListBuilder.cs" />
    <Compile Include="Syntax\SimpleNameSyntax.cs" />
    <Compile Include="Syntax\SimpleSyntaxReference.cs" />
    <Compile Include="Syntax\StructuredTriviaSyntax.cs" />
    <Compile Include="Syntax\SyntaxEquivalence.cs" />
    <Compile Include="Syntax\SyntaxExtensions.cs" />
    <Compile Include="Syntax\SyntaxFactory.cs" />
    <Compile Include="Syntax\LambdaUtilities.cs" />
    <Compile Include="Syntax\SyntaxNormalizer.cs" />
    <Compile Include="Syntax\SyntaxKind.cs" />
    <Compile Include="Syntax\SyntaxKindEqualityComparer.cs" />
    <Compile Include="Syntax\SyntaxKindFacts.cs" />
    <Compile Include="Syntax\SyntaxList.cs" />
    <Compile Include="Syntax\SyntaxList.SeparatedWithManyChildren.cs" />
    <Compile Include="Syntax\SyntaxList.WithManyChildren.cs" />
    <Compile Include="Syntax\SyntaxList.WithManyWeakChildren.cs" />
    <Compile Include="Syntax\SyntaxList.WithThreeChildren.cs" />
    <Compile Include="Syntax\SyntaxList.WithTwoChildren.cs" />
    <Compile Include="Syntax\SyntaxListBuilder.cs" />
    <Compile Include="Syntax\SyntaxListBuilder`1.cs" />
    <Compile Include="Syntax\SyntaxListBuilderExtensions.cs" />
    <Compile Include="Syntax\SyntaxNavigator.cs" />
    <Compile Include="Syntax\SyntaxNodeExtensions.cs" />
    <Compile Include="Syntax\SyntaxFacts.cs" />
    <Compile Include="Syntax\SyntaxNodeOrTokenListBuilder.cs" />
    <Compile Include="Syntax\SyntaxNodeRemover.cs" />
    <Compile Include="Syntax\SyntaxReplacer.cs" />
    <Compile Include="Syntax\SyntaxTokenListBuilder.cs" />
    <Compile Include="Syntax\SyntaxTreeDiagnosticEnumerator.cs" />
    <Compile Include="Syntax\SyntaxTriviaFunctions.cs" />
    <Compile Include="Syntax\SyntaxTriviaListBuilder.cs" />
    <Compile Include="Syntax\TypeDeclarationSyntax.cs" />
    <Compile Include="Syntax\TypeSyntax.cs" />
    <Compile Include="Syntax\XmlNameAttributeElementKind.cs" />
    <Compile Include="Utilities\EnumExtensions.cs" />
    <Compile Include="Utilities\FirstAmongEqualsSet.cs" />
    <Compile Include="Utilities\FunctionExtensions.cs" />
    <Compile Include="Utilities\TypeSymbolExtensions.cs" />
  </ItemGroup>
  <ItemGroup>
    <Compile Include="Syntax\CSharpSyntaxTree.Dummy.cs" />
    <Content Include="UseSiteDiagnosticsCheckEnforcer\BaseLine.txt" />
    <Content Include="UseSiteDiagnosticsCheckEnforcer\Run.bat" />
    <None Include="FlowAnalysis\Flow Analysis Design.docx" />
    <None Include="project.json" />
    <None Include="Symbols\PublicSymbolTable.cd" />
    <None Include="..\CSharpCodeAnalysisRules.ruleset">
      <SubType>Designer</SubType>
    </None>
    <PublicAPI Include="PublicAPI.Shipped.txt" />
    <PublicAPI Include="PublicAPI.Unshipped.txt" />
  </ItemGroup>
  <ItemGroup>
    <BoundTreeDefinition Include="BoundTree\BoundNodes.xml">
      <SubType>Designer</SubType>
    </BoundTreeDefinition>
    <Compile Include="$(IntermediateOutputPath)BoundNodes.xml.Generated.cs" />
    <Compile Include="$(IntermediateOutputPath)ErrorFacts.Generated.cs" />
    <Compile Include="$(IntermediateOutputPath)Syntax.xml.Generated.cs" />
    <Compile Include="Errors\ErrorCode.cs" />
    <EmbeddedResource Include="CSharpResources.resx">
      <SubType>Designer</SubType>
      <Generator>ResXFileCodeGenerator</Generator>
      <LastGenOutput>CSharpResources.Designer.cs</LastGenOutput>
    </EmbeddedResource>
    <ErrorCode Include="Errors\ErrorCode.cs" />
    <SyntaxDefinition Include="Syntax\Syntax.xml">
      <SubType>Designer</SubType>
    </SyntaxDefinition>
  </ItemGroup>
  <ItemGroup>
    <InternalsVisibleTo Include="Microsoft.CodeAnalysis.CSharp.ExpressionEvaluator.ExpressionCompiler" />
    <InternalsVisibleTo Include="csc" />
    <InternalsVisibleTo Include="csi" />
    <InternalsVisibleTo Include="Microsoft.CodeAnalysis.CSharp.Scripting" />
    <InternalsVisibleTo Include="Microsoft.CodeAnalysis.CSharp.InteractiveEditorFeatures" />
    <InternalsVisibleTo Include="VBCSCompiler" />
    <InternalsVisibleToTest Include="Roslyn.Compilers.UnitTests" />
    <InternalsVisibleToTest Include="Roslyn.Compilers.CSharp.CommandLine.UnitTests" />
    <InternalsVisibleToTest Include="Roslyn.Compilers.CSharp.Emit.UnitTests" />
    <InternalsVisibleToTest Include="Roslyn.Compilers.CSharp.WinRT.UnitTests" />
    <InternalsVisibleToTest Include="Roslyn.Compilers.CSharp.EnC.UnitTests" />
    <InternalsVisibleToTest Include="Roslyn.Compilers.CSharp.Semantic.UnitTests" />
    <InternalsVisibleToTest Include="Roslyn.Compilers.CSharp.Symbol.UnitTests" />
    <InternalsVisibleToTest Include="Roslyn.Compilers.CSharp.Syntax.UnitTests" />
    <InternalsVisibleToTest Include="Roslyn.Compilers.CSharp.Test.Utilities" />
    <InternalsVisibleToTest Include="Roslyn.ExpressionEvaluator.CSharp.ExpressionCompiler.UnitTests" />
    <InternalsVisibleToTest Include="Roslyn.Test.Utilities.Desktop" />
    <InternalsVisibleToTest Include="Roslyn.Test.Utilities.FX45" />
    <InternalsVisibleToTest Include="Roslyn.Test.Utilities" />
    <InternalsVisibleToTest Include="Microsoft.CodeAnalysis.Scripting.UnitTests" />
    <InternalsVisibleToTest Include="Microsoft.CodeAnalysis.Scripting.Destkop.UnitTests" />
    <InternalsVisibleToTest Include="Microsoft.CodeAnalysis.CSharp.Scripting.UnitTests" />
    <InternalsVisibleToTest Include="Microsoft.CodeAnalysis.CSharp.Scripting.Desktop.UnitTests" />
    <InternalsVisibleToTest Include="Roslyn.Services.Editor.CSharp.UnitTests" />
    <InternalsVisibleToTest Include="Roslyn.Services.Editor.UnitTests2" />
  </ItemGroup>
  <Import Project="..\CSharpAnalyzerDriver\CSharpAnalyzerDriver.projitems" Label="Shared" />
  <ImportGroup Label="Targets">
    <Import Project="..\..\..\..\build\Targets\VSL.Imports.targets" />
  </ImportGroup>
</Project><|MERGE_RESOLUTION|>--- conflicted
+++ resolved
@@ -142,11 +142,8 @@
     <Compile Include="Binder\MethodGroupResolution.cs" />
     <Compile Include="Binder\NameofBinder.cs" />
     <Compile Include="Binder\NamespaceOrTypeAndUsingDirective.cs" />
-<<<<<<< HEAD
+    <Compile Include="Binder\ScriptLocalScopeBinder.cs" />
     <Compile Include="Binder\PatternVariableBinder.cs" />
-=======
-    <Compile Include="Binder\ScriptLocalScopeBinder.cs" />
->>>>>>> ccaf2695
     <Compile Include="Binder\Semantics\AccessCheck.cs" />
     <Compile Include="Binder\Semantics\BestTypeInferrer.cs" />
     <Compile Include="Binder\Semantics\Conversions\BestIndex.cs" />
