--- conflicted
+++ resolved
@@ -79,13 +79,9 @@
         /// <param name="cancellationToken">To stop traversing the symbol table early.</param>
         /// <param name="filterTree">Only report diagnostics from this syntax tree, if non-null.</param>
         /// <param name="filterSpanWithinTree">If <paramref name="filterTree"/> and filterSpanWithinTree is non-null, report diagnostics within this span in the <paramref name="filterTree"/>.</param>
-<<<<<<< HEAD
-        public static void WriteDocumentationCommentXml(CSharpCompilation compilation, string assemblyName, Stream xmlDocStream, BindingDiagnosticBag diagnostics, CancellationToken cancellationToken, SyntaxTree filterTree = null, TextSpan? filterSpanWithinTree = null)
-=======
 #nullable enable
-        public static void WriteDocumentationCommentXml(CSharpCompilation compilation, string? assemblyName, Stream? xmlDocStream, DiagnosticBag diagnostics, CancellationToken cancellationToken, SyntaxTree? filterTree = null, TextSpan? filterSpanWithinTree = null)
+        public static void WriteDocumentationCommentXml(CSharpCompilation compilation, string? assemblyName, Stream? xmlDocStream, BindingDiagnosticBag diagnostics, CancellationToken cancellationToken, SyntaxTree? filterTree = null, TextSpan? filterSpanWithinTree = null)
 #nullable restore
->>>>>>> e0a1787d
         {
             StreamWriter writer = null;
             if (xmlDocStream != null && xmlDocStream.CanWrite)
