--- conflicted
+++ resolved
@@ -851,13 +851,7 @@
 
                 if (methodSymbol.IsScriptConstructor)
                 {
-<<<<<<< HEAD
-                    body = new BoundBlock(methodSymbol.GetNonNullSyntaxNode(), ImmutableArray<LocalSymbol>.Empty, ImmutableArray<BoundStatement>.Empty) { WasCompilerGenerated = true };
-=======
-                    body = BoundBlock.SynthesizedNoLocals(methodSymbol.GetNonNullSyntaxNode(), ImmutableArray<BoundStatement>.Empty);
-                    includeInitializersInBody = false;
-                    importChain = null;
->>>>>>> a46b6a5d
+                    body = new BoundBlock(methodSymbol.GetNonNullSyntaxNode(), ImmutableArray<LocalSymbol>.Empty, ImmutableArray<LocalFunctionSymbol>.Empty, ImmutableArray<BoundStatement>.Empty) { WasCompilerGenerated = true };
                 }
                 else if (methodSymbol.IsScriptInitializer)
                 {
@@ -866,17 +860,11 @@
 
                     // the lowered script initializers should not be treated as initializers anymore but as a method body:
                     body = BoundBlock.SynthesizedNoLocals(initializerStatements.Syntax, initializerStatements.Statements);
-                    includeInitializersInBody = false;
 
                     var unusedDiagnostics = DiagnosticBag.GetInstance();
                     DataFlowPass.Analyze(_compilation, methodSymbol, initializerStatements, unusedDiagnostics, requireOutParamsAssigned: false);
                     DiagnosticsPass.IssueDiagnostics(_compilation, initializerStatements, unusedDiagnostics, methodSymbol);
                     unusedDiagnostics.Free();
-<<<<<<< HEAD
-=======
-
-                    importChain = null;
->>>>>>> a46b6a5d
                 }
                 else
                 {
@@ -1522,16 +1510,12 @@
 
                     importChain = binder.ImportChain;
 
-<<<<<<< HEAD
                     if (method.MethodKind == MethodKind.Destructor)
                     {
                         return MethodBodySynthesizer.ConstructDestructorBody(method, body);
                     }
 
-                    if (inMethodBinder.IsDirectlyInIterator)
-=======
                     foreach (var iterator in binder.MethodSymbolsWithYield)
->>>>>>> a46b6a5d
                     {
                         foreach (var parameter in iterator.Parameters)
                         {
