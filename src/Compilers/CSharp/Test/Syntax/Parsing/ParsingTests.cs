﻿// Copyright (c) Microsoft.  All Rights Reserved.  Licensed under the Apache License, Version 2.0.  See License.txt in the project root for license information.

//#define PARSING_TESTS_DUMP

using System.Collections.Generic;
using System.Diagnostics;
using System.Linq;
using Microsoft.CodeAnalysis.CSharp.Syntax;
using Microsoft.CodeAnalysis.CSharp.Test.Utilities;
using Microsoft.CodeAnalysis.Test.Utilities;
using Xunit;
using Xunit.Abstractions;

namespace Microsoft.CodeAnalysis.CSharp.UnitTests
{
    public abstract class ParsingTests : CSharpTestBase
    {
        private IEnumerator<SyntaxNodeOrToken> _treeEnumerator;
        private readonly ITestOutputHelper _output;

        public ParsingTests(ITestOutputHelper output)
        {
            this._output = output;
        }

        public static void ParseAndValidate(string text, params DiagnosticDescription[] expectedErrors)
        {
            var parsedTree = ParseWithRoundTripCheck(text);
            var actualErrors = parsedTree.GetDiagnostics();
            actualErrors.Verify(expectedErrors);
        }

        public static void ParseAndValidate(string text, CSharpParseOptions options, params DiagnosticDescription[] expectedErrors)
        {
            var parsedTree = ParseWithRoundTripCheck(text, options: options);
            var actualErrors = parsedTree.GetDiagnostics();
            actualErrors.Verify(expectedErrors);
        }

        public static void ParseAndValidateFirst(string text, DiagnosticDescription expectedFirstError)
        {
            var parsedTree = ParseWithRoundTripCheck(text);
            var actualErrors = parsedTree.GetDiagnostics();
            actualErrors.Take(1).Verify(expectedFirstError);
        }

        protected virtual SyntaxTree ParseTree(string text, CSharpParseOptions options) => SyntaxFactory.ParseSyntaxTree(text, options);

        public CompilationUnitSyntax ParseFile(string text, CSharpParseOptions parseOptions = null) =>
            SyntaxFactory.ParseCompilationUnit(text, options: parseOptions);

        internal CompilationUnitSyntax ParseFileExperimental(string text, MessageID feature) =>
            ParseFile(text, parseOptions: TestOptions.Regular.WithExperimental(feature));

        protected virtual CSharpSyntaxNode ParseNode(string text, CSharpParseOptions options) =>
            ParseTree(text, options).GetCompilationUnitRoot();

        internal void UsingStatement(string text, ParseOptions options, params DiagnosticDescription[] expectedErrors)
        {
<<<<<<< HEAD
            var node = SyntaxFactory.ParseStatement(text, options: options);
=======
            UsingNode(text, SyntaxFactory.ParseStatement(text), expectedErrors);
        }

        internal void UsingDeclaration(string text, params DiagnosticDescription[] expectedErrors)
        {
            var node = SyntaxFactory.ParseMemberDeclaration(text);
>>>>>>> 4904a145
            // we validate the text roundtrips
            Assert.Equal(text, node.ToFullString());
            var actualErrors = node.GetDiagnostics();
            actualErrors.Verify(expectedErrors);
            UsingNode(node);
        }

<<<<<<< HEAD
        internal void UsingStatement(string text, params DiagnosticDescription[] expectedErrors)
        {
            UsingStatement(text, options: null, expectedErrors);
=======
        internal void UsingDeclaration(string text, int offset = 0, ParseOptions options = null, bool consumeFullText = true, params DiagnosticDescription[] expectedErrors)
        {
            var node = SyntaxFactory.ParseMemberDeclaration(text, offset, options, consumeFullText);
            if (consumeFullText)
            {
                // we validate the text roundtrips
                Assert.Equal(text, node.ToFullString());
            }

            var actualErrors = node.GetDiagnostics();
            actualErrors.Verify(expectedErrors);
            UsingNode(node);
>>>>>>> 4904a145
        }

        internal void UsingExpression(string text, ParseOptions options, params DiagnosticDescription[] expectedErrors)
        {
            // https://github.com/dotnet/roslyn/issues/29819 Revert options coalesce
            UsingNode(text, SyntaxFactory.ParseExpression(text, options: options ?? TestOptions.Regular8), expectedErrors);
        }

        private void UsingNode(string text, CSharpSyntaxNode node, DiagnosticDescription[] expectedErrors)
        {
            // we validate the text roundtrips
            Assert.Equal(text, node.ToFullString());
            var actualErrors = node.GetDiagnostics();
            actualErrors.Verify(expectedErrors);
            UsingNode(node);
        }

        internal void UsingExpression(string text, params DiagnosticDescription[] expectedErrors)
        {
            UsingExpression(text, options: null, expectedErrors);
        }

        /// <summary>
        /// Parses given string and initializes a depth-first preorder enumerator.
        /// </summary>
        protected SyntaxTree UsingTree(string text, CSharpParseOptions options = null)
        {
            var tree = ParseTree(text, options);
            var nodes = EnumerateNodes(tree.GetCompilationUnitRoot());
#if PARSING_TESTS_DUMP
            nodes = nodes.ToArray(); //force eval to dump contents
#endif
            _treeEnumerator = nodes.GetEnumerator();

            return tree;
        }

        /// <summary>
        /// Parses given string and initializes a depth-first preorder enumerator.
        /// </summary>
        protected CSharpSyntaxNode UsingNode(string text)
        {
            var root = ParseNode(text, options: null);
            UsingNode(root);
            return root;
        }

        protected CSharpSyntaxNode UsingNode(string text, CSharpParseOptions options, params DiagnosticDescription[] expectedErrors)
        {
            var node = ParseNode(text, options);
            UsingNode(text, node, expectedErrors);
            return node;
        }

        /// <summary>
        /// Initializes a depth-first preorder enumerator for the given node.
        /// </summary>
        protected void UsingNode(CSharpSyntaxNode root)
        {
            var nodes = EnumerateNodes(root);
#if PARSING_TESTS_DUMP
            nodes = nodes.ToArray(); //force eval to dump contents
#endif
            _treeEnumerator = nodes.GetEnumerator();
        }

        /// <summary>
        /// Moves the enumerator and asserts that the current node is of the given kind.
        /// </summary>
        [DebuggerHidden]
        protected SyntaxNodeOrToken N(SyntaxKind kind, string value = null)
        {
            Assert.True(_treeEnumerator.MoveNext());
            Assert.Equal(kind, _treeEnumerator.Current.Kind());

            if (value != null)
            {
                Assert.Equal(_treeEnumerator.Current.ToString(), value);
            }

            return _treeEnumerator.Current;
        }

        /// <summary>
        /// Moves the enumerator and asserts that the current node is of the given kind
        /// and is missing.
        /// </summary>
        [DebuggerHidden]
        protected SyntaxNodeOrToken M(SyntaxKind kind)
        {
            Assert.True(_treeEnumerator.MoveNext());
            SyntaxNodeOrToken current = _treeEnumerator.Current;
            Assert.Equal(kind, current.Kind());
            Assert.True(current.IsMissing);
            return current;
        }

        /// <summary>
        /// Moves the enumerator and asserts that the current node is of the given kind
        /// and is missing.
        /// </summary>
        [DebuggerHidden]
        protected void EOF()
        {
            if (_treeEnumerator.MoveNext())
            {
                Assert.False(true, "Found unexpected node or token of kind: " + _treeEnumerator.Current.Kind());
            }
        }

        private IEnumerable<SyntaxNodeOrToken> EnumerateNodes(CSharpSyntaxNode node)
        {
            Print(node);
            yield return node;

            var stack = new Stack<ChildSyntaxList.Enumerator>(24);
            stack.Push(node.ChildNodesAndTokens().GetEnumerator());
            Open();

            while (stack.Count > 0)
            {
                var en = stack.Pop();
                if (!en.MoveNext())
                {
                    // no more down this branch
                    Close();
                    continue;
                }

                var current = en.Current;
                stack.Push(en); // put it back on stack (struct enumerator)

                Print(current);
                yield return current;

                if (current.IsNode)
                {
                    // not token, so consider children
                    stack.Push(current.ChildNodesAndTokens().GetEnumerator());
                    Open();
                    continue;
                }
            }

            Done();
        }

        [Conditional("PARSING_TESTS_DUMP")]
        private void Print(SyntaxNodeOrToken node)
        {
            switch (node.Kind())
            {
                case SyntaxKind.IdentifierToken:
                case SyntaxKind.NumericLiteralToken:
                    if (node.IsMissing)
                    {
                        goto default;
                    }
                    _output.WriteLine(@"N(SyntaxKind.{0}, ""{1}"");", node.Kind(), node.ToString());
                    break;
                default:
                    _output.WriteLine("{0}(SyntaxKind.{1});", node.IsMissing ? "M" : "N", node.Kind());
                    break;
            }
        }

        [Conditional("PARSING_TESTS_DUMP")]
        private void Open()
        {
            _output.WriteLine("{");
        }

        [Conditional("PARSING_TESTS_DUMP")]
        private void Close()
        {
            _output.WriteLine("}");
        }

        [Conditional("PARSING_TESTS_DUMP")]
        private void Done()
        {
            _output.WriteLine("EOF();");
        }
    }
}<|MERGE_RESOLUTION|>--- conflicted
+++ resolved
@@ -57,16 +57,7 @@
 
         internal void UsingStatement(string text, ParseOptions options, params DiagnosticDescription[] expectedErrors)
         {
-<<<<<<< HEAD
             var node = SyntaxFactory.ParseStatement(text, options: options);
-=======
-            UsingNode(text, SyntaxFactory.ParseStatement(text), expectedErrors);
-        }
-
-        internal void UsingDeclaration(string text, params DiagnosticDescription[] expectedErrors)
-        {
-            var node = SyntaxFactory.ParseMemberDeclaration(text);
->>>>>>> 4904a145
             // we validate the text roundtrips
             Assert.Equal(text, node.ToFullString());
             var actualErrors = node.GetDiagnostics();
@@ -74,11 +65,21 @@
             UsingNode(node);
         }
 
-<<<<<<< HEAD
         internal void UsingStatement(string text, params DiagnosticDescription[] expectedErrors)
         {
             UsingStatement(text, options: null, expectedErrors);
-=======
+        }
+
+        internal void UsingDeclaration(string text, params DiagnosticDescription[] expectedErrors)
+        {
+            var node = SyntaxFactory.ParseMemberDeclaration(text);
+            // we validate the text roundtrips
+            Assert.Equal(text, node.ToFullString());
+            var actualErrors = node.GetDiagnostics();
+            actualErrors.Verify(expectedErrors);
+            UsingNode(node);
+        }
+
         internal void UsingDeclaration(string text, int offset = 0, ParseOptions options = null, bool consumeFullText = true, params DiagnosticDescription[] expectedErrors)
         {
             var node = SyntaxFactory.ParseMemberDeclaration(text, offset, options, consumeFullText);
@@ -91,7 +92,6 @@
             var actualErrors = node.GetDiagnostics();
             actualErrors.Verify(expectedErrors);
             UsingNode(node);
->>>>>>> 4904a145
         }
 
         internal void UsingExpression(string text, ParseOptions options, params DiagnosticDescription[] expectedErrors)
