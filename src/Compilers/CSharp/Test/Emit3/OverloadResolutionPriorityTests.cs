--- conflicted
+++ resolved
@@ -2602,7 +2602,6 @@
         CompileAndVerify([source, OverloadResolutionPriorityAttributeDefinition], expectedOutput: "1234");
     }
 
-<<<<<<< HEAD
     [Theory, WorkItem("https://github.com/dotnet/roslyn/issues/75871")]
     [InlineData(new[] { 1, 2, 3 })]
     [InlineData(new[] { 1, 3, 2 })]
@@ -2820,7 +2819,8 @@
             """;
 
         CompileAndVerify([code, OverloadResolutionPriorityAttributeDefinition], expectedOutput: "params").VerifyDiagnostics();
-=======
+    }
+
     private const string OverloadResolutionPriorityAttributeDefinitionVB = """
 namespace System.Runtime.CompilerServices
     <AttributeUsage(AttributeTargets.Method Or AttributeTargets.Constructor Or AttributeTargets.Property, AllowMultiple:= false, Inherited:= false)>
@@ -2925,6 +2925,5 @@
 """;
 
         CompileAndVerify(source1, references: [vbRef], expectedOutput: "1");
->>>>>>> b5f6a240
     }
 }