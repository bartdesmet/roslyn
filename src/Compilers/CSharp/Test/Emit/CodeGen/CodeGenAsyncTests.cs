--- conflicted
+++ resolved
@@ -4829,20 +4829,58 @@
                 Diagnostic(ErrorCode.ERR_MissingPredefinedMember, "{ await task; }").WithArguments("System.Runtime.CompilerServices.IAsyncStateMachine", "SetStateMachine").WithLocation(62, 37));
         }
 
-<<<<<<< HEAD
+
+        [Fact, WorkItem(16531, "https://github.com/dotnet/roslyn/issues/16531")]
+        public void ArityMismatch()
+        {
+            var source = @"
+using System;
+using System.Threading.Tasks;
+using System.Runtime.CompilerServices;
+
+public class Program
+{
+    public async MyAwesomeType<string> CustomTask() { await Task.Delay(1000); return string.Empty; }
+}
+
+[AsyncMethodBuilder(typeof(CustomAsyncTaskMethodBuilder<,>))]
+public struct MyAwesomeType<T>
+{
+    public T Result { get; set; }
+}
+
+public class CustomAsyncTaskMethodBuilder<T, V>
+{
+    public MyAwesomeType<T> Task => default(MyAwesomeType<T>);
+    public void AwaitOnCompleted<TAwaiter, TStateMachine>(ref TAwaiter awaiter, ref TStateMachine stateMachine) where TAwaiter : INotifyCompletion where TStateMachine : IAsyncStateMachine { }
+    public void AwaitUnsafeOnCompleted<TAwaiter, TStateMachine>(ref TAwaiter awaiter, ref TStateMachine stateMachine) where TAwaiter : ICriticalNotifyCompletion where TStateMachine : IAsyncStateMachine { }
+    public static CustomAsyncTaskMethodBuilder<T, V> Create() { return default(CustomAsyncTaskMethodBuilder<T, V>); }
+    public void SetException(Exception exception) { }
+    public void SetResult(T t) { }
+    public void SetStateMachine(IAsyncStateMachine stateMachine) { }
+    public void Start<TStateMachine>(ref TStateMachine stateMachine) where TStateMachine : IAsyncStateMachine { }
+}
+
+namespace System.Runtime.CompilerServices
+{
+    public class AsyncMethodBuilderAttribute : System.Attribute { public AsyncMethodBuilderAttribute(Type type) { } }
+}";
+            var compilation = CreateCompilation(source, options: TestOptions.DebugDll);
+            compilation.VerifyEmitDiagnostics(
+                // (8,53): error CS1983: The return type of an async method must be void, Task or Task<T>
+                //     public async MyAwesomeType<string> CustomTask() { await Task.Delay(1000); return string.Empty; }
+                Diagnostic(ErrorCode.ERR_BadAsyncReturn, "{ await Task.Delay(1000); return string.Empty; }").WithLocation(8, 53)
+                );
+        }
+        
         [Fact, WorkItem(16493, "https://github.com/dotnet/roslyn/issues/16493")]
         public void AsyncMethodBuilderReturnsDifferentTypeThanTasklikeType()
-=======
-        [Fact, WorkItem(16531, "https://github.com/dotnet/roslyn/issues/16531")]
-        public void ArityMismatch()
->>>>>>> 383c5172
         {
             var source = @"
 using System;
 using System.Threading.Tasks;
 using System.Runtime.CompilerServices;
 
-<<<<<<< HEAD
 public class G<T>
 {
     public async ValueTask Method() { await Task.Delay(5); return; }
@@ -4861,34 +4899,12 @@
     public static AsyncValueTaskMethodBuilder Create() { return default(AsyncValueTaskMethodBuilder); }
     public void SetException(Exception exception) { }
     public void SetResult() { }
-=======
-public class Program
-{
-    public async MyAwesomeType<string> CustomTask() { await Task.Delay(1000); return string.Empty; }
-}
-
-[AsyncMethodBuilder(typeof(CustomAsyncTaskMethodBuilder<,>))]
-public struct MyAwesomeType<T>
-{
-    public T Result { get; set; }
-}
-
-public class CustomAsyncTaskMethodBuilder<T, V>
-{
-    public MyAwesomeType<T> Task => default(MyAwesomeType<T>);
-    public void AwaitOnCompleted<TAwaiter, TStateMachine>(ref TAwaiter awaiter, ref TStateMachine stateMachine) where TAwaiter : INotifyCompletion where TStateMachine : IAsyncStateMachine { }
-    public void AwaitUnsafeOnCompleted<TAwaiter, TStateMachine>(ref TAwaiter awaiter, ref TStateMachine stateMachine) where TAwaiter : ICriticalNotifyCompletion where TStateMachine : IAsyncStateMachine { }
-    public static CustomAsyncTaskMethodBuilder<T, V> Create() { return default(CustomAsyncTaskMethodBuilder<T, V>); }
-    public void SetException(Exception exception) { }
-    public void SetResult(T t) { }
->>>>>>> 383c5172
     public void SetStateMachine(IAsyncStateMachine stateMachine) { }
     public void Start<TStateMachine>(ref TStateMachine stateMachine) where TStateMachine : IAsyncStateMachine { }
 }
 
 namespace System.Runtime.CompilerServices
 {
-<<<<<<< HEAD
     public class AsyncMethodBuilderAttribute : System.Attribute
     {
         public AsyncMethodBuilderAttribute(Type type) { }
@@ -4934,15 +4950,6 @@
                 // (7,29): error CS8204: For type 'MyTaskBuilder' to be used as an AsyncMethodBuilder for type 'MyTask', its Task property should return type 'MyTask' instead of type 'int'.
                 //     static async MyTask M() { await Task.Delay(5); throw null; }
                 Diagnostic(ErrorCode.ERR_BadAsyncMethodBuilderTaskProperty, "{ await Task.Delay(5); throw null; }").WithArguments("MyTaskBuilder", "MyTask", "int").WithLocation(7, 29)
-=======
-    public class AsyncMethodBuilderAttribute : System.Attribute { public AsyncMethodBuilderAttribute(Type type) { } }
-}";
-            var compilation = CreateCompilation(source, options: TestOptions.DebugDll);
-            compilation.VerifyEmitDiagnostics(
-                // (8,53): error CS1983: The return type of an async method must be void, Task or Task<T>
-                //     public async MyAwesomeType<string> CustomTask() { await Task.Delay(1000); return string.Empty; }
-                Diagnostic(ErrorCode.ERR_BadAsyncReturn, "{ await Task.Delay(1000); return string.Empty; }").WithLocation(8, 53)
->>>>>>> 383c5172
                 );
         }
     }
