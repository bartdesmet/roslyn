﻿// Copyright (c) Microsoft.  All Rights Reserved.  Licensed under the Apache License, Version 2.0.  See License.txt in the project root for license information.

using System;
using System.Collections.Generic;
using System.Linq;
using System.Text;
using System.Threading.Tasks;
using Microsoft.CodeAnalysis.CSharp.Symbols;
using Microsoft.CodeAnalysis.CSharp.Syntax;
using Microsoft.CodeAnalysis.CSharp.Test.Utilities;
using Microsoft.CodeAnalysis.Text;
using Roslyn.Test.Utilities;
using Xunit;

namespace Microsoft.CodeAnalysis.CSharp.UnitTests.Symbols
{
    public class ArrayTypeSymbolTests : CSharpTestBase
    {
        [Fact(), WorkItem(546670, "http://vstfdevdiv:8080/DevDiv2/DevDiv/_workitems/edit/546670")]
        public void MissingIList()
        {
            var c = CreateCompilation(@"
public class X 
{
    public static int[] A;
}
", new[] { MinCorlibRef });

            var field = c.GlobalNamespace.GetMember<NamedTypeSymbol>("X").GetMember<FieldSymbol>("A");
<<<<<<< HEAD
            Assert.Equal(0, field.Type.TypeSymbol.Interfaces.Length);
=======
            Assert.Equal(0, field.Type.Interfaces().Length);
>>>>>>> 1bc93344
            c.VerifyDiagnostics();
        }
    }
}<|MERGE_RESOLUTION|>--- conflicted
+++ resolved
@@ -27,11 +27,7 @@
 ", new[] { MinCorlibRef });
 
             var field = c.GlobalNamespace.GetMember<NamedTypeSymbol>("X").GetMember<FieldSymbol>("A");
-<<<<<<< HEAD
-            Assert.Equal(0, field.Type.TypeSymbol.Interfaces.Length);
-=======
-            Assert.Equal(0, field.Type.Interfaces().Length);
->>>>>>> 1bc93344
+            Assert.Equal(0, field.Type.TypeSymbol.Interfaces().Length);
             c.VerifyDiagnostics();
         }
     }
