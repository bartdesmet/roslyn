﻿// Copyright (c) Microsoft.  All Rights Reserved.  Licensed under the Apache License, Version 2.0.  See License.txt in the project root for license information.

using System;
using System.Collections.Generic;
using System.Collections.Immutable;
using System.Linq;
using Microsoft.CodeAnalysis.CSharp.Symbols;
using Microsoft.CodeAnalysis.CSharp.Syntax;
using Microsoft.CodeAnalysis.CSharp.Test.Utilities;
using Microsoft.CodeAnalysis.PooledObjects;
using Microsoft.CodeAnalysis.Test.Utilities;
using Roslyn.Test.Utilities;
using Xunit;

namespace Microsoft.CodeAnalysis.CSharp.UnitTests
{
    /// <summary>
    /// Tests related to binding (but not lowering) lock statements.
    /// </summary>
    public class UnsafeTests : CompilingTestBase
    {
        private static string GetEscapedNewLine()
        {
            if (Environment.NewLine == "\n")
            {
                return @"\n";
            }
            else if (Environment.NewLine == "\r\n")
            {
                return @"\r\n";
            }
            else
            {
                throw new Exception("Unrecognized new line");
            }
        }

        #region Unsafe regions

        [Fact]
        public void FixedSizeBuffer()
        {
            var text1 = @"
using System;
using System.Runtime.InteropServices;

public static class R
{
    public unsafe struct S
    {
        public fixed byte Buffer[16];
    }
}";
            var comp1 = CreateEmptyCompilation(text1, assemblyName: "assembly1", references: new[] { MscorlibRef_v20 },
                options: TestOptions.UnsafeDebugDll);

            var ref1 = comp1.EmitToImageReference();

            var text2 = @"
using System;

class C
{
    unsafe void M(byte* p)
    {
        R.S* p2 = (R.S*)p;
        IntPtr p3 = M2((IntPtr)p2[0].Buffer);
    }

    unsafe IntPtr M2(IntPtr p) => p;
}";
            var comp2 = CreateCompilationWithMscorlib45(text2,
                references: new[] { ref1 },
                options: TestOptions.UnsafeDebugDll);
            comp2.VerifyDiagnostics(
    // warning CS1701: Assuming assembly reference 'mscorlib, Version=2.0.0.0, Culture=neutral, PublicKeyToken=b77a5c561934e089' used by 'assembly1' matches identity 'mscorlib, Version=4.0.0.0, Culture=neutral, PublicKeyToken=b77a5c561934e089' of 'mscorlib', you may need to supply runtime policy
    Diagnostic(ErrorCode.WRN_UnifyReferenceMajMin).WithArguments("mscorlib, Version=2.0.0.0, Culture=neutral, PublicKeyToken=b77a5c561934e089", "assembly1", "mscorlib, Version=4.0.0.0, Culture=neutral, PublicKeyToken=b77a5c561934e089", "mscorlib").WithLocation(1, 1),
    // warning CS1701: Assuming assembly reference 'mscorlib, Version=2.0.0.0, Culture=neutral, PublicKeyToken=b77a5c561934e089' used by 'assembly1' matches identity 'mscorlib, Version=4.0.0.0, Culture=neutral, PublicKeyToken=b77a5c561934e089' of 'mscorlib', you may need to supply runtime policy
    Diagnostic(ErrorCode.WRN_UnifyReferenceMajMin).WithArguments("mscorlib, Version=2.0.0.0, Culture=neutral, PublicKeyToken=b77a5c561934e089", "assembly1", "mscorlib, Version=4.0.0.0, Culture=neutral, PublicKeyToken=b77a5c561934e089", "mscorlib").WithLocation(1, 1),
    // warning CS1701: Assuming assembly reference 'mscorlib, Version=2.0.0.0, Culture=neutral, PublicKeyToken=b77a5c561934e089' used by 'assembly1' matches identity 'mscorlib, Version=4.0.0.0, Culture=neutral, PublicKeyToken=b77a5c561934e089' of 'mscorlib', you may need to supply runtime policy
    Diagnostic(ErrorCode.WRN_UnifyReferenceMajMin).WithArguments("mscorlib, Version=2.0.0.0, Culture=neutral, PublicKeyToken=b77a5c561934e089", "assembly1", "mscorlib, Version=4.0.0.0, Culture=neutral, PublicKeyToken=b77a5c561934e089", "mscorlib").WithLocation(1, 1),
    // warning CS1701: Assuming assembly reference 'mscorlib, Version=2.0.0.0, Culture=neutral, PublicKeyToken=b77a5c561934e089' used by 'assembly1' matches identity 'mscorlib, Version=4.0.0.0, Culture=neutral, PublicKeyToken=b77a5c561934e089' of 'mscorlib', you may need to supply runtime policy
    Diagnostic(ErrorCode.WRN_UnifyReferenceMajMin).WithArguments("mscorlib, Version=2.0.0.0, Culture=neutral, PublicKeyToken=b77a5c561934e089", "assembly1", "mscorlib, Version=4.0.0.0, Culture=neutral, PublicKeyToken=b77a5c561934e089", "mscorlib").WithLocation(1, 1),
    // warning CS1701: Assuming assembly reference 'mscorlib, Version=2.0.0.0, Culture=neutral, PublicKeyToken=b77a5c561934e089' used by 'assembly1' matches identity 'mscorlib, Version=4.0.0.0, Culture=neutral, PublicKeyToken=b77a5c561934e089' of 'mscorlib', you may need to supply runtime policy
    Diagnostic(ErrorCode.WRN_UnifyReferenceMajMin).WithArguments("mscorlib, Version=2.0.0.0, Culture=neutral, PublicKeyToken=b77a5c561934e089", "assembly1", "mscorlib, Version=4.0.0.0, Culture=neutral, PublicKeyToken=b77a5c561934e089", "mscorlib").WithLocation(1, 1));
        }

        [Fact]
        public void CompilationNotUnsafe1()
        {
            var text = @"
unsafe class C
{
}
";

            CreateCompilation(text, options: TestOptions.UnsafeReleaseDll.WithAllowUnsafe(false)).VerifyDiagnostics(
                // (2,14): error CS0227: Unsafe code may only appear if compiling with /unsafe
                Diagnostic(ErrorCode.ERR_IllegalUnsafe, "C"));

            CreateCompilation(text, options: TestOptions.UnsafeReleaseDll).VerifyDiagnostics();
        }

        [Fact]
        public void CompilationNotUnsafe2()
        {
            var text = @"
class C
{
    unsafe void Goo()
    {
    }
}
";

            CreateCompilation(text, options: TestOptions.UnsafeReleaseDll.WithAllowUnsafe(false)).VerifyDiagnostics(
                // (4,17): error CS0227: Unsafe code may only appear if compiling with /unsafe
                Diagnostic(ErrorCode.ERR_IllegalUnsafe, "Goo"));

            CreateCompilation(text, options: TestOptions.UnsafeReleaseDll).VerifyDiagnostics();
        }

        [Fact]
        public void CompilationNotUnsafe3()
        {
            var text = @"
class C
{
    void Goo()
    {
        unsafe { }
    }
}
";

            CreateCompilation(text, options: TestOptions.UnsafeReleaseDll.WithAllowUnsafe(false)).VerifyDiagnostics(
                // (6,9): error CS0227: Unsafe code may only appear if compiling with /unsafe
                Diagnostic(ErrorCode.ERR_IllegalUnsafe, "unsafe"));

            CreateCompilation(text, options: TestOptions.UnsafeReleaseDll).VerifyDiagnostics();
        }

        [Fact]
        public void IteratorUnsafe1()
        {
            var text = @"
unsafe class C
{
    System.Collections.Generic.IEnumerator<int> Goo()
    {
        yield return 1;
    }
}
";

            CreateCompilation(text, options: TestOptions.UnsafeReleaseDll).VerifyDiagnostics();
        }

        [Fact]
        public void IteratorUnsafe2()
        {
            var text = @"
class C
{
    unsafe System.Collections.Generic.IEnumerator<int> Goo()
    {
        yield return 1;
    }
}
";

            CreateCompilation(text, options: TestOptions.UnsafeReleaseDll).VerifyDiagnostics(
                // (4,56): error CS1629: Unsafe code may not appear in iterators
                Diagnostic(ErrorCode.ERR_IllegalInnerUnsafe, "Goo"));
        }

        [Fact]
        public void IteratorUnsafe3()
        {
            var text = @"
class C
{
    System.Collections.Generic.IEnumerator<int> Goo()
    {
        unsafe { }
        yield return 1;
    }
}
";

            CreateCompilation(text, options: TestOptions.UnsafeReleaseDll).VerifyDiagnostics(
                // (6,9): error CS1629: Unsafe code may not appear in iterators
                Diagnostic(ErrorCode.ERR_IllegalInnerUnsafe, "unsafe"));
        }

        [Fact]
        public void IteratorUnsafe4()
        {
            var text = @"
unsafe class C
{
    System.Collections.Generic.IEnumerator<int> Goo()
    {
        unsafe { }
        yield return 1;
    }
}
";

            CreateCompilation(text, options: TestOptions.UnsafeReleaseDll).VerifyDiagnostics(
                // (6,9): error CS1629: Unsafe code may not appear in iterators
                Diagnostic(ErrorCode.ERR_IllegalInnerUnsafe, "unsafe"));
        }

        [WorkItem(546657, "http://vstfdevdiv:8080/DevDiv2/DevDiv/_workitems/edit/546657")]
        [Fact]
        public void IteratorUnsafe5()
        {
            var text = @"
unsafe class C
{
    System.Collections.Generic.IEnumerator<int> Goo()
    {
        System.Action a = () => { unsafe { } };
        yield return 1;
    }
}
";

            CreateCompilation(text, options: TestOptions.UnsafeReleaseDll).VerifyDiagnostics(
                // (6,9): error CS1629: Unsafe code may not appear in iterators
                Diagnostic(ErrorCode.ERR_IllegalInnerUnsafe, "unsafe"));
        }

        [Fact]
        public void UnsafeModifier()
        {
            var text = @"
unsafe class C
{
    unsafe C() { }
    unsafe ~C() { }
    unsafe static void Static() { }
    unsafe void Instance() { }
    unsafe struct Inner { }
    unsafe int field = 1;
    unsafe event System.Action Event;
    unsafe int Property { get; set; }
    unsafe int this[int x] { get { return field; } set { } }
    unsafe public static C operator +(C c1, C c2) { return c1; }
    unsafe public static implicit operator int(C c) { return 0; }
}
";

            CreateCompilation(text, options: TestOptions.UnsafeReleaseDll).VerifyDiagnostics(
                // (10,32): warning CS0067: The event 'C.Event' is never used
                //     unsafe event System.Action Event;
                Diagnostic(ErrorCode.WRN_UnreferencedEvent, "Event").WithArguments("C.Event"));
        }

        [Fact]
        public void TypeIsUnsafe()
        {
            var text = @"
unsafe class C<T>
{
    int* f0;
    int** f1;
    int*[] f2;
    int*[][] f3;
    C<int*> f4;
    C<int**> f5;
    C<int*[]> f6;
    C<int*[][]> f7;
}
";

            var compilation = CreateCompilation(text, options: TestOptions.UnsafeReleaseDll);
            compilation.VerifyDiagnostics(
                // (8,7): error CS0306: The type 'int*' may not be used as a type argument
                Diagnostic(ErrorCode.ERR_BadTypeArgument, "int*").WithArguments("int*"),
                // (9,7): error CS0306: The type 'int**' may not be used as a type argument
                Diagnostic(ErrorCode.ERR_BadTypeArgument, "int**").WithArguments("int**"),

                // (4,10): warning CS0169: The field 'C<T>.f0' is never used
                Diagnostic(ErrorCode.WRN_UnreferencedField, "f0").WithArguments("C<T>.f0"),
                // (5,11): warning CS0169: The field 'C<T>.f1' is never used
                Diagnostic(ErrorCode.WRN_UnreferencedField, "f1").WithArguments("C<T>.f1"),
                // (6,12): warning CS0169: The field 'C<T>.f2' is never used
                Diagnostic(ErrorCode.WRN_UnreferencedField, "f2").WithArguments("C<T>.f2"),
                // (7,14): warning CS0169: The field 'C<T>.f3' is never used
                Diagnostic(ErrorCode.WRN_UnreferencedField, "f3").WithArguments("C<T>.f3"),
                // (8,13): warning CS0169: The field 'C<T>.f4' is never used
                Diagnostic(ErrorCode.WRN_UnreferencedField, "f4").WithArguments("C<T>.f4"),
                // (9,14): warning CS0169: The field 'C<T>.f5' is never used
                Diagnostic(ErrorCode.WRN_UnreferencedField, "f5").WithArguments("C<T>.f5"),
                // (10,15): warning CS0169: The field 'C<T>.f6' is never used
                Diagnostic(ErrorCode.WRN_UnreferencedField, "f6").WithArguments("C<T>.f6"),
                // (11,17): warning CS0169: The field 'C<T>.f7' is never used
                Diagnostic(ErrorCode.WRN_UnreferencedField, "f7").WithArguments("C<T>.f7"));

            var type = compilation.GlobalNamespace.GetMember<NamedTypeSymbol>("C");

            var fieldTypes = Enumerable.Range(0, 8).Select(i => type.GetMember<FieldSymbol>("f" + i).Type).ToArray();

            Assert.True(fieldTypes[0].IsUnsafe());
            Assert.True(fieldTypes[1].IsUnsafe());
            Assert.True(fieldTypes[2].IsUnsafe());
            Assert.True(fieldTypes[3].IsUnsafe());

            Assert.False(fieldTypes[4].IsUnsafe());
            Assert.False(fieldTypes[5].IsUnsafe());
            Assert.False(fieldTypes[6].IsUnsafe());
            Assert.False(fieldTypes[7].IsUnsafe());
        }

        [Fact]
        public void UnsafeFieldTypes()
        {
            var template = @"
{0} class C
{{
    public {1} int* f = null, g = null;
}}
";

            CompareUnsafeDiagnostics(template,
                // (4,13): error CS0214: Pointers and fixed size buffers may only be used in an unsafe context
                //     public  int* f = null, g = null;
                Diagnostic(ErrorCode.ERR_UnsafeNeeded, "int*")
                );
        }

        [Fact]
        public void UnsafeLocalTypes()
        {
            var template = @"
{0} class C
{{
    void M()
    {{
        {1} 
        {{
            int* f = null, g = null;
        }}
    }}
}}
";

            CompareUnsafeDiagnostics(template,
                // (6,9): error CS0214: Pointers and fixed size buffers may only be used in an unsafe context
                Diagnostic(ErrorCode.ERR_UnsafeNeeded, "int*"));
        }

        [Fact]
        public void UnsafeMethodSignatures()
        {
            var template = @"
{0} interface I
{{
    {1} int* M(long* p, byte* q);
}}

{0} class C
{{
    {1} int* M(long* p, byte* q) {{ throw null; }}
}}
";

            CompareUnsafeDiagnostics(template,
                // (4,13): error CS0214: Pointers and fixed size buffers may only be used in an unsafe context
                Diagnostic(ErrorCode.ERR_UnsafeNeeded, "long*"),
                // (4,22): error CS0214: Pointers and fixed size buffers may only be used in an unsafe context
                Diagnostic(ErrorCode.ERR_UnsafeNeeded, "byte*"),
                // (4,6): error CS0214: Pointers and fixed size buffers may only be used in an unsafe context
                Diagnostic(ErrorCode.ERR_UnsafeNeeded, "int*"),

                // (9,13): error CS0214: Pointers and fixed size buffers may only be used in an unsafe context
                Diagnostic(ErrorCode.ERR_UnsafeNeeded, "long*"),
                // (9,22): error CS0214: Pointers and fixed size buffers may only be used in an unsafe context
                Diagnostic(ErrorCode.ERR_UnsafeNeeded, "byte*"),
                // (9,6): error CS0214: Pointers and fixed size buffers may only be used in an unsafe context
                Diagnostic(ErrorCode.ERR_UnsafeNeeded, "int*"));
        }

        [Fact]
        public void DelegateSignatures()
        {
            var template = @"
{0} class C
{{
    {1} delegate int* M(long* p, byte* q);
}}
";

            CompareUnsafeDiagnostics(template,
                // (4,22): error CS0214: Pointers and fixed size buffers may only be used in an unsafe context
                Diagnostic(ErrorCode.ERR_UnsafeNeeded, "long*"),
                // (4,31): error CS0214: Pointers and fixed size buffers may only be used in an unsafe context
                Diagnostic(ErrorCode.ERR_UnsafeNeeded, "byte*"),
                // (4,15): error CS0214: Pointers and fixed size buffers may only be used in an unsafe context
                Diagnostic(ErrorCode.ERR_UnsafeNeeded, "int*"));
        }

        [Fact]
        public void UnsafeConstructorSignatures()
        {
            var template = @"
{0} class C
{{
    {1} C(long* p, byte* q) {{ throw null; }}
}}
";

            CompareUnsafeDiagnostics(template,
                // (4,8): error CS0214: Pointers and fixed size buffers may only be used in an unsafe context
                Diagnostic(ErrorCode.ERR_UnsafeNeeded, "long*"),
                // (4,17): error CS0214: Pointers and fixed size buffers may only be used in an unsafe context
                Diagnostic(ErrorCode.ERR_UnsafeNeeded, "byte*"));
        }

        [Fact]
        public void UnsafeOperatorSignatures()
        {
            var template = @"
{0} class C
{{
    public static {1} C operator +(C c, int* p) {{ throw null; }}
}}
";

            CompareUnsafeDiagnostics(template,
                // (4,38): error CS0214: Pointers and fixed size buffers may only be used in an unsafe context
                Diagnostic(ErrorCode.ERR_UnsafeNeeded, "int*"));
        }

        [Fact]
        public void UnsafeConversionSignatures()
        {
            var template = @"
{0} class C
{{
    public static {1} explicit operator C(int* p) {{ throw null; }}
    public static {1} explicit operator byte*(C c) {{ throw null; }}
    public static {1} implicit operator C(short* p) {{ throw null; }}
    public static {1} implicit operator long*(C c) {{ throw null; }}
}}
";

            CompareUnsafeDiagnostics(template,
                // (4,40): error CS0214: Pointers and fixed size buffers may only be used in an unsafe context
                Diagnostic(ErrorCode.ERR_UnsafeNeeded, "int*"),
                // (5,38): error CS0214: Pointers and fixed size buffers may only be used in an unsafe context
                Diagnostic(ErrorCode.ERR_UnsafeNeeded, "byte*"),
                // (6,40): error CS0214: Pointers and fixed size buffers may only be used in an unsafe context
                Diagnostic(ErrorCode.ERR_UnsafeNeeded, "short*"),
                // (7,38): error CS0214: Pointers and fixed size buffers may only be used in an unsafe context
                Diagnostic(ErrorCode.ERR_UnsafeNeeded, "long*"));
        }

        [Fact]
        public void UnsafePropertySignatures()
        {
            var template = @"
{0} interface I
{{
    {1} int* P {{ get; set; }}
}}

{0} class C
{{
    {1} int* P {{ get; set; }}
}}
";

            CompareUnsafeDiagnostics(template,
                // (4,6): error CS0214: Pointers and fixed size buffers may only be used in an unsafe context
                Diagnostic(ErrorCode.ERR_UnsafeNeeded, "int*"),
                // (9,6): error CS0214: Pointers and fixed size buffers may only be used in an unsafe context
                Diagnostic(ErrorCode.ERR_UnsafeNeeded, "int*"));
        }

        [Fact]
        public void UnsafeIndexerSignatures()
        {
            var template = @"
{0} interface I
{{
    {1} int* this[long* p, byte* q] {{ get; set; }}
}}

{0} class C
{{
    {1} int* this[long* p, byte* q] {{ get {{ throw null; }} set {{ throw null; }} }}
}}
";

            CompareUnsafeDiagnostics(template,
                // (4,6): error CS0214: Pointers and fixed size buffers may only be used in an unsafe context
                Diagnostic(ErrorCode.ERR_UnsafeNeeded, "int*"),
                // (4,16): error CS0214: Pointers and fixed size buffers may only be used in an unsafe context
                Diagnostic(ErrorCode.ERR_UnsafeNeeded, "long*"),
                // (4,25): error CS0214: Pointers and fixed size buffers may only be used in an unsafe context
                Diagnostic(ErrorCode.ERR_UnsafeNeeded, "byte*"),
                // (9,6): error CS0214: Pointers and fixed size buffers may only be used in an unsafe context
                Diagnostic(ErrorCode.ERR_UnsafeNeeded, "int*"),
                // (9,16): error CS0214: Pointers and fixed size buffers may only be used in an unsafe context
                Diagnostic(ErrorCode.ERR_UnsafeNeeded, "long*"),
                // (9,25): error CS0214: Pointers and fixed size buffers may only be used in an unsafe context
                Diagnostic(ErrorCode.ERR_UnsafeNeeded, "byte*"));
        }

        [Fact]
        public void UnsafeEventSignatures()
        {
            var template = @"
{0} interface I
{{
    {1} event int* E;
}}

{0} class C
{{
    {1} event int* E1;
    {1} event int* E2 {{ add {{ }} remove {{ }} }}
}}
";
            DiagnosticDescription[] expected =
            {
                // (4,17): error CS0066: 'I.E': event must be of a delegate type
                Diagnostic(ErrorCode.ERR_EventNotDelegate, "E").WithArguments("I.E"),
                // (9,17): error CS0066: 'C.E1': event must be of a delegate type
                Diagnostic(ErrorCode.ERR_EventNotDelegate, "E1").WithArguments("C.E1"),
                // (10,17): error CS0066: 'C.E2': event must be of a delegate type
                Diagnostic(ErrorCode.ERR_EventNotDelegate, "E2").WithArguments("C.E2"),
                // (9,17): warning CS0067: The event 'C.E1' is never used
                Diagnostic(ErrorCode.WRN_UnreferencedEvent, "E1").WithArguments("C.E1")
            };

            CompareUnsafeDiagnostics(template, expected, expected);
        }

        [Fact]
        public void UnsafeTypeArguments()
        {
            var template = @"
{0} interface I<T>
{{
    {1} void Test(I<int*> i);
}}

{0} class C<T>
{{
    {1} void Test(C<int*> c) {{ }}
}}
";
            DiagnosticDescription[] expected =
            {
                // (4,24): error CS0306: The type 'int*' may not be used as a type argument
                Diagnostic(ErrorCode.ERR_BadTypeArgument, "i").WithArguments("int*"),
                // (9,24): error CS0306: The type 'int*' may not be used as a type argument
                Diagnostic(ErrorCode.ERR_BadTypeArgument, "c").WithArguments("int*")
            };

            CompareUnsafeDiagnostics(template, expected, expected);
        }

        [Fact]
        public void UnsafeExpressions1()
        {
            var template = @"
{0} class C
{{
    void Test()
    {{
        {1}
        {{
            Unsafe(); //CS0214
        }}

        {1}
        {{
            var x = Unsafe(); //CS0214
        }}

        {1}
        {{
            var x = Unsafe(); //CS0214
            var y = Unsafe(); //CS0214 suppressed
        }}

        {1}
        {{
            Unsafe(null); //CS0214
        }}
    }}

    {1} int* Unsafe() {{ return null; }} //CS0214
    {1} void Unsafe(int* p) {{ }} //CS0214
}}
";

            CompareUnsafeDiagnostics(template,
                // (28,6): error CS0214: Pointers and fixed size buffers may only be used in an unsafe context
                //      int* Unsafe() { return null; } //CS0214
                Diagnostic(ErrorCode.ERR_UnsafeNeeded, "int*"),
                // (29,18): error CS0214: Pointers and fixed size buffers may only be used in an unsafe context
                //      void Unsafe(int* p) { } //CS0214
                Diagnostic(ErrorCode.ERR_UnsafeNeeded, "int*"),
                // (8,13): error CS0214: Pointers and fixed size buffers may only be used in an unsafe context
                //             Unsafe(); //CS0214
                Diagnostic(ErrorCode.ERR_UnsafeNeeded, "Unsafe()"),
                // (13,21): error CS0214: Pointers and fixed size buffers may only be used in an unsafe context
                //             var x = Unsafe(); //CS0214
                Diagnostic(ErrorCode.ERR_UnsafeNeeded, "Unsafe()"),
                // (18,21): error CS0214: Pointers and fixed size buffers may only be used in an unsafe context
                //             var x = Unsafe(); //CS0214
                Diagnostic(ErrorCode.ERR_UnsafeNeeded, "Unsafe()"),
                // (19,21): error CS0214: Pointers and fixed size buffers may only be used in an unsafe context
                //             var y = Unsafe(); //CS0214 suppressed
                Diagnostic(ErrorCode.ERR_UnsafeNeeded, "Unsafe()"),
                // (24,20): error CS0214: Pointers and fixed size buffers may only be used in an unsafe context
                //             Unsafe(null); //CS0214
                Diagnostic(ErrorCode.ERR_UnsafeNeeded, "null"),
                // (24,13): error CS0214: Pointers and fixed size buffers may only be used in an unsafe context
                //             Unsafe(null); //CS0214
                Diagnostic(ErrorCode.ERR_UnsafeNeeded, "Unsafe(null)")
                );
        }

        [Fact]
        public void UnsafeExpressions2()
        {
            var template = @"
{0} class C
{{
    {1} int* Field = Unsafe(); //CS0214 * 2

    {1} C()
    {{
        Unsafe(); //CS0214
    }}

    {1} ~C()
    {{
        Unsafe(); //CS0214
    }}

    {1} void Test()
    {{
        Unsafe(); //CS0214
    }}

    {1} event System.Action E
    {{
        add {{ Unsafe(); }} //CS0214
        remove {{ Unsafe(); }} //CS0214
    }}

    {1} int P
    {{
        set {{ Unsafe(); }} //CS0214
    }}

    {1} int this[int x]
    {{
        set {{ Unsafe(); }} //CS0214
    }}

    {1} public static implicit operator int(C c)
    {{
        Unsafe(); //CS0214
        return 0;
    }}

    {1} public static C operator +(C c)
    {{
        Unsafe(); //CS0214
        return c;
    }}

    {1} static int* Unsafe() {{ return null; }} //CS0214
}}
";

            CompareUnsafeDiagnostics(template,
                // (4,6): error CS0214: Pointers and fixed size buffers may only be used in an unsafe context
                //      int* Field = Unsafe(); //CS0214 * 2
                Diagnostic(ErrorCode.ERR_UnsafeNeeded, "int*"),
                // (4,19): error CS0214: Pointers and fixed size buffers may only be used in an unsafe context
                //      int* Field = Unsafe(); //CS0214 * 2
                Diagnostic(ErrorCode.ERR_UnsafeNeeded, "Unsafe()"),
                // (8,9): error CS0214: Pointers and fixed size buffers may only be used in an unsafe context
                //         Unsafe(); //CS0214
                Diagnostic(ErrorCode.ERR_UnsafeNeeded, "Unsafe()"),
                // (13,9): error CS0214: Pointers and fixed size buffers may only be used in an unsafe context
                //         Unsafe(); //CS0214
                Diagnostic(ErrorCode.ERR_UnsafeNeeded, "Unsafe()"),
                // (18,9): error CS0214: Pointers and fixed size buffers may only be used in an unsafe context
                //         Unsafe(); //CS0214
                Diagnostic(ErrorCode.ERR_UnsafeNeeded, "Unsafe()"),
                // (23,15): error CS0214: Pointers and fixed size buffers may only be used in an unsafe context
                //         add { Unsafe(); } //CS0214
                Diagnostic(ErrorCode.ERR_UnsafeNeeded, "Unsafe()"),
                // (24,18): error CS0214: Pointers and fixed size buffers may only be used in an unsafe context
                //         remove { Unsafe(); } //CS0214
                Diagnostic(ErrorCode.ERR_UnsafeNeeded, "Unsafe()"),
                // (29,15): error CS0214: Pointers and fixed size buffers may only be used in an unsafe context
                //         set { Unsafe(); } //CS0214
                Diagnostic(ErrorCode.ERR_UnsafeNeeded, "Unsafe()"),
                // (34,15): error CS0214: Pointers and fixed size buffers may only be used in an unsafe context
                //         set { Unsafe(); } //CS0214
                Diagnostic(ErrorCode.ERR_UnsafeNeeded, "Unsafe()"),
                // (39,9): error CS0214: Pointers and fixed size buffers may only be used in an unsafe context
                //         Unsafe(); //CS0214
                Diagnostic(ErrorCode.ERR_UnsafeNeeded, "Unsafe()"),
                // (45,9): error CS0214: Pointers and fixed size buffers may only be used in an unsafe context
                //         Unsafe(); //CS0214
                Diagnostic(ErrorCode.ERR_UnsafeNeeded, "Unsafe()"),
                // (49,13): error CS0214: Pointers and fixed size buffers may only be used in an unsafe context
                //      static int* Unsafe() { return null; } //CS0214
                Diagnostic(ErrorCode.ERR_UnsafeNeeded, "int*"));
        }

        [Fact]
        public void UnsafeExpressions3()
        {
            var template = @"
{0} class C
{{
    {1} void Test(int* p = Unsafe()) //CS0214 * 2
    {{
        System.Action a1 = () => Unsafe(); //CS0214

        System.Action a2 = () =>
        {{
            Unsafe(); //CS0214
        }};
    }}

    {1} static int* Unsafe() {{ return null; }} //CS0214
}}
";

            DiagnosticDescription[] expectedWithoutUnsafe =
            {
                // (4,16): error CS0214: Pointers and fixed size buffers may only be used in an unsafe context
                //      void Test(int* p = Unsafe()) //CS0214 * 2
                Diagnostic(ErrorCode.ERR_UnsafeNeeded, "int*"),
                // (4,25): error CS0214: Pointers and fixed size buffers may only be used in an unsafe context
                //      void Test(int* p = Unsafe()) //CS0214 * 2
                Diagnostic(ErrorCode.ERR_UnsafeNeeded, "Unsafe()"),
                // (4,25): error CS1736: Default parameter value for 'p' must be a compile-time constant
                //      void Test(int* p = Unsafe()) //CS0214 * 2
                Diagnostic(ErrorCode.ERR_DefaultValueMustBeConstant, "Unsafe()").WithArguments("p"),
                // (6,34): error CS0214: Pointers and fixed size buffers may only be used in an unsafe context
                //         System.Action a1 = () => Unsafe(); //CS0214
                Diagnostic(ErrorCode.ERR_UnsafeNeeded, "Unsafe()"),
                // (10,13): error CS0214: Pointers and fixed size buffers may only be used in an unsafe context
                //             Unsafe(); //CS0214
                Diagnostic(ErrorCode.ERR_UnsafeNeeded, "Unsafe()"),
                // (14,13): error CS0214: Pointers and fixed size buffers may only be used in an unsafe context
                //      static int* Unsafe() { return null; } //CS0214
                Diagnostic(ErrorCode.ERR_UnsafeNeeded, "int*")
            };

            DiagnosticDescription[] expectedWithUnsafe =
            {
                // (4,25): error CS1736: Default parameter value for 'p' must be a compile-time constant
                //      void Test(int* p = Unsafe()) //CS0214 * 2
                Diagnostic(ErrorCode.ERR_DefaultValueMustBeConstant, "Unsafe()").WithArguments("p")
            };

            CompareUnsafeDiagnostics(template, expectedWithoutUnsafe, expectedWithUnsafe);
        }

        [Fact]
        public void UnsafeIteratorSignatures()
        {
            var template = @"
{0} class C
{{
    {1} System.Collections.Generic.IEnumerable<int> Iterator(int* p)
    {{
        yield return 1;
    }}
}}
";

            var withoutUnsafe = string.Format(template, "", "");
            CreateCompilation(withoutUnsafe, options: TestOptions.UnsafeReleaseDll).VerifyDiagnostics(
                // CONSIDER: We should probably suppress CS0214 (like Dev10 does) because it's
                // confusing, but we don't have a good way to do so, because we don't know that
                // the method is an iterator until we bind the body and we certainly don't want
                // to do that just to figure out the types of the parameters.

                // (4,59): error CS0214: Pointers and fixed size buffers may only be used in an unsafe context
                Diagnostic(ErrorCode.ERR_UnsafeNeeded, "int*"),
                // (4,64): error CS1637: Iterators cannot have unsafe parameters or yield types
                Diagnostic(ErrorCode.ERR_UnsafeIteratorArgType, "p"));

            var withUnsafeOnType = string.Format(template, "unsafe", "");
            CreateCompilation(withUnsafeOnType, options: TestOptions.UnsafeReleaseDll).VerifyDiagnostics(
                // (4,64): error CS1637: Iterators cannot have unsafe parameters or yield types
                Diagnostic(ErrorCode.ERR_UnsafeIteratorArgType, "p"));

            var withUnsafeOnMembers = string.Format(template, "", "unsafe");
            CreateCompilation(withUnsafeOnMembers, options: TestOptions.UnsafeReleaseDll).VerifyDiagnostics(
                // (4,64): error CS1637: Iterators cannot have unsafe parameters or yield types
                Diagnostic(ErrorCode.ERR_UnsafeIteratorArgType, "p"),
                // (4,56): error CS1629: Unsafe code may not appear in iterators
                Diagnostic(ErrorCode.ERR_IllegalInnerUnsafe, "Iterator")); //this is for putting "unsafe" on an iterator, not for the parameter type

            var withUnsafeOnTypeAndMembers = string.Format(template, "unsafe", "unsafe");
            CreateCompilation(withUnsafeOnTypeAndMembers, options: TestOptions.UnsafeReleaseDll).VerifyDiagnostics(
                // (4,64): error CS1637: Iterators cannot have unsafe parameters or yield types
                Diagnostic(ErrorCode.ERR_UnsafeIteratorArgType, "p"),
                // (4,56): error CS1629: Unsafe code may not appear in iterators
                Diagnostic(ErrorCode.ERR_IllegalInnerUnsafe, "Iterator")); //this is for putting "unsafe" on an iterator, not for the parameter type
        }

        [Fact]
        public void UnsafeInAttribute1()
        {
            var text = @"
unsafe class Attr : System.Attribute
{
    [Attr(null)] // Dev10: doesn't matter that the type and member are both 'unsafe'
    public unsafe Attr(int* i)
    {
    }
}
";
            // CONSIDER: Dev10 reports CS0214 (unsafe) and CS0182 (not a constant), but this makes
            // just as much sense.
            CreateCompilation(text, options: TestOptions.UnsafeReleaseDll).VerifyDiagnostics(
                // (4,6): error CS0181: Attribute constructor parameter 'i' has type 'int*', which is not a valid attribute parameter type
                Diagnostic(ErrorCode.ERR_BadAttributeParamType, "Attr").WithArguments("i", "int*"));
        }

        [Fact]
        public void UnsafeInAttribute2()
        {
            var text = @"
unsafe class Attr : System.Attribute
{
    [Attr(Unsafe() == null)] // Not a constant
    public unsafe Attr(bool b)
    {
    }

    static int* Unsafe()
    {
        return null;
    }
}
";
            // CONSIDER: Dev10 reports both CS0214 (unsafe) and CS0182 (not a constant), but this makes
            // just as much sense.
            CreateCompilation(text, options: TestOptions.UnsafeReleaseDll).VerifyDiagnostics(
                // (4,11): error CS0182: An attribute argument must be a constant expression, typeof expression or array creation expression of an attribute parameter type
                Diagnostic(ErrorCode.ERR_BadAttributeArgument, "Unsafe() == null"));
        }

        [Fact]
        public void TypeofNeverUnsafe()
        {
            var text = @"
class C<T>
{
    void Test()
    {
        System.Type t;

        t = typeof(int*);
        t = typeof(int**);
        t = typeof(int*[]);
        t = typeof(int*[][]);

        t = typeof(C<int*>); // CS0306
        t = typeof(C<int**>); // CS0306
        t = typeof(C<int*[]>);
        t = typeof(C<int*[][]>);
    }
}
";
            CreateCompilation(text).VerifyDiagnostics(
                // (13,22): error CS0306: The type 'int*' may not be used as a type argument
                Diagnostic(ErrorCode.ERR_BadTypeArgument, "int*").WithArguments("int*"),
                // (14,22): error CS0306: The type 'int**' may not be used as a type argument
                Diagnostic(ErrorCode.ERR_BadTypeArgument, "int**").WithArguments("int**"));
        }

        [Fact]
        public void UnsafeOnEnum()
        {
            var text = @"
unsafe enum E
{
    A
}
";
            CreateCompilation(text, options: TestOptions.UnsafeReleaseDll).VerifyDiagnostics(
                // (2,13): error CS0106: The modifier 'unsafe' is not valid for this item
                Diagnostic(ErrorCode.ERR_BadMemberFlag, "E").WithArguments("unsafe"));
        }

        [WorkItem(543834, "http://vstfdevdiv:8080/DevDiv2/DevDiv/_workitems/edit/543834")]
        [Fact]
        public void UnsafeOnDelegates()
        {
            var text = @"
public unsafe delegate void TestDelegate();
";

            CreateCompilation(text, options: TestOptions.UnsafeReleaseDll.WithAllowUnsafe(false)).VerifyDiagnostics(
                // (2,29): error CS0227: Unsafe code may only appear if compiling with /unsafe
                Diagnostic(ErrorCode.ERR_IllegalUnsafe, "TestDelegate"));

            CreateCompilation(text, options: TestOptions.UnsafeReleaseDll).VerifyDiagnostics();
        }

        [WorkItem(543835, "http://vstfdevdiv:8080/DevDiv2/DevDiv/_workitems/edit/543835")]
        [Fact]
        public void UnsafeOnConstField()
        {
            var text = @"
public class Main
{
    unsafe public const int number = 0;
}
";

            CreateCompilation(text).VerifyDiagnostics(
                // (4,29): error CS0106: The modifier 'unsafe' is not valid for this item
                Diagnostic(ErrorCode.ERR_BadMemberFlag, "number").WithArguments("unsafe"));

            CreateCompilation(text, options: TestOptions.UnsafeReleaseDll).VerifyDiagnostics(
                // (4,29): error CS0106: The modifier 'unsafe' is not valid for this item
                Diagnostic(ErrorCode.ERR_BadMemberFlag, "number").WithArguments("unsafe"));
        }

        [Fact]
        public void UnsafeOnExplicitInterfaceImplementation()
        {
            var text = @"
interface I
{
    int P { get; set; }
    void M();
    event System.Action E;
}

class C : I
{
    unsafe int I.P { get; set; }
    unsafe void I.M() { }
    unsafe event System.Action I.E { add { } remove { } }
}
";

            CreateCompilation(text, options: TestOptions.UnsafeReleaseDll).VerifyDiagnostics();
        }

        [WorkItem(544417, "http://vstfdevdiv:8080/DevDiv2/DevDiv/_workitems/edit/544417")]
        [Fact]
        public void UnsafeCallParamArrays()
        {
            var template = @"
{0} class C
{{
    {1} static void Main()
    {{
        {{ Goo(); }}
        {{ Goo(null); }}
        {{ Goo((int*)1); }}
        {{ Goo(new int*[2]); }}
    }}

    {1} static void Goo(params int*[] x) {{ }}
}}
";

            CompareUnsafeDiagnostics(template,
                // (12,29): error CS0214: Pointers and fixed size buffers may only be used in an unsafe context
                //      static void Goo(params int*[] x) { }
                Diagnostic(ErrorCode.ERR_UnsafeNeeded, "int*"),
                // (6,11): error CS0214: Pointers and fixed size buffers may only be used in an unsafe context
                //         { Goo(); }
                Diagnostic(ErrorCode.ERR_UnsafeNeeded, "Goo()"),
                // (7,15): error CS0214: Pointers and fixed size buffers may only be used in an unsafe context
                //         { Goo(null); }
                Diagnostic(ErrorCode.ERR_UnsafeNeeded, "null"),
                // (7,11): error CS0214: Pointers and fixed size buffers may only be used in an unsafe context
                //         { Goo(null); }
                Diagnostic(ErrorCode.ERR_UnsafeNeeded, "Goo(null)"),
                // (8,16): error CS0214: Pointers and fixed size buffers may only be used in an unsafe context
                //         { Goo((int*)1); }
                Diagnostic(ErrorCode.ERR_UnsafeNeeded, "int*"),
                // (8,15): error CS0214: Pointers and fixed size buffers may only be used in an unsafe context
                //         { Goo((int*)1); }
                Diagnostic(ErrorCode.ERR_UnsafeNeeded, "(int*)1"),
                // (8,11): error CS0214: Pointers and fixed size buffers may only be used in an unsafe context
                //         { Goo((int*)1); }
                Diagnostic(ErrorCode.ERR_UnsafeNeeded, "Goo((int*)1)"),
                // (9,19): error CS0214: Pointers and fixed size buffers may only be used in an unsafe context
                //         { Goo(new int*[2]); }
                Diagnostic(ErrorCode.ERR_UnsafeNeeded, "int*"),
                // (9,15): error CS0214: Pointers and fixed size buffers may only be used in an unsafe context
                //         { Goo(new int*[2]); }
                Diagnostic(ErrorCode.ERR_UnsafeNeeded, "new int*[2]"),
                // (9,11): error CS0214: Pointers and fixed size buffers may only be used in an unsafe context
                //         { Goo(new int*[2]); }
                Diagnostic(ErrorCode.ERR_UnsafeNeeded, "Goo(new int*[2])")
                );
        }

        [WorkItem(544938, "http://vstfdevdiv:8080/DevDiv2/DevDiv/_workitems/edit/544938")]
        [Fact]
        public void UnsafeCallOptionalParameters()
        {
            var template = @"
{0} class C
{{
    {1} static void Main()
    {{
        {{ Goo(); }}
        {{ Goo(null); }}
        {{ Goo((int*)1); }}
    }}

    {1} static void Goo(int* p = null) {{ }}
}}
";

            CompareUnsafeDiagnostics(template,
                // (11,22): error CS0214: Pointers and fixed size buffers may only be used in an unsafe context
                //      static void Goo(int* p = null) { }
                Diagnostic(ErrorCode.ERR_UnsafeNeeded, "int*"),
                // (6,11): error CS0214: Pointers and fixed size buffers may only be used in an unsafe context
                //         { Goo(); }
                Diagnostic(ErrorCode.ERR_UnsafeNeeded, "Goo()"),
                // (7,15): error CS0214: Pointers and fixed size buffers may only be used in an unsafe context
                //         { Goo(null); }
                Diagnostic(ErrorCode.ERR_UnsafeNeeded, "null"),
                // (7,11): error CS0214: Pointers and fixed size buffers may only be used in an unsafe context
                //         { Goo(null); }
                Diagnostic(ErrorCode.ERR_UnsafeNeeded, "Goo(null)"),
                // (8,16): error CS0214: Pointers and fixed size buffers may only be used in an unsafe context
                //         { Goo((int*)1); }
                Diagnostic(ErrorCode.ERR_UnsafeNeeded, "int*"),
                // (8,15): error CS0214: Pointers and fixed size buffers may only be used in an unsafe context
                //         { Goo((int*)1); }
                Diagnostic(ErrorCode.ERR_UnsafeNeeded, "(int*)1"),
                // (8,11): error CS0214: Pointers and fixed size buffers may only be used in an unsafe context
                //         { Goo((int*)1); }
                Diagnostic(ErrorCode.ERR_UnsafeNeeded, "Goo((int*)1)")
                );
        }

        [WorkItem(544938, "http://vstfdevdiv:8080/DevDiv2/DevDiv/_workitems/edit/544938")]
        [Fact]
        public void UnsafeDelegateCallParamArrays()
        {
            var template = @"
{0} class C
{{
    {1} static void Main()
    {{
        D d = null;
        {{ d(); }}
        {{ d(null); }}
        {{ d((int*)1); }}
        {{ d(new int*[2]); }}
    }}

    {1} delegate void D(params int*[] x);
}}
";

            CompareUnsafeDiagnostics(template,
                // (13,29): error CS0214: Pointers and fixed size buffers may only be used in an unsafe context
                //      delegate void D(params int*[] x);
                Diagnostic(ErrorCode.ERR_UnsafeNeeded, "int*"),
                // (7,11): error CS0214: Pointers and fixed size buffers may only be used in an unsafe context
                //         { d(); }
                Diagnostic(ErrorCode.ERR_UnsafeNeeded, "d()"),
                // (8,13): error CS0214: Pointers and fixed size buffers may only be used in an unsafe context
                //         { d(null); }
                Diagnostic(ErrorCode.ERR_UnsafeNeeded, "null"),
                // (8,11): error CS0214: Pointers and fixed size buffers may only be used in an unsafe context
                //         { d(null); }
                Diagnostic(ErrorCode.ERR_UnsafeNeeded, "d(null)"),
                // (9,14): error CS0214: Pointers and fixed size buffers may only be used in an unsafe context
                //         { d((int*)1); }
                Diagnostic(ErrorCode.ERR_UnsafeNeeded, "int*"),
                // (9,13): error CS0214: Pointers and fixed size buffers may only be used in an unsafe context
                //         { d((int*)1); }
                Diagnostic(ErrorCode.ERR_UnsafeNeeded, "(int*)1"),
                // (9,11): error CS0214: Pointers and fixed size buffers may only be used in an unsafe context
                //         { d((int*)1); }
                Diagnostic(ErrorCode.ERR_UnsafeNeeded, "d((int*)1)"),
                // (10,17): error CS0214: Pointers and fixed size buffers may only be used in an unsafe context
                //         { d(new int*[2]); }
                Diagnostic(ErrorCode.ERR_UnsafeNeeded, "int*"),
                // (10,13): error CS0214: Pointers and fixed size buffers may only be used in an unsafe context
                //         { d(new int*[2]); }
                Diagnostic(ErrorCode.ERR_UnsafeNeeded, "new int*[2]"),
                // (10,11): error CS0214: Pointers and fixed size buffers may only be used in an unsafe context
                //         { d(new int*[2]); }
                Diagnostic(ErrorCode.ERR_UnsafeNeeded, "d(new int*[2])")
                );
        }

        [WorkItem(544938, "http://vstfdevdiv:8080/DevDiv2/DevDiv/_workitems/edit/544938")]
        [Fact]
        public void UnsafeDelegateCallOptionalParameters()
        {
            var template = @"
{0} class C
{{
    {1} static void Main()
    {{
        D d = null;
        {{ d(); }}
        {{ d(null); }}
        {{ d((int*)1); }}
    }}

    {1} delegate void D(int* p = null);
}}
";

            CompareUnsafeDiagnostics(template,
                // (12,22): error CS0214: Pointers and fixed size buffers may only be used in an unsafe context
                //      delegate void D(int* p = null);
                Diagnostic(ErrorCode.ERR_UnsafeNeeded, "int*"),
                // (7,11): error CS0214: Pointers and fixed size buffers may only be used in an unsafe context
                //         { d(); }
                Diagnostic(ErrorCode.ERR_UnsafeNeeded, "d()"),
                // (8,13): error CS0214: Pointers and fixed size buffers may only be used in an unsafe context
                //         { d(null); }
                Diagnostic(ErrorCode.ERR_UnsafeNeeded, "null"),
                // (8,11): error CS0214: Pointers and fixed size buffers may only be used in an unsafe context
                //         { d(null); }
                Diagnostic(ErrorCode.ERR_UnsafeNeeded, "d(null)"),
                // (9,14): error CS0214: Pointers and fixed size buffers may only be used in an unsafe context
                //         { d((int*)1); }
                Diagnostic(ErrorCode.ERR_UnsafeNeeded, "int*"),
                // (9,13): error CS0214: Pointers and fixed size buffers may only be used in an unsafe context
                //         { d((int*)1); }
                Diagnostic(ErrorCode.ERR_UnsafeNeeded, "(int*)1"),
                // (9,11): error CS0214: Pointers and fixed size buffers may only be used in an unsafe context
                //         { d((int*)1); }
                Diagnostic(ErrorCode.ERR_UnsafeNeeded, "d((int*)1)")
                );
        }

        [WorkItem(544938, "http://vstfdevdiv:8080/DevDiv2/DevDiv/_workitems/edit/544938")]
        [Fact]
        public void UnsafeObjectCreationParamArrays()
        {
            var template = @"
{0} class C
{{
    {1} static void Main()
    {{
        C c;
        {{ c = new C(); }}
        {{ c = new C(null); }}
        {{ c = new C((int*)1); }}
        {{ c = new C(new int*[2]); }}
    }}

    {1} C(params int*[] x) {{ }}
}}
";

            CompareUnsafeDiagnostics(template,
                // (13,15): error CS0214: Pointers and fixed size buffers may only be used in an unsafe context
                //      C(params int*[] x) { }
                Diagnostic(ErrorCode.ERR_UnsafeNeeded, "int*"),
                // (7,15): error CS0214: Pointers and fixed size buffers may only be used in an unsafe context
                //         { c = new C(); }
                Diagnostic(ErrorCode.ERR_UnsafeNeeded, "new C()"),
                // (8,21): error CS0214: Pointers and fixed size buffers may only be used in an unsafe context
                //         { c = new C(null); }
                Diagnostic(ErrorCode.ERR_UnsafeNeeded, "null"),
                // (8,15): error CS0214: Pointers and fixed size buffers may only be used in an unsafe context
                //         { c = new C(null); }
                Diagnostic(ErrorCode.ERR_UnsafeNeeded, "new C(null)"),
                // (9,22): error CS0214: Pointers and fixed size buffers may only be used in an unsafe context
                //         { c = new C((int*)1); }
                Diagnostic(ErrorCode.ERR_UnsafeNeeded, "int*"),
                // (9,21): error CS0214: Pointers and fixed size buffers may only be used in an unsafe context
                //         { c = new C((int*)1); }
                Diagnostic(ErrorCode.ERR_UnsafeNeeded, "(int*)1"),
                // (9,15): error CS0214: Pointers and fixed size buffers may only be used in an unsafe context
                //         { c = new C((int*)1); }
                Diagnostic(ErrorCode.ERR_UnsafeNeeded, "new C((int*)1)"),
                // (10,25): error CS0214: Pointers and fixed size buffers may only be used in an unsafe context
                //         { c = new C(new int*[2]); }
                Diagnostic(ErrorCode.ERR_UnsafeNeeded, "int*"),
                // (10,21): error CS0214: Pointers and fixed size buffers may only be used in an unsafe context
                //         { c = new C(new int*[2]); }
                Diagnostic(ErrorCode.ERR_UnsafeNeeded, "new int*[2]"),
                // (10,15): error CS0214: Pointers and fixed size buffers may only be used in an unsafe context
                //         { c = new C(new int*[2]); }
                Diagnostic(ErrorCode.ERR_UnsafeNeeded, "new C(new int*[2])")
                );
        }

        [WorkItem(544938, "http://vstfdevdiv:8080/DevDiv2/DevDiv/_workitems/edit/544938")]
        [Fact]
        public void UnsafeObjectCreationOptionalParameters()
        {
            var template = @"
{0} class C
{{
    {1} static void Main()
    {{
        C c;
        {{ c = new C(); }}
        {{ c = new C(null); }}
        {{ c = new C((int*)1); }}
    }}

    {1} C(int* p = null) {{ }}
}}
";

            CompareUnsafeDiagnostics(template,
                // (12,8): error CS0214: Pointers and fixed size buffers may only be used in an unsafe context
                //      C(int* p = null) { }
                Diagnostic(ErrorCode.ERR_UnsafeNeeded, "int*"),
                // (7,15): error CS0214: Pointers and fixed size buffers may only be used in an unsafe context
                //         { c = new C(); }
                Diagnostic(ErrorCode.ERR_UnsafeNeeded, "new C()"),
                // (8,21): error CS0214: Pointers and fixed size buffers may only be used in an unsafe context
                //         { c = new C(null); }
                Diagnostic(ErrorCode.ERR_UnsafeNeeded, "null"),
                // (8,15): error CS0214: Pointers and fixed size buffers may only be used in an unsafe context
                //         { c = new C(null); }
                Diagnostic(ErrorCode.ERR_UnsafeNeeded, "new C(null)"),
                // (9,22): error CS0214: Pointers and fixed size buffers may only be used in an unsafe context
                //         { c = new C((int*)1); }
                Diagnostic(ErrorCode.ERR_UnsafeNeeded, "int*"),
                // (9,21): error CS0214: Pointers and fixed size buffers may only be used in an unsafe context
                //         { c = new C((int*)1); }
                Diagnostic(ErrorCode.ERR_UnsafeNeeded, "(int*)1"),
                // (9,15): error CS0214: Pointers and fixed size buffers may only be used in an unsafe context
                //         { c = new C((int*)1); }
                Diagnostic(ErrorCode.ERR_UnsafeNeeded, "new C((int*)1)")
                );
        }

        [WorkItem(544938, "http://vstfdevdiv:8080/DevDiv2/DevDiv/_workitems/edit/544938")]
        [Fact]
        public void UnsafeIndexerParamArrays()
        {
            var template = @"
{0} class C
{{
    {1} static void Main()
    {{
        C c = new C();
        {{ int x = c[1]; }} // NOTE: as in dev10, this does not produce an error (would for a call).
        {{ int x = c[1, null]; }} // NOTE: as in dev10, this does not produce an error (would for a call).
        {{ int x = c[1, (int*)1]; }}
        {{ int x = c[1, new int*[2]]; }}
    }}

    {1} int this[int x, params int*[] a] {{ get {{ return 0; }} set {{ }} }}
}}
";

            CompareUnsafeDiagnostics(template,
                // (13,29): error CS0214: Pointers and fixed size buffers may only be used in an unsafe context
                //      int this[int x, params int*[] a] { get { return 0; } set { } }
                Diagnostic(ErrorCode.ERR_UnsafeNeeded, "int*"),
                // (9,25): error CS0214: Pointers and fixed size buffers may only be used in an unsafe context
                //         { int x = c[1, (int*)1]; }
                Diagnostic(ErrorCode.ERR_UnsafeNeeded, "int*"),
                // (9,24): error CS0214: Pointers and fixed size buffers may only be used in an unsafe context
                //         { int x = c[1, (int*)1]; }
                Diagnostic(ErrorCode.ERR_UnsafeNeeded, "(int*)1"),
                // (10,28): error CS0214: Pointers and fixed size buffers may only be used in an unsafe context
                //         { int x = c[1, new int*[2]]; }
                Diagnostic(ErrorCode.ERR_UnsafeNeeded, "int*"),
                // (10,24): error CS0214: Pointers and fixed size buffers may only be used in an unsafe context
                //         { int x = c[1, new int*[2]]; }
                Diagnostic(ErrorCode.ERR_UnsafeNeeded, "new int*[2]")
                );
        }

        [WorkItem(544938, "http://vstfdevdiv:8080/DevDiv2/DevDiv/_workitems/edit/544938")]
        [Fact]
        public void UnsafeIndexerOptionalParameters()
        {
            var template = @"
{0} class C
{{
    {1} static void Main()
    {{
        C c = new C();
        {{ int x = c[1]; }} // NOTE: as in dev10, this does not produce an error (would for a call).
        {{ int x = c[1, null]; }} // NOTE: as in dev10, this does not produce an error (would for a call).
        {{ int x = c[1, (int*)1]; }}
    }}

    {1} int this[int x, int* p = null] {{ get {{ return 0; }} set {{ }} }}
}}
";

            CompareUnsafeDiagnostics(template,
                // (12,22): error CS0214: Pointers and fixed size buffers may only be used in an unsafe context
                //      int this[int x, int* p = null] { get { return 0; } set { } }
                Diagnostic(ErrorCode.ERR_UnsafeNeeded, "int*"),
                // (9,25): error CS0214: Pointers and fixed size buffers may only be used in an unsafe context
                //         { int x = c[1, (int*)1]; }
                Diagnostic(ErrorCode.ERR_UnsafeNeeded, "int*"),
                // (9,24): error CS0214: Pointers and fixed size buffers may only be used in an unsafe context
                //         { int x = c[1, (int*)1]; }
                Diagnostic(ErrorCode.ERR_UnsafeNeeded, "(int*)1")
                );
        }

        [WorkItem(544938, "http://vstfdevdiv:8080/DevDiv2/DevDiv/_workitems/edit/544938")]
        [Fact]
        public void UnsafeAttributeParamArrays()
        {
            var template = @"
[A]
{0} class A : System.Attribute
{{
    {1} A(params int*[] a) {{ }}
}}
";

            CompareUnsafeDiagnostics(template,
                new[]
                {
                // CONSIDER: this differs slightly from dev10, but is clearer.
                // (2,2): error CS0181: Attribute constructor parameter 'a' has type 'int*[]', which is not a valid attribute parameter type
                // [A]
                Diagnostic(ErrorCode.ERR_BadAttributeParamType, "A").WithArguments("a", "int*[]"),

                // (5,15): error CS0214: Pointers and fixed size buffers may only be used in an unsafe context
                //      A(params int*[] a) { }
                Diagnostic(ErrorCode.ERR_UnsafeNeeded, "int*")
                },
                new[]
                {
                // CONSIDER: this differs slightly from dev10, but is clearer.
                // (2,2): error CS0181: Attribute constructor parameter 'a' has type 'int*[]', which is not a valid attribute parameter type
                // [A]
                Diagnostic(ErrorCode.ERR_BadAttributeParamType, "A").WithArguments("a", "int*[]")
                });
        }

        [WorkItem(544938, "http://vstfdevdiv:8080/DevDiv2/DevDiv/_workitems/edit/544938")]
        [Fact]
        public void UnsafeAttributeOptionalParameters()
        {
            var template = @"
[A]
{0} class A : System.Attribute
{{
    {1} A(int* p = null) {{ }}
}}
";

            CompareUnsafeDiagnostics(template,
                new[]
                {
                // CONSIDER: this differs slightly from dev10, but is clearer.
                // (2,2): error CS0181: Attribute constructor parameter 'p' has type 'int*', which is not a valid attribute parameter type
                // [A]
                Diagnostic(ErrorCode.ERR_BadAttributeParamType, "A").WithArguments("p", "int*"),

                // (5,8): error CS0214: Pointers and fixed size buffers may only be used in an unsafe context
                //      A(int* p = null) { }
                Diagnostic(ErrorCode.ERR_UnsafeNeeded, "int*")
                },
                new[]
                {
                // CONSIDER: this differs slightly from dev10, but is clearer.
                // (2,2): error CS0181: Attribute constructor parameter 'p' has type 'int*', which is not a valid attribute parameter type
                // [A]
                Diagnostic(ErrorCode.ERR_BadAttributeParamType, "A").WithArguments("p", "int*")
                });
        }

        [WorkItem(544938, "http://vstfdevdiv:8080/DevDiv2/DevDiv/_workitems/edit/544938")]
        [Fact]
        public void UnsafeDelegateAssignment()
        {
            var template = @"
{0} class C
{{
    {1} static void Main()
    {{
        D d;
        {{ d = delegate {{ }}; }}
        {{ d = null; }}
        {{ d = Goo; }}
    }}

    {1} delegate void D(int* x = null);
    {1} static void Goo(int* x = null) {{ }}
}}
";

            CompareUnsafeDiagnostics(template,
                // (9,15): error CS0214: Pointers and fixed size buffers may only be used in an unsafe context
                //         { d = Goo; }
                Diagnostic(ErrorCode.ERR_UnsafeNeeded, "Goo"),

                // (12,22): error CS0214: Pointers and fixed size buffers may only be used in an unsafe context
                //      delegate void D(int* x = null);
                Diagnostic(ErrorCode.ERR_UnsafeNeeded, "int*"),
                // (13,22): error CS0214: Pointers and fixed size buffers may only be used in an unsafe context
                //      static void Goo(int* x = null) { }
                Diagnostic(ErrorCode.ERR_UnsafeNeeded, "int*"));
        }

        private static void CompareUnsafeDiagnostics(string template, params DiagnosticDescription[] expectedWithoutUnsafe)
        {
            CompareUnsafeDiagnostics(template, expectedWithoutUnsafe, new DiagnosticDescription[0]);
        }

        private static void CompareUnsafeDiagnostics(string template, DiagnosticDescription[] expectedWithoutUnsafe, DiagnosticDescription[] expectedWithUnsafe)
        {
            // NOTE: ERR_UnsafeNeeded is not affected by the presence/absence of the /unsafe flag.
            var withoutUnsafe = string.Format(template, "", "");
            CreateCompilation(withoutUnsafe).VerifyDiagnostics(expectedWithoutUnsafe);
            CreateCompilation(withoutUnsafe, options: TestOptions.UnsafeReleaseDll).VerifyDiagnostics(expectedWithoutUnsafe);

            var withUnsafeOnType = string.Format(template, "unsafe", "");
            CreateCompilation(withUnsafeOnType, options: TestOptions.UnsafeReleaseDll).VerifyDiagnostics(expectedWithUnsafe);

            var withUnsafeOnMembers = string.Format(template, "", "unsafe");
            CreateCompilation(withUnsafeOnMembers, options: TestOptions.UnsafeReleaseDll).VerifyDiagnostics(expectedWithUnsafe);

            var withUnsafeOnTypeAndMembers = string.Format(template, "unsafe", "unsafe");
            CreateCompilation(withUnsafeOnTypeAndMembers, options: TestOptions.UnsafeReleaseDll).VerifyDiagnostics(expectedWithUnsafe);
        }

        [WorkItem(544097, "http://vstfdevdiv:8080/DevDiv2/DevDiv/_workitems/edit/544097")]
        [Fact]
        public void MethodCallWithNullAsPointerArg()
        {
            var template = @"
{0} class Test
{{
    {1} static void Goo(void* p) {{ }}
    {1} static void Main()
    {{
        Goo(null);
    }}
}}
";

            CompareUnsafeDiagnostics(template,
                // (4,22): error CS0214: Pointers and fixed size buffers may only be used in an unsafe context
                //      static void Goo(void* p) { }
                Diagnostic(ErrorCode.ERR_UnsafeNeeded, "void*"),
                // (7,13): error CS0214: Pointers and fixed size buffers may only be used in an unsafe context
                //         Goo(null);
                Diagnostic(ErrorCode.ERR_UnsafeNeeded, "null"),
                // (7,9): error CS0214: Pointers and fixed size buffers may only be used in an unsafe context
                //         Goo(null);
                Diagnostic(ErrorCode.ERR_UnsafeNeeded, "Goo(null)")
                );
        }

        [WorkItem(544097, "http://vstfdevdiv:8080/DevDiv2/DevDiv/_workitems/edit/544097")]
        [Fact]
        public void MethodCallWithUnsafeArgument()
        {
            var template = @"
{0} class Test
{{
    {1} int M(params int*[] p) {{ return 0; }}
    {1} public static implicit operator int*(Test t) {{ return null; }}

    {1} void M()
    {{
        {{
            int x = M(null); //CS0214
        }}
        {{
            int x = M(null, null); //CS0214
        }}
        {{
            int x = M(this); //CS0214
        }}
    }}
}}
";

            CompareUnsafeDiagnostics(template,
                // (5,38): error CS0214: Pointers and fixed size buffers may only be used in an unsafe context
                //      public static implicit operator int*(Test t) { return null; }
                Diagnostic(ErrorCode.ERR_UnsafeNeeded, "int*"),
                // (4,19): error CS0214: Pointers and fixed size buffers may only be used in an unsafe context
                //      int M(params int*[] p) { return 0; }
                Diagnostic(ErrorCode.ERR_UnsafeNeeded, "int*"),
                // (10,23): error CS0214: Pointers and fixed size buffers may only be used in an unsafe context
                //             int x = M(null); //CS0214
                Diagnostic(ErrorCode.ERR_UnsafeNeeded, "null"),
                // (10,21): error CS0214: Pointers and fixed size buffers may only be used in an unsafe context
                //             int x = M(null); //CS0214
                Diagnostic(ErrorCode.ERR_UnsafeNeeded, "M(null)"),
                // (13,23): error CS0214: Pointers and fixed size buffers may only be used in an unsafe context
                //             int x = M(null, null); //CS0214
                Diagnostic(ErrorCode.ERR_UnsafeNeeded, "null"),
                // (13,29): error CS0214: Pointers and fixed size buffers may only be used in an unsafe context
                //             int x = M(null, null); //CS0214
                Diagnostic(ErrorCode.ERR_UnsafeNeeded, "null"),
                // (13,21): error CS0214: Pointers and fixed size buffers may only be used in an unsafe context
                //             int x = M(null, null); //CS0214
                Diagnostic(ErrorCode.ERR_UnsafeNeeded, "M(null, null)"),
                // (16,23): error CS0214: Pointers and fixed size buffers may only be used in an unsafe context
                //             int x = M(this); //CS0214
                Diagnostic(ErrorCode.ERR_UnsafeNeeded, "this"),
                // (16,21): error CS0214: Pointers and fixed size buffers may only be used in an unsafe context
                //             int x = M(this); //CS0214
                Diagnostic(ErrorCode.ERR_UnsafeNeeded, "M(this)")
                );
        }

        [WorkItem(544097, "http://vstfdevdiv:8080/DevDiv2/DevDiv/_workitems/edit/544097")]
        [Fact]
        public void IndexerAccessWithUnsafeArgument()
        {
            var template = @"
{0} class Test
{{
    {1} int this[params int*[] p] {{ get {{ return 0; }} set {{ }} }}
    {1} public static implicit operator int*(Test t) {{ return null; }}

    {1} void M()
    {{
        {{
            int x = this[null]; //CS0214 seems appropriate, but dev10 accepts
        }}
        {{
            int x = this[null, null]; //CS0214 seems appropriate, but dev10 accepts
        }}
        {{
            int x = this[this]; //CS0214 seems appropriate, but dev10 accepts
        }}
    }}
}}
";

            CompareUnsafeDiagnostics(template,
                // (4,15): error CS0214: Pointers and fixed size buffers may only be used in an unsafe context
                //      int this[int* p] { get { return 0; } set { } }
                Diagnostic(ErrorCode.ERR_UnsafeNeeded, "int*"),
                // (5,38): error CS0214: Pointers and fixed size buffers may only be used in an unsafe context
                //      public static implicit operator int*(Test t) { return null; }
                Diagnostic(ErrorCode.ERR_UnsafeNeeded, "int*"));
        }

        [WorkItem(544097, "http://vstfdevdiv:8080/DevDiv2/DevDiv/_workitems/edit/544097")]
        [Fact]
        public void ConstructorInitializerWithUnsafeArgument()
        {
            var template = @"
{0} class Base
{{
    {1} public Base(int* p) {{ }}
}}

{0} class Derived : Base
{{
    {1} public Derived() : base(null) {{ }}
}}
";

            CompareUnsafeDiagnostics(template,
                // (4,18): error CS0214: Pointers and fixed size buffers may only be used in an unsafe context
                //      public Base(int* p) { }
                Diagnostic(ErrorCode.ERR_UnsafeNeeded, "int*"),
                // (9,30): error CS0214: Pointers and fixed size buffers may only be used in an unsafe context
                //      public Derived() : base(null) { }
                Diagnostic(ErrorCode.ERR_UnsafeNeeded, "null"),
                // (9,25): error CS0214: Pointers and fixed size buffers may only be used in an unsafe context
                //      public Derived() : base(null) { }
                Diagnostic(ErrorCode.ERR_UnsafeNeeded, "base")
                );
        }

        [WorkItem(544286, "http://vstfdevdiv:8080/DevDiv2/DevDiv/_workitems/edit/544286")]
        [Fact]
        public void UnsafeLambdaParameterType()
        {
            var template = @"
{0} class Program
{{
    {1} delegate void F(int* x);
    
    {1} static void Main()
    {{
        F e = x => {{ }};
    }}
}}
";

            CompareUnsafeDiagnostics(template,
                // (4,22): error CS0214: Pointers and fixed size buffers may only be used in an unsafe context
                //      delegate void F(int* x);
                Diagnostic(ErrorCode.ERR_UnsafeNeeded, "int*"),
                // (8,15): error CS0214: Pointers and fixed size buffers may only be used in an unsafe context
                //         F e = x => { };
                Diagnostic(ErrorCode.ERR_UnsafeNeeded, "x"));
        }

        #endregion Unsafe regions

        #region Variables that need fixing

        [Fact]
        public void FixingVariables_Parameters()
        {
            var text = @"
class C
{
    void M(int x, ref int y, out int z, params int[] p)
    {
        M(x, ref y, out z, p);
    }
}
";
            var expected = @"
Yes, Call 'M(x, ref y, out z, p)' requires fixing.
Yes, ThisReference 'M' requires fixing.
No, Parameter 'x' does not require fixing. It has an underlying symbol 'x'
Yes, Parameter 'y' requires fixing.
Yes, Parameter 'z' requires fixing.
No, Parameter 'p' does not require fixing. It has an underlying symbol 'p'
".Trim();

            CheckIfVariablesNeedFixing(text, expected);
        }

        [Fact]
        public void FixingVariables_Locals()
        {
            var text = @"
class C
{
    void M(params object[] p)
    {
        C c = null;
        int x = 0;
        M(c, x);
    }
}
";
            var expected = @"
Yes, TypeExpression 'C' requires fixing.
Yes, Conversion 'null' requires fixing.
Yes, Literal 'null' requires fixing.
Yes, TypeExpression 'int' requires fixing.
Yes, Literal '0' requires fixing.
Yes, Call 'M(c, x)' requires fixing.
Yes, ThisReference 'M' requires fixing.
Yes, Conversion 'c' requires fixing.
No, Local 'c' does not require fixing. It has an underlying symbol 'c'
Yes, Conversion 'x' requires fixing.
No, Local 'x' does not require fixing. It has an underlying symbol 'x'
".Trim();

            CheckIfVariablesNeedFixing(text, expected);
        }

        [Fact]
        public void FixingVariables_Fields1()
        {
            var text = @"
class C
{
    public S1 s;
    public C c;

    void M(params object[] p)
    {
        C c = new C();
        S1 s = new S1();

        M(this, this.s, this.s.s, this.s.c, this.c.s, this.c.c);
        M(c, c.s, c.s.s, c.s.c, c.c.s, c.c.c);
        M(s, s.s, s.s.i);
    }
}

struct S1
{
    public S2 s;
    public C c;
}

struct S2
{
    public int i;
}
";
            var expected = @"
Yes, TypeExpression 'C' requires fixing.
Yes, ObjectCreationExpression 'new C()' requires fixing.
Yes, TypeExpression 'S1' requires fixing.
Yes, ObjectCreationExpression 'new S1()' requires fixing.
Yes, Call 'M(this, this.s, this.s.s, this.s.c, this.c.s, this.c.c)' requires fixing.
Yes, ThisReference 'M' requires fixing.
Yes, Conversion 'this' requires fixing.
Yes, ThisReference 'this' requires fixing.
Yes, Conversion 'this.s' requires fixing.
Yes, FieldAccess 'this.s' requires fixing.
Yes, ThisReference 'this' requires fixing.
Yes, Conversion 'this.s.s' requires fixing.
Yes, FieldAccess 'this.s.s' requires fixing.
Yes, FieldAccess 'this.s' requires fixing.
Yes, ThisReference 'this' requires fixing.
Yes, Conversion 'this.s.c' requires fixing.
Yes, FieldAccess 'this.s.c' requires fixing.
Yes, FieldAccess 'this.s' requires fixing.
Yes, ThisReference 'this' requires fixing.
Yes, Conversion 'this.c.s' requires fixing.
Yes, FieldAccess 'this.c.s' requires fixing.
Yes, FieldAccess 'this.c' requires fixing.
Yes, ThisReference 'this' requires fixing.
Yes, Conversion 'this.c.c' requires fixing.
Yes, FieldAccess 'this.c.c' requires fixing.
Yes, FieldAccess 'this.c' requires fixing.
Yes, ThisReference 'this' requires fixing.
Yes, Call 'M(c, c.s, c.s.s, c.s.c, c.c.s, c.c.c)' requires fixing.
Yes, ThisReference 'M' requires fixing.
Yes, Conversion 'c' requires fixing.
No, Local 'c' does not require fixing. It has an underlying symbol 'c'
Yes, Conversion 'c.s' requires fixing.
Yes, FieldAccess 'c.s' requires fixing.
No, Local 'c' does not require fixing. It has an underlying symbol 'c'
Yes, Conversion 'c.s.s' requires fixing.
Yes, FieldAccess 'c.s.s' requires fixing.
Yes, FieldAccess 'c.s' requires fixing.
No, Local 'c' does not require fixing. It has an underlying symbol 'c'
Yes, Conversion 'c.s.c' requires fixing.
Yes, FieldAccess 'c.s.c' requires fixing.
Yes, FieldAccess 'c.s' requires fixing.
No, Local 'c' does not require fixing. It has an underlying symbol 'c'
Yes, Conversion 'c.c.s' requires fixing.
Yes, FieldAccess 'c.c.s' requires fixing.
Yes, FieldAccess 'c.c' requires fixing.
No, Local 'c' does not require fixing. It has an underlying symbol 'c'
Yes, Conversion 'c.c.c' requires fixing.
Yes, FieldAccess 'c.c.c' requires fixing.
Yes, FieldAccess 'c.c' requires fixing.
No, Local 'c' does not require fixing. It has an underlying symbol 'c'
Yes, Call 'M(s, s.s, s.s.i)' requires fixing.
Yes, ThisReference 'M' requires fixing.
Yes, Conversion 's' requires fixing.
No, Local 's' does not require fixing. It has an underlying symbol 's'
Yes, Conversion 's.s' requires fixing.
No, FieldAccess 's.s' does not require fixing. It has an underlying symbol 's'
No, Local 's' does not require fixing. It has an underlying symbol 's'
Yes, Conversion 's.s.i' requires fixing.
No, FieldAccess 's.s.i' does not require fixing. It has an underlying symbol 's'
No, FieldAccess 's.s' does not require fixing. It has an underlying symbol 's'
No, Local 's' does not require fixing. It has an underlying symbol 's'
".Trim();

            CheckIfVariablesNeedFixing(text, expected);
        }

        [Fact]
        public void FixingVariables_Fields2()
        {
            var text = @"
class Base
{
    public int i;
}

class Derived : Base
{
    void M()
    {
        base.i = 0;
    }
}
";
            var expected = @"
Yes, AssignmentOperator 'base.i = 0' requires fixing.
Yes, FieldAccess 'base.i' requires fixing.
Yes, BaseReference 'base' requires fixing.
Yes, Literal '0' requires fixing.
".Trim();

            CheckIfVariablesNeedFixing(text, expected);
        }

        [Fact]
        public void FixingVariables_Fields3()
        {
            var text = @"
struct S
{
    static int i;

    void M()
    {
        S.i = 0;
    }
}
";
            var expected = @"
Yes, AssignmentOperator 'S.i = 0' requires fixing.
Yes, FieldAccess 'S.i' requires fixing.
Yes, TypeExpression 'S' requires fixing.
Yes, Literal '0' requires fixing.
".Trim();

            CheckIfVariablesNeedFixing(text, expected);
        }

        [Fact]
        public void FixingVariables_Fields4()
        {
            var text = @"
struct S
{
    int i;

    void M(params object[] p)
    {
        // rvalues always require fixing.
        M(new S().i, default(S).i, MakeS().i, (new S[1])[0].i);
    }

    S MakeS() 
    { 
        return default(S); 
    }
}
";
            var expected = @"
Yes, Call 'M(new S().i, default(S).i, MakeS().i, (new S[1])[0].i)' requires fixing.
Yes, ThisReference 'M' requires fixing.
Yes, Conversion 'new S().i' requires fixing.
Yes, FieldAccess 'new S().i' requires fixing.
Yes, ObjectCreationExpression 'new S()' requires fixing.
Yes, Conversion 'default(S).i' requires fixing.
Yes, FieldAccess 'default(S).i' requires fixing.
Yes, DefaultExpression 'default(S)' requires fixing.
Yes, Conversion 'MakeS().i' requires fixing.
Yes, FieldAccess 'MakeS().i' requires fixing.
Yes, Call 'MakeS()' requires fixing.
Yes, ThisReference 'MakeS' requires fixing.
Yes, Conversion '(new S[1])[0].i' requires fixing.
Yes, FieldAccess '(new S[1])[0].i' requires fixing.
Yes, ArrayAccess '(new S[1])[0]' requires fixing.
Yes, ArrayCreation 'new S[1]' requires fixing.
Yes, Literal '1' requires fixing.
Yes, Literal '0' requires fixing.
".Trim();

            CheckIfVariablesNeedFixing(text, expected);
        }

        [Fact]
        public void FixingVariables_Events()
        {
            var text = @"
struct S
{
    public event System.Action E;
    public event System.Action F { add { } remove { } }

    void M(params object[] p)
    {
        C c = new C();
        S s = new S();

        M(c.E, c.F); //note: note legal to pass F
        M(s.E, s.F); //note: note legal to pass F
    }
}

class C
{
    public event System.Action E;
    public event System.Action F { add { } remove { } }
}
";
            var expected = @"
Yes, TypeExpression 'C' requires fixing.
Yes, ObjectCreationExpression 'new C()' requires fixing.
Yes, TypeExpression 'S' requires fixing.
Yes, ObjectCreationExpression 'new S()' requires fixing.
Yes, Call 'M(c.E, c.F)' requires fixing.
Yes, ThisReference 'M' requires fixing.
Yes, Conversion 'c.E' requires fixing.
Yes, BadExpression 'c.E' requires fixing.
Yes, EventAccess 'c.E' requires fixing.
No, Local 'c' does not require fixing. It has an underlying symbol 'c'
Yes, Conversion 'c.F' requires fixing.
Yes, BadExpression 'c.F' requires fixing.
Yes, EventAccess 'c.F' requires fixing.
No, Local 'c' does not require fixing. It has an underlying symbol 'c'
Yes, Call 'M(s.E, s.F)' requires fixing.
Yes, ThisReference 'M' requires fixing.
Yes, Conversion 's.E' requires fixing.
No, EventAccess 's.E' does not require fixing. It has an underlying symbol 's'
No, Local 's' does not require fixing. It has an underlying symbol 's'
Yes, Conversion 's.F' requires fixing.
Yes, BadExpression 's.F' requires fixing.
Yes, EventAccess 's.F' requires fixing.
No, Local 's' does not require fixing. It has an underlying symbol 's'
".Trim();

            CheckIfVariablesNeedFixing(text, expected, expectError: true);
        }

        [Fact]
        public void FixingVariables_Lambda1()
        {
            var text = @"
class C
{
    void M(params object[] p)
    {
        int i = 0; // NOTE: does not require fixing even though it will be hoisted - lambdas handled separately.
        i++;
        System.Action a = () =>
        {
            int j = i;
            j++;
        };
    }
}
";
            var expected = string.Format(@"
Yes, TypeExpression 'int' requires fixing.
Yes, Literal '0' requires fixing.
Yes, IncrementOperator 'i++' requires fixing.
No, Local 'i' does not require fixing. It has an underlying symbol 'i'
Yes, TypeExpression 'System.Action' requires fixing.
Yes, Conversion '() =>{0}        {{{0}            int j = i;{0}            j++;{0}        }}' requires fixing.
Yes, Lambda '() =>{0}        {{{0}            int j = i;{0}            j++;{0}        }}' requires fixing.
Yes, TypeExpression 'int' requires fixing.
No, Local 'i' does not require fixing. It has an underlying symbol 'i'
Yes, IncrementOperator 'j++' requires fixing.
No, Local 'j' does not require fixing. It has an underlying symbol 'j'
", GetEscapedNewLine()).Trim();

            CheckIfVariablesNeedFixing(text, expected);
        }

        [Fact]
        public void FixingVariables_Lambda2()
        {
            var text = @"
class C
{
    void M()
    {
        int i = 0; // NOTE: does not require fixing even though it will be hoisted - lambdas handled separately.
        i++;
        System.Func<int, System.Func<int, int>> a = p => q => p + q + i;
    }
}
";
            var expected = @"
Yes, TypeExpression 'int' requires fixing.
Yes, Literal '0' requires fixing.
Yes, IncrementOperator 'i++' requires fixing.
No, Local 'i' does not require fixing. It has an underlying symbol 'i'
Yes, TypeExpression 'System.Func<int, System.Func<int, int>>' requires fixing.
Yes, Conversion 'p => q => p + q + i' requires fixing.
Yes, Lambda 'p => q => p + q + i' requires fixing.
Yes, Conversion 'q => p + q + i' requires fixing.
Yes, Lambda 'q => p + q + i' requires fixing.
Yes, BinaryOperator 'p + q + i' requires fixing.
Yes, BinaryOperator 'p + q' requires fixing.
No, Parameter 'p' does not require fixing. It has an underlying symbol 'p'
No, Parameter 'q' does not require fixing. It has an underlying symbol 'q'
No, Local 'i' does not require fixing. It has an underlying symbol 'i'
".Trim();

            CheckIfVariablesNeedFixing(text, expected);
        }

        [Fact]
        public void FixingVariables_Dereference()
        {
            var text = @"
struct S
{
    int i;

    unsafe void Test(S* p)
    {
        S s;
        s = *p;
        s = p[0];

        int j;
        j = (*p).i;
        j = p[0].i;
        j = p->i;
    }
}
";
            var expected = @"
Yes, TypeExpression 'S' requires fixing.
Yes, AssignmentOperator 's = *p' requires fixing.
No, Local 's' does not require fixing. It has an underlying symbol 's'
No, PointerIndirectionOperator '*p' does not require fixing. It has no underlying symbol.
No, Parameter 'p' does not require fixing. It has an underlying symbol 'p'
Yes, AssignmentOperator 's = p[0]' requires fixing.
No, Local 's' does not require fixing. It has an underlying symbol 's'
No, PointerElementAccess 'p[0]' does not require fixing. It has no underlying symbol.
No, Parameter 'p' does not require fixing. It has an underlying symbol 'p'
Yes, Literal '0' requires fixing.
Yes, TypeExpression 'int' requires fixing.
Yes, AssignmentOperator 'j = (*p).i' requires fixing.
No, Local 'j' does not require fixing. It has an underlying symbol 'j'
No, FieldAccess '(*p).i' does not require fixing. It has no underlying symbol.
No, PointerIndirectionOperator '*p' does not require fixing. It has no underlying symbol.
No, Parameter 'p' does not require fixing. It has an underlying symbol 'p'
Yes, AssignmentOperator 'j = p[0].i' requires fixing.
No, Local 'j' does not require fixing. It has an underlying symbol 'j'
No, FieldAccess 'p[0].i' does not require fixing. It has no underlying symbol.
No, PointerElementAccess 'p[0]' does not require fixing. It has no underlying symbol.
No, Parameter 'p' does not require fixing. It has an underlying symbol 'p'
Yes, Literal '0' requires fixing.
Yes, AssignmentOperator 'j = p->i' requires fixing.
No, Local 'j' does not require fixing. It has an underlying symbol 'j'
No, FieldAccess 'p->i' does not require fixing. It has no underlying symbol.
No, PointerIndirectionOperator 'p' does not require fixing. It has no underlying symbol.
No, Parameter 'p' does not require fixing. It has an underlying symbol 'p'
".Trim();

            CheckIfVariablesNeedFixing(text, expected);
        }

        [Fact]
        public void FixingVariables_StackAlloc()
        {
            var text = @"
struct S
{
    unsafe void Test()
    {
        int* p = stackalloc int[1];
    }
}
";
            var expected = @"
Yes, TypeExpression 'int*' requires fixing.
No, ConvertedStackAllocExpression 'stackalloc int[1]' does not require fixing. It has no underlying symbol.
Yes, Literal '1' requires fixing.
".Trim();

            CheckIfVariablesNeedFixing(text, expected);
        }

        [Fact]
        public void FixingVariables_TypeParameters1()
        {
            var text = @"
class C
{
    public C c;

    void M<T>(T t, C c) where T : C
    {
        M(t, t.c);
    }
}
";
            var expected = @"
Yes, Call 'M(t, t.c)' requires fixing.
Yes, ThisReference 'M' requires fixing.
No, Parameter 't' does not require fixing. It has an underlying symbol 't'
Yes, FieldAccess 't.c' requires fixing.
No, Parameter 't' does not require fixing. It has an underlying symbol 't'
".Trim();

            CheckIfVariablesNeedFixing(text, expected);
        }

        [Fact]
        public void FixingVariables_TypeParameters2()
        {
            var text = @"
class D : C<S>
{
    public override void M<U>(U u, int j)
    {
        M(u, u.i); // effective base type (System.ValueType) does not have a member 'i'
    }
}

abstract class C<T>
{
    public abstract void M<U>(U u, int i) where U : T;
}

struct S
{
    public int i;
}
";
            var expected = @"
Yes, Call 'M(u, u.i)' requires fixing.
Yes, ThisReference 'M' requires fixing.
No, Parameter 'u' does not require fixing. It has an underlying symbol 'u'
Yes, BadExpression 'u.i' requires fixing.
No, Parameter 'u' does not require fixing. It has an underlying symbol 'u'
".Trim();

            CheckIfVariablesNeedFixing(text, expected, expectError: true);
        }

        [Fact]
        public void FixingVariables_RangeVariables1()
        {
            var text = @"
using System.Linq;

class C
{
    void M(int[] array)
    {
        var result = 
            from i in array 
            from j in array 
            select i + j;
    }
}
";
            var expected = string.Format(@"
Yes, TypeExpression 'var' requires fixing.
Yes, QueryClause 'from i in array {0}            from j in array {0}            select i + j' requires fixing.
Yes, QueryClause 'select i + j' requires fixing.
Yes, QueryClause 'from j in array' requires fixing.
Yes, Call 'from j in array' requires fixing.
Yes, Conversion 'from i in array' requires fixing.
Yes, QueryClause 'from i in array' requires fixing.
No, Parameter 'array' does not require fixing. It has an underlying symbol 'array'
Yes, QueryClause 'from j in array' requires fixing.
Yes, Conversion 'array' requires fixing.
Yes, Lambda 'array' requires fixing.
Yes, Conversion 'array' requires fixing.
No, Parameter 'array' does not require fixing. It has an underlying symbol 'array'
Yes, Conversion 'i + j' requires fixing.
Yes, Lambda 'i + j' requires fixing.
Yes, BinaryOperator 'i + j' requires fixing.
No, RangeVariable 'i' does not require fixing. It has an underlying symbol 'i'
No, Parameter 'i' does not require fixing. It has an underlying symbol 'i'
No, RangeVariable 'j' does not require fixing. It has an underlying symbol 'j'
No, Parameter 'j' does not require fixing. It has an underlying symbol 'j'
", GetEscapedNewLine()).Trim();

            CheckIfVariablesNeedFixing(text, expected);
        }

        [Fact]
        public void FixingVariables_RangeVariables2()
        {
            var text = @"
using System;

class Test
{
    void M(C c)
    {
        var result = from x in c
                     where x > 0 //int
                     where x.Length < 2 //string
                     select char.IsLetter(x); //char
    }
}

class C
{
    public D Where(Func<int, bool> predicate)
    {
        return new D();
    }
}

class D
{
    public char[] Where(Func<string, bool> predicate)
    {
        return new char[10];
    }
}

static class Extensions
{
    public static object Select(this char[] array, Func<char, bool> func)
    {
        return null;
    }
}
";

            var expected = string.Format(@"
Yes, TypeExpression 'var' requires fixing.
Yes, QueryClause 'from x in c{0}                     where x > 0 //int{0}                     where x.Length < 2 //string{0}                     select char.IsLetter(x)' requires fixing.
Yes, QueryClause 'select char.IsLetter(x)' requires fixing.
Yes, Call 'select char.IsLetter(x)' requires fixing.
Yes, QueryClause 'where x.Length < 2' requires fixing.
Yes, Call 'where x.Length < 2' requires fixing.
Yes, QueryClause 'where x > 0' requires fixing.
Yes, Call 'where x > 0' requires fixing.
Yes, QueryClause 'from x in c' requires fixing.
No, Parameter 'c' does not require fixing. It has an underlying symbol 'c'
Yes, Conversion 'x > 0' requires fixing.
Yes, Lambda 'x > 0' requires fixing.
Yes, BinaryOperator 'x > 0' requires fixing.
No, RangeVariable 'x' does not require fixing. It has an underlying symbol 'x'
No, Parameter 'x' does not require fixing. It has an underlying symbol 'x'
Yes, Literal '0' requires fixing.
Yes, Conversion 'x.Length < 2' requires fixing.
Yes, Lambda 'x.Length < 2' requires fixing.
Yes, BinaryOperator 'x.Length < 2' requires fixing.
Yes, PropertyAccess 'x.Length' requires fixing.
No, RangeVariable 'x' does not require fixing. It has an underlying symbol 'x'
No, Parameter 'x' does not require fixing. It has an underlying symbol 'x'
Yes, Literal '2' requires fixing.
Yes, Conversion 'char.IsLetter(x)' requires fixing.
Yes, Lambda 'char.IsLetter(x)' requires fixing.
Yes, Call 'char.IsLetter(x)' requires fixing.
Yes, TypeExpression 'char' requires fixing.
No, RangeVariable 'x' does not require fixing. It has an underlying symbol 'x'
No, Parameter 'x' does not require fixing. It has an underlying symbol 'x'
", GetEscapedNewLine()).Trim();

            CheckIfVariablesNeedFixing(text, expected);
        }

        private static void CheckIfVariablesNeedFixing(string text, string expected, bool expectError = false)
        {
            var compilation = CreateCompilationWithMscorlib40AndSystemCore(text, options: TestOptions.UnsafeReleaseDll);
            var compilationDiagnostics = compilation.GetDiagnostics();
            if (expectError != compilationDiagnostics.Any(diag => diag.Severity == DiagnosticSeverity.Error))
            {
                compilationDiagnostics.Verify();
                Assert.True(false);
            }

            var tree = compilation.SyntaxTrees.Single();
            var methodDecl = tree.GetCompilationUnitRoot().DescendantNodes().OfType<MethodDeclarationSyntax>().First();
            var methodBody = methodDecl.Body;
            var model = compilation.GetSemanticModel(tree);
            var binder = ((CSharpSemanticModel)model).GetEnclosingBinder(methodBody.SpanStart);

            Assert.NotNull(binder);
            Assert.Equal(SymbolKind.Method, binder.ContainingMemberOrLambda.Kind);

            var unusedDiagnostics = DiagnosticBag.GetInstance();
            var block = binder.BindEmbeddedBlock(methodBody, unusedDiagnostics);
            unusedDiagnostics.Free();

            var builder = ArrayBuilder<string>.GetInstance();

            CheckFixingVariablesVisitor.Process(block, binder, builder);


            var actual = string.Join(Environment.NewLine, builder);

            Assert.Equal(expected, actual);

            builder.Free();
        }

        private class CheckFixingVariablesVisitor : BoundTreeWalkerWithStackGuard
        {
            private readonly Binder _binder;
            private readonly ArrayBuilder<string> _builder;

            private CheckFixingVariablesVisitor(Binder binder, ArrayBuilder<string> builder)
            {
                _binder = binder;
                _builder = builder;
            }

            public static void Process(BoundBlock block, Binder binder, ArrayBuilder<string> builder)
            {
                var visitor = new CheckFixingVariablesVisitor(binder, builder);
                visitor.Visit(block);
            }

            public override BoundNode Visit(BoundNode node)
            {
                var expr = node as BoundExpression;
                if (expr != null)
                {
                    var text = node.Syntax.ToString();
                    if (!string.IsNullOrEmpty(text))
                    {
                        text = SymbolDisplay.FormatLiteral(text, quote: false);

                        if (_binder.ExpressionRequiresFixing(expr, out Symbol accessedLocalOrParameterOpt))
                        {
                            _builder.Add($"Yes, {expr.Kind} '{text}' requires fixing.");
                        }
                        else
                        {
                            _builder.Add(string.Concat($"No, {expr.Kind} '{text}' does not require fixing.", accessedLocalOrParameterOpt is null
                                ? " It has no underlying symbol."
                                : $" It has an underlying symbol '{accessedLocalOrParameterOpt.Name}'"));
                        }
                    }
                }

                return base.Visit(node);
            }

            protected override bool ConvertInsufficientExecutionStackExceptionToCancelledByStackGuardException()
            {
                return false;
            }
        }

        #endregion Variables that need fixing

        #region IsManagedType

        [Fact]
        public void IsManagedType_Array()
        {
            var text = @"
class C
{
    int[] f1;
    int[,] f2;
    int[][] f3;
}
";
            var compilation = CreateCompilation(text);
            var type = compilation.GlobalNamespace.GetMember<NamedTypeSymbol>("C");

            Assert.True(type.GetMembers().OfType<FieldSymbol>().All(field => field.Type.IsManagedType));
        }

        [Fact]
        public void IsManagedType_Pointer()
        {
            var text = @"
unsafe class C
{
    int* f1;
    int** f2;
    void* f3;
}
";
            var compilation = CreateCompilation(text, options: TestOptions.UnsafeReleaseDll);
            var type = compilation.GlobalNamespace.GetMember<NamedTypeSymbol>("C");

            Assert.True(type.GetMembers().OfType<FieldSymbol>().All(field => !field.Type.IsManagedType));
        }

        [Fact]
        public void IsManagedType_Dynamic()
        {
            var text = @"
class C
{
    dynamic f1;
}
";
            var compilation = CreateCompilation(text);
            var type = compilation.GlobalNamespace.GetMember<NamedTypeSymbol>("C");

            Assert.True(type.GetMembers().OfType<FieldSymbol>().All(field => field.Type.IsManagedType));
        }

        [Fact]
        public void IsManagedType_Error()
        {
            var text = @"
class C<T>
{
    C f1;
    C<int, int> f2;
    Garbage f3;
}
";
            var compilation = CreateCompilation(text);
            var type = compilation.GlobalNamespace.GetMember<NamedTypeSymbol>("C");

            Assert.True(type.GetMembers().OfType<FieldSymbol>().All(field => field.Type.IsManagedType));
        }

        [Fact]
        public void IsManagedType_TypeParameter()
        {
            var text = @"
class C<T, U> where U : struct
{
    T f1;
    U f2;
}
";
            var compilation = CreateCompilation(text);
            var type = compilation.GlobalNamespace.GetMember<NamedTypeSymbol>("C");

            Assert.True(type.GetMembers().OfType<FieldSymbol>().All(field => field.Type.IsManagedType));
        }

        [Fact]
        public void IsManagedType_AnonymousType()
        {
            var text = @"
class C
{
    void M()
    {
        var local1 = new { };
        var local2 = new { F = 1 };
    }
}
";
            var compilation = CreateCompilation(text, options: TestOptions.UnsafeReleaseDll);
            var tree = compilation.SyntaxTrees.Single();
            var model = compilation.GetSemanticModel(tree);

            Assert.True(tree.GetCompilationUnitRoot().DescendantNodes().OfType<AnonymousObjectCreationExpressionSyntax>().
                Select(syntax => model.GetTypeInfo(syntax).Type).All(type => ((TypeSymbol)type).IsManagedType));
        }

        [Fact]
        public void IsManagedType_Class()
        {
            var text = @"
class Outer
{
    Outer f1;
    Outer.Inner f2;
    string f3;    

    class Inner { }
}
";
            var compilation = CreateCompilation(text);
            var type = compilation.GlobalNamespace.GetMember<NamedTypeSymbol>("Outer");

            Assert.True(type.GetMembers().OfType<FieldSymbol>().All(field => field.Type.IsManagedType));
        }

        [Fact]
        public void IsManagedType_GenericClass()
        {
            var text = @"
class Outer<T>
{
    Outer<T> f1;
    Outer<T>.Inner f2;
    Outer<int> f1;
    Outer<string>.Inner f2;

    class Inner { }
}
";
            var compilation = CreateCompilation(text);
            var type = compilation.GlobalNamespace.GetMember<NamedTypeSymbol>("Outer");

            Assert.True(type.GetMembers().OfType<FieldSymbol>().All(field => field.Type.IsManagedType));
        }

        [Fact]
        public void IsManagedType_ManagedSpecialTypes()
        {
            var text = @"
class C
{
    object f1;
    string f2;
    System.Collections.IEnumerable f3;
    int? f4;
}
";
            var compilation = CreateCompilation(text);
            var type = compilation.GlobalNamespace.GetMember<NamedTypeSymbol>("C");

            Assert.True(type.GetMembers().OfType<FieldSymbol>().All(field => field.Type.IsManagedType));
        }

        [Fact]
        public void IsManagedType_NonManagedSpecialTypes()
        {
            var text = @"
class C
{
    bool f1;
    char f2;
    sbyte f3;
    byte f4;
    short f5;
    ushort f6;
    int f7;
    uint f8;
    long f9;
    ulong f10;
    decimal f11;
    float f12;
    double f13;
    System.IntPtr f14;
    System.UIntPtr f14;
}
";
            var compilation = CreateCompilation(text);
            var type = compilation.GlobalNamespace.GetMember<NamedTypeSymbol>("C");

            Assert.True(type.GetMembers().OfType<FieldSymbol>().All(field => !field.Type.IsManagedType));
        }

        [Fact]
        public void IsManagedType_Void()
        {
            var text = @"
class C
{
    void M() { }
}
";
            var compilation = CreateCompilation(text);
            var type = compilation.GlobalNamespace.GetMember<NamedTypeSymbol>("C");
            var method = type.GetMember<MethodSymbol>("M");

            Assert.False(method.ReturnType.IsManagedType);
        }

        [Fact]
        public void IsManagedType_Enum()
        {
            var text = @"
enum E { A }

class C
{
    enum E { A }
}

class D<T>
{
    enum E { A }
}

struct S
{
    enum E { A }
}

struct R<T>
{
    enum E { A }
}
";
            var compilation = CreateCompilation(text);
            var globalNamespace = compilation.GlobalNamespace;
            Assert.False(globalNamespace.GetMember<NamedTypeSymbol>("E").IsManagedType);
            Assert.False(globalNamespace.GetMember<NamedTypeSymbol>("C").GetMember<NamedTypeSymbol>("E").IsManagedType);
            Assert.False(globalNamespace.GetMember<NamedTypeSymbol>("D").GetMember<NamedTypeSymbol>("E").IsManagedType);
            Assert.False(globalNamespace.GetMember<NamedTypeSymbol>("S").GetMember<NamedTypeSymbol>("E").IsManagedType);
            Assert.False(globalNamespace.GetMember<NamedTypeSymbol>("R").GetMember<NamedTypeSymbol>("E").IsManagedType);
        }

        [Fact]
        public void IsManagedType_EmptyStruct()
        {
            var text = @"
struct S { }

struct P<T> { }

class C
{
    struct S { }
}

class D<T>
{
    struct S { }
}

struct Q
{
    struct S { }
}

struct R<T>
{
    struct S { }
}
";
            var compilation = CreateCompilation(text);
            var globalNamespace = compilation.GlobalNamespace;
            Assert.False(globalNamespace.GetMember<NamedTypeSymbol>("S").IsManagedType);
            Assert.True(globalNamespace.GetMember<NamedTypeSymbol>("P").IsManagedType);
            Assert.False(globalNamespace.GetMember<NamedTypeSymbol>("C").GetMember<NamedTypeSymbol>("S").IsManagedType);
            Assert.True(globalNamespace.GetMember<NamedTypeSymbol>("D").GetMember<NamedTypeSymbol>("S").IsManagedType);
            Assert.False(globalNamespace.GetMember<NamedTypeSymbol>("Q").GetMember<NamedTypeSymbol>("S").IsManagedType);
            Assert.True(globalNamespace.GetMember<NamedTypeSymbol>("R").GetMember<NamedTypeSymbol>("S").IsManagedType);
        }

        [Fact]
        public void IsManagedType_SubstitutedStruct()
        {
            var text = @"
class C<U>
{
    S<U> f1;
    S<int> f2;
    S<U>.R f3;
    S<int>.R f4;
}

struct S<T>
{
    struct R { }
}
";
            var compilation = CreateCompilation(text);
            var type = compilation.GlobalNamespace.GetMember<NamedTypeSymbol>("C");

            Assert.True(type.GetMembers().OfType<FieldSymbol>().All(field => field.Type.IsManagedType));
        }

        [Fact]
        public void IsManagedType_NonEmptyStruct()
        {
            var text = @"
struct S1
{
    int f;
}

struct S2
{
    object f;
}

struct S3
{
    S1 s;
}

struct S4
{
    S2 s;
}

struct S5
{
    S1 s1;
    S2 s2;
}
";
            var compilation = CreateCompilation(text);
            var globalNamespace = compilation.GlobalNamespace;
            Assert.False(globalNamespace.GetMember<NamedTypeSymbol>("S1").IsManagedType);
            Assert.True(globalNamespace.GetMember<NamedTypeSymbol>("S2").IsManagedType);
            Assert.False(globalNamespace.GetMember<NamedTypeSymbol>("S3").IsManagedType);
            Assert.True(globalNamespace.GetMember<NamedTypeSymbol>("S4").IsManagedType);
            Assert.True(globalNamespace.GetMember<NamedTypeSymbol>("S5").IsManagedType);
        }

        [Fact]
        public void IsManagedType_StaticFieldStruct()
        {
            var text = @"
struct S1
{
    static object o;
    int f;
}

struct S2
{
    static object o;
    object f;
}

struct S3
{
    static object o;
    S1 s;
}

struct S4
{
    static object o;
    S2 s;
}

struct S5
{
    static object o;
    S1 s1;
    S2 s2;
}
";
            var compilation = CreateCompilation(text);
            var globalNamespace = compilation.GlobalNamespace;
            Assert.False(globalNamespace.GetMember<NamedTypeSymbol>("S1").IsManagedType);
            Assert.True(globalNamespace.GetMember<NamedTypeSymbol>("S2").IsManagedType);
            Assert.False(globalNamespace.GetMember<NamedTypeSymbol>("S3").IsManagedType);
            Assert.True(globalNamespace.GetMember<NamedTypeSymbol>("S4").IsManagedType);
            Assert.True(globalNamespace.GetMember<NamedTypeSymbol>("S5").IsManagedType);
        }

        [Fact]
        public void IsManagedType_AutoPropertyStruct()
        {
            var text = @"
struct S1
{
    int f { get; set; }
}

struct S2
{
    object f { get; set; }
}

struct S3
{
    S1 s { get; set; }
}

struct S4
{
    S2 s { get; set; }
}

struct S5
{
    S1 s1 { get; set; }
    S2 s2 { get; set; }
}
";
            var compilation = CreateCompilation(text);
            var globalNamespace = compilation.GlobalNamespace;
            Assert.False(globalNamespace.GetMember<NamedTypeSymbol>("S1").IsManagedType);
            Assert.True(globalNamespace.GetMember<NamedTypeSymbol>("S2").IsManagedType);
            Assert.False(globalNamespace.GetMember<NamedTypeSymbol>("S3").IsManagedType);
            Assert.True(globalNamespace.GetMember<NamedTypeSymbol>("S4").IsManagedType);
            Assert.True(globalNamespace.GetMember<NamedTypeSymbol>("S5").IsManagedType);
        }

        [Fact]
        public void IsManagedType_PropertyStruct()
        {
            var text = @"
struct S1
{
    object o { get { return null; } set { } }
    int f { get; set; }
}

struct S2
{
    object o { get { return null; } set { } }
    object f { get; set; }
}

struct S3
{
    object o { get { return null; } set { } }
    S1 s { get; set; }
}

struct S4
{
    object o { get { return null; } set { } }
    S2 s { get; set; }
}

struct S5
{
    object o { get { return null; } set { } }
    S1 s1 { get; set; }
    S2 s2 { get; set; }
}
";
            var compilation = CreateCompilation(text);
            var globalNamespace = compilation.GlobalNamespace;
            Assert.False(globalNamespace.GetMember<NamedTypeSymbol>("S1").IsManagedType);
            Assert.True(globalNamespace.GetMember<NamedTypeSymbol>("S2").IsManagedType);
            Assert.False(globalNamespace.GetMember<NamedTypeSymbol>("S3").IsManagedType);
            Assert.True(globalNamespace.GetMember<NamedTypeSymbol>("S4").IsManagedType);
            Assert.True(globalNamespace.GetMember<NamedTypeSymbol>("S5").IsManagedType);
        }

        [Fact]
        public void IsManagedType_EventStruct()
        {
            var text = @"
struct S1
{
    event System.Action E; // has field
}

struct S2
{
    event System.Action E { add { } remove { } } // no field
}
";
            var compilation = CreateCompilation(text);
            var globalNamespace = compilation.GlobalNamespace;
            Assert.True(globalNamespace.GetMember<NamedTypeSymbol>("S1").IsManagedType);
            Assert.False(globalNamespace.GetMember<NamedTypeSymbol>("S2").IsManagedType);
        }

        [Fact]
        public void IsManagedType_ExpandingStruct()
        {
            var text = @"
struct X<T> { public T t; }
struct W<T> { X<W<W<T>>> x; }
";
            var compilation = CreateCompilation(text);
            var globalNamespace = compilation.GlobalNamespace;
            Assert.True(globalNamespace.GetMember<NamedTypeSymbol>("X").IsManagedType); // because of X.t
            Assert.True(globalNamespace.GetMember<NamedTypeSymbol>("W").IsManagedType);
        }

        [Fact]
        public void IsManagedType_CyclicStruct()
        {
            var text = @"
struct S
{
    S s;
}

struct R
{
    object o;
    S s;
}
";
            var compilation = CreateCompilation(text);
            var globalNamespace = compilation.GlobalNamespace;
            Assert.False(globalNamespace.GetMember<NamedTypeSymbol>("S").IsManagedType);
            Assert.True(globalNamespace.GetMember<NamedTypeSymbol>("R").IsManagedType);
        }

        [Fact]
        public void IsManagedType_CyclicStructChain()
        {
            var text = @"
struct Q { R r; }
struct R { A a; object o }
struct S { A a; }

//cycle
struct A { B b; }
struct B { C c; }
struct C { D d; }
struct D { A a; }
";
            var compilation = CreateCompilation(text);
            var globalNamespace = compilation.GlobalNamespace;
            Assert.True(globalNamespace.GetMember<NamedTypeSymbol>("Q").IsManagedType);
            Assert.True(globalNamespace.GetMember<NamedTypeSymbol>("R").IsManagedType);
            Assert.False(globalNamespace.GetMember<NamedTypeSymbol>("S").IsManagedType);
        }

        [Fact]
        public void IsManagedType_SpecialClrTypes()
        {
            var text = @"
class C { }
";
            var compilation = CreateCompilation(text);
            Assert.False(compilation.GetSpecialType(SpecialType.System_ArgIterator).IsManagedType);
            Assert.False(compilation.GetSpecialType(SpecialType.System_RuntimeArgumentHandle).IsManagedType);
            Assert.False(compilation.GetSpecialType(SpecialType.System_TypedReference).IsManagedType);
        }

        [Fact]
        public void ERR_ManagedAddr_ShallowRecursive()
        {
            var text = @"
public unsafe struct S1
{
    public S1* s; //CS0208
    public object o;
}

public unsafe struct S2
{
    public S2* s; //fine
    public int i;
}
";
            CreateCompilation(text, options: TestOptions.UnsafeReleaseDll).VerifyDiagnostics(
                // (4,12): error CS0208: Cannot take the address of, get the size of, or declare a pointer to a managed type ('S1')
                //     public S1* s; //CS0523
                Diagnostic(ErrorCode.ERR_ManagedAddr, "S1*").WithArguments("S1"));
        }

        [Fact]
        public void ERR_ManagedAddr_DeepRecursive()
        {
            var text = @"
public unsafe struct A
{
    public B** bb; //CS0208
    public object o;

    public struct B
    {
        public C*[] cc; //CS0208

        public struct C
        {
            public A*[,][] aa; //CS0208
        }
    }
}
";
            CreateCompilation(text, options: TestOptions.UnsafeReleaseDll).VerifyDiagnostics(
                // (13,20): error CS0208: Cannot take the address of, get the size of, or declare a pointer to a managed type ('A')
                //             public A*[,][] aa; //CS0208
                Diagnostic(ErrorCode.ERR_ManagedAddr, "A*").WithArguments("A"),
                // (9,16): error CS0208: Cannot take the address of, get the size of, or declare a pointer to a managed type ('A.B.C')
                //         public C*[] cc; //CS0208
                Diagnostic(ErrorCode.ERR_ManagedAddr, "C*").WithArguments("A.B.C"),
                // (4,12): error CS0208: Cannot take the address of, get the size of, or declare a pointer to a managed type ('A.B')
                //     public B** bb; //CS0208
                Diagnostic(ErrorCode.ERR_ManagedAddr, "B*").WithArguments("A.B"));
        }

        [Fact]
        public void ERR_ManagedAddr_Alias()
        {
            var text = @"
using Alias = S;

public unsafe struct S
{
    public Alias* s; //CS0208
    public object o;
}
";
            CreateCompilation(text, options: TestOptions.UnsafeReleaseDll).VerifyDiagnostics(
                // (6,12): error CS0208: Cannot take the address of, get the size of, or declare a pointer to a managed type ('S')
                //     public Alias* s; //CS0208
                Diagnostic(ErrorCode.ERR_ManagedAddr, "Alias*").WithArguments("S"));
        }

        [Fact()]
        public void ERR_ManagedAddr_Members()
        {
            var text = @"
public unsafe struct S
{
    S* M() { return M(); }
    void M(S* p) { }

    S* P { get; set; }
    
    S* this[int x] { get { return M(); } set { } }
    int this[S* p] { get { return 0; } set { } }

    public S* s; //CS0208
    public object o;
}
";
            CreateCompilation(text, options: TestOptions.UnsafeReleaseDll).VerifyDiagnostics(
                // (4,5): error CS0208: Cannot take the address of, get the size of, or declare a pointer to a managed type ('S')
                //     S* M() { return M(); }
                Diagnostic(ErrorCode.ERR_ManagedAddr, "S*").WithArguments("S"),
                // (5,12): error CS0208: Cannot take the address of, get the size of, or declare a pointer to a managed type ('S')
                //     void M(S* p) { }
                Diagnostic(ErrorCode.ERR_ManagedAddr, "S*").WithArguments("S"),
                // (7,5): error CS0208: Cannot take the address of, get the size of, or declare a pointer to a managed type ('S')
                //     S* P { get; set; }
                Diagnostic(ErrorCode.ERR_ManagedAddr, "S*").WithArguments("S"),
                // (9,5): error CS0208: Cannot take the address of, get the size of, or declare a pointer to a managed type ('S')
                //     S* this[int x] { get { return M(); } set { } }
                Diagnostic(ErrorCode.ERR_ManagedAddr, "S*").WithArguments("S"),
                // (10,14): error CS0208: Cannot take the address of, get the size of, or declare a pointer to a managed type ('S')
                //     int this[S* p] { get { return 0; } set { } }
                Diagnostic(ErrorCode.ERR_ManagedAddr, "S*").WithArguments("S"),
                // (12,12): error CS0208: Cannot take the address of, get the size of, or declare a pointer to a managed type ('S')
                //     public S* s; //CS0208
                Diagnostic(ErrorCode.ERR_ManagedAddr, "S*").WithArguments("S"));
        }

        [WorkItem(10195, "https://github.com/dotnet/roslyn/issues/10195")]
        [Fact]
        public void PointerToStructInPartialMethodSignature()
        {
            string text =
@"unsafe partial struct S
{
    partial void M(S *p) { }
    partial void M(S *p);
}";
            CreateCompilation(text, options: TestOptions.UnsafeReleaseDll).VerifyDiagnostics();
        }

        #endregion IsManagedType

        #region AddressOf operand kinds

        [Fact]
        public void AddressOfExpressionKinds_Simple()
        {
            var text = @"
unsafe class C
{
    void M(int param)
    {
        int local;
        int* p;
        p = &param;
        p = &local;
    }
}
";
            CreateCompilation(text, options: TestOptions.UnsafeReleaseDll).VerifyDiagnostics();
        }

        [Fact]
        public void AddressOfExpressionKinds_Dereference()
        {
            var text = @"
unsafe class C
{
    void M()
    {
        int x;
        int* p = &x;
        p = &(*p);
        p = &p[0];
    }
}
";
            CreateCompilation(text, options: TestOptions.UnsafeReleaseDll).VerifyDiagnostics();
        }

        [Fact]
        public void AddressOfExpressionKinds_Struct()
        {
            var text = @"
unsafe class C
{
    void M()
    {
        S1 s;
        S1* p1 = &s;
        S2* p2 = &s.s;
        S3* p3 = &s.s.s;
        int* p4 = &s.s.s.x;

        p2 = &(p1->s);
        p3 = &(p2->s);
        p4 = &(p3->x);

        p2 = &((*p1).s);
        p3 = &((*p2).s);
        p4 = &((*p3).x);
    }
}

struct S1
{
    public S2 s;
}

struct S2
{
    public S3 s;
}

struct S3
{
    public int x;
}
";
            CreateCompilation(text, options: TestOptions.UnsafeReleaseDll).VerifyDiagnostics();
        }

        [WorkItem(529267, "http://vstfdevdiv:8080/DevDiv2/DevDiv/_workitems/edit/529267")]
        [Fact]
        public void AddressOfExpressionKinds_RangeVariable()
        {
            var text = @"
using System.Linq;

unsafe class C
{
    int M(int param)
    {
        var z = from x in new int[2] select Goo(&x);

        return 0;
    }

    int Goo(int* p) { return 0; }
}
";
            // NOTE: this is a breaking change - dev10 allows this.
            CreateCompilationWithMscorlib40AndSystemCore(text, options: TestOptions.UnsafeReleaseDll).VerifyDiagnostics(
                // (8,50): error CS0211: Cannot take the address of the given expression
                //         var z = from x in new int[2] select Goo(&x);
                Diagnostic(ErrorCode.ERR_InvalidAddrOp, "x").WithArguments("x"));
        }

        [WorkItem(22306, "https://github.com/dotnet/roslyn/issues/22306")]
        [Fact]
        public void AddressOfExpressionKinds_ReadOnlyLocal()
        {
            var text = @"
class Test { static void Main() { } }

unsafe class C
{
    int[] array;

    void M()
    {
        int* p;

        const int x = 1;
        p = &x; //CS0211

        foreach (int y in new int[1])
        {
            p = &y; 
        }

        using (S s = new S())
        {
            S* sp = &s; 
        }

        fixed (int* a = &array[0])
        {
            int** pp = &a; 
        }
    }
}

struct S : System.IDisposable
{
    public void Dispose() { }
}
";
            CreateCompilationWithMscorlib40AndSystemCore(text, options: TestOptions.UnsafeReleaseDll).VerifyDiagnostics(
                // (13,14): error CS0211: Cannot take the address of the given expression
                //         p = &x; //CS0211
                Diagnostic(ErrorCode.ERR_InvalidAddrOp, "x").WithLocation(13, 14),
                // (6,11): warning CS0649: Field 'C.array' is never assigned to, and will always have its default value null
                //     int[] array;
                Diagnostic(ErrorCode.WRN_UnassignedInternalField, "array").WithArguments("C.array", "null").WithLocation(6, 11)
                );
        }

        [Fact]
        public void AddressOfExpressionKinds_Failure()
        {
            var text = @"
class Base
{
    public int f = 2;
}

unsafe class C : Base
{
    event System.Action E;
    event System.Action F { add { } remove { } }
    int instanceField;
    int staticField;
    int this[int x] { get { return 0; } set { } }
    int P { get; set; }

    int M(int param)
    {
        int local;
        int[] array = new int[1];
        System.Func<int> func = () => 1;

        int* p;
        p = &1; //CS0211 (can't addr)
        p = &array[0]; //CS0212 (need fixed)
        p = &(local = 1); //CS0211
        p = &goo; //CS0103 (no goo)
        p = &base.f; //CS0212
        p = &(local + local); //CS0211
        p = &M(local); //CS0211
        p = &func(); //CS0211
        p = &(local += local); //CS0211
        p = &(local == 0 ? local : param); //CS0211
        p = &((int)param); //CS0211
        p = &default(int); //CS0211
        p = &delegate { return 1; }; //CS0211
        p = &instanceField; //CS0212
        p = &staticField; //CS0212
        p = &(local++); //CS0211
        p = &this[0]; //CS0211
        p = &(() => 1); //CS0211
        p = &M; //CS0211
        p = &(new System.Int32()); //CS0211
        p = &P; //CS0211
        p = &sizeof(int); //CS0211
        p = &this.instanceField; //CS0212
        p = &(+local); //CS0211

        int** pp;
        pp = &(&local); //CS0211

        var q = &(new { }); //CS0208, CS0211 (managed)
        var r = &(new int[1]); //CS0208, CS0211 (managed)
        var s = &(array as object); //CS0208, CS0211 (managed)
        var t = &E; //CS0208
        var u = &F; //CS0079 (can't use event like that)
        var v = &(E += null); //CS0211
        var w = &(F += null); //CS0211
        var x = &(array is object); //CS0211
        var y = &(array ?? array); //CS0208, CS0211 (managed)
        var aa = &this; //CS0208
        var bb = &typeof(int); //CS0208, CS0211 (managed)
        var cc = &Color.Red; //CS0211

        return 0;
    }

    int Goo(int* p) { return 0; }

    static void Main() { }
}

unsafe struct S
{
    S(int x)
    {
        var aa = &this; //CS0212 (need fixed)
    }
}

enum Color
{
    Red,
}
";
            CreateCompilation(text, options: TestOptions.UnsafeReleaseDll).VerifyDiagnostics(
                // (76,18): error CS0212: You can only take the address of an unfixed expression inside of a fixed statement initializer
                //         var aa = &this; //CS0212 (need fixed)
                Diagnostic(ErrorCode.ERR_FixedNeeded, "&this").WithLocation(76, 18),
                // (23,14): error CS0211: Cannot take the address of the given expression
                //         p = &1; //CS0211 (can't addr)
                Diagnostic(ErrorCode.ERR_InvalidAddrOp, "1").WithLocation(23, 14),
                // (24,13): error CS0212: You can only take the address of an unfixed expression inside of a fixed statement initializer
                //         p = &array[0]; //CS0212 (need fixed)
                Diagnostic(ErrorCode.ERR_FixedNeeded, "&array[0]").WithLocation(24, 13),
                // (25,15): error CS0211: Cannot take the address of the given expression
                //         p = &(local = 1); //CS0211
                Diagnostic(ErrorCode.ERR_InvalidAddrOp, "local = 1").WithLocation(25, 15),
                // (26,14): error CS0103: The name 'goo' does not exist in the current context
                //         p = &goo; //CS0103 (no goo)
                Diagnostic(ErrorCode.ERR_NameNotInContext, "goo").WithArguments("goo").WithLocation(26, 14),
                // (27,13): error CS0212: You can only take the address of an unfixed expression inside of a fixed statement initializer
                //         p = &base.f; //CS0212
                Diagnostic(ErrorCode.ERR_FixedNeeded, "&base.f").WithLocation(27, 13),
                // (28,15): error CS0211: Cannot take the address of the given expression
                //         p = &(local + local); //CS0211
                Diagnostic(ErrorCode.ERR_InvalidAddrOp, "local + local").WithLocation(28, 15),
                // (29,14): error CS0211: Cannot take the address of the given expression
                //         p = &M(local); //CS0211
                Diagnostic(ErrorCode.ERR_InvalidAddrOp, "M(local)").WithLocation(29, 14),
                // (30,14): error CS0211: Cannot take the address of the given expression
                //         p = &func(); //CS0211
                Diagnostic(ErrorCode.ERR_InvalidAddrOp, "func()").WithLocation(30, 14),
                // (31,15): error CS0211: Cannot take the address of the given expression
                //         p = &(local += local); //CS0211
                Diagnostic(ErrorCode.ERR_InvalidAddrOp, "local += local").WithLocation(31, 15),
                // (32,15): error CS0211: Cannot take the address of the given expression
                //         p = &(local == 0 ? local : param); //CS0211
                Diagnostic(ErrorCode.ERR_InvalidAddrOp, "local == 0 ? local : param").WithLocation(32, 15),
                // (33,15): error CS0211: Cannot take the address of the given expression
                //         p = &((int)param); //CS0211
                Diagnostic(ErrorCode.ERR_InvalidAddrOp, "(int)param").WithLocation(33, 15),
                // (34,14): error CS0211: Cannot take the address of the given expression
                //         p = &default(int); //CS0211
                Diagnostic(ErrorCode.ERR_InvalidAddrOp, "default(int)").WithLocation(34, 14),
                // (35,14): error CS0211: Cannot take the address of the given expression
                //         p = &delegate { return 1; }; //CS0211
                Diagnostic(ErrorCode.ERR_InvalidAddrOp, "delegate { return 1; }").WithLocation(35, 14),
                // (36,13): error CS0212: You can only take the address of an unfixed expression inside of a fixed statement initializer
                //         p = &instanceField; //CS0212
                Diagnostic(ErrorCode.ERR_FixedNeeded, "&instanceField").WithLocation(36, 13),
                // (37,13): error CS0212: You can only take the address of an unfixed expression inside of a fixed statement initializer
                //         p = &staticField; //CS0212
                Diagnostic(ErrorCode.ERR_FixedNeeded, "&staticField").WithLocation(37, 13),
                // (38,15): error CS0211: Cannot take the address of the given expression
                //         p = &(local++); //CS0211
                Diagnostic(ErrorCode.ERR_InvalidAddrOp, "local++").WithLocation(38, 15),
                // (39,14): error CS0211: Cannot take the address of the given expression
                //         p = &this[0]; //CS0211
                Diagnostic(ErrorCode.ERR_InvalidAddrOp, "this[0]").WithArguments("C.this[int]").WithLocation(39, 14),
                // (40,15): error CS0211: Cannot take the address of the given expression
                //         p = &(() => 1); //CS0211
                Diagnostic(ErrorCode.ERR_InvalidAddrOp, "() => 1").WithLocation(40, 15),
                // (41,14): error CS0211: Cannot take the address of the given expression
                //         p = &M; //CS0211
                Diagnostic(ErrorCode.ERR_InvalidAddrOp, "M").WithArguments("M", "method group").WithLocation(41, 14),
                // (42,15): error CS0211: Cannot take the address of the given expression
                //         p = &(new System.Int32()); //CS0211
                Diagnostic(ErrorCode.ERR_InvalidAddrOp, "new System.Int32()").WithLocation(42, 15),
                // (43,14): error CS0211: Cannot take the address of the given expression
                //         p = &P; //CS0211
                Diagnostic(ErrorCode.ERR_InvalidAddrOp, "P").WithArguments("C.P").WithLocation(43, 14),
                // (44,14): error CS0211: Cannot take the address of the given expression
                //         p = &sizeof(int); //CS0211
                Diagnostic(ErrorCode.ERR_InvalidAddrOp, "sizeof(int)").WithLocation(44, 14),
                // (45,13): error CS0212: You can only take the address of an unfixed expression inside of a fixed statement initializer
                //         p = &this.instanceField; //CS0212
                Diagnostic(ErrorCode.ERR_FixedNeeded, "&this.instanceField").WithLocation(45, 13),
                // (46,15): error CS0211: Cannot take the address of the given expression
                //         p = &(+local); //CS0211
                Diagnostic(ErrorCode.ERR_InvalidAddrOp, "+local").WithLocation(46, 15),
                // (49,16): error CS0211: Cannot take the address of the given expression
                //         pp = &(&local); //CS0211
                Diagnostic(ErrorCode.ERR_InvalidAddrOp, "&local").WithLocation(49, 16),
                // (51,19): error CS0211: Cannot take the address of the given expression
                //         var q = &(new { }); //CS0208, CS0211 (managed)
                Diagnostic(ErrorCode.ERR_InvalidAddrOp, "new { }").WithLocation(51, 19),
                // (52,19): error CS0211: Cannot take the address of the given expression
                //         var r = &(new int[1]); //CS0208, CS0211 (managed)
                Diagnostic(ErrorCode.ERR_InvalidAddrOp, "new int[1]").WithLocation(52, 19),
                // (53,19): error CS0211: Cannot take the address of the given expression
                //         var s = &(array as object); //CS0208, CS0211 (managed)
                Diagnostic(ErrorCode.ERR_InvalidAddrOp, "array as object").WithLocation(53, 19),
                // (54,17): error CS0208: Cannot take the address of, get the size of, or declare a pointer to a managed type ('Action')
                //         var t = &E; //CS0208
                Diagnostic(ErrorCode.ERR_ManagedAddr, "&E").WithArguments("System.Action").WithLocation(54, 17),
                // (55,18): error CS0079: The event 'C.F' can only appear on the left hand side of += or -=
                //         var u = &F; //CS0079 (can't use event like that)
                Diagnostic(ErrorCode.ERR_BadEventUsageNoField, "F").WithArguments("C.F").WithLocation(55, 18),
                // (56,19): error CS0211: Cannot take the address of the given expression
                //         var v = &(E += null); //CS0211
                Diagnostic(ErrorCode.ERR_InvalidAddrOp, "E += null").WithLocation(56, 19),
                // (57,19): error CS0211: Cannot take the address of the given expression
                //         var w = &(F += null); //CS0211
                Diagnostic(ErrorCode.ERR_InvalidAddrOp, "F += null").WithLocation(57, 19),
                // (58,19): error CS0211: Cannot take the address of the given expression
                //         var x = &(array is object); //CS0211
                Diagnostic(ErrorCode.ERR_InvalidAddrOp, "array is object").WithLocation(58, 19),
                // (59,19): error CS0211: Cannot take the address of the given expression
                //         var y = &(array ?? array); //CS0208, CS0211 (managed)
                Diagnostic(ErrorCode.ERR_InvalidAddrOp, "array ?? array").WithLocation(59, 19),
                // (60,19): error CS0211: Cannot take the address of the given expression
                //         var aa = &this; //CS0208
                Diagnostic(ErrorCode.ERR_InvalidAddrOp, "this").WithArguments("this").WithLocation(60, 19),
                // (61,19): error CS0211: Cannot take the address of the given expression
                //         var bb = &typeof(int); //CS0208, CS0211 (managed)
                Diagnostic(ErrorCode.ERR_InvalidAddrOp, "typeof(int)").WithLocation(61, 19),
                // (62,19): error CS0211: Cannot take the address of the given expression
                //         var cc = &Color.Red; //CS0211
                Diagnostic(ErrorCode.ERR_InvalidAddrOp, "Color.Red").WithLocation(62, 19)
            );
        }

        #endregion AddressOf operand kinds

        #region AddressOf diagnostics

        [Fact]
        public void AddressOfManaged()
        {
            var text = @"
unsafe class C
{
    void M<T>(T t)
    {
        var p0 = &t; //CS0208

        C c = new C();
        var p1 = &c; //CS0208

        S s = new S();
        var p2 = &s; //CS0208
        
        var anon = new { };
        var p3 = &anon; //CS0208
    }
}

public struct S
{
    public string s;
}
";
            CreateCompilation(text, options: TestOptions.UnsafeReleaseDll).VerifyDiagnostics(
                // (6,18): error CS0208: Cannot take the address of, get the size of, or declare a pointer to a managed type ('T')
                //         var p0 = &t; //CS0208
                Diagnostic(ErrorCode.ERR_ManagedAddr, "&t").WithArguments("T"),
                // (9,18): error CS0208: Cannot take the address of, get the size of, or declare a pointer to a managed type ('C')
                //         var p1 = &c; //CS0208
                Diagnostic(ErrorCode.ERR_ManagedAddr, "&c").WithArguments("C"),
                // (12,18): error CS0208: Cannot take the address of, get the size of, or declare a pointer to a managed type ('S')
                //         var p2 = &s; //CS0208
                Diagnostic(ErrorCode.ERR_ManagedAddr, "&s").WithArguments("S"),
                // (15,18): error CS0208: Cannot take the address of, get the size of, or declare a pointer to a managed type ('<empty anonymous type>')
                //         var p3 = &anon; //CS0208
                Diagnostic(ErrorCode.ERR_ManagedAddr, "&anon").WithArguments("<empty anonymous type>"));
        }

        [Fact]
        public void AddressOfManaged_Cycle()
        {
            var text = @"
unsafe class C
{
    void M()
    {
        S s = new S();
        var p = &s; //CS0208
    }
}

public struct S
{
    public S s; //CS0523
    public object o;
}
";
            CreateCompilation(text, options: TestOptions.UnsafeReleaseDll).VerifyDiagnostics(
                // (13,14): error CS0523: Struct member 'S.s' of type 'S' causes a cycle in the struct layout
                //     public S s; //CS0523
                Diagnostic(ErrorCode.ERR_StructLayoutCycle, "s").WithArguments("S.s", "S"),
                // (7,17): error CS0208: Cannot take the address of, get the size of, or declare a pointer to a managed type ('S')
                //         var p = &s; //CS0208
                Diagnostic(ErrorCode.ERR_ManagedAddr, "&s").WithArguments("S"));
        }

        [Fact]
        public void AddressOfVariablesThatRequireFixing()
        {
            var text = @"
class Base
{
    public int instanceField;
    public int staticField;
}

unsafe class Derived : Base
{
    void M(ref int refParam, out int outParam)
    {
        Derived d = this;
        int[] array = new int[2];

        int* p;
        
        p = &instanceField; //CS0212
        p = &this.instanceField; //CS0212
        p = &base.instanceField; //CS0212
        p = &d.instanceField; //CS0212
        
        p = &staticField; //CS0212
        p = &this.staticField; //CS0212
        p = &base.staticField; //CS0212
        p = &d.staticField; //CS0212

        p = &array[0]; //CS0212

        p = &refParam; //CS0212
        p = &outParam; //CS0212
    }
}
";
            CreateCompilation(text, options: TestOptions.UnsafeReleaseDll).VerifyDiagnostics(
                // (17,13): error CS0212: You can only take the address of an unfixed expression inside of a fixed statement initializer
                //         p = &instanceField; //CS0212
                Diagnostic(ErrorCode.ERR_FixedNeeded, "&instanceField"),
                // (18,13): error CS0212: You can only take the address of an unfixed expression inside of a fixed statement initializer
                //         p = &this.instanceField; //CS0212
                Diagnostic(ErrorCode.ERR_FixedNeeded, "&this.instanceField"),
                // (19,13): error CS0212: You can only take the address of an unfixed expression inside of a fixed statement initializer
                //         p = &base.instanceField; //CS0212
                Diagnostic(ErrorCode.ERR_FixedNeeded, "&base.instanceField"),
                // (20,13): error CS0212: You can only take the address of an unfixed expression inside of a fixed statement initializer
                //         p = &d.instanceField; //CS0212
                Diagnostic(ErrorCode.ERR_FixedNeeded, "&d.instanceField"),
                // (22,13): error CS0212: You can only take the address of an unfixed expression inside of a fixed statement initializer
                //         p = &staticField; //CS0212
                Diagnostic(ErrorCode.ERR_FixedNeeded, "&staticField"),
                // (23,13): error CS0212: You can only take the address of an unfixed expression inside of a fixed statement initializer
                //         p = &this.staticField; //CS0212
                Diagnostic(ErrorCode.ERR_FixedNeeded, "&this.staticField"),
                // (24,13): error CS0212: You can only take the address of an unfixed expression inside of a fixed statement initializer
                //         p = &base.staticField; //CS0212
                Diagnostic(ErrorCode.ERR_FixedNeeded, "&base.staticField"),
                // (25,13): error CS0212: You can only take the address of an unfixed expression inside of a fixed statement initializer
                //         p = &d.staticField; //CS0212
                Diagnostic(ErrorCode.ERR_FixedNeeded, "&d.staticField"),
                // (27,13): error CS0212: You can only take the address of an unfixed expression inside of a fixed statement initializer
                //         p = &array[0]; //CS0212
                Diagnostic(ErrorCode.ERR_FixedNeeded, "&array[0]"),
                // (29,13): error CS0212: You can only take the address of an unfixed expression inside of a fixed statement initializer
                //         p = &refParam; //CS0212
                Diagnostic(ErrorCode.ERR_FixedNeeded, "&refParam"),
                // (30,13): error CS0212: You can only take the address of an unfixed expression inside of a fixed statement initializer
                //         p = &outParam; //CS0212
                Diagnostic(ErrorCode.ERR_FixedNeeded, "&outParam"));
        }

        [Fact]
        public void AddressOfInitializes()
        {
            var text = @"
public struct S
{
    public int x;
    public int y;
}

unsafe class C
{
    void M()
    {
        S s;
        int* p = &s.x;
        int x = s.x; //fine
        int y = s.y; //cs0170 (uninitialized)
    }
}
";
            CreateCompilation(text, options: TestOptions.UnsafeReleaseDll).VerifyDiagnostics(
                // (15,17): error CS0170: Use of possibly unassigned field 'y'
                //         int y = s.y; //cs0170 (uninitialized)
                Diagnostic(ErrorCode.ERR_UseDefViolationField, "s.y").WithArguments("y"));
        }

        [Fact]
        public void AddressOfCapturedLocal1()
        {
            var text = @"
unsafe class C
{
    void M(System.Action a)
    {
        int x;
        int* p = &x; //before capture
        M(() => { x++; });
    }
}
";
            CreateCompilation(text, options: TestOptions.UnsafeReleaseDll).VerifyDiagnostics(
                // (7,11): error CS1686: Local 'x' or its members cannot have their address taken and be used inside an anonymous method or lambda expression
                //         M(&x, () => { x++; });
                Diagnostic(ErrorCode.ERR_LocalCantBeFixedAndHoisted, "&x").WithArguments("x"));
        }

        [Fact]
        public void AddressOfCapturedLocal2()
        {
            var text = @"
unsafe class C
{
    void M(System.Action a)
    {
        int x = 1;
        M(() => { x++; });
        int* p = &x; //after capture
    }
}
";
            CreateCompilation(text, options: TestOptions.UnsafeReleaseDll).VerifyDiagnostics(
                // (8,18): error CS1686: Local 'x' or its members cannot have their address taken and be used inside an anonymous method or lambda expression
                //         int* p = &x;
                Diagnostic(ErrorCode.ERR_LocalCantBeFixedAndHoisted, "&x").WithArguments("x"));
        }

        [Fact]
        public void AddressOfCapturedLocal3()
        {
            var text = @"
unsafe class C
{
    void M(System.Action a)
    {
        int x;
        M(() => { int* p = &x; }); // in lambda
    }
}
";
            CreateCompilation(text, options: TestOptions.UnsafeReleaseDll).VerifyDiagnostics(
                // (7,28): error CS1686: Local 'x' or its members cannot have their address taken and be used inside an anonymous method or lambda expression
                //         M(() => { int* p = &x; }); // in lambda
                Diagnostic(ErrorCode.ERR_LocalCantBeFixedAndHoisted, "&x").WithArguments("x"));
        }

        [Fact]
        public void AddressOfCapturedLocal4()
        {
            var text = @"
unsafe class C
{
    void M(System.Action a)
    {
        int x;
        int* p = &x; //only report the first
        M(() => { p = &x; });
        p = &x;
    }
}
";
            CreateCompilation(text, options: TestOptions.UnsafeReleaseDll).VerifyDiagnostics(
                // (7,28): error CS1686: Local 'x' or its members cannot have their address taken and be used inside an anonymous method or lambda expression
                //         M(() => { int* p = &x; }); // in lambda
                Diagnostic(ErrorCode.ERR_LocalCantBeFixedAndHoisted, "&x").WithArguments("x"));
        }

        [Fact]
        public void AddressOfCapturedStructField1()
        {
            var text = @"
unsafe struct S
{
    int x;    

    void M(System.Action a)
    {
        S s;
        int* p = &s.x; //before capture
        M(() => { s.x++; });
    }
}
";
            CreateCompilation(text, options: TestOptions.UnsafeReleaseDll).VerifyDiagnostics(
                // (9,18): error CS1686: Local 's' or its members cannot have their address taken and be used inside an anonymous method or lambda expression
                //         int* p = &s.x; //before capture
                Diagnostic(ErrorCode.ERR_LocalCantBeFixedAndHoisted, "&s.x").WithArguments("s"));
        }

        [Fact]
        public void AddressOfCapturedStructField2()
        {
            var text = @"
unsafe struct S
{
    int x;    

    void M(System.Action a)
    {
        S s;
        s.x = 1;
        M(() => { s.x++; });
        int* p = &s.x; //after capture
    }
}
";
            CreateCompilation(text, options: TestOptions.UnsafeReleaseDll).VerifyDiagnostics(
                // (11,18): error CS1686: Local 's' or its members cannot have their address taken and be used inside an anonymous method or lambda expression
                //         int* p = &s.x; //after capture
                Diagnostic(ErrorCode.ERR_LocalCantBeFixedAndHoisted, "&s.x").WithArguments("s"));
        }

        [Fact]
        public void AddressOfCapturedStructField3()
        {
            var text = @"
unsafe struct S
{
    int x;    

    void M(System.Action a)
    {
        S s;
        M(() => { int* p = &s.x; }); // in lambda
    }
}
";
            CreateCompilation(text, options: TestOptions.UnsafeReleaseDll).VerifyDiagnostics(
                // (9,28): error CS1686: Local 's' or its members cannot have their address taken and be used inside an anonymous method or lambda expression
                //         M(() => { int* p = &s.x; }); // in lambda
                Diagnostic(ErrorCode.ERR_LocalCantBeFixedAndHoisted, "&s.x").WithArguments("s"));
        }

        [Fact]
        public void AddressOfCapturedStructField4()
        {
            var text = @"
unsafe struct S
{
    int x;    

    void M(System.Action a)
    {
        S s;
        int* p = &s.x; //only report the first
        M(() => { p = &s.x; });
        p = &s.x;
    }
}
";
            CreateCompilation(text, options: TestOptions.UnsafeReleaseDll).VerifyDiagnostics(
                // (9,18): error CS1686: Local 's' or its members cannot have their address taken and be used inside an anonymous method or lambda expression
                //         int* p = &s.x; //only report the first
                Diagnostic(ErrorCode.ERR_LocalCantBeFixedAndHoisted, "&s.x").WithArguments("s"));
        }

        [Fact]
        public void AddressOfCapturedParameters()
        {
            var text = @"
unsafe struct S
{
    int x;    

    void M(int x, S s, System.Action a)
    {
        M(x, s, () => 
        {
            int* p1 = &x;
            int* p2 = &s.x;
        });
    }
}
";
            CreateCompilation(text, options: TestOptions.UnsafeReleaseDll).VerifyDiagnostics(
                // (10,23): error CS1686: Local 'x' or its members cannot have their address taken and be used inside an anonymous method or lambda expression
                //             int* p1 = &x;
                Diagnostic(ErrorCode.ERR_LocalCantBeFixedAndHoisted, "&x").WithArguments("x"),
                // (11,23): error CS1686: Local 's' or its members cannot have their address taken and be used inside an anonymous method or lambda expression
                //             int* p2 = &s.x;
                Diagnostic(ErrorCode.ERR_LocalCantBeFixedAndHoisted, "&s.x").WithArguments("s")
                );
        }

        [WorkItem(657083, "http://vstfdevdiv:8080/DevDiv2/DevDiv/_workitems/edit/657083")]
        [Fact]
        public void CaptureStructWithFixedArray()
        {
            var text = @"
unsafe public struct Test
{
    private delegate int D();
    public fixed int i[1];
    public int goo()
    {
        Test t = this;
        t.i[0] = 5;
        D d = () => t.i[0];
        return d();
    }
}";
            CreateCompilation(text, options: TestOptions.UnsafeReleaseDll).VerifyDiagnostics(
                Diagnostic(ErrorCode.ERR_LocalCantBeFixedAndHoisted, "t.i").WithArguments("t")
                );
        }

        [Fact]
        public void AddressOfCapturedFixed1()
        {
            var text = @"
unsafe class C
{
    int x;    

    void M(System.Action a)
    {
        fixed(int* p = &x) //fine - error only applies to variables that require fixing
        {
            M(() => x++);
        }
    }
}
";
            CreateCompilation(text, options: TestOptions.UnsafeReleaseDll).VerifyDiagnostics();
        }

        [Fact]
        public void AddressOfCapturedFixed2()
        {
            var text = @"
unsafe class C
{
    void M(ref int x, System.Action a)
    {
        fixed (int* p = &x) //fine - error only applies to variables that require fixing
        {
            M(ref x, () => x++);
        }
    }
}
";
            CreateCompilation(text, options: TestOptions.UnsafeReleaseDll).VerifyDiagnostics(
                // (8,28): error CS1628: Cannot use ref or out parameter 'x' inside an anonymous method, lambda expression, or query expression
                //             M(ref x, () => x++);
                Diagnostic(ErrorCode.ERR_AnonDelegateCantUse, "x").WithArguments("x"));
        }

        [WorkItem(543989, "http://vstfdevdiv:8080/DevDiv2/DevDiv/_workitems/edit/543989")]
        [Fact]
        public void AddressOfInsideAnonymousTypes()
        {
            var text = @"
public class C
{
    public static void Main()
    {
        int x = 10;
        unsafe
        {
            var t = new { p1 = &x };
        }
    }
}
";
            CreateCompilation(text, options: TestOptions.UnsafeReleaseDll).VerifyDiagnostics(
                //(9,27): error CS0828: Cannot assign int* to anonymous type property
                //             p1 = &x
                Diagnostic(ErrorCode.ERR_AnonymousTypePropertyAssignedBadValue, "p1 = &x").WithArguments("int*"));
        }

        [WorkItem(22306, "https://github.com/dotnet/roslyn/issues/22306")]
        [WorkItem(544537, "http://vstfdevdiv:8080/DevDiv2/DevDiv/_workitems/edit/544537")]
        [Fact]
        public void AddressOfStaticReadonlyFieldInsideFixed()
        {
            var text = @"
public class Test
{
    static readonly int R1 = 45;

    unsafe public static void Main()
    {
        fixed (int* v1 = &R1) { }
    }
}
";

            CreateCompilationWithMscorlib40AndSystemCore(text, options: TestOptions.UnsafeReleaseDll).VerifyDiagnostics();
        }

        #endregion AddressOf diagnostics

        #region AddressOf SemanticModel tests

        [Fact]
        public void AddressOfSemanticModelAPIs()
        {
            var text = @"
unsafe class C
{
    void M()
    {
        int x;
        int* p = &x;
    }
}
";
            var compilation = CreateCompilation(text, options: TestOptions.UnsafeReleaseDll);
            var tree = compilation.SyntaxTrees.Single();
            var model = compilation.GetSemanticModel(tree);

            var syntax = tree.GetCompilationUnitRoot().DescendantNodes().OfType<PrefixUnaryExpressionSyntax>().Single();
            Assert.Equal(SyntaxKind.AddressOfExpression, syntax.Kind());

            var symbolInfo = model.GetSymbolInfo(syntax);
            Assert.Null(symbolInfo.Symbol);
            Assert.Equal(CandidateReason.None, symbolInfo.CandidateReason);
            Assert.Equal(0, symbolInfo.CandidateSymbols.Length);

            var typeInfo = model.GetTypeInfo(syntax);
            var type = typeInfo.Type;
            var conv = model.GetConversion(syntax);
            Assert.NotNull(type);
            Assert.Same(type, typeInfo.ConvertedType);
            Assert.Equal(Conversion.Identity, conv);
            Assert.Equal(TypeKind.Pointer, type.TypeKind);
            Assert.Equal(SpecialType.System_Int32, ((PointerTypeSymbol)type).PointedAtType.SpecialType);

            var declaredSymbol = model.GetDeclaredSymbol(syntax.Ancestors().OfType<VariableDeclaratorSyntax>().First());
            Assert.NotNull(declaredSymbol);
            Assert.Equal(SymbolKind.Local, declaredSymbol.Kind);
            Assert.Equal("p", declaredSymbol.Name);
            Assert.Equal(type, ((LocalSymbol)declaredSymbol).Type.TypeSymbol);
        }

        [Fact]
        public void SpeculativelyBindPointerToManagedType()
        {
            var text = @"
unsafe struct S
{
    public object o;
}
";
            var compilation = CreateCompilation(text, options: TestOptions.UnsafeReleaseDll);
            var tree = compilation.SyntaxTrees.Single();
            var model = compilation.GetSemanticModel(tree);

            var syntax = tree.GetCompilationUnitRoot().DescendantNodes().OfType<FieldDeclarationSyntax>().Single();
            Assert.Equal(SyntaxKind.FieldDeclaration, syntax.Kind());

            model.GetSpeculativeTypeInfo(syntax.SpanStart, SyntaxFactory.ParseTypeName("S*"), SpeculativeBindingOption.BindAsTypeOrNamespace);

            // Specifically don't see diagnostic from speculative binding.
            compilation.VerifyDiagnostics(
                // (4,19): warning CS0649: Field 'S.o' is never assigned to, and will always have its default value null
                //     public object o;
                Diagnostic(ErrorCode.WRN_UnassignedInternalField, "o").WithArguments("S.o", "null"));
        }

        [WorkItem(544346, "http://vstfdevdiv:8080/DevDiv2/DevDiv/_workitems/edit/544346")]
        [Fact]
        public void AddressOfLambdaExpr1()
        {
            var text = @"
unsafe class C
{
    void M()
    {
        var i1 = &()=>5;
    }
}
";
            var compilation = CreateCompilation(text, options: TestOptions.UnsafeReleaseDll);
            var tree = compilation.SyntaxTrees.Single();
            var model = compilation.GetSemanticModel(tree);

            var syntax = tree.GetCompilationUnitRoot().DescendantNodes().OfType<PrefixUnaryExpressionSyntax>().Single();
            Assert.Equal(SyntaxKind.AddressOfExpression, syntax.Kind());
            Assert.Equal("&()", syntax.ToString()); //NOTE: not actually lambda

            var symbolInfo = model.GetSymbolInfo(syntax);
            Assert.Null(symbolInfo.Symbol);
            Assert.Equal(CandidateReason.None, symbolInfo.CandidateReason);
            Assert.Equal(0, symbolInfo.CandidateSymbols.Length);

            var typeInfo = model.GetTypeInfo(syntax);
            var type = typeInfo.Type;
            var conv = model.GetConversion(syntax);
            Assert.NotNull(type);
            Assert.Same(type, typeInfo.ConvertedType);
            Assert.Equal(Conversion.Identity, conv);

            Assert.Equal("?*", typeInfo.Type.ToTestDisplayString());
            Assert.Equal(TypeKind.Pointer, typeInfo.Type.TypeKind);
            Assert.Equal(TypeKind.Error, ((PointerTypeSymbol)typeInfo.Type).PointedAtType.TypeKind);
        }

        [WorkItem(544346, "http://vstfdevdiv:8080/DevDiv2/DevDiv/_workitems/edit/544346")]
        [Fact]
        public void AddressOfLambdaExpr2()
        {
            var text = @"
unsafe class C
{
    void M()
    {
        var i1 = &(()=>5);
    }
}
";
            var compilation = CreateCompilation(text, options: TestOptions.UnsafeReleaseDll);
            var tree = compilation.SyntaxTrees.Single();
            var model = compilation.GetSemanticModel(tree);

            var syntax = tree.GetCompilationUnitRoot().DescendantNodes().OfType<PrefixUnaryExpressionSyntax>().Single();
            Assert.Equal(SyntaxKind.AddressOfExpression, syntax.Kind());
            Assert.Equal("&(()=>5)", syntax.ToString());

            var symbolInfo = model.GetSymbolInfo(syntax);
            Assert.Null(symbolInfo.Symbol);
            Assert.Equal(CandidateReason.None, symbolInfo.CandidateReason);
            Assert.Equal(0, symbolInfo.CandidateSymbols.Length);

            var typeInfo = model.GetTypeInfo(syntax);
            var type = typeInfo.Type;
            var conv = model.GetConversion(syntax);
            Assert.NotNull(type);
            Assert.Same(type, typeInfo.ConvertedType);
            Assert.Equal(Conversion.Identity, conv);

            Assert.Equal("?*", typeInfo.Type.ToTestDisplayString());
            Assert.Equal(TypeKind.Pointer, typeInfo.Type.TypeKind);
            Assert.Equal(TypeKind.Error, ((PointerTypeSymbol)typeInfo.Type).PointedAtType.TypeKind);
        }

        [WorkItem(544346, "http://vstfdevdiv:8080/DevDiv2/DevDiv/_workitems/edit/544346")]
        [Fact]
        public void AddressOfMethodGroup()
        {
            var text = @"
unsafe class C
{
    void M()
    {
        var i1 = &M;
    }
}
";
            var compilation = CreateCompilation(text, options: TestOptions.UnsafeReleaseDll);
            var tree = compilation.SyntaxTrees.Single();
            var model = compilation.GetSemanticModel(tree);

            var syntax = tree.GetCompilationUnitRoot().DescendantNodes().OfType<PrefixUnaryExpressionSyntax>().Single();
            Assert.Equal(SyntaxKind.AddressOfExpression, syntax.Kind());

            var symbolInfo = model.GetSymbolInfo(syntax);
            Assert.Null(symbolInfo.Symbol);
            Assert.Equal(CandidateReason.None, symbolInfo.CandidateReason);
            Assert.Equal(0, symbolInfo.CandidateSymbols.Length);

            var typeInfo = model.GetTypeInfo(syntax);
            var type = typeInfo.Type;
            var conv = model.GetConversion(syntax);
            Assert.NotNull(type);
            Assert.Same(type, typeInfo.ConvertedType);
            Assert.Equal(Conversion.Identity, conv);

            Assert.Equal("?*", typeInfo.Type.ToTestDisplayString());
            Assert.Equal(TypeKind.Pointer, typeInfo.Type.TypeKind);
            Assert.Equal(TypeKind.Error, ((PointerTypeSymbol)typeInfo.Type).PointedAtType.TypeKind);
        }


        #endregion AddressOf SemanticModel tests

        #region Dereference diagnostics

        [Fact]
        public void DereferenceSuccess()
        {
            var text = @"
unsafe class C
{
    int M(int* p)
    {
        return *p;
    }
}
";
            CreateCompilation(text, options: TestOptions.UnsafeReleaseDll).VerifyDiagnostics();
        }

        [Fact]
        public void DereferenceNullLiteral()
        {
            var text = @"
unsafe class C
{
    void M()
    {
        int x = *null;
    }
}
";
            CreateCompilation(text, options: TestOptions.UnsafeReleaseDll).VerifyDiagnostics(
                // (6,17): error CS0193: The * or -> operator must be applied to a pointer
                //         int x = *null;
                Diagnostic(ErrorCode.ERR_PtrExpected, "*null"));
        }

        [Fact]
        public void DereferenceNonPointer()
        {
            var text = @"
unsafe class C
{
    void M()
    {
        int p = 1;
        int x = *p;
    }
}
";
            CreateCompilation(text, options: TestOptions.UnsafeReleaseDll).VerifyDiagnostics(
                // (7,17): error CS0193: The * or -> operator must be applied to a pointer
                //         int x = *p;
                Diagnostic(ErrorCode.ERR_PtrExpected, "*p"));
        }

        [Fact]
        public void DereferenceVoidPointer()
        {
            var text = @"
unsafe class C
{
    void M(void* p)
    {
        var x = *p;
    }
}
";
            CreateCompilation(text, options: TestOptions.UnsafeReleaseDll).VerifyDiagnostics(
                // (6,17): error CS0242: The operation in question is undefined on void pointers
                //         var x = *p;
                Diagnostic(ErrorCode.ERR_VoidError, "*p"));
        }

        [Fact]
        public void DereferenceUninitialized()
        {
            var text = @"
unsafe class C
{
    void M()
    {
        int* p;
        int x = *p;
    }
}
";
            CreateCompilation(text, options: TestOptions.UnsafeReleaseDll).VerifyDiagnostics(
                // (7,18): error CS0165: Use of unassigned local variable 'p'
                //         int x = *p;
                Diagnostic(ErrorCode.ERR_UseDefViolation, "p").WithArguments("p"));
        }

        #endregion Dereference diagnostics

        #region Dereference SemanticModel tests

        [Fact]
        public void DereferenceSemanticModelAPIs()
        {
            var text = @"
unsafe class C
{
    void M()
    {
        int x;
        int* p = &x;
        x = *p;
    }
}
";
            var compilation = CreateCompilation(text, options: TestOptions.UnsafeReleaseDll);
            var tree = compilation.SyntaxTrees.Single();
            var model = compilation.GetSemanticModel(tree);

            var syntax = tree.GetCompilationUnitRoot().DescendantNodes().OfType<PrefixUnaryExpressionSyntax>().Last();
            Assert.Equal(SyntaxKind.PointerIndirectionExpression, syntax.Kind());

            var symbolInfo = model.GetSymbolInfo(syntax);
            Assert.Null(symbolInfo.Symbol);
            Assert.Equal(CandidateReason.None, symbolInfo.CandidateReason);
            Assert.Equal(0, symbolInfo.CandidateSymbols.Length);

            var typeInfo = model.GetTypeInfo(syntax);
            var type = typeInfo.Type;
            var conv = model.GetConversion(syntax);
            Assert.NotNull(type);
            Assert.Same(type, typeInfo.ConvertedType);
            Assert.Equal(Conversion.Identity, conv);
            Assert.Equal(SpecialType.System_Int32, type.SpecialType);
        }

        #endregion Dereference SemanticModel tests

        #region PointerMemberAccess diagnostics

        [Fact]
        public void PointerMemberAccessSuccess()
        {
            var text = @"
unsafe class C
{
    string M(int* p)
    {
        return p->ToString();
    }
}
";
            CreateCompilation(text, options: TestOptions.UnsafeReleaseDll).VerifyDiagnostics();
        }

        [Fact]
        public void PointerMemberAccessAddress()
        {
            var text = @"
unsafe struct S
{
    int x;

    void M(S* sp)
    {
        int* ip = &(sp->x);
    }
}
";
            CreateCompilation(text, options: TestOptions.UnsafeReleaseDll).VerifyDiagnostics();
        }

        [Fact]
        public void PointerMemberAccessNullLiteral()
        {
            var text = @"
unsafe class C
{
    void M()
    {
        string x = null->ToString(); //Roslyn: CS0193 / Dev10: CS0023
    }
}
";
            CreateCompilation(text, options: TestOptions.UnsafeReleaseDll).VerifyDiagnostics(
                // (6,20): error CS0193: The * or -> operator must be applied to a pointer
                //         string x = null->ToString(); //Roslyn: CS0193 / Dev10: CS0023
                Diagnostic(ErrorCode.ERR_PtrExpected, "null->ToString"));
        }

        [Fact]
        public void PointerMemberAccessMethodGroup()
        {
            var text = @"
unsafe class C
{
    void M()
    {
        string x = M->ToString(); //Roslyn: CS0193 / Dev10: CS0023
    }
}
";
            CreateCompilation(text, options: TestOptions.UnsafeReleaseDll).VerifyDiagnostics(
                // (6,20): error CS0193: The * or -> operator must be applied to a pointer
                //         string x = M->ToString(); //Roslyn: CS0193 / Dev10: CS0023
                Diagnostic(ErrorCode.ERR_PtrExpected, "M->ToString"));
        }

        [Fact]
        public void PointerMemberAccessLambda()
        {
            var text = @"
unsafe class C
{
    void M()
    {
        string x = (z => z)->ToString(); //Roslyn: CS0193 / Dev10: CS0023
    }
}
";
            CreateCompilation(text, options: TestOptions.UnsafeReleaseDll).VerifyDiagnostics(
                // (6,20): error CS0193: The * or -> operator must be applied to a pointer
                //         string x = (z => z)->ToString(); //Roslyn: CS0193 / Dev10: CS0023
                Diagnostic(ErrorCode.ERR_PtrExpected, "(z => z)->ToString"));
        }

        [Fact]
        public void PointerMemberAccessNonPointer()
        {
            var text = @"
unsafe class C
{
    void M()
    {
        int p = 1;
        int x = p->GetHashCode();
    }
}
";
            CreateCompilation(text, options: TestOptions.UnsafeReleaseDll).VerifyDiagnostics(
                // (7,17): error CS0193: The * or -> operator must be applied to a pointer
                //         int x = p->GetHashCode();
                Diagnostic(ErrorCode.ERR_PtrExpected, "p->GetHashCode"));
        }

        [Fact]
        public void PointerMemberAccessVoidPointer()
        {
            var text = @"
unsafe class C
{
    void M(void* p)
    {
        var x = p->GetHashCode();
    }
}
";
            CreateCompilation(text, options: TestOptions.UnsafeReleaseDll).VerifyDiagnostics(
                // (6,17): error CS0242: The operation in question is undefined on void pointers
                //         var x = p->GetHashCode();
                Diagnostic(ErrorCode.ERR_VoidError, "p->GetHashCode"));
        }

        [Fact]
        public void PointerMemberAccessUninitialized()
        {
            var text = @"
unsafe class C
{
    void M()
    {
        int* p;
        int x = p->GetHashCode();
    }
}
";
            CreateCompilation(text, options: TestOptions.UnsafeReleaseDll).VerifyDiagnostics(
                // (7,18): error CS0165: Use of unassigned local variable 'p'
                //         int x = *p;
                Diagnostic(ErrorCode.ERR_UseDefViolation, "p").WithArguments("p"));
        }

        [Fact]
        public void PointerMemberAccessMemberKinds()
        {
            var text = @"
unsafe struct S
{
    int InstanceField;
    static int StaticField;

    int InstanceProperty { get; set; }
    static int StaticProperty { get; set; }

    // No syntax for indexer access.
    //int this[int x] { get { return 0; } set { } }

    void InstanceMethod() { }
    static void StaticMethod() { }

    // No syntax for type member access.
    //delegate void Delegate();
    //struct Type { }

    static void Main()
    {
        S s;
        S* p = &s;

        p->InstanceField = 1;
        p->StaticField = 1; //CS0176

        p->InstanceProperty = 2;
        p->StaticProperty = 2; //CS0176

        p->InstanceMethod();
        p->StaticMethod(); //CS0176

        p->ExtensionMethod();

        System.Action a;
        a = p->InstanceMethod;
        a = p->StaticMethod; //CS0176
        a = p->ExtensionMethod; //CS1113
    }
}

static class Extensions
{
    public static void ExtensionMethod(this S s)
    {
    }
}
";
            CreateCompilationWithMscorlib40AndSystemCore(text, options: TestOptions.UnsafeReleaseDll).VerifyDiagnostics(
                // (26,9): error CS0176: Member 'S.StaticField' cannot be accessed with an instance reference; qualify it with a type name instead
                //         p->StaticField = 1; //CS0176
                Diagnostic(ErrorCode.ERR_ObjectProhibited, "p->StaticField").WithArguments("S.StaticField").WithLocation(26, 9),
                // (29,9): error CS0176: Member 'S.StaticProperty' cannot be accessed with an instance reference; qualify it with a type name instead
                //         p->StaticProperty = 2; //CS0176
                Diagnostic(ErrorCode.ERR_ObjectProhibited, "p->StaticProperty").WithArguments("S.StaticProperty").WithLocation(29, 9),
                // (32,9): error CS0176: Member 'S.StaticMethod()' cannot be accessed with an instance reference; qualify it with a type name instead
                //         p->StaticMethod(); //CS0176
                Diagnostic(ErrorCode.ERR_ObjectProhibited, "p->StaticMethod").WithArguments("S.StaticMethod()").WithLocation(32, 9),
                // (38,13): error CS0176: Member 'S.StaticMethod()' cannot be accessed with an instance reference; qualify it with a type name instead
                //         a = p->StaticMethod; //CS0176
                Diagnostic(ErrorCode.ERR_ObjectProhibited, "p->StaticMethod").WithArguments("S.StaticMethod()").WithLocation(38, 13),
                // (39,13): error CS1113: Extension method 'Extensions.ExtensionMethod(S)' defined on value type 'S' cannot be used to create delegates
                //         a = p->ExtensionMethod; //CS1113
                Diagnostic(ErrorCode.ERR_ValueTypeExtDelegate, "p->ExtensionMethod").WithArguments("Extensions.ExtensionMethod(S)", "S").WithLocation(39, 13)
                );
        }

        // NOTE: a type with events is managed, so this is always an error case.
        [Fact]
        public void PointerMemberAccessEvents()
        {
            var text = @"
unsafe struct S
{
    event System.Action InstanceFieldLikeEvent;
    static event System.Action StaticFieldLikeEvent;

    event System.Action InstanceCustomEvent { add { } remove { } }
    static event System.Action StaticCustomEvent { add { } remove { } }

    static void Main()
    {
        S s;
        S* p = &s; //CS0208

        p->InstanceFieldLikeEvent += null;
        p->StaticFieldLikeEvent += null; //CS0176

        p->InstanceCustomEvent += null;
        p->StaticCustomEvent += null; //CS0176
    }
}
";
            CreateCompilation(text, options: TestOptions.UnsafeReleaseDll).VerifyDiagnostics(
                // (13,9): error CS0208: Cannot take the address of, get the size of, or declare a pointer to a managed type ('S')
                //         S* p = &s; //CS0208
                Diagnostic(ErrorCode.ERR_ManagedAddr, "S*").WithArguments("S"),
                // (13,16): error CS0208: Cannot take the address of, get the size of, or declare a pointer to a managed type ('S')
                //         S* p = &s; //CS0208
                Diagnostic(ErrorCode.ERR_ManagedAddr, "&s").WithArguments("S"),
                // (16,9): error CS0176: Member 'S.StaticFieldLikeEvent' cannot be accessed with an instance reference; qualify it with a type name instead
                //         p->StaticFieldLikeEvent += null; //CS0176
                Diagnostic(ErrorCode.ERR_ObjectProhibited, "p->StaticFieldLikeEvent").WithArguments("S.StaticFieldLikeEvent"),
                // (19,9): error CS0176: Member 'S.StaticCustomEvent' cannot be accessed with an instance reference; qualify it with a type name instead
                //         p->StaticCustomEvent += null; //CS0176
                Diagnostic(ErrorCode.ERR_ObjectProhibited, "p->StaticCustomEvent").WithArguments("S.StaticCustomEvent"),
                // (5,32): warning CS0067: The event 'S.StaticFieldLikeEvent' is never used
                //     static event System.Action StaticFieldLikeEvent;
                Diagnostic(ErrorCode.WRN_UnreferencedEvent, "StaticFieldLikeEvent").WithArguments("S.StaticFieldLikeEvent"),
                // (4,25): warning CS0067: The event 'S.InstanceFieldLikeEvent' is never used
                //     event System.Action InstanceFieldLikeEvent;
                Diagnostic(ErrorCode.WRN_UnreferencedEvent, "InstanceFieldLikeEvent").WithArguments("S.InstanceFieldLikeEvent")
                );
        }

        #endregion PointerMemberAccess diagnostics

        #region PointerMemberAccess SemanticModel tests

        [Fact]
        public void PointerMemberAccessSemanticModelAPIs()
        {
            var text = @"
unsafe class C
{
    void M()
    {
        S s;
        S* p = &s;
        p->M();
    }
}

struct S
{
    public void M() { }
    public void M(int x) { }
}
";
            var compilation = CreateCompilation(text, options: TestOptions.UnsafeReleaseDll);
            var tree = compilation.SyntaxTrees.Single();
            var model = compilation.GetSemanticModel(tree);

            var syntax = tree.GetCompilationUnitRoot().DescendantNodes().OfType<MemberAccessExpressionSyntax>().Single();
            Assert.Equal(SyntaxKind.PointerMemberAccessExpression, syntax.Kind());

            var receiverSyntax = syntax.Expression;
            var methodGroupSyntax = syntax;
            var callSyntax = syntax.Parent;

            var structType = compilation.GlobalNamespace.GetMember<TypeSymbol>("S");
            var structPointerType = new PointerTypeSymbol(TypeSymbolWithAnnotations.Create(structType));
            var structMethod1 = structType.GetMembers("M").OfType<MethodSymbol>().Single(m => m.ParameterCount == 0);
            var structMethod2 = structType.GetMembers("M").OfType<MethodSymbol>().Single(m => m.ParameterCount == 1);

            var receiverSummary = model.GetSemanticInfoSummary(receiverSyntax);
            var receiverSymbol = receiverSummary.Symbol;
            Assert.Equal(SymbolKind.Local, receiverSymbol.Kind);
            Assert.Equal(structPointerType, ((LocalSymbol)receiverSymbol).Type.TypeSymbol);
            Assert.Equal("p", receiverSymbol.Name);
            Assert.Equal(CandidateReason.None, receiverSummary.CandidateReason);
            Assert.Equal(0, receiverSummary.CandidateSymbols.Length);
            Assert.Equal(structPointerType, receiverSummary.Type);
            Assert.Equal(structPointerType, receiverSummary.ConvertedType);
            Assert.Equal(ConversionKind.Identity, receiverSummary.ImplicitConversion.Kind);
            Assert.Equal(0, receiverSummary.MethodGroup.Length);

            var methodGroupSummary = model.GetSemanticInfoSummary(methodGroupSyntax);
            Assert.Equal(structMethod1, methodGroupSummary.Symbol);
            Assert.Equal(CandidateReason.None, methodGroupSummary.CandidateReason);
            Assert.Equal(0, methodGroupSummary.CandidateSymbols.Length);
            Assert.Null(methodGroupSummary.Type);
            Assert.Null(methodGroupSummary.ConvertedType);
            Assert.Equal(ConversionKind.Identity, methodGroupSummary.ImplicitConversion.Kind);
            Assert.True(methodGroupSummary.MethodGroup.SetEquals(ImmutableArray.Create<IMethodSymbol>(structMethod1, structMethod2), EqualityComparer<IMethodSymbol>.Default));

            var callSummary = model.GetSemanticInfoSummary(callSyntax);
            Assert.Equal(structMethod1, callSummary.Symbol);
            Assert.Equal(CandidateReason.None, callSummary.CandidateReason);
            Assert.Equal(0, callSummary.CandidateSymbols.Length);
            Assert.Equal(SpecialType.System_Void, callSummary.Type.SpecialType);
            Assert.Equal(SpecialType.System_Void, callSummary.ConvertedType.SpecialType);
            Assert.Equal(ConversionKind.Identity, callSummary.ImplicitConversion.Kind);
            Assert.Equal(0, callSummary.MethodGroup.Length);
        }

        [Fact]
        public void PointerMemberAccessSemanticModelAPIs_ErrorScenario()
        {
            var text = @"
unsafe class C
{
    void M()
    {
        S s;
        S* p = &s;
        s->M(); //should be 'p'
    }
}

struct S
{
    public void M() { }
    public void M(int x) { }
}
";
            var compilation = CreateCompilation(text, options: TestOptions.UnsafeReleaseDll);
            var tree = compilation.SyntaxTrees.Single();
            var model = compilation.GetSemanticModel(tree);

            var syntax = tree.GetCompilationUnitRoot().DescendantNodes().OfType<MemberAccessExpressionSyntax>().Single();
            Assert.Equal(SyntaxKind.PointerMemberAccessExpression, syntax.Kind());

            var receiverSyntax = syntax.Expression;
            var methodGroupSyntax = syntax;
            var callSyntax = syntax.Parent;

            var structType = compilation.GlobalNamespace.GetMember<TypeSymbol>("S");
            var structMethod1 = structType.GetMembers("M").OfType<MethodSymbol>().Single(m => m.ParameterCount == 0);
            var structMethod2 = structType.GetMembers("M").OfType<MethodSymbol>().Single(m => m.ParameterCount == 1);
            var structMethods = ImmutableArray.Create<MethodSymbol>(structMethod1, structMethod2);

            var receiverSummary = model.GetSemanticInfoSummary(receiverSyntax);
            var receiverSymbol = receiverSummary.Symbol;
            Assert.Equal(SymbolKind.Local, receiverSymbol.Kind);
            Assert.Equal(structType, ((LocalSymbol)receiverSymbol).Type.TypeSymbol);
            Assert.Equal("s", receiverSymbol.Name);
            Assert.Equal(CandidateReason.None, receiverSummary.CandidateReason);
            Assert.Equal(0, receiverSummary.CandidateSymbols.Length);
            Assert.Equal(structType, receiverSummary.Type);
            Assert.Equal(structType, receiverSummary.ConvertedType);
            Assert.Equal(ConversionKind.Identity, receiverSummary.ImplicitConversion.Kind);
            Assert.Equal(0, receiverSummary.MethodGroup.Length);

            var methodGroupSummary = model.GetSemanticInfoSummary(methodGroupSyntax);
            Assert.Equal(structMethod1, methodGroupSummary.Symbol); // Have enough info for overload resolution.
            Assert.Null(methodGroupSummary.Type);
            Assert.Null(methodGroupSummary.ConvertedType);
            Assert.Equal(ConversionKind.Identity, methodGroupSummary.ImplicitConversion.Kind);
            Assert.True(methodGroupSummary.MethodGroup.SetEquals(StaticCast<IMethodSymbol>.From(structMethods), EqualityComparer<IMethodSymbol>.Default));

            var callSummary = model.GetSemanticInfoSummary(callSyntax);
            Assert.Equal(structMethod1, callSummary.Symbol); // Have enough info for overload resolution.
            Assert.Equal(SpecialType.System_Void, callSummary.Type.SpecialType);
            Assert.Equal(callSummary.Type, callSummary.ConvertedType);
            Assert.Equal(ConversionKind.Identity, callSummary.ImplicitConversion.Kind);
            Assert.Equal(0, callSummary.MethodGroup.Length);
        }

        #endregion PointerMemberAccess SemanticModel tests

        #region PointerElementAccess

        [Fact]
        public void PointerElementAccess_NoIndices()
        {
            var text = @"
unsafe struct S
{
    void M(S* p)
    {
        S s = p[];
    }
}
";
            CreateCompilation(text, options: TestOptions.UnsafeReleaseDll).VerifyDiagnostics(
                // (6,17): error CS0443: Syntax error; value expected
                //         S s = p[];
                Diagnostic(ErrorCode.ERR_ValueExpected, "]"));
        }

        [Fact]
        public void PointerElementAccess_MultipleIndices()
        {
            var text = @"
unsafe struct S
{
    void M(S* p)
    {
        S s = p[1, 2];
    }
}
";
            CreateCompilation(text, options: TestOptions.UnsafeReleaseDll).VerifyDiagnostics(
                // (6,15): error CS0196: A pointer must be indexed by only one value
                //         S s = p[1, 2];
                Diagnostic(ErrorCode.ERR_PtrIndexSingle, "p[1, 2]"));
        }

        [Fact]
        public void PointerElementAccess_RefIndex()
        {
            var text = @"
unsafe struct S
{
    void M(S* p)
    {
        int x = 1;
        S s = p[ref x];
    }
}
";
            // Dev10 gives an unhelpful syntax error.
            CreateCompilation(text, options: TestOptions.UnsafeReleaseDll).VerifyDiagnostics(
                // (7,21): error CS1615: Argument 1 should not be passed with the 'ref' keyword
                //         S s = p[ref x];
                Diagnostic(ErrorCode.ERR_BadArgExtraRef, "x").WithArguments("1", "ref"));
        }

        [Fact]
        public void PointerElementAccess_OutIndex()
        {
            var text = @"
unsafe struct S
{
    void M(S* p)
    {
        int x = 1;
        S s = p[out x];
    }
}
";
            // Dev10 gives an unhelpful syntax error.
            CreateCompilation(text, options: TestOptions.UnsafeReleaseDll).VerifyDiagnostics(
                // (7,21): error CS1615: Argument 1 should not be passed with the 'out' keyword
                //         S s = p[out x];
                Diagnostic(ErrorCode.ERR_BadArgExtraRef, "x").WithArguments("1", "out"));
        }

        [Fact]
        public void PointerElementAccess_NamedOffset()
        {
            var text = @"
unsafe struct S
{
    void M(S* p)
    {
        int x = 1;
        S s = p[index: x];
    }
}
";
            CreateCompilation(text, options: TestOptions.UnsafeReleaseDll).VerifyDiagnostics(
                // (7,15): error CS1742: An array access may not have a named argument specifier
                //         S s = p[index: x];
                Diagnostic(ErrorCode.ERR_NamedArgumentForArray, "p[index: x]"));
        }

        [Fact]
        public void PointerElementAccess_VoidPointer()
        {
            var text = @"
unsafe struct S
{
    void M(void* p)
    {
        p[0] = null;
    }
}
";
            CreateCompilation(text, options: TestOptions.UnsafeReleaseDll).VerifyDiagnostics(
                // (6,9): error CS0242: The operation in question is undefined on void pointers
                //         p[0] = null;
                Diagnostic(ErrorCode.ERR_VoidError, "p"));
        }

        #endregion PointerElementAccess diagnostics

        #region PointerElementAccess SemanticModel tests

        [Fact]
        public void PointerElementAccessSemanticModelAPIs()
        {
            var text = @"
unsafe class C
{
    void M()
    {
        const int size = 3;
        fixed(int* p = new int[size])
        {
            for (int i = 0; i < size; i++)
            {
                p[i] = i * i;
            }
        }
    }
}
";
            var compilation = CreateCompilation(text, options: TestOptions.UnsafeReleaseDll);
            var tree = compilation.SyntaxTrees.Single();
            var model = compilation.GetSemanticModel(tree);

            var syntax = tree.GetCompilationUnitRoot().DescendantNodes().OfType<ElementAccessExpressionSyntax>().Single();
            Assert.Equal(SyntaxKind.ElementAccessExpression, syntax.Kind());

            var receiverSyntax = syntax.Expression;
            var indexSyntax = syntax.ArgumentList.Arguments.Single().Expression;
            var accessSyntax = syntax;

            var intType = compilation.GetSpecialType(SpecialType.System_Int32);
            var intPointerType = new PointerTypeSymbol(TypeSymbolWithAnnotations.Create(intType));

            var receiverSummary = model.GetSemanticInfoSummary(receiverSyntax);
            var receiverSymbol = receiverSummary.Symbol;
            Assert.Equal(SymbolKind.Local, receiverSymbol.Kind);
            Assert.Equal(intPointerType, ((LocalSymbol)receiverSymbol).Type.TypeSymbol);
            Assert.Equal("p", receiverSymbol.Name);
            Assert.Equal(CandidateReason.None, receiverSummary.CandidateReason);
            Assert.Equal(0, receiverSummary.CandidateSymbols.Length);
            Assert.Equal(intPointerType, receiverSummary.Type);
            Assert.Equal(intPointerType, receiverSummary.ConvertedType);
            Assert.Equal(ConversionKind.Identity, receiverSummary.ImplicitConversion.Kind);
            Assert.Equal(0, receiverSummary.MethodGroup.Length);

            var indexSummary = model.GetSemanticInfoSummary(indexSyntax);
            var indexSymbol = indexSummary.Symbol;
            Assert.Equal(SymbolKind.Local, indexSymbol.Kind);
            Assert.Equal(intType, ((LocalSymbol)indexSymbol).Type.TypeSymbol);
            Assert.Equal("i", indexSymbol.Name);
            Assert.Equal(CandidateReason.None, indexSummary.CandidateReason);
            Assert.Equal(0, indexSummary.CandidateSymbols.Length);
            Assert.Equal(intType, indexSummary.Type);
            Assert.Equal(intType, indexSummary.ConvertedType);
            Assert.Equal(ConversionKind.Identity, indexSummary.ImplicitConversion.Kind);
            Assert.Equal(0, indexSummary.MethodGroup.Length);

            var accessSummary = model.GetSemanticInfoSummary(accessSyntax);
            Assert.Null(accessSummary.Symbol);
            Assert.Equal(CandidateReason.None, accessSummary.CandidateReason);
            Assert.Equal(0, accessSummary.CandidateSymbols.Length);
            Assert.Equal(intType, accessSummary.Type);
            Assert.Equal(intType, accessSummary.ConvertedType);
            Assert.Equal(ConversionKind.Identity, accessSummary.ImplicitConversion.Kind);
            Assert.Equal(0, accessSummary.MethodGroup.Length);
        }

        [Fact]
        public void PointerElementAccessSemanticModelAPIs_Fixed_Unmovable()
        {
            var text = @"
unsafe class C
{
    struct S1
    {
        public fixed int f[10];
    }

    void M()
    {
        S1 p = default;

        p.f[i] = 123;
    }
}
";
            var compilation = CreateCompilation(text, options: TestOptions.UnsafeReleaseDll);
            var tree = compilation.SyntaxTrees.Single();
            var model = compilation.GetSemanticModel(tree);

            var syntax = tree.GetCompilationUnitRoot().DescendantNodes().OfType<ElementAccessExpressionSyntax>().Single();
            Assert.Equal(SyntaxKind.ElementAccessExpression, syntax.Kind());

            var receiverSyntax = syntax.Expression;
            var indexSyntax = syntax.ArgumentList.Arguments.Single().Expression;
            var accessSyntax = syntax;

            var intType = compilation.GetSpecialType(SpecialType.System_Int32);
            var intPointerType = new PointerTypeSymbol(TypeSymbolWithAnnotations.Create(intType));

            var receiverSummary = model.GetSemanticInfoSummary(receiverSyntax);
            var receiverSymbol = receiverSummary.Symbol;
            Assert.Equal(SymbolKind.Field, receiverSymbol.Kind);
            Assert.Equal(intPointerType, ((FieldSymbol)receiverSymbol).Type.TypeSymbol);
            Assert.Equal("f", receiverSymbol.Name);
            Assert.Equal(CandidateReason.None, receiverSummary.CandidateReason);
            Assert.Equal(0, receiverSummary.CandidateSymbols.Length);
            Assert.Equal(intPointerType, receiverSummary.Type);
            Assert.Equal(intPointerType, receiverSummary.ConvertedType);
            Assert.Equal(ConversionKind.Identity, receiverSummary.ImplicitConversion.Kind);
            Assert.Equal(0, receiverSummary.MethodGroup.Length);

            var indexSummary = model.GetSemanticInfoSummary(indexSyntax);
            var indexSymbol = indexSummary.Symbol;
            Assert.Null(indexSymbol);

            var accessSummary = model.GetSemanticInfoSummary(accessSyntax);
            Assert.Null(accessSummary.Symbol);
            Assert.Equal(CandidateReason.None, accessSummary.CandidateReason);
            Assert.Equal(0, accessSummary.CandidateSymbols.Length);
            Assert.Equal(intType, accessSummary.Type);
            Assert.Equal(intType, accessSummary.ConvertedType);
            Assert.Equal(ConversionKind.Identity, accessSummary.ImplicitConversion.Kind);
            Assert.Equal(0, accessSummary.MethodGroup.Length);
        }

        [Fact]
        public void PointerElementAccessSemanticModelAPIs_Fixed_Movable()
        {
            var text = @"
unsafe class C
{
    struct S1
    {
        public fixed int f[10];
    }

    S1 p = default;
    void M()
    {
        p.f[i] = 123;
    }
}
";
            var compilation = CreateCompilation(text, options: TestOptions.UnsafeReleaseDll);
            var tree = compilation.SyntaxTrees.Single();
            var model = compilation.GetSemanticModel(tree);

            var syntax = tree.GetCompilationUnitRoot().DescendantNodes().OfType<ElementAccessExpressionSyntax>().Single();
            Assert.Equal(SyntaxKind.ElementAccessExpression, syntax.Kind());

            var receiverSyntax = syntax.Expression;
            var indexSyntax = syntax.ArgumentList.Arguments.Single().Expression;
            var accessSyntax = syntax;

            var intType = compilation.GetSpecialType(SpecialType.System_Int32);
            var intPointerType = new PointerTypeSymbol(TypeSymbolWithAnnotations.Create(intType));

            var receiverSummary = model.GetSemanticInfoSummary(receiverSyntax);
            var receiverSymbol = receiverSummary.Symbol;
            Assert.Equal(SymbolKind.Field, receiverSymbol.Kind);
            Assert.Equal(intPointerType, ((FieldSymbol)receiverSymbol).Type.TypeSymbol);
            Assert.Equal("f", receiverSymbol.Name);
            Assert.Equal(CandidateReason.None, receiverSummary.CandidateReason);
            Assert.Equal(0, receiverSummary.CandidateSymbols.Length);
            Assert.Equal(intPointerType, receiverSummary.Type);
            Assert.Equal(intPointerType, receiverSummary.ConvertedType);
            Assert.Equal(ConversionKind.Identity, receiverSummary.ImplicitConversion.Kind);
            Assert.Equal(0, receiverSummary.MethodGroup.Length);

            var indexSummary = model.GetSemanticInfoSummary(indexSyntax);
            var indexSymbol = indexSummary.Symbol;
            Assert.Null(indexSymbol);

            var accessSummary = model.GetSemanticInfoSummary(accessSyntax);
            Assert.Null(accessSummary.Symbol);
            Assert.Equal(CandidateReason.None, accessSummary.CandidateReason);
            Assert.Equal(0, accessSummary.CandidateSymbols.Length);
            Assert.Equal(intType, accessSummary.Type);
            Assert.Equal(intType, accessSummary.ConvertedType);
            Assert.Equal(ConversionKind.Identity, accessSummary.ImplicitConversion.Kind);
            Assert.Equal(0, accessSummary.MethodGroup.Length);
        }

        #endregion PointerElementAccess SemanticModel tests

        #region Pointer conversion tests

        [Fact]
        public void NullLiteralConversion()
        {
            var text = @"
unsafe struct S
{
    void M()
    {
        byte* b = null;
        int* i = null;
        S* s = null;
        void* v = null;
    }
}
";

            var compilation = CreateCompilation(text, options: TestOptions.UnsafeReleaseDll);
            var tree = compilation.SyntaxTrees.Single();
            var model = compilation.GetSemanticModel(tree);

            compilation.VerifyDiagnostics();

            foreach (var nullSyntax in tree.GetCompilationUnitRoot().DescendantTokens().Where(token => token.IsKind(SyntaxKind.NullKeyword)))
            {
                var node = (ExpressionSyntax)nullSyntax.Parent;
                var typeInfo = model.GetTypeInfo(node);
                var conv = model.GetConversion(node);
                Assert.Null(typeInfo.Type);
                Assert.Equal(TypeKind.Pointer, typeInfo.ConvertedType.TypeKind);
                Assert.Equal(ConversionKind.NullToPointer, conv.Kind);
            }
        }

        [Fact]
        public void VoidPointerConversion1()
        {
            var text = @"
unsafe struct S
{
    void M()
    {
        byte* b = null;
        int* i = null;
        S* s = null;

        void* v1 = b;
        void* v2 = i;
        void* v3 = s;
    }
}
";

            var compilation = CreateCompilation(text, options: TestOptions.UnsafeReleaseDll);
            var tree = compilation.SyntaxTrees.Single();
            var model = compilation.GetSemanticModel(tree);

            compilation.VerifyDiagnostics();

            foreach (var declarationSyntax in tree.GetCompilationUnitRoot().DescendantTokens().OfType<VariableDeclarationSyntax>().Where(syntax => syntax.GetFirstToken().IsKind(SyntaxKind.VoidKeyword)))
            {
                var value = declarationSyntax.Variables.Single().Initializer.Value;
                var typeInfo = model.GetTypeInfo(value);

                var type = typeInfo.Type;
                Assert.Equal(TypeKind.Pointer, type.TypeKind);
                Assert.NotEqual(SpecialType.System_Void, ((PointerTypeSymbol)type).PointedAtType.SpecialType);

                var convertedType = typeInfo.ConvertedType;
                Assert.Equal(TypeKind.Pointer, convertedType.TypeKind);
                Assert.Equal(SpecialType.System_Void, ((PointerTypeSymbol)convertedType).PointedAtType.SpecialType);

                var conv = model.GetConversion(value);
                Assert.Equal(ConversionKind.PointerToVoid, conv.Kind);
            }
        }

        [Fact]
        public void VoidPointerConversion2()
        {
            var text = @"
unsafe struct S
{
    void M()
    {
        void* v = null;
        void* vv1 = &v;
        void** vv2 = &v;
        void* vv3 = vv2;
        void** vv4 = vv3;
    }
}
";

            CreateCompilation(text, options: TestOptions.UnsafeReleaseDll).VerifyDiagnostics(
                // (10,22): error CS0266: Cannot implicitly convert type 'void*' to 'void**'. An explicit conversion exists (are you missing a cast?)
                //         void** vv4 = vv3;
                Diagnostic(ErrorCode.ERR_NoImplicitConvCast, "vv3").WithArguments("void*", "void**"));
        }

        [Fact]
        public void ExplicitPointerConversion()
        {
            var text = @"
unsafe struct S
{
    void M(int* i, byte* b, void* v, int** ii, byte** bb, void** vv)
    {
        i = (int*)b;
        i = (int*)v;
        i = (int*)ii;
        i = (int*)bb;
        i = (int*)vv;

        b = (byte*)i;
        b = (byte*)v;
        b = (byte*)ii;
        b = (byte*)bb;
        b = (byte*)vv;

        v = (void*)i;
        v = (void*)b;
        v = (void*)ii;
        v = (void*)bb;
        v = (void*)vv;

        ii = (int**)i;
        ii = (int**)b;
        ii = (int**)v;
        ii = (int**)bb;
        ii = (int**)vv;

        bb = (byte**)i;
        bb = (byte**)b;
        bb = (byte**)v;
        bb = (byte**)ii;
        bb = (byte**)vv;

        vv = (void**)i;
        vv = (void**)b;
        vv = (void**)v;
        vv = (void**)ii;
        vv = (void**)bb;
    }
}
";

            CreateCompilation(text, options: TestOptions.UnsafeReleaseDll).VerifyDiagnostics();
        }

        [Fact]
        public void ExplicitPointerNumericConversion()
        {
            var text = @"
unsafe struct S
{
    void M(int* pi, void* pv, sbyte sb, byte b, short s, ushort us, int i, uint ui, long l, ulong ul)
    {
        sb = (sbyte)pi;
        b = (byte)pi;
        s = (short)pi;
        us = (ushort)pi;
        i = (int)pi;
        ui = (uint)pi;
        l = (long)pi;
        ul = (ulong)pi;

        sb = (sbyte)pv;
        b = (byte)pv;
        s = (short)pv;
        us = (ushort)pv;
        i = (int)pv;
        ui = (uint)pv;
        l = (long)pv;
        ul = (ulong)pv;

        pi = (int*)sb;
        pi = (int*)b;
        pi = (int*)s;
        pi = (int*)us;
        pi = (int*)i;
        pi = (int*)ui;
        pi = (int*)l;
        pi = (int*)ul;

        pv = (void*)sb;
        pv = (void*)b;
        pv = (void*)s;
        pv = (void*)us;
        pv = (void*)i;
        pv = (void*)ui;
        pv = (void*)l;
        pv = (void*)ul;
    }
}
";

            CreateCompilation(text, options: TestOptions.UnsafeReleaseDll).VerifyDiagnostics();
        }

        [Fact]
        public void ExplicitPointerNumericConversion_Illegal()
        {
            var text = @"
unsafe struct S
{
    void M(int* pi, void* pv, bool b, char c, double d, decimal e, float f)
    {
        b = (bool)pi;
        c = (char)pi;
        d = (double)pi;
        e = (decimal)pi;
        f = (float)pi;

        b = (bool)pv;
        c = (char)pv;
        d = (double)pv;
        e = (decimal)pv;
        f = (float)pv;

        pi = (int*)b;
        pi = (int*)c;
        pi = (int*)d;
        pi = (int*)d;
        pi = (int*)f;

        pv = (void*)b;
        pv = (void*)c;
        pv = (void*)d;
        pv = (void*)e;
        pv = (void*)f;
    }
}
";

            CreateCompilation(text, options: TestOptions.UnsafeReleaseDll).VerifyDiagnostics(
                // (6,13): error CS0030: Cannot convert type 'int*' to 'bool'
                //         b = (bool)pi;
                Diagnostic(ErrorCode.ERR_NoExplicitConv, "(bool)pi").WithArguments("int*", "bool"),
                // (7,13): error CS0030: Cannot convert type 'int*' to 'char'
                //         c = (char)pi;
                Diagnostic(ErrorCode.ERR_NoExplicitConv, "(char)pi").WithArguments("int*", "char"),
                // (8,13): error CS0030: Cannot convert type 'int*' to 'double'
                //         d = (double)pi;
                Diagnostic(ErrorCode.ERR_NoExplicitConv, "(double)pi").WithArguments("int*", "double"),
                // (9,13): error CS0030: Cannot convert type 'int*' to 'decimal'
                //         e = (decimal)pi;
                Diagnostic(ErrorCode.ERR_NoExplicitConv, "(decimal)pi").WithArguments("int*", "decimal"),
                // (10,13): error CS0030: Cannot convert type 'int*' to 'float'
                //         f = (float)pi;
                Diagnostic(ErrorCode.ERR_NoExplicitConv, "(float)pi").WithArguments("int*", "float"),
                // (12,13): error CS0030: Cannot convert type 'void*' to 'bool'
                //         b = (bool)pv;
                Diagnostic(ErrorCode.ERR_NoExplicitConv, "(bool)pv").WithArguments("void*", "bool"),
                // (13,13): error CS0030: Cannot convert type 'void*' to 'char'
                //         c = (char)pv;
                Diagnostic(ErrorCode.ERR_NoExplicitConv, "(char)pv").WithArguments("void*", "char"),
                // (14,13): error CS0030: Cannot convert type 'void*' to 'double'
                //         d = (double)pv;
                Diagnostic(ErrorCode.ERR_NoExplicitConv, "(double)pv").WithArguments("void*", "double"),
                // (15,13): error CS0030: Cannot convert type 'void*' to 'decimal'
                //         e = (decimal)pv;
                Diagnostic(ErrorCode.ERR_NoExplicitConv, "(decimal)pv").WithArguments("void*", "decimal"),
                // (16,13): error CS0030: Cannot convert type 'void*' to 'float'
                //         f = (float)pv;
                Diagnostic(ErrorCode.ERR_NoExplicitConv, "(float)pv").WithArguments("void*", "float"),
                // (18,14): error CS0030: Cannot convert type 'bool' to 'int*'
                //         pi = (int*)b;
                Diagnostic(ErrorCode.ERR_NoExplicitConv, "(int*)b").WithArguments("bool", "int*"),
                // (19,14): error CS0030: Cannot convert type 'char' to 'int*'
                //         pi = (int*)c;
                Diagnostic(ErrorCode.ERR_NoExplicitConv, "(int*)c").WithArguments("char", "int*"),
                // (20,14): error CS0030: Cannot convert type 'double' to 'int*'
                //         pi = (int*)d;
                Diagnostic(ErrorCode.ERR_NoExplicitConv, "(int*)d").WithArguments("double", "int*"),
                // (21,14): error CS0030: Cannot convert type 'double' to 'int*'
                //         pi = (int*)d;
                Diagnostic(ErrorCode.ERR_NoExplicitConv, "(int*)d").WithArguments("double", "int*"),
                // (22,14): error CS0030: Cannot convert type 'float' to 'int*'
                //         pi = (int*)f;
                Diagnostic(ErrorCode.ERR_NoExplicitConv, "(int*)f").WithArguments("float", "int*"),
                // (24,14): error CS0030: Cannot convert type 'bool' to 'void*'
                //         pv = (void*)b;
                Diagnostic(ErrorCode.ERR_NoExplicitConv, "(void*)b").WithArguments("bool", "void*"),
                // (25,14): error CS0030: Cannot convert type 'char' to 'void*'
                //         pv = (void*)c;
                Diagnostic(ErrorCode.ERR_NoExplicitConv, "(void*)c").WithArguments("char", "void*"),
                // (26,14): error CS0030: Cannot convert type 'double' to 'void*'
                //         pv = (void*)d;
                Diagnostic(ErrorCode.ERR_NoExplicitConv, "(void*)d").WithArguments("double", "void*"),
                // (27,14): error CS0030: Cannot convert type 'decimal' to 'void*'
                //         pv = (void*)e;
                Diagnostic(ErrorCode.ERR_NoExplicitConv, "(void*)e").WithArguments("decimal", "void*"),
                // (28,14): error CS0030: Cannot convert type 'float' to 'void*'
                //         pv = (void*)f;
                Diagnostic(ErrorCode.ERR_NoExplicitConv, "(void*)f").WithArguments("float", "void*"));
        }

        [Fact]
        public void ExplicitPointerNumericConversion_Nullable()
        {
            var text = @"
unsafe struct S
{
    void M(int* pi, void* pv, sbyte? sb, byte? b, short? s, ushort? us, int? i, uint? ui, long? l, ulong? ul)
    {
        sb = (sbyte?)pi;
        b = (byte?)pi;
        s = (short?)pi;
        us = (ushort?)pi;
        i = (int?)pi;
        ui = (uint?)pi;
        l = (long?)pi;
        ul = (ulong?)pi;

        sb = (sbyte?)pv;
        b = (byte?)pv;
        s = (short?)pv;
        us = (ushort?)pv;
        i = (int?)pv;
        ui = (uint?)pv;
        l = (long?)pv;
        ul = (ulong?)pv;

        pi = (int*)sb;
        pi = (int*)b;
        pi = (int*)s;
        pi = (int*)us;
        pi = (int*)i;
        pi = (int*)ui;
        pi = (int*)l;
        pi = (int*)ul;

        pv = (void*)sb;
        pv = (void*)b;
        pv = (void*)s;
        pv = (void*)us;
        pv = (void*)i;
        pv = (void*)ui;
        pv = (void*)l;
        pv = (void*)ul;
    }
}
";

            CreateCompilation(text, options: TestOptions.UnsafeReleaseDll).VerifyDiagnostics(
                // (24,14): error CS0030: Cannot convert type 'sbyte?' to 'int*'
                //         pi = (int*)sb;
                Diagnostic(ErrorCode.ERR_NoExplicitConv, "(int*)sb").WithArguments("sbyte?", "int*"),
                // (25,14): error CS0030: Cannot convert type 'byte?' to 'int*'
                //         pi = (int*)b;
                Diagnostic(ErrorCode.ERR_NoExplicitConv, "(int*)b").WithArguments("byte?", "int*"),
                // (26,14): error CS0030: Cannot convert type 'short?' to 'int*'
                //         pi = (int*)s;
                Diagnostic(ErrorCode.ERR_NoExplicitConv, "(int*)s").WithArguments("short?", "int*"),
                // (27,14): error CS0030: Cannot convert type 'ushort?' to 'int*'
                //         pi = (int*)us;
                Diagnostic(ErrorCode.ERR_NoExplicitConv, "(int*)us").WithArguments("ushort?", "int*"),
                // (28,14): error CS0030: Cannot convert type 'int?' to 'int*'
                //         pi = (int*)i;
                Diagnostic(ErrorCode.ERR_NoExplicitConv, "(int*)i").WithArguments("int?", "int*"),
                // (29,14): error CS0030: Cannot convert type 'uint?' to 'int*'
                //         pi = (int*)ui;
                Diagnostic(ErrorCode.ERR_NoExplicitConv, "(int*)ui").WithArguments("uint?", "int*"),
                // (30,14): error CS0030: Cannot convert type 'long?' to 'int*'
                //         pi = (int*)l;
                Diagnostic(ErrorCode.ERR_NoExplicitConv, "(int*)l").WithArguments("long?", "int*"),
                // (31,14): error CS0030: Cannot convert type 'ulong?' to 'int*'
                //         pi = (int*)ul;
                Diagnostic(ErrorCode.ERR_NoExplicitConv, "(int*)ul").WithArguments("ulong?", "int*"),
                // (33,14): error CS0030: Cannot convert type 'sbyte?' to 'void*'
                //         pv = (void*)sb;
                Diagnostic(ErrorCode.ERR_NoExplicitConv, "(void*)sb").WithArguments("sbyte?", "void*"),
                // (34,14): error CS0030: Cannot convert type 'byte?' to 'void*'
                //         pv = (void*)b;
                Diagnostic(ErrorCode.ERR_NoExplicitConv, "(void*)b").WithArguments("byte?", "void*"),
                // (35,14): error CS0030: Cannot convert type 'short?' to 'void*'
                //         pv = (void*)s;
                Diagnostic(ErrorCode.ERR_NoExplicitConv, "(void*)s").WithArguments("short?", "void*"),
                // (36,14): error CS0030: Cannot convert type 'ushort?' to 'void*'
                //         pv = (void*)us;
                Diagnostic(ErrorCode.ERR_NoExplicitConv, "(void*)us").WithArguments("ushort?", "void*"),
                // (37,14): error CS0030: Cannot convert type 'int?' to 'void*'
                //         pv = (void*)i;
                Diagnostic(ErrorCode.ERR_NoExplicitConv, "(void*)i").WithArguments("int?", "void*"),
                // (38,14): error CS0030: Cannot convert type 'uint?' to 'void*'
                //         pv = (void*)ui;
                Diagnostic(ErrorCode.ERR_NoExplicitConv, "(void*)ui").WithArguments("uint?", "void*"),
                // (39,14): error CS0030: Cannot convert type 'long?' to 'void*'
                //         pv = (void*)l;
                Diagnostic(ErrorCode.ERR_NoExplicitConv, "(void*)l").WithArguments("long?", "void*"),
                // (40,14): error CS0030: Cannot convert type 'ulong?' to 'void*'
                //         pv = (void*)ul;
                Diagnostic(ErrorCode.ERR_NoExplicitConv, "(void*)ul").WithArguments("ulong?", "void*"));
        }

        [Fact]
        public void PointerArrayConversion()
        {
            var text = @"
using System;

unsafe class C
{
    void M(int*[] api, void*[] apv, Array a)
    {
        a = api;
        a.GetValue(0); //runtime error
        a = apv;
        a.GetValue(0); //runtime error

        api = a; //CS0266
        apv = a; //CS0266

        api = (int*[])a;
        apv = (void*[])a;

        apv = api; //CS0029
    }
}
";

            CreateCompilation(text, options: TestOptions.UnsafeReleaseDll).VerifyDiagnostics(
                // (13,15): error CS0266: Cannot implicitly convert type 'System.Array' to 'int*[]'. An explicit conversion exists (are you missing a cast?)
                //         api = a; //CS0266
                Diagnostic(ErrorCode.ERR_NoImplicitConvCast, "a").WithArguments("System.Array", "int*[]"),
                // (14,15): error CS0266: Cannot implicitly convert type 'System.Array' to 'void*[]'. An explicit conversion exists (are you missing a cast?)
                //         apv = a; //CS0266
                Diagnostic(ErrorCode.ERR_NoImplicitConvCast, "a").WithArguments("System.Array", "void*[]"),
                // (19,15): error CS0029: Cannot implicitly convert type 'int*[]' to 'void*[]'
                //         apv = api; //CS0029
                Diagnostic(ErrorCode.ERR_NoImplicitConv, "api").WithArguments("int*[]", "void*[]"));
        }

        [Fact]
        public void PointerArrayToListConversion()
        {
            var text = @"
using System.Collections.Generic;

unsafe class C
{
    void M(int*[] api, void*[] apv)
    {
        To(api);
        To(apv);

        api = From(api[0]);
        apv = From(apv[0]);
    }

    void To<T>(IList<T> list)
    {
    }

    IList<T> From<T>(T t)
    {
        return null;
    }
}
";

            // NOTE: dev10 also reports some rather silly cascading CS0266s.
            CreateCompilation(text, options: TestOptions.UnsafeReleaseDll).VerifyDiagnostics(
                // (8,9): error CS0306: The type 'int*' may not be used as a type argument
                //         To(api);
                Diagnostic(ErrorCode.ERR_BadTypeArgument, "To").WithArguments("int*"),
                // (9,9): error CS0306: The type 'void*' may not be used as a type argument
                //         To(apv);
                Diagnostic(ErrorCode.ERR_BadTypeArgument, "To").WithArguments("void*"),
                // (11,15): error CS0306: The type 'int*' may not be used as a type argument
                //         api = From(api[0]);
                Diagnostic(ErrorCode.ERR_BadTypeArgument, "From").WithArguments("int*"),
                // (12,15): error CS0306: The type 'void*' may not be used as a type argument
                //         apv = From(apv[0]);
                Diagnostic(ErrorCode.ERR_BadTypeArgument, "From").WithArguments("void*"));
        }

        [Fact]
        public void PointerArrayToEnumerableConversion()
        {
            var text = @"
using System.Collections;

unsafe class C
{
    void M(int*[] api, void*[] apv)
    {
        IEnumerable e = api;
        e = apv;
    }
}
";

            // NOTE: as in Dev10, there's a runtime error if you try to access an element.
            CreateCompilation(text, options: TestOptions.UnsafeReleaseDll).VerifyDiagnostics();
        }

        #endregion Pointer conversion tests

        #region Pointer arithmetic tests

        [Fact]
        public void PointerArithmetic_LegalNumeric()
        {
            var text = @"
unsafe class C
{
    void M(byte* p, int i, uint ui, long l, ulong ul)
    {
        p = p + i;
        p = i + p;
        p = p - i;

        p = p + ui;
        p = ui + p;
        p = p - ui;

        p = p + l;
        p = l + p;
        p = p - l;
        
        p = p + ul;
        p = ul + p;
        p = p - ul;
    }
}
";

            var compilation = CreateCompilation(text, options: TestOptions.UnsafeReleaseDll);
            var tree = compilation.SyntaxTrees.Single();
            var model = compilation.GetSemanticModel(tree);

            compilation.VerifyDiagnostics();

            var methodSymbol = compilation.GlobalNamespace.GetMember<NamedTypeSymbol>("C").GetMember<MethodSymbol>("M");
            var pointerType = methodSymbol.Parameters[0].Type.TypeSymbol;
            Assert.Equal(TypeKind.Pointer, pointerType.TypeKind);

            foreach (var binOpSyntax in tree.GetCompilationUnitRoot().DescendantNodes().OfType<BinaryExpressionSyntax>())
            {
                var summary = model.GetSemanticInfoSummary(binOpSyntax);

                if (binOpSyntax.Kind() == SyntaxKind.SimpleAssignmentExpression)
                {
                    Assert.Null(summary.Symbol);
                }
                else
                {
                    Assert.NotNull(summary.Symbol);
                    Assert.Equal(MethodKind.BuiltinOperator, ((MethodSymbol)summary.Symbol).MethodKind);
                }

                Assert.Equal(0, summary.CandidateSymbols.Length);
                Assert.Equal(CandidateReason.None, summary.CandidateReason);
                Assert.Equal(pointerType, summary.Type);
                Assert.Equal(pointerType, summary.ConvertedType);
                Assert.Equal(Conversion.Identity, summary.ImplicitConversion);
                Assert.Equal(0, summary.MethodGroup.Length);
                Assert.Null(summary.Alias);
                Assert.False(summary.IsCompileTimeConstant);
                Assert.False(summary.ConstantValue.HasValue);
            }
        }

        [Fact]
        public void PointerArithmetic_LegalPointer()
        {
            var text = @"
unsafe class C
{
    void M(byte* p)
    {
        var diff = p - p;
    }
}
";

            var compilation = CreateCompilation(text, options: TestOptions.UnsafeReleaseDll);
            var tree = compilation.SyntaxTrees.Single();
            var model = compilation.GetSemanticModel(tree);

            compilation.VerifyDiagnostics();

            foreach (var binOpSyntax in tree.GetCompilationUnitRoot().DescendantNodes().OfType<BinaryExpressionSyntax>())
            {
                var summary = model.GetSemanticInfoSummary(binOpSyntax);
                Assert.Equal("System.Int64 System.Byte*.op_Subtraction(System.Byte* left, System.Byte* right)", summary.Symbol.ToTestDisplayString());
                Assert.Equal(0, summary.CandidateSymbols.Length);
                Assert.Equal(CandidateReason.None, summary.CandidateReason);
                Assert.Equal(SpecialType.System_Int64, summary.Type.SpecialType);
                Assert.Equal(SpecialType.System_Int64, summary.ConvertedType.SpecialType);
                Assert.Equal(Conversion.Identity, summary.ImplicitConversion);
                Assert.Equal(0, summary.MethodGroup.Length);
                Assert.Null(summary.Alias);
                Assert.False(summary.IsCompileTimeConstant);
                Assert.False(summary.ConstantValue.HasValue);
            }
        }

        [Fact]
        public void PointerArithmetic_IllegalNumericSubtraction()
        {
            var text = @"
unsafe class C
{
    void M(byte* p, int i, uint ui, long l, ulong ul)
    {
        p = i - p;
        p = ui - p;
        p = l - p;
        p = ul - p;
    }
}
";

            CreateCompilation(text, options: TestOptions.UnsafeReleaseDll).VerifyDiagnostics(
                // (6,13): error CS0019: Operator '-' cannot be applied to operands of type 'int' and 'byte*'
                //         p = i - p;
                Diagnostic(ErrorCode.ERR_BadBinaryOps, "i - p").WithArguments("-", "int", "byte*"),
                // (7,13): error CS0019: Operator '-' cannot be applied to operands of type 'uint' and 'byte*'
                //         p = ui - p;
                Diagnostic(ErrorCode.ERR_BadBinaryOps, "ui - p").WithArguments("-", "uint", "byte*"),
                // (8,13): error CS0019: Operator '-' cannot be applied to operands of type 'long' and 'byte*'
                //         p = l - p;
                Diagnostic(ErrorCode.ERR_BadBinaryOps, "l - p").WithArguments("-", "long", "byte*"),
                // (9,13): error CS0019: Operator '-' cannot be applied to operands of type 'ulong' and 'byte*'
                //         p = ul - p;
                Diagnostic(ErrorCode.ERR_BadBinaryOps, "ul - p").WithArguments("-", "ulong", "byte*"));
        }

        [Fact]
        public void PointerArithmetic_IllegalPointerSubtraction()
        {
            var text = @"
unsafe class C
{
    void M(byte* b, int* i, byte** bb, int** ii)
    {
        long l;

        l = b - i;
        l = b - bb;
        l = b - ii;

        l = i - b;
        l = i - bb;
        l = i - ii;

        l = bb - b;
        l = bb - i;
        l = bb - ii;

        l = ii - b;
        l = ii - i;
        l = ii - bb;
    }
}
";

            CreateCompilation(text, options: TestOptions.UnsafeReleaseDll).VerifyDiagnostics(
                // (8,13): error CS0019: Operator '-' cannot be applied to operands of type 'byte*' and 'int*'
                //         l = b - i;
                Diagnostic(ErrorCode.ERR_BadBinaryOps, "b - i").WithArguments("-", "byte*", "int*"),
                // (9,13): error CS0019: Operator '-' cannot be applied to operands of type 'byte*' and 'byte**'
                //         l = b - bb;
                Diagnostic(ErrorCode.ERR_BadBinaryOps, "b - bb").WithArguments("-", "byte*", "byte**"),
                // (10,13): error CS0019: Operator '-' cannot be applied to operands of type 'byte*' and 'int**'
                //         l = b - ii;
                Diagnostic(ErrorCode.ERR_BadBinaryOps, "b - ii").WithArguments("-", "byte*", "int**"),
                // (12,13): error CS0019: Operator '-' cannot be applied to operands of type 'int*' and 'byte*'
                //         l = i - b;
                Diagnostic(ErrorCode.ERR_BadBinaryOps, "i - b").WithArguments("-", "int*", "byte*"),
                // (13,13): error CS0019: Operator '-' cannot be applied to operands of type 'int*' and 'byte**'
                //         l = i - bb;
                Diagnostic(ErrorCode.ERR_BadBinaryOps, "i - bb").WithArguments("-", "int*", "byte**"),
                // (14,13): error CS0019: Operator '-' cannot be applied to operands of type 'int*' and 'int**'
                //         l = i - ii;
                Diagnostic(ErrorCode.ERR_BadBinaryOps, "i - ii").WithArguments("-", "int*", "int**"),
                // (16,13): error CS0019: Operator '-' cannot be applied to operands of type 'byte**' and 'byte*'
                //         l = bb - b;
                Diagnostic(ErrorCode.ERR_BadBinaryOps, "bb - b").WithArguments("-", "byte**", "byte*"),
                // (17,13): error CS0019: Operator '-' cannot be applied to operands of type 'byte**' and 'int*'
                //         l = bb - i;
                Diagnostic(ErrorCode.ERR_BadBinaryOps, "bb - i").WithArguments("-", "byte**", "int*"),
                // (18,13): error CS0019: Operator '-' cannot be applied to operands of type 'byte**' and 'int**'
                //         l = bb - ii;
                Diagnostic(ErrorCode.ERR_BadBinaryOps, "bb - ii").WithArguments("-", "byte**", "int**"),
                // (20,13): error CS0019: Operator '-' cannot be applied to operands of type 'int**' and 'byte*'
                //         l = ii - b;
                Diagnostic(ErrorCode.ERR_BadBinaryOps, "ii - b").WithArguments("-", "int**", "byte*"),
                // (21,13): error CS0019: Operator '-' cannot be applied to operands of type 'int**' and 'int*'
                //         l = ii - i;
                Diagnostic(ErrorCode.ERR_BadBinaryOps, "ii - i").WithArguments("-", "int**", "int*"),
                // (22,13): error CS0019: Operator '-' cannot be applied to operands of type 'int**' and 'byte**'
                //         l = ii - bb;
                Diagnostic(ErrorCode.ERR_BadBinaryOps, "ii - bb").WithArguments("-", "int**", "byte**"));
        }

        [Fact]
        public void PointerArithmetic_OtherOperators()
        {
            var text = @"
unsafe class C
{
    void M(byte* p, int i)
    {
        var r01 = p * i;
        var r02 = i * p;
        var r03 = p / i;
        var r04 = i / p;
        var r05 = p % i;
        var r06 = i % p;
        var r07 = p << i;
        var r08 = i << p;
        var r09 = p >> i;
        var r10 = i >> p;
        var r11 = p & i;
        var r12 = i & p;
        var r13 = p | i;
        var r14 = i | p;
        var r15 = p ^ i;
        var r16 = i ^ p;
    }
}
";

            CreateCompilation(text, options: TestOptions.UnsafeReleaseDll).VerifyDiagnostics(
                // (6,19): error CS0019: Operator '*' cannot be applied to operands of type 'byte*' and 'int'
                //         var r01 = p * i;
                Diagnostic(ErrorCode.ERR_BadBinaryOps, "p * i").WithArguments("*", "byte*", "int"),
                // (7,19): error CS0019: Operator '*' cannot be applied to operands of type 'int' and 'byte*'
                //         var r02 = i * p;
                Diagnostic(ErrorCode.ERR_BadBinaryOps, "i * p").WithArguments("*", "int", "byte*"),
                // (8,19): error CS0019: Operator '/' cannot be applied to operands of type 'byte*' and 'int'
                //         var r03 = p / i;
                Diagnostic(ErrorCode.ERR_BadBinaryOps, "p / i").WithArguments("/", "byte*", "int"),
                // (9,19): error CS0019: Operator '/' cannot be applied to operands of type 'int' and 'byte*'
                //         var r04 = i / p;
                Diagnostic(ErrorCode.ERR_BadBinaryOps, "i / p").WithArguments("/", "int", "byte*"),
                // (10,19): error CS0019: Operator '%' cannot be applied to operands of type 'byte*' and 'int'
                //         var r05 = p % i;
                Diagnostic(ErrorCode.ERR_BadBinaryOps, "p % i").WithArguments("%", "byte*", "int"),
                // (11,19): error CS0019: Operator '%' cannot be applied to operands of type 'int' and 'byte*'
                //         var r06 = i % p;
                Diagnostic(ErrorCode.ERR_BadBinaryOps, "i % p").WithArguments("%", "int", "byte*"),
                // (12,19): error CS0019: Operator '<<' cannot be applied to operands of type 'byte*' and 'int'
                //         var r07 = p << i;
                Diagnostic(ErrorCode.ERR_BadBinaryOps, "p << i").WithArguments("<<", "byte*", "int"),
                // (13,19): error CS0019: Operator '<<' cannot be applied to operands of type 'int' and 'byte*'
                //         var r08 = i << p;
                Diagnostic(ErrorCode.ERR_BadBinaryOps, "i << p").WithArguments("<<", "int", "byte*"),
                // (14,19): error CS0019: Operator '>>' cannot be applied to operands of type 'byte*' and 'int'
                //         var r09 = p >> i;
                Diagnostic(ErrorCode.ERR_BadBinaryOps, "p >> i").WithArguments(">>", "byte*", "int"),
                // (15,19): error CS0019: Operator '>>' cannot be applied to operands of type 'int' and 'byte*'
                //         var r10 = i >> p;
                Diagnostic(ErrorCode.ERR_BadBinaryOps, "i >> p").WithArguments(">>", "int", "byte*"),
                // (16,19): error CS0019: Operator '&' cannot be applied to operands of type 'byte*' and 'int'
                //         var r11 = p & i;
                Diagnostic(ErrorCode.ERR_BadBinaryOps, "p & i").WithArguments("&", "byte*", "int"),
                // (17,19): error CS0019: Operator '&' cannot be applied to operands of type 'int' and 'byte*'
                //         var r12 = i & p;
                Diagnostic(ErrorCode.ERR_BadBinaryOps, "i & p").WithArguments("&", "int", "byte*"),
                // (18,19): error CS0019: Operator '|' cannot be applied to operands of type 'byte*' and 'int'
                //         var r13 = p | i;
                Diagnostic(ErrorCode.ERR_BadBinaryOps, "p | i").WithArguments("|", "byte*", "int"),
                // (19,19): error CS0019: Operator '|' cannot be applied to operands of type 'int' and 'byte*'
                //         var r14 = i | p;
                Diagnostic(ErrorCode.ERR_BadBinaryOps, "i | p").WithArguments("|", "int", "byte*"),
                // (20,19): error CS0019: Operator '^' cannot be applied to operands of type 'byte*' and 'int'
                //         var r15 = p ^ i;
                Diagnostic(ErrorCode.ERR_BadBinaryOps, "p ^ i").WithArguments("^", "byte*", "int"),
                // (21,19): error CS0019: Operator '^' cannot be applied to operands of type 'int' and 'byte*'
                //         var r16 = i ^ p;
                Diagnostic(ErrorCode.ERR_BadBinaryOps, "i ^ p").WithArguments("^", "int", "byte*"));
        }

        [Fact]
        public void PointerArithmetic_NumericWidening()
        {
            var text = @"
unsafe class C
{
    void M(int* p, sbyte sb, byte b, short s, ushort us)
    {
        p = p + sb;
        p = p + b;
        p = p + s;
        p = p + us;
    }
}
";

            CreateCompilation(text, options: TestOptions.UnsafeReleaseDll).VerifyDiagnostics();
        }

        [Fact]
        public void PointerArithmetic_NumericUDC()
        {
            var text = @"
unsafe class C
{
    void M(int* p)
    {
        p = p + this;
    }

    public static implicit operator int(C c)
    {
        return 0;
    }
}
";

            CreateCompilation(text, options: TestOptions.UnsafeReleaseDll).VerifyDiagnostics();
        }

        [Fact]
        public void PointerArithmetic_Nullable()
        {
            var text = @"
unsafe class C
{
    void M(int* p, int? i)
    {
        p = p + i;
    }
}
";

            CreateCompilation(text, options: TestOptions.UnsafeReleaseDll).VerifyDiagnostics(
                // (6,13): error CS0019: Operator '+' cannot be applied to operands of type 'int*' and 'int?'
                //         p = p + i;
                Diagnostic(ErrorCode.ERR_BadBinaryOps, "p + i").WithArguments("+", "int*", "int?"));
        }

        [Fact]
        public void PointerArithmetic_Compound()
        {
            var text = @"
unsafe class C
{
    void M(int* p, int i)
    {
        p++;
        ++p;
        p--;
        --p;
        p += i;
        p -= i;
    }
}
";

            CreateCompilation(text, options: TestOptions.UnsafeReleaseDll).VerifyDiagnostics();
        }

        [Fact]
        public void PointerArithmetic_VoidPointer()
        {
            var text = @"
unsafe class C
{
    void M(void* p)
    {
        var diff = p - p;
        p = p + 1;
        p = p - 1;
        p = 1 + p;
        p = 1 - p;
    }
}
";

            CreateCompilation(text, options: TestOptions.UnsafeReleaseDll).VerifyDiagnostics(
                // (6,20): error CS0242: The operation in question is undefined on void pointers
                //         var diff = p - p;
                Diagnostic(ErrorCode.ERR_VoidError, "p - p"),
                // (7,13): error CS0242: The operation in question is undefined on void pointers
                //         p = p + 1;
                Diagnostic(ErrorCode.ERR_VoidError, "p + 1"),
                // (8,13): error CS0242: The operation in question is undefined on void pointers
                //         p = p - 1;
                Diagnostic(ErrorCode.ERR_VoidError, "p - 1"),
                // (9,13): error CS0242: The operation in question is undefined on void pointers
                //         p = 1 + p;
                Diagnostic(ErrorCode.ERR_VoidError, "1 + p"),
                // (10,13): error CS0242: The operation in question is undefined on void pointers
                //         p = 1 - p;
                Diagnostic(ErrorCode.ERR_VoidError, "1 - p"),
                // (10,13): error CS0019: Operator '-' cannot be applied to operands of type 'int' and 'void*'
                //         p = 1 - p;
                Diagnostic(ErrorCode.ERR_BadBinaryOps, "1 - p").WithArguments("-", "int", "void*"));
        }

        [Fact]
        public void PointerArithmetic_VoidPointerPointer()
        {
            var text = @"
unsafe class C
{
    void M(void** p) //void** is not a void pointer
    {
        var diff = p - p;
        p = p + 1;
        p = p - 1;
        p = 1 + p;
        p = 1 - p;
    }
}
";

            CreateCompilation(text, options: TestOptions.UnsafeReleaseDll).VerifyDiagnostics(
                // (10,13): error CS0019: Operator '-' cannot be applied to operands of type 'int' and 'void**'
                //         p = 1 - p;
                Diagnostic(ErrorCode.ERR_BadBinaryOps, "1 - p").WithArguments("-", "int", "void**"));
        }

        #endregion Pointer arithmetic tests

        #region Pointer comparison tests

        [WorkItem(546712, "http://vstfdevdiv:8080/DevDiv2/DevDiv/_workitems/edit/546712")]
        [Fact]
        public void PointerComparison_Null()
        {
            // We had a bug whereby overload resolution was failing if the null
            // was on the left. This test regresses the bug.
            var text = @"
unsafe struct S
{
    bool M(byte* pb, S* ps)
    {
        return null != pb && null == ps;
    }
}
";
            CreateCompilation(text, options: TestOptions.UnsafeReleaseDll).VerifyDiagnostics();
        }

        [Fact]
        public void PointerComparison_Pointer()
        {
            var text = @"
unsafe class C
{
    void M(byte* b, int* i, void* v)
    {
        bool result;
        byte* b2 = b;
        int* i2 = i;
        void* v2 = v;

        result = b == b2;
        result = b == i2;
        result = b == v2;

        result = i != i2;
        result = i != v2;
        result = i != b2;

        result = v <= v2;
        result = v <= b2;
        result = v <= i2;

        result = b >= b2;
        result = b >= i2;
        result = b >= v2;
        
        result = i < i2;
        result = i < v2;
        result = i < b2;
        
        result = v > v2;
        result = v > b2;
        result = v > i2;
    }
}
";

            var compilation = CreateCompilation(text, options: TestOptions.UnsafeReleaseDll);
            var tree = compilation.SyntaxTrees.Single();
            var model = compilation.GetSemanticModel(tree);

            compilation.VerifyDiagnostics();

            foreach (var binOpSyntax in tree.GetCompilationUnitRoot().DescendantNodes().OfType<BinaryExpressionSyntax>())
            {
                var summary = model.GetSemanticInfoSummary(binOpSyntax);

                if (binOpSyntax.Kind() == SyntaxKind.SimpleAssignmentExpression)
                {
                    Assert.Null(summary.Symbol);
                }
                else
                {
                    Assert.NotNull(summary.Symbol);
                    Assert.Equal(MethodKind.BuiltinOperator, ((MethodSymbol)summary.Symbol).MethodKind);
                }

                Assert.Equal(0, summary.CandidateSymbols.Length);
                Assert.Equal(CandidateReason.None, summary.CandidateReason);
                Assert.Equal(SpecialType.System_Boolean, summary.Type.SpecialType);
                Assert.Equal(SpecialType.System_Boolean, summary.ConvertedType.SpecialType);
                Assert.Equal(Conversion.Identity, summary.ImplicitConversion);
                Assert.Equal(0, summary.MethodGroup.Length);
                Assert.Null(summary.Alias);
                Assert.False(summary.IsCompileTimeConstant);
                Assert.False(summary.ConstantValue.HasValue);
            }
        }

        [Fact]
        public void PointerComparison_PointerPointer()
        {
            var text = @"
unsafe class C
{
    void M(byte* b, byte** bb)
    {
        bool result;

        result = b == bb;
        result = b != bb;
        result = b <= bb;
        result = b >= bb;
        result = b < bb;
        result = b > bb;
    }
}
";

            CreateCompilation(text, options: TestOptions.UnsafeReleaseDll).VerifyDiagnostics();
        }

        [Fact]
        public void PointerComparison_Numeric()
        {
            var text = @"
unsafe class C
{
    void M(char* p, int i, uint ui, long l, ulong ul)
    {
        bool result;

        result = p == i;
        result = p != i;
        result = p <= i;
        result = p >= i;
        result = p < i;
        result = p > i;

        result = p == ui;
        result = p != ui;
        result = p <= ui;
        result = p >= ui;
        result = p < ui;
        result = p > ui;

        result = p == l;
        result = p != l;
        result = p <= l;
        result = p >= l;
        result = p < l;
        result = p > l;

        result = p == ul;
        result = p != ul;
        result = p <= ul;
        result = p >= ul;
        result = p < ul;
        result = p > ul;
    }
}
";

            CreateCompilation(text, options: TestOptions.UnsafeReleaseDll).VerifyDiagnostics(
                // (8,18): error CS0019: Operator '==' cannot be applied to operands of type 'char*' and 'int'
                //         result = p == i;
                Diagnostic(ErrorCode.ERR_BadBinaryOps, "p == i").WithArguments("==", "char*", "int"),
                // (9,18): error CS0019: Operator '!=' cannot be applied to operands of type 'char*' and 'int'
                //         result = p != i;
                Diagnostic(ErrorCode.ERR_BadBinaryOps, "p != i").WithArguments("!=", "char*", "int"),
                // (10,18): error CS0019: Operator '<=' cannot be applied to operands of type 'char*' and 'int'
                //         result = p <= i;
                Diagnostic(ErrorCode.ERR_BadBinaryOps, "p <= i").WithArguments("<=", "char*", "int"),
                // (11,18): error CS0019: Operator '>=' cannot be applied to operands of type 'char*' and 'int'
                //         result = p >= i;
                Diagnostic(ErrorCode.ERR_BadBinaryOps, "p >= i").WithArguments(">=", "char*", "int"),
                // (12,18): error CS0019: Operator '<' cannot be applied to operands of type 'char*' and 'int'
                //         result = p < i;
                Diagnostic(ErrorCode.ERR_BadBinaryOps, "p < i").WithArguments("<", "char*", "int"),
                // (13,18): error CS0019: Operator '>' cannot be applied to operands of type 'char*' and 'int'
                //         result = p > i;
                Diagnostic(ErrorCode.ERR_BadBinaryOps, "p > i").WithArguments(">", "char*", "int"),
                // (15,18): error CS0019: Operator '==' cannot be applied to operands of type 'char*' and 'uint'
                //         result = p == ui;
                Diagnostic(ErrorCode.ERR_BadBinaryOps, "p == ui").WithArguments("==", "char*", "uint"),
                // (16,18): error CS0019: Operator '!=' cannot be applied to operands of type 'char*' and 'uint'
                //         result = p != ui;
                Diagnostic(ErrorCode.ERR_BadBinaryOps, "p != ui").WithArguments("!=", "char*", "uint"),
                // (17,18): error CS0019: Operator '<=' cannot be applied to operands of type 'char*' and 'uint'
                //         result = p <= ui;
                Diagnostic(ErrorCode.ERR_BadBinaryOps, "p <= ui").WithArguments("<=", "char*", "uint"),
                // (18,18): error CS0019: Operator '>=' cannot be applied to operands of type 'char*' and 'uint'
                //         result = p >= ui;
                Diagnostic(ErrorCode.ERR_BadBinaryOps, "p >= ui").WithArguments(">=", "char*", "uint"),
                // (19,18): error CS0019: Operator '<' cannot be applied to operands of type 'char*' and 'uint'
                //         result = p < ui;
                Diagnostic(ErrorCode.ERR_BadBinaryOps, "p < ui").WithArguments("<", "char*", "uint"),
                // (20,18): error CS0019: Operator '>' cannot be applied to operands of type 'char*' and 'uint'
                //         result = p > ui;
                Diagnostic(ErrorCode.ERR_BadBinaryOps, "p > ui").WithArguments(">", "char*", "uint"),
                // (22,18): error CS0019: Operator '==' cannot be applied to operands of type 'char*' and 'long'
                //         result = p == l;
                Diagnostic(ErrorCode.ERR_BadBinaryOps, "p == l").WithArguments("==", "char*", "long"),
                // (23,18): error CS0019: Operator '!=' cannot be applied to operands of type 'char*' and 'long'
                //         result = p != l;
                Diagnostic(ErrorCode.ERR_BadBinaryOps, "p != l").WithArguments("!=", "char*", "long"),
                // (24,18): error CS0019: Operator '<=' cannot be applied to operands of type 'char*' and 'long'
                //         result = p <= l;
                Diagnostic(ErrorCode.ERR_BadBinaryOps, "p <= l").WithArguments("<=", "char*", "long"),
                // (25,18): error CS0019: Operator '>=' cannot be applied to operands of type 'char*' and 'long'
                //         result = p >= l;
                Diagnostic(ErrorCode.ERR_BadBinaryOps, "p >= l").WithArguments(">=", "char*", "long"),
                // (26,18): error CS0019: Operator '<' cannot be applied to operands of type 'char*' and 'long'
                //         result = p < l;
                Diagnostic(ErrorCode.ERR_BadBinaryOps, "p < l").WithArguments("<", "char*", "long"),
                // (27,18): error CS0019: Operator '>' cannot be applied to operands of type 'char*' and 'long'
                //         result = p > l;
                Diagnostic(ErrorCode.ERR_BadBinaryOps, "p > l").WithArguments(">", "char*", "long"),
                // (29,18): error CS0019: Operator '==' cannot be applied to operands of type 'char*' and 'ulong'
                //         result = p == ul;
                Diagnostic(ErrorCode.ERR_BadBinaryOps, "p == ul").WithArguments("==", "char*", "ulong"),
                // (30,18): error CS0019: Operator '!=' cannot be applied to operands of type 'char*' and 'ulong'
                //         result = p != ul;
                Diagnostic(ErrorCode.ERR_BadBinaryOps, "p != ul").WithArguments("!=", "char*", "ulong"),
                // (31,18): error CS0019: Operator '<=' cannot be applied to operands of type 'char*' and 'ulong'
                //         result = p <= ul;
                Diagnostic(ErrorCode.ERR_BadBinaryOps, "p <= ul").WithArguments("<=", "char*", "ulong"),
                // (32,18): error CS0019: Operator '>=' cannot be applied to operands of type 'char*' and 'ulong'
                //         result = p >= ul;
                Diagnostic(ErrorCode.ERR_BadBinaryOps, "p >= ul").WithArguments(">=", "char*", "ulong"),
                // (33,18): error CS0019: Operator '<' cannot be applied to operands of type 'char*' and 'ulong'
                //         result = p < ul;
                Diagnostic(ErrorCode.ERR_BadBinaryOps, "p < ul").WithArguments("<", "char*", "ulong"),
                // (34,18): error CS0019: Operator '>' cannot be applied to operands of type 'char*' and 'ulong'
                //         result = p > ul;
                Diagnostic(ErrorCode.ERR_BadBinaryOps, "p > ul").WithArguments(">", "char*", "ulong"));
        }

        #endregion Pointer comparison tests

        #region Fixed statement diagnostics

        [Fact]
        public void ERR_BadFixedInitType()
        {
            var text = @"
unsafe class C
{
    int x;

    void M()
    {
        fixed (int p = &x) //not a pointer
        {
        }
    }
}
";
            CreateCompilation(text, options: TestOptions.UnsafeReleaseDll).VerifyDiagnostics(
                // (8,20): error CS0209: The type of a local declared in a fixed statement must be a pointer type
                //         fixed (int p = &x) //not a pointer
                Diagnostic(ErrorCode.ERR_BadFixedInitType, "p = &x"));
        }

        [Fact]
        public void ERR_FixedMustInit()
        {
            var text = @"
unsafe class C
{
    void M()
    {
        fixed (int* p) //missing initializer
        {
        }
    }
}
";
            CreateCompilation(text, options: TestOptions.UnsafeReleaseDll).VerifyDiagnostics(
                // (6,21): error CS0210: You must provide an initializer in a fixed or using statement declaration
                //         fixed (int* p) //missing initializer
                Diagnostic(ErrorCode.ERR_FixedMustInit, "p"));
        }

        [Fact]
        public void ERR_ImplicitlyTypedLocalCannotBeFixed1()
        {
            var text = @"
unsafe class C
{
    int x;

    void M()
    {
        fixed (var p = &x) //implicitly typed
        {
        }
    }
}
";
            CreateCompilation(text, options: TestOptions.UnsafeReleaseDll).VerifyDiagnostics(
                // (8,20): error CS0821: Implicitly-typed local variables cannot be fixed
                //         fixed (var p = &x) //implicitly typed
                Diagnostic(ErrorCode.ERR_ImplicitlyTypedLocalCannotBeFixed, "p = &x"));
        }

        [Fact]
        public void ERR_ImplicitlyTypedLocalCannotBeFixed2()
        {
            var text = @"
unsafe class C
{
    int x;

    void M()
    {
        fixed (var p = &x) //not implicitly typed
        {
        }
    }
}

class var
{
}
";
            CreateCompilation(text, options: TestOptions.UnsafeReleaseDll).VerifyDiagnostics(
                // (8,20): error CS0209: The type of a local declared in a fixed statement must be a pointer type
                //         fixed (var p = &x) //not implicitly typed
                Diagnostic(ErrorCode.ERR_BadFixedInitType, "p = &x"));
        }

        [Fact]
        public void ERR_MultiTypeInDeclaration()
        {
            var text = @"
unsafe class C
{
    int x;

    void M()
    {
        fixed (int* p = &x, var q = p) //multiple declarations (vs declarators)
        {
        }
    }
}
";
            CreateCompilation(text, options: TestOptions.UnsafeReleaseDll).VerifyDiagnostics(
                // (8,29): error CS1044: Cannot use more than one type in a for, using, fixed, or declaration statement
                //         fixed (int* p = &x, var q = p) //multiple declarations (vs declarators)
                Diagnostic(ErrorCode.ERR_MultiTypeInDeclaration, "var"),

                // (8,33): error CS1026: ) expected
                //         fixed (int* p = &x, var q = p) //multiple declarations (vs declarators)
                Diagnostic(ErrorCode.ERR_CloseParenExpected, "q"),
                // (8,38): error CS1002: ; expected
                //         fixed (int* p = &x, var q = p) //multiple declarations (vs declarators)
                Diagnostic(ErrorCode.ERR_SemicolonExpected, ")"),
                // (8,38): error CS1513: } expected
                //         fixed (int* p = &x, var q = p) //multiple declarations (vs declarators)
                Diagnostic(ErrorCode.ERR_RbraceExpected, ")"),
                // (8,29): error CS0210: You must provide an initializer in a fixed or using statement declaration
                //         fixed (int* p = &x, var q = p) //multiple declarations (vs declarators)
                Diagnostic(ErrorCode.ERR_FixedMustInit, "var"),
                // (8,33): error CS0103: The name 'q' does not exist in the current context
                //         fixed (int* p = &x, var q = p) //multiple declarations (vs declarators)
                Diagnostic(ErrorCode.ERR_NameNotInContext, "q").WithArguments("q"));
        }

        [Fact]
        public void ERR_BadCastInFixed_String()
        {
            var text = @"
unsafe class C
{
    public NotString n;

    void M()
    {
        fixed (char* p = (string)""hello"")
        {
        }

        fixed (char* p = (string)n)
        {
        }
    }
}

class NotString
{
    unsafe public static implicit operator string(NotString n)
    {
        return null;
    }
}
";
            CreateCompilation(text, options: TestOptions.UnsafeReleaseDll).VerifyDiagnostics(
                // (4,22): warning CS0649: Field 'C.n' is never assigned to, and will always have its default value null
                //     public NotString n;
                Diagnostic(ErrorCode.WRN_UnassignedInternalField, "n").WithArguments("C.n", "null"));
        }

        [Fact]
        public void ERR_BadCastInFixed_Array()
        {
            var text = @"
unsafe class C
{
    public NotArray n;

    void M()
    {
        fixed (byte* p = (byte[])new byte[0])
        {
        }

        fixed (int* p = (int[])n)
        {
        }
    }
}

class NotArray
{
    unsafe public static implicit operator int[](NotArray n)
    {
        return null;
    }
}
";
            CreateCompilation(text, options: TestOptions.UnsafeReleaseDll).VerifyDiagnostics(
                // (4,21): warning CS0649: Field 'C.n' is never assigned to, and will always have its default value null
                //     public NotArray n;
                Diagnostic(ErrorCode.WRN_UnassignedInternalField, "n").WithArguments("C.n", "null"));
        }

        [Fact]
        public void ERR_BadCastInFixed_Pointer()
        {
            var text = @"
unsafe class C
{
    public byte x;
    public NotPointer n;

    void M()
    {
        fixed (byte* p = (byte*)&x)
        {
        }

        fixed (int* p = n) //CS0213 (confusing, but matches dev10)
        {
        }

        fixed (int* p = (int*)n)
        {
        }
    }
}

class NotPointer
{
    unsafe public static implicit operator int*(NotPointer n)
    {
        return null;
    }
}
";
            CreateCompilation(text, options: TestOptions.UnsafeReleaseDll).VerifyDiagnostics(
                // (9,26): error CS9385: The given expression cannot be used in a fixed statement
                //         fixed (byte* p = (byte*)&x)
                Diagnostic(ErrorCode.ERR_ExprCannotBeFixed, "(byte*)&x").WithLocation(9, 26),
                // (13,25): error CS9385: The given expression cannot be used in a fixed statement
                //         fixed (int* p = n) //CS0213 (confusing, but matches dev10)
                Diagnostic(ErrorCode.ERR_ExprCannotBeFixed, "n").WithLocation(13, 25),
                // (17,25): error CS9385: The given expression cannot be used in a fixed statement
                //         fixed (int* p = (int*)n)
                Diagnostic(ErrorCode.ERR_ExprCannotBeFixed, "(int*)n").WithLocation(17, 25),
                // (5,23): warning CS0649: Field 'C.n' is never assigned to, and will always have its default value null
                //     public NotPointer n;
                Diagnostic(ErrorCode.WRN_UnassignedInternalField, "n").WithArguments("C.n", "null").WithLocation(5, 23)
            );
        }

        [Fact]
        public void ERR_FixedLocalInLambda()
        {
            var text = @"
using System;

unsafe class C
{
    char c = 'a';
    char[] a = new char[1];

    static void Main()
    {
        C c = new C();
        fixed (char* p = &c.c, q = c.a, r = ""hello"")
        {
            System.Action a;
            a = () => Console.WriteLine(*p);
            a = () => Console.WriteLine(*q);
            a = () => Console.WriteLine(*r);
        }
    }
}
";
            CreateCompilation(text, options: TestOptions.UnsafeReleaseDll).VerifyDiagnostics(
                // (15,42): error CS1764: Cannot use fixed local 'p' inside an anonymous method, lambda expression, or query expression
                //             a = () => Console.WriteLine(*p);
                Diagnostic(ErrorCode.ERR_FixedLocalInLambda, "p").WithArguments("p"),
                // (16,42): error CS1764: Cannot use fixed local 'q' inside an anonymous method, lambda expression, or query expression
                //             a = () => Console.WriteLine(*q);
                Diagnostic(ErrorCode.ERR_FixedLocalInLambda, "q").WithArguments("q"),
                // (17,42): error CS1764: Cannot use fixed local 'r' inside an anonymous method, lambda expression, or query expression
                //             a = () => Console.WriteLine(*r);
                Diagnostic(ErrorCode.ERR_FixedLocalInLambda, "r").WithArguments("r"));
        }

        [Fact]
        public void NormalAddressOfInFixedStatement()
        {
            var text = @"
class Program
{
    int x;
    int[] a;

    unsafe static void Main()
    {
        Program p = new Program();
        int q;
        fixed (int* px = (&(p.a[*(&q)]))) //fine
        {
        }

        fixed (int* px = &(p.a[*(&p.x)])) //CS0212
        {
        }
    }
}
";
            CreateCompilation(text, options: TestOptions.UnsafeReleaseDll).VerifyDiagnostics(
                // (15,34): error CS0212: You can only take the address of an unfixed expression inside of a fixed statement initializer
                //         fixed (int* px = &(p.a[*(&p.x)])) //CS0212
                Diagnostic(ErrorCode.ERR_FixedNeeded, "&p.x"),
                // (5,11): warning CS0649: Field 'Program.a' is never assigned to, and will always have its default value null
                //     int[] a;
                Diagnostic(ErrorCode.WRN_UnassignedInternalField, "a").WithArguments("Program.a", "null"));
        }

        [Fact]
        public void StackAllocInFixedStatement()
        {
            var text = @"
class Program
{
    unsafe static void Main()
    {
        fixed (int* p = stackalloc int[2]) //CS0213 - already fixed
        {
        }
    }
}
";
            CreateCompilation(text, options: TestOptions.UnsafeReleaseDll).VerifyDiagnostics(
                // (6,25): error CS9385: The given expression cannot be used in a fixed statement
                //         fixed (int* p = stackalloc int[2]) //CS0213 - already fixed
                Diagnostic(ErrorCode.ERR_ExprCannotBeFixed, "stackalloc int[2]").WithLocation(6, 25));
        }

        [Fact]
        public void FixedInitializerRefersToPreviousVariable()
        {
            var text = @"
unsafe class C
{
    int f;
    int[] a;

    void Goo()
    {
        fixed (int* q = &f, r = &q[1]) //CS0213
        {
        }

        fixed (int* q = &f, r = &a[*q]) //fine
        {
        }
    }
}
";
            CreateCompilation(text, options: TestOptions.UnsafeReleaseDll).VerifyDiagnostics(
                // (8,33): error CS0213: You cannot use the fixed statement to take the address of an already fixed expression
                //         fixed (int* q = &f, r = &q[1]) //CS0213
                Diagnostic(ErrorCode.ERR_FixedNotNeeded, "&q[1]"),

                // (5,11): warning CS0649: Field 'C.a' is never assigned to, and will always have its default value null
                //     int[] a;
                Diagnostic(ErrorCode.WRN_UnassignedInternalField, "a").WithArguments("C.a", "null"));
        }

        [Fact]
        public void NormalInitializerType_Null()
        {
            var text = @"
class Program
{
    unsafe static void Main()
    {
        fixed (int* p = null)
        {
        }

        fixed (int* p = &null)
        {
        }

        fixed (int* p = _)
        {
        }

        fixed (int* p = &_)
        {
        }

        fixed (int* p = ()=>throw null)
        {
        }

        fixed (int* p = &(()=>throw null))
        {
        }
    }
}
";
            // Confusing, but matches Dev10.
            CreateCompilation(text, options: TestOptions.UnsafeReleaseDll).VerifyDiagnostics(
                // (6,25): error CS9385: The given expression cannot be used in a fixed statement
                //         fixed (int* p = null)
                Diagnostic(ErrorCode.ERR_ExprCannotBeFixed, "null").WithLocation(6, 25),
                // (10,26): error CS0211: Cannot take the address of the given expression
                //         fixed (int* p = &null)
                Diagnostic(ErrorCode.ERR_InvalidAddrOp, "null").WithLocation(10, 26),
                // (14,25): error CS0103: The name '_' does not exist in the current context
                //         fixed (int* p = _)
                Diagnostic(ErrorCode.ERR_NameNotInContext, "_").WithArguments("_").WithLocation(14, 25),
                // (18,26): error CS0103: The name '_' does not exist in the current context
                //         fixed (int* p = &_)
                Diagnostic(ErrorCode.ERR_NameNotInContext, "_").WithArguments("_").WithLocation(18, 26),
                // (22,25): error CS9385: The given expression cannot be used in a fixed statement
                //         fixed (int* p = ()=>throw null)
                Diagnostic(ErrorCode.ERR_ExprCannotBeFixed, "()=>throw null").WithLocation(22, 25),
                // (26,27): error CS0211: Cannot take the address of the given expression
                //         fixed (int* p = &(()=>throw null))
                Diagnostic(ErrorCode.ERR_InvalidAddrOp, "()=>throw null").WithLocation(26, 27)
                );
        }

        [Fact]
        public void NormalInitializerType_Lambda()
        {
            var text = @"
class Program
{
    unsafe static void Main()
    {
        fixed (int* p = (x => x))
        {
        }
    }
}
";
            CreateCompilation(text, options: TestOptions.UnsafeReleaseDll).VerifyDiagnostics(
                // (6,26): error CS9385: The given expression cannot be used in a fixed statement
                //         fixed (int* p = (x => x))
                Diagnostic(ErrorCode.ERR_ExprCannotBeFixed, "x => x").WithLocation(6, 26));
        }

        [Fact]
        public void NormalInitializerType_MethodGroup()
        {
            var text = @"
class Program
{
    unsafe static void Main()
    {
        fixed (int* p = Main)
        {
        }
    }
}
";
            CreateCompilation(text, options: TestOptions.UnsafeReleaseDll).VerifyDiagnostics(
                // (6,25): error CS9385: The given expression cannot be used in a fixed statement
                //         fixed (int* p = Main)
                Diagnostic(ErrorCode.ERR_ExprCannotBeFixed, "Main").WithLocation(6, 25));
        }

        [Fact]
        public void NormalInitializerType_String()
        {
            var text = @"
class Program
{
    unsafe static void Main()
    {
        string s = ""hello"";

        fixed (char* p = s) //fine
        {
        }

        fixed (void* p = s) //fine
        {
        }

        fixed (int* p = s) //can't convert char* to int*
        {
        }
    }
}
";
            CreateCompilation(text, options: TestOptions.UnsafeReleaseDll).VerifyDiagnostics(
                // (16,25): error CS0266: Cannot implicitly convert type 'char*' to 'int*'. An explicit conversion exists (are you missing a cast?)
                //         fixed (int* p = s) //can't convert char* to int*
                Diagnostic(ErrorCode.ERR_NoImplicitConvCast, "s").WithArguments("char*", "int*"));
        }

        [Fact]
        public void NormalInitializerType_ArrayOfManaged()
        {
            var text = @"
class Program
{
    unsafe static void Main()
    {
        string[] a = new string[2];

        fixed (void* p = a) //string* is not a valid type
        {
        }
    }
}
";
            CreateCompilation(text, options: TestOptions.UnsafeReleaseDll).VerifyDiagnostics(
                // (8,26): error CS0208: Cannot take the address of, get the size of, or declare a pointer to a managed type ('string')
                //         fixed (void* p = a)
                Diagnostic(ErrorCode.ERR_ManagedAddr, "a").WithArguments("string"));
        }

        [Fact]
        public void NormalInitializerType_Array()
        {
            var text = @"
class Program
{
    unsafe static void Main()
    {
        char[] a = new char[2];

        fixed (char* p = a) //fine
        {
        }

        fixed (void* p = a) //fine
        {
        }

        fixed (int* p = a) //can't convert char* to int*
        {
        }
    }
}
";
            CreateCompilation(text, options: TestOptions.UnsafeReleaseDll).VerifyDiagnostics(
                // (16,25): error CS0266: Cannot implicitly convert type 'char*' to 'int*'. An explicit conversion exists (are you missing a cast?)
                //         fixed (int* p = a) //can't convert char* to int*
                Diagnostic(ErrorCode.ERR_NoImplicitConvCast, "a").WithArguments("char*", "int*"));
        }

        [Fact]
        public void NormalInitializerType_MultiDimensionalArray()
        {
            var text = @"
class Program
{
    unsafe static void Main()
    {
        char[,] a = new char[2,2];

        fixed (char* p = a) //fine
        {
        }

        fixed (void* p = a) //fine
        {
        }

        fixed (int* p = a) //can't convert char* to int*
        {
        }
    }
}
";
            CreateCompilation(text, options: TestOptions.UnsafeReleaseDll).VerifyDiagnostics(
                // (16,25): error CS0266: Cannot implicitly convert type 'char*' to 'int*'. An explicit conversion exists (are you missing a cast?)
                //         fixed (int* p = a) //can't convert char* to int*
                Diagnostic(ErrorCode.ERR_NoImplicitConvCast, "a").WithArguments("char*", "int*"));
        }

        [Fact]
        public void NormalInitializerType_JaggedArray()
        {
            var text = @"
class Program
{
    unsafe static void Main()
    {
        char[][] a = new char[2][];

        fixed (void* p = a) //char[]* is not a valid type
        {
        }
    }
}
";
            CreateCompilation(text, options: TestOptions.UnsafeReleaseDll).VerifyDiagnostics(
                // (8,26): error CS0208: Cannot take the address of, get the size of, or declare a pointer to a managed type ('char[]')
                //         fixed (void* p = a) //char[]* is not a valid type
                Diagnostic(ErrorCode.ERR_ManagedAddr, "a").WithArguments("char[]"));
        }

        #endregion Fixed statement diagnostics

        #region Fixed statement semantic model tests

        [Fact]
        public void FixedSemanticModelDeclaredSymbols()
        {
            var text = @"
using System;

unsafe class C
{
    char c = 'a';
    char[] a = new char[1];

    static void Main()
    {
        C c = new C();
        fixed (char* p = &c.c, q = c.a, r = ""hello"")
        {
        }
    }
}
";
            var compilation = CreateCompilation(text, options: TestOptions.UnsafeReleaseDll);
            var tree = compilation.SyntaxTrees.Single();
            var model = compilation.GetSemanticModel(tree);

            var declarators = tree.GetCompilationUnitRoot().DescendantNodes().OfType<VariableDeclaratorSyntax>().Reverse().Take(3).Reverse().ToArray();
            var declaredSymbols = declarators.Select(syntax => (LocalSymbol)model.GetDeclaredSymbol(syntax)).ToArray();

            foreach (var symbol in declaredSymbols)
            {
                Assert.NotNull(symbol);
                Assert.Equal(LocalDeclarationKind.FixedVariable, symbol.DeclarationKind);
<<<<<<< HEAD
                TypeSymbol type = symbol.Type.TypeSymbol;
=======
                Assert.True(((ILocalSymbol)symbol).IsFixed);
                TypeSymbol type = symbol.Type;
>>>>>>> 916a09e7
                Assert.Equal(TypeKind.Pointer, type.TypeKind);
                Assert.Equal(SpecialType.System_Char, ((PointerTypeSymbol)type).PointedAtType.SpecialType);
            }
        }

        [Fact]
        public void FixedSemanticModelSymbolInfo()
        {
            var text = @"
using System;

unsafe class C
{
    char c = 'a';
    char[] a = new char[1];

    static void Main()
    {
        C c = new C();
        fixed (char* p = &c.c, q = c.a, r = ""hello"")
        {
            Console.WriteLine(*p);
            Console.WriteLine(*q);
            Console.WriteLine(*r);
        }
    }
}
";
            var compilation = CreateCompilation(text, options: TestOptions.UnsafeReleaseDll);
            var tree = compilation.SyntaxTrees.Single();
            var model = compilation.GetSemanticModel(tree);

            var stringSymbol = compilation.GetSpecialType(SpecialType.System_String);
            var charSymbol = compilation.GetSpecialType(SpecialType.System_Char);
            var charPointerSymbol = new PointerTypeSymbol(TypeSymbolWithAnnotations.Create(charSymbol));

            const int numSymbols = 3;
            var declarators = tree.GetCompilationUnitRoot().DescendantNodes().OfType<VariableDeclaratorSyntax>().Reverse().Take(numSymbols).Reverse().ToArray();
            var dereferences = tree.GetCompilationUnitRoot().DescendantNodes().Where(syntax => syntax.IsKind(SyntaxKind.PointerIndirectionExpression)).ToArray();
            Assert.Equal(numSymbols, dereferences.Length);

            var declaredSymbols = declarators.Select(syntax => (LocalSymbol)model.GetDeclaredSymbol(syntax)).ToArray();

            var initializerSummaries = declarators.Select(syntax => model.GetSemanticInfoSummary(syntax.Initializer.Value)).ToArray();

            for (int i = 0; i < numSymbols; i++)
            {
                var summary = initializerSummaries[i];
                Assert.Equal(0, summary.CandidateSymbols.Length);
                Assert.Equal(CandidateReason.None, summary.CandidateReason);
                Assert.Equal(charPointerSymbol, summary.ConvertedType);
                Assert.Equal(Conversion.Identity, summary.ImplicitConversion);
                Assert.Equal(0, summary.MethodGroup.Length);
                Assert.Null(summary.Alias);
            }

            var summary0 = initializerSummaries[0];
            Assert.Null(summary0.Symbol);
            Assert.Equal(charPointerSymbol, summary0.Type);

            var summary1 = initializerSummaries[1];
            var arraySymbol = compilation.GlobalNamespace.GetMember<TypeSymbol>("C").GetMember<FieldSymbol>("a");
            Assert.Equal(arraySymbol, summary1.Symbol);
            Assert.Equal(arraySymbol.Type.TypeSymbol, summary1.Type);

            var summary2 = initializerSummaries[2];
            Assert.Null(summary2.Symbol);
            Assert.Equal(stringSymbol, summary2.Type);

            var accessSymbolInfos = dereferences.Select(syntax => model.GetSymbolInfo(((PrefixUnaryExpressionSyntax)syntax).Operand)).ToArray();

            for (int i = 0; i < numSymbols; i++)
            {
                SymbolInfo info = accessSymbolInfos[i];
                Assert.Equal(declaredSymbols[i], info.Symbol);
                Assert.Equal(0, info.CandidateSymbols.Length);
                Assert.Equal(CandidateReason.None, info.CandidateReason);
            }
        }

        [Fact]
        public void FixedSemanticModelSymbolInfoConversions()
        {
            var text = @"
using System;

unsafe class C
{
    char c = 'a';
    char[] a = new char[1];

    static void Main()
    {
        C c = new C();
        fixed (void* p = &c.c, q = c.a, r = ""hello"")
        {
        }
    }
}
";
            var compilation = CreateCompilation(text, options: TestOptions.UnsafeReleaseDll);
            var tree = compilation.SyntaxTrees.Single();
            var model = compilation.GetSemanticModel(tree);

            var stringSymbol = compilation.GetSpecialType(SpecialType.System_String);
            var charSymbol = compilation.GetSpecialType(SpecialType.System_Char);
            var charPointerSymbol = new PointerTypeSymbol(TypeSymbolWithAnnotations.Create(charSymbol));
            var voidSymbol = compilation.GetSpecialType(SpecialType.System_Void);
            var voidPointerSymbol = new PointerTypeSymbol(TypeSymbolWithAnnotations.Create(voidSymbol));

            const int numSymbols = 3;
            var declarators = tree.GetCompilationUnitRoot().DescendantNodes().OfType<VariableDeclaratorSyntax>().Reverse().Take(numSymbols).Reverse().ToArray();
            var initializerSummaries = declarators.Select(syntax => model.GetSemanticInfoSummary(syntax.Initializer.Value)).ToArray();

            for (int i = 0; i < numSymbols; i++)
            {
                var summary = initializerSummaries[i];
                Assert.Equal(0, summary.CandidateSymbols.Length);
                Assert.Equal(CandidateReason.None, summary.CandidateReason);
                Assert.Equal(0, summary.MethodGroup.Length);
                Assert.Null(summary.Alias);
            }

            var summary0 = initializerSummaries[0];
            Assert.Null(summary0.Symbol);
            Assert.Equal(charPointerSymbol, summary0.Type);
            Assert.Equal(voidPointerSymbol, summary0.ConvertedType);
            Assert.Equal(Conversion.PointerToVoid, summary0.ImplicitConversion);

            var summary1 = initializerSummaries[1];
            var arraySymbol = compilation.GlobalNamespace.GetMember<TypeSymbol>("C").GetMember<FieldSymbol>("a");
            Assert.Equal(arraySymbol, summary1.Symbol);
            Assert.Equal(arraySymbol.Type.TypeSymbol, summary1.Type);
            Assert.Equal(voidPointerSymbol, summary1.ConvertedType);
            Assert.Equal(Conversion.PointerToVoid, summary1.ImplicitConversion);

            var summary2 = initializerSummaries[2];
            Assert.Null(summary2.Symbol);
            Assert.Equal(stringSymbol, summary2.Type);
            Assert.Equal(voidPointerSymbol, summary2.ConvertedType);
            Assert.Equal(Conversion.PointerToVoid, summary2.ImplicitConversion);
        }

        #endregion Fixed statement semantic model tests

        #region sizeof diagnostic tests

        [Fact]
        public void SizeOfManaged()
        {
            var text = @"
unsafe class C
{
    void M<T>(T t)
    {
        int x;
        x = sizeof(T); //CS0208
        x = sizeof(C); //CS0208
        x = sizeof(S); //CS0208
    }
}

public struct S
{
    public string s;
}
";
            CreateCompilation(text, options: TestOptions.UnsafeReleaseDll).VerifyDiagnostics(
                // (7,13): error CS0208: Cannot take the address of, get the size of, or declare a pointer to a managed type ('T')
                //         x = sizeof(T); //CS0208
                Diagnostic(ErrorCode.ERR_ManagedAddr, "sizeof(T)").WithArguments("T"),
                // (8,13): error CS0208: Cannot take the address of, get the size of, or declare a pointer to a managed type ('C')
                //         x = sizeof(C); //CS0208
                Diagnostic(ErrorCode.ERR_ManagedAddr, "sizeof(C)").WithArguments("C"),
                // (9,13): error CS0208: Cannot take the address of, get the size of, or declare a pointer to a managed type ('S')
                //         x = sizeof(S); //CS0208
                Diagnostic(ErrorCode.ERR_ManagedAddr, "sizeof(S)").WithArguments("S"));
        }

        [Fact]
        public void SizeOfUnsafe1()
        {
            var template = @"
{0} struct S
{{
    {1} void M()
    {{
        int x;
        x = sizeof(S); // Type isn't unsafe, but expression is.
    }}
}}
";
            CompareUnsafeDiagnostics(template,
                // (7,13): error CS0233: 'S' does not have a predefined size, therefore sizeof can only be used in an unsafe context (consider using System.Runtime.InteropServices.Marshal.SizeOf)
                //         x = sizeof(S);
                Diagnostic(ErrorCode.ERR_SizeofUnsafe, "sizeof(S)").WithArguments("S"));
        }

        [Fact]
        public void SizeOfUnsafe2()
        {
            var template = @"
{0} class C
{{
    {1} void M()
    {{
        int x;
        x = sizeof(int*);
        x = sizeof(int**);
        x = sizeof(void*);
        x = sizeof(void**);
    }}
}}
";
            // CONSIDER: Dev10 reports ERR_SizeofUnsafe for each sizeof, but that seems redundant.
            CompareUnsafeDiagnostics(template,
                // (7,20): error CS0214: Pointers and fixed size buffers may only be used in an unsafe context
                //         x = sizeof(int*);
                Diagnostic(ErrorCode.ERR_UnsafeNeeded, "int*"),
                // (7,13): error CS0233: 'int*' does not have a predefined size, therefore sizeof can only be used in an unsafe context (consider using System.Runtime.InteropServices.Marshal.SizeOf)
                //         x = sizeof(int*);
                Diagnostic(ErrorCode.ERR_SizeofUnsafe, "sizeof(int*)").WithArguments("int*"),
                // (8,20): error CS0214: Pointers and fixed size buffers may only be used in an unsafe context
                //         x = sizeof(int**);
                Diagnostic(ErrorCode.ERR_UnsafeNeeded, "int*"),
                // (8,20): error CS0214: Pointers and fixed size buffers may only be used in an unsafe context
                //         x = sizeof(int**);
                Diagnostic(ErrorCode.ERR_UnsafeNeeded, "int**"),
                // (8,13): error CS0233: 'int**' does not have a predefined size, therefore sizeof can only be used in an unsafe context (consider using System.Runtime.InteropServices.Marshal.SizeOf)
                //         x = sizeof(int**);
                Diagnostic(ErrorCode.ERR_SizeofUnsafe, "sizeof(int**)").WithArguments("int**"),
                // (9,20): error CS0214: Pointers and fixed size buffers may only be used in an unsafe context
                //         x = sizeof(void*);
                Diagnostic(ErrorCode.ERR_UnsafeNeeded, "void*"),
                // (9,13): error CS0233: 'void*' does not have a predefined size, therefore sizeof can only be used in an unsafe context (consider using System.Runtime.InteropServices.Marshal.SizeOf)
                //         x = sizeof(void*);
                Diagnostic(ErrorCode.ERR_SizeofUnsafe, "sizeof(void*)").WithArguments("void*"),
                // (10,20): error CS0214: Pointers and fixed size buffers may only be used in an unsafe context
                //         x = sizeof(void**);
                Diagnostic(ErrorCode.ERR_UnsafeNeeded, "void*"),
                // (10,20): error CS0214: Pointers and fixed size buffers may only be used in an unsafe context
                //         x = sizeof(void**);
                Diagnostic(ErrorCode.ERR_UnsafeNeeded, "void**"),
                // (10,13): error CS0233: 'void**' does not have a predefined size, therefore sizeof can only be used in an unsafe context (consider using System.Runtime.InteropServices.Marshal.SizeOf)
                //         x = sizeof(void**);
                Diagnostic(ErrorCode.ERR_SizeofUnsafe, "sizeof(void**)").WithArguments("void**")
                );
        }

        [Fact]
        public void SizeOfUnsafeInIterator()
        {
            var text = @"
struct S
{
    System.Collections.Generic.IEnumerable<int> M()
    {
        yield return sizeof(S);
    }
}
";
            CreateCompilation(text).VerifyDiagnostics(
                // (6,22): error CS1629: Unsafe code may not appear in iterators
                //         yield return sizeof(S);
                Diagnostic(ErrorCode.ERR_IllegalInnerUnsafe, "sizeof(S)"));
        }

        [Fact]
        public void SizeOfNonType1()
        {
            var text = @"
unsafe struct S
{
    void M()
    {
        S s = new S();
        int i = 0;

        i = sizeof(s);
        i = sizeof(i);
        i = sizeof(M);
    }
}
";
            // Not identical to Dev10, but same meaning.
            CreateCompilation(text, options: TestOptions.UnsafeReleaseDll).VerifyDiagnostics(
                // (9,20): error CS0118: 's' is a variable but is used like a type
                //         i = sizeof(s);
                Diagnostic(ErrorCode.ERR_BadSKknown, "s").WithArguments("s", "variable", "type"),
                // (10,20): error CS0118: 'i' is a variable but is used like a type
                //         i = sizeof(i);
                Diagnostic(ErrorCode.ERR_BadSKknown, "i").WithArguments("i", "variable", "type"),
                // (11,20): error CS0246: The type or namespace name 'M' could not be found (are you missing a using directive or an assembly reference?)
                //         i = sizeof(M);
                Diagnostic(ErrorCode.ERR_SingleTypeNameNotFound, "M").WithArguments("M"),
                // (6,11): warning CS0219: The variable 's' is assigned but its value is never used
                //         S s = new S();
                Diagnostic(ErrorCode.WRN_UnreferencedVarAssg, "s").WithArguments("s"));
        }

        [Fact]
        public void SizeOfNonType2()
        {
            var text = @"
unsafe struct S
{
    void M()
    {
        int i;
        i = sizeof(void);
        i = sizeof(this); //parser error
        i = sizeof(x => x); //parser error
    }
}
";
            // Not identical to Dev10, but same meaning.
            CreateCompilation(text, options: TestOptions.UnsafeReleaseDll).VerifyDiagnostics(
                // (7,20): error CS1547: Keyword 'void' cannot be used in this context
                //         i = sizeof(void);
                Diagnostic(ErrorCode.ERR_NoVoidHere, "void"),
                // (8,20): error CS1031: Type expected
                //         i = sizeof(this); //parser error
                Diagnostic(ErrorCode.ERR_TypeExpected, "this"),
                // (8,20): error CS1026: ) expected
                //         i = sizeof(this); //parser error
                Diagnostic(ErrorCode.ERR_CloseParenExpected, "this"),
                // (8,20): error CS1002: ; expected
                //         i = sizeof(this); //parser error
                Diagnostic(ErrorCode.ERR_SemicolonExpected, "this"),
                // (8,24): error CS1002: ; expected
                //         i = sizeof(this); //parser error
                Diagnostic(ErrorCode.ERR_SemicolonExpected, ")"),
                // (8,24): error CS1513: } expected
                //         i = sizeof(this); //parser error
                Diagnostic(ErrorCode.ERR_RbraceExpected, ")"),
                // (9,22): error CS1026: ) expected
                //         i = sizeof(x => x); //parser error
                Diagnostic(ErrorCode.ERR_CloseParenExpected, "=>"),
                // (9,22): error CS1002: ; expected
                //         i = sizeof(x => x); //parser error
                Diagnostic(ErrorCode.ERR_SemicolonExpected, "=>"),
                // (9,22): error CS1513: } expected
                //         i = sizeof(x => x); //parser error
                Diagnostic(ErrorCode.ERR_RbraceExpected, "=>"),
                // (9,26): error CS1002: ; expected
                //         i = sizeof(x => x); //parser error
                Diagnostic(ErrorCode.ERR_SemicolonExpected, ")"),
                // (9,26): error CS1513: } expected
                //         i = sizeof(x => x); //parser error
                Diagnostic(ErrorCode.ERR_RbraceExpected, ")"),
                // (9,20): error CS0246: The type or namespace name 'x' could not be found (are you missing a using directive or an assembly reference?)
                //         i = sizeof(x => x); //parser error
                Diagnostic(ErrorCode.ERR_SingleTypeNameNotFound, "x").WithArguments("x"),
                // (9,25): error CS0103: The name 'x' does not exist in the current context
                //         i = sizeof(x => x); //parser error
                Diagnostic(ErrorCode.ERR_NameNotInContext, "x").WithArguments("x"));
        }

        [Fact, WorkItem(529318, "http://vstfdevdiv:8080/DevDiv2/DevDiv/_workitems/edit/529318")]
        public void SizeOfNull()
        {
            string text = @"
class Program
{
    int F1 = sizeof(null);
}
";
            CreateCompilation(text, options: TestOptions.UnsafeReleaseDll).VerifyDiagnostics(
            // (4,21): error CS1031: Type expected
            //     int F1 = sizeof(null);
            Diagnostic(ErrorCode.ERR_TypeExpected, "null"),
            // (4,21): error CS1026: ) expected
            //     int F1 = sizeof(null);
            Diagnostic(ErrorCode.ERR_CloseParenExpected, "null"),
            // (4,21): error CS1003: Syntax error, ',' expected
            //     int F1 = sizeof(null);
            Diagnostic(ErrorCode.ERR_SyntaxError, "null").WithArguments(",", "null"),
            // (4,14): error CS0233: '?' does not have a predefined size, therefore sizeof can only be used in an unsafe context (consider using System.Runtime.InteropServices.Marshal.SizeOf)
            //     int F1 = sizeof(null);
            Diagnostic(ErrorCode.ERR_SizeofUnsafe, "sizeof(").WithArguments("?"));
        }

        #endregion sizeof diagnostic tests

        #region sizeof semantic model tests

        private static readonly Dictionary<SpecialType, int> s_specialTypeSizeOfMap = new Dictionary<SpecialType, int>
        {
            { SpecialType.System_SByte, 1 },
            { SpecialType.System_Byte, 1 },
            { SpecialType.System_Int16, 2 },
            { SpecialType.System_UInt16, 2 },
            { SpecialType.System_Int32, 4 },
            { SpecialType.System_UInt32, 4 },
            { SpecialType.System_Int64, 8 },
            { SpecialType.System_UInt64, 8 },
            { SpecialType.System_Char, 2 },
            { SpecialType.System_Single, 4 },
            { SpecialType.System_Double, 8 },
            { SpecialType.System_Boolean, 1 },
            { SpecialType.System_Decimal, 16 },
        };

        [Fact]
        public void SizeOfSemanticModelSafe()
        {
            var text = @"
class Program
{
    static void Main()
    {
        int x;
        x = sizeof(sbyte);
        x = sizeof(byte);
        x = sizeof(short);
        x = sizeof(ushort);
        x = sizeof(int);
        x = sizeof(uint);
        x = sizeof(long);
        x = sizeof(ulong);
        x = sizeof(char);
        x = sizeof(float);
        x = sizeof(double);
        x = sizeof(bool);
        x = sizeof(decimal); //Supported by dev10, but not spec.
    }
}
";
            // NB: not unsafe
            var compilation = CreateCompilation(text);
            var tree = compilation.SyntaxTrees.Single();
            var model = compilation.GetSemanticModel(tree);

            var syntaxes = tree.GetCompilationUnitRoot().DescendantNodes().OfType<SizeOfExpressionSyntax>();

            foreach (var syntax in syntaxes)
            {
                var typeSummary = model.GetSemanticInfoSummary(syntax.Type);
                var type = typeSummary.Symbol as TypeSymbol;

                Assert.NotNull(type);
                Assert.Equal(0, typeSummary.CandidateSymbols.Length);
                Assert.Equal(CandidateReason.None, typeSummary.CandidateReason);
                Assert.NotEqual(SpecialType.None, type.SpecialType);
                Assert.Equal(type, typeSummary.Type);
                Assert.Equal(type, typeSummary.ConvertedType);
                Assert.Equal(Conversion.Identity, typeSummary.ImplicitConversion);
                Assert.Null(typeSummary.Alias);
                Assert.False(typeSummary.IsCompileTimeConstant);
                Assert.False(typeSummary.ConstantValue.HasValue);


                var sizeOfSummary = model.GetSemanticInfoSummary(syntax);

                Assert.Null(sizeOfSummary.Symbol);
                Assert.Equal(0, sizeOfSummary.CandidateSymbols.Length);
                Assert.Equal(CandidateReason.None, sizeOfSummary.CandidateReason);
                Assert.Equal(SpecialType.System_Int32, sizeOfSummary.Type.SpecialType);
                Assert.Equal(sizeOfSummary.Type, sizeOfSummary.ConvertedType);
                Assert.Equal(Conversion.Identity, sizeOfSummary.ImplicitConversion);
                Assert.Equal(0, sizeOfSummary.MethodGroup.Length);
                Assert.Null(sizeOfSummary.Alias);
                Assert.True(sizeOfSummary.IsCompileTimeConstant);
                Assert.Equal(s_specialTypeSizeOfMap[type.SpecialType], sizeOfSummary.ConstantValue);
            }
        }

        [Fact]
        public void SizeOfSemanticModelEnum()
        {
            var text = @"
class Program
{
    static void Main()
    {
        int x;
        x = sizeof(E1);
        x = sizeof(E2);
    }
}

enum E1 : short
{
    A
}

enum E2 : long
{
    A
}
";
            // NB: not unsafe
            var compilation = CreateCompilation(text);
            var tree = compilation.SyntaxTrees.Single();
            var model = compilation.GetSemanticModel(tree);

            var syntaxes = tree.GetCompilationUnitRoot().DescendantNodes().OfType<SizeOfExpressionSyntax>();

            foreach (var syntax in syntaxes)
            {
                var typeSummary = model.GetSemanticInfoSummary(syntax.Type);
                var type = typeSummary.Symbol as TypeSymbol;

                Assert.NotNull(type);
                Assert.Equal(0, typeSummary.CandidateSymbols.Length);
                Assert.Equal(CandidateReason.None, typeSummary.CandidateReason);
                Assert.Equal(TypeKind.Enum, type.TypeKind);
                Assert.Equal(type, typeSummary.Type);
                Assert.Equal(type, typeSummary.ConvertedType);
                Assert.Equal(Conversion.Identity, typeSummary.ImplicitConversion);
                Assert.Null(typeSummary.Alias);
                Assert.False(typeSummary.IsCompileTimeConstant);
                Assert.False(typeSummary.ConstantValue.HasValue);


                var sizeOfSummary = model.GetSemanticInfoSummary(syntax);

                Assert.Null(sizeOfSummary.Symbol);
                Assert.Equal(0, sizeOfSummary.CandidateSymbols.Length);
                Assert.Equal(CandidateReason.None, sizeOfSummary.CandidateReason);
                Assert.Equal(SpecialType.System_Int32, sizeOfSummary.Type.SpecialType);
                Assert.Equal(sizeOfSummary.Type, sizeOfSummary.ConvertedType);
                Assert.Equal(Conversion.Identity, sizeOfSummary.ImplicitConversion);
                Assert.Equal(0, sizeOfSummary.MethodGroup.Length);
                Assert.Null(sizeOfSummary.Alias);
                Assert.True(sizeOfSummary.IsCompileTimeConstant);
                Assert.Equal(s_specialTypeSizeOfMap[type.GetEnumUnderlyingType().SpecialType], sizeOfSummary.ConstantValue);
            }
        }

        [Fact]
        public void SizeOfSemanticModelUnsafe()
        {
            var text = @"
struct Outer
{
    unsafe static void Main()
    {
        int x;
        x = sizeof(Outer);
        x = sizeof(Inner);
        x = sizeof(Outer*);
        x = sizeof(Inner*);
        x = sizeof(Outer**);
        x = sizeof(Inner**);
    }

    struct Inner
    {
    }
}
";
            // NB: not unsafe
            var compilation = CreateCompilation(text);
            var tree = compilation.SyntaxTrees.Single();
            var model = compilation.GetSemanticModel(tree);

            var syntaxes = tree.GetCompilationUnitRoot().DescendantNodes().OfType<SizeOfExpressionSyntax>();

            foreach (var syntax in syntaxes)
            {
                var typeSummary = model.GetSemanticInfoSummary(syntax.Type);
                var type = typeSummary.Symbol as TypeSymbol;

                Assert.NotNull(type);
                Assert.Equal(0, typeSummary.CandidateSymbols.Length);
                Assert.Equal(CandidateReason.None, typeSummary.CandidateReason);
                Assert.Equal(SpecialType.None, type.SpecialType);
                Assert.Equal(type, typeSummary.Type);
                Assert.Equal(type, typeSummary.ConvertedType);
                Assert.Equal(Conversion.Identity, typeSummary.ImplicitConversion);
                Assert.Null(typeSummary.Alias);
                Assert.False(typeSummary.IsCompileTimeConstant);
                Assert.False(typeSummary.ConstantValue.HasValue);


                var sizeOfSummary = model.GetSemanticInfoSummary(syntax);

                Assert.Null(sizeOfSummary.Symbol);
                Assert.Equal(0, sizeOfSummary.CandidateSymbols.Length);
                Assert.Equal(CandidateReason.None, sizeOfSummary.CandidateReason);
                Assert.Equal(SpecialType.System_Int32, sizeOfSummary.Type.SpecialType);
                Assert.Equal(sizeOfSummary.Type, sizeOfSummary.ConvertedType);
                Assert.Equal(Conversion.Identity, sizeOfSummary.ImplicitConversion);
                Assert.Equal(0, sizeOfSummary.MethodGroup.Length);
                Assert.Null(sizeOfSummary.Alias);
                Assert.False(sizeOfSummary.IsCompileTimeConstant);
                Assert.False(sizeOfSummary.ConstantValue.HasValue);
            }
        }

        #endregion sizeof semantic model tests

        #region stackalloc diagnostic tests

        [Fact]
        public void StackAllocUnsafe()
        {
            var template = @"
{0} struct S
{{
    {1} void M()
    {{
        int* p = stackalloc int[1];
    }}
}}
";
            CompareUnsafeDiagnostics(template,
                // (6,9): error CS0214: Pointers and fixed size buffers may only be used in an unsafe context
                //         int* p = stackalloc int[1];
                Diagnostic(ErrorCode.ERR_UnsafeNeeded, "int*"),
                // (6,18): error CS0214: Pointers and fixed size buffers may only be used in an unsafe context
                //         int* p = stackalloc int[1];
                Diagnostic(ErrorCode.ERR_UnsafeNeeded, "stackalloc int[1]")
                );
        }

        [Fact]
        public void StackAllocUnsafeInIterator()
        {
            var text = @"
struct S
{
    System.Collections.Generic.IEnumerable<int> M()
    {
        var p = stackalloc int[1];
        yield return 1;
    }
}
";
            CreateCompilation(text).VerifyDiagnostics(
                // (6,17): error CS1629: Unsafe code may not appear in iterators
                //         var p = stackalloc int[1];
                Diagnostic(ErrorCode.ERR_IllegalInnerUnsafe, "stackalloc int[1]"));
        }

        [Fact]
        public void ERR_NegativeStackAllocSize()
        {
            var text = @"
unsafe struct S
{
    void M()
    {
        int* p = stackalloc int[-1];
    }
}
";
            CreateCompilation(text, options: TestOptions.UnsafeReleaseDll).VerifyDiagnostics(
                // (6,33): error CS0247: Cannot use a negative size with stackalloc
                //         int* p = stackalloc int[-1];
                Diagnostic(ErrorCode.ERR_NegativeStackAllocSize, "-1"));
        }

        [Fact]
        public void ERR_StackallocInCatchFinally_Catch()
        {
            var text = @"
unsafe class C
{
    int x = M(() =>
    {
        try
        {
            int* p = stackalloc int[1]; //fine
            System.Action a = () =>
            {
                try
                {
                    int* q = stackalloc int[1]; //fine
                }
                catch
                {
                    int* q = stackalloc int[1]; //CS0255
                }
            };
        }
        catch
        {
            int* p = stackalloc int[1]; //CS0255
            System.Action a = () =>
            {
                try
                {
                    int* q = stackalloc int[1]; //fine
                }
                catch
                {
                    int* q = stackalloc int[1]; //CS0255
                }
            };
        }
    });

    static int M(System.Action action)
    {
        try
        {
            int* p = stackalloc int[1]; //fine
            System.Action a = () =>
            {
                try
                {
                    int* q = stackalloc int[1]; //fine
                }
                catch
                {
                    int* q = stackalloc int[1]; //CS0255
                }
            };
        }
        catch
        {
            int* p = stackalloc int[1]; //CS0255
            System.Action a = () =>
            {
                try
                {
                    int* q = stackalloc int[1]; //fine
                }
                catch
                {
                    int* q = stackalloc int[1]; //CS0255
                }
            };
        }
        return 0;
    }
}
";
            CreateCompilation(text, options: TestOptions.UnsafeReleaseDll).VerifyDiagnostics(
                // (17,30): error CS0255: stackalloc may not be used in a catch or finally block
                //                     int* q = stackalloc int[1]; //CS0255
                Diagnostic(ErrorCode.ERR_StackallocInCatchFinally, "stackalloc int[1]"),
                // (23,22): error CS0255: stackalloc may not be used in a catch or finally block
                //             int* p = stackalloc int[1]; //CS0255
                Diagnostic(ErrorCode.ERR_StackallocInCatchFinally, "stackalloc int[1]"),
                // (32,30): error CS0255: stackalloc may not be used in a catch or finally block
                //                     int* q = stackalloc int[1]; //CS0255
                Diagnostic(ErrorCode.ERR_StackallocInCatchFinally, "stackalloc int[1]"),
                // (51,30): error CS0255: stackalloc may not be used in a catch or finally block
                //                     int* q = stackalloc int[1]; //CS0255
                Diagnostic(ErrorCode.ERR_StackallocInCatchFinally, "stackalloc int[1]"),
                // (57,22): error CS0255: stackalloc may not be used in a catch or finally block
                //             int* p = stackalloc int[1]; //CS0255
                Diagnostic(ErrorCode.ERR_StackallocInCatchFinally, "stackalloc int[1]"),
                // (66,30): error CS0255: stackalloc may not be used in a catch or finally block
                //                     int* q = stackalloc int[1]; //CS0255
                Diagnostic(ErrorCode.ERR_StackallocInCatchFinally, "stackalloc int[1]"));
        }

        [Fact]
        public void ERR_StackallocInCatchFinally_Finally()
        {
            var text = @"
unsafe class C
{
    int x = M(() =>
    {
        try
        {
            int* p = stackalloc int[1]; //fine
            System.Action a = () =>
            {
                try
                {
                    int* q = stackalloc int[1]; //fine
                }
                finally
                {
                    int* q = stackalloc int[1]; //CS0255
                }
            };
        }
        finally
        {
            int* p = stackalloc int[1]; //CS0255
            System.Action a = () =>
            {
                try
                {
                    int* q = stackalloc int[1]; //fine
                }
                finally
                {
                    int* q = stackalloc int[1]; //CS0255
                }
            };
        }
    });

    static int M(System.Action action)
    {
        try
        {
            int* p = stackalloc int[1]; //fine
            System.Action a = () =>
            {
                try
                {
                    int* q = stackalloc int[1]; //fine
                }
                finally
                {
                    int* q = stackalloc int[1]; //CS0255
                }
            };
        }
        finally
        {
            int* p = stackalloc int[1]; //CS0255
            System.Action a = () =>
            {
                try
                {
                    int* q = stackalloc int[1]; //fine
                }
                finally
                {
                    int* q = stackalloc int[1]; //CS0255
                }
            };
        }
        return 0;
    }
}
";
            CreateCompilation(text, options: TestOptions.UnsafeReleaseDll).VerifyDiagnostics(
                // (17,30): error CS0255: stackalloc may not be used in a catch or finally block
                //                     int* q = stackalloc int[1]; //CS0255
                Diagnostic(ErrorCode.ERR_StackallocInCatchFinally, "stackalloc int[1]"),
                // (23,22): error CS0255: stackalloc may not be used in a catch or finally block
                //             int* p = stackalloc int[1]; //CS0255
                Diagnostic(ErrorCode.ERR_StackallocInCatchFinally, "stackalloc int[1]"),
                // (32,30): error CS0255: stackalloc may not be used in a catch or finally block
                //                     int* q = stackalloc int[1]; //CS0255
                Diagnostic(ErrorCode.ERR_StackallocInCatchFinally, "stackalloc int[1]"),
                // (51,30): error CS0255: stackalloc may not be used in a catch or finally block
                //                     int* q = stackalloc int[1]; //CS0255
                Diagnostic(ErrorCode.ERR_StackallocInCatchFinally, "stackalloc int[1]"),
                // (57,22): error CS0255: stackalloc may not be used in a catch or finally block
                //             int* p = stackalloc int[1]; //CS0255
                Diagnostic(ErrorCode.ERR_StackallocInCatchFinally, "stackalloc int[1]"),
                // (66,30): error CS0255: stackalloc may not be used in a catch or finally block
                //                     int* q = stackalloc int[1]; //CS0255
                Diagnostic(ErrorCode.ERR_StackallocInCatchFinally, "stackalloc int[1]"));
        }

        [Fact]
        public void ERR_BadStackAllocExpr()
        {
            var text = @"
unsafe class C
{
    static void Main()
    {
        int* p = stackalloc int;
    }
}
";
            CreateCompilation(text, options: TestOptions.UnsafeReleaseDll).VerifyDiagnostics(
                // (6,29): error CS1575: A stackalloc expression requires [] after type
                //         int* p = stackalloc int;
                Diagnostic(ErrorCode.ERR_BadStackAllocExpr, "int"));
        }

        [Fact]
        public void StackAllocCountType()
        {
            var text = @"
unsafe class C
{
    static void Main()
    {
        { int* p = stackalloc int[1]; } //fine
        { int* p = stackalloc int[1L]; } //CS0266 (could cast), even though constant value is fine
        { int* p = stackalloc int['c']; } //fine
        { int* p = stackalloc int[""hello""]; } // CS0029 (no conversion)
        { int* p = stackalloc int[Main]; } //CS0428 (method group conversion)
        { int* p = stackalloc int[x => x]; } //CS1660 (lambda conversion)
    }
}
";
            CreateCompilation(text, options: TestOptions.UnsafeReleaseDll).VerifyDiagnostics(
                // (7,35): error CS0266: Cannot implicitly convert type 'long' to 'int'. An explicit conversion exists (are you missing a cast?)
                //         { int* p = stackalloc int[1L]; } //CS0266 (could cast), even though constant value is fine
                Diagnostic(ErrorCode.ERR_NoImplicitConvCast, "1L").WithArguments("long", "int"),
                // (9,35): error CS0029: Cannot implicitly convert type 'string' to 'int'
                //         { int* p = stackalloc int["hello"]; } // CS0029 (no conversion)
                Diagnostic(ErrorCode.ERR_NoImplicitConv, @"""hello""").WithArguments("string", "int"),
                // (10,35): error CS0428: Cannot convert method group 'Main' to non-delegate type 'int'. Did you intend to invoke the method?
                //         { int* p = stackalloc int[Main]; } //CS0428 (method group conversion)
                Diagnostic(ErrorCode.ERR_MethGrpToNonDel, "Main").WithArguments("Main", "int"),
                // (11,35): error CS1660: Cannot convert lambda expression to type 'int' because it is not a delegate type
                //         { int* p = stackalloc int[x => x]; } //CS1660 (lambda conversion)
                Diagnostic(ErrorCode.ERR_AnonMethToNonDel, "x => x").WithArguments("lambda expression", "int"));
        }

        [Fact]
        public void StackAllocCountQuantity()
        {
            // These all give unhelpful parser errors in Dev10.  Let's see if we can do better.
            var text = @"
unsafe class C
{
    static void Main()
    {
        { int* p = stackalloc int[]; }
        { int* p = stackalloc int[1, 1]; }
        { int* p = stackalloc int[][]; }
        { int* p = stackalloc int[][1]; }
        { int* p = stackalloc int[1][]; }
        { int* p = stackalloc int[1][1]; }
    }
}
";
            CreateCompilation(text, options: TestOptions.UnsafeReleaseDll).VerifyDiagnostics(
                // (6,34): error CS1586: Array creation must have array size or array initializer
                //         { int* p = stackalloc int[]; }
                Diagnostic(ErrorCode.ERR_MissingArraySize, "[]").WithLocation(6, 34),
                // (8,34): error CS1586: Array creation must have array size or array initializer
                //         { int* p = stackalloc int[][]; }
                Diagnostic(ErrorCode.ERR_MissingArraySize, "[]").WithLocation(8, 34),
                // (9,34): error CS1586: Array creation must have array size or array initializer
                //         { int* p = stackalloc int[][1]; }
                Diagnostic(ErrorCode.ERR_MissingArraySize, "[]").WithLocation(9, 34),
                // (9,37): error CS0270: Array size cannot be specified in a variable declaration (try initializing with a 'new' expression)
                //         { int* p = stackalloc int[][1]; }
                Diagnostic(ErrorCode.ERR_ArraySizeInDeclaration, "1").WithLocation(9, 37),
                // (11,38): error CS0270: Array size cannot be specified in a variable declaration (try initializing with a 'new' expression)
                //         { int* p = stackalloc int[1][1]; }
                Diagnostic(ErrorCode.ERR_ArraySizeInDeclaration, "1").WithLocation(11, 38),
                // (7,31): error CS1575: A stackalloc expression requires [] after type
                //         { int* p = stackalloc int[1, 1]; }
                Diagnostic(ErrorCode.ERR_BadStackAllocExpr, "int[1, 1]").WithLocation(7, 31),
                // (8,31): error CS1575: A stackalloc expression requires [] after type
                //         { int* p = stackalloc int[][]; }
                Diagnostic(ErrorCode.ERR_BadStackAllocExpr, "int[][]").WithLocation(8, 31),
                // (9,31): error CS1575: A stackalloc expression requires [] after type
                //         { int* p = stackalloc int[][1]; }
                Diagnostic(ErrorCode.ERR_BadStackAllocExpr, "int[][1]").WithLocation(9, 31),
                // (10,31): error CS1575: A stackalloc expression requires [] after type
                //         { int* p = stackalloc int[1][]; }
                Diagnostic(ErrorCode.ERR_BadStackAllocExpr, "int[1][]").WithLocation(10, 31),
                // (11,31): error CS1575: A stackalloc expression requires [] after type
                //         { int* p = stackalloc int[1][1]; }
                Diagnostic(ErrorCode.ERR_BadStackAllocExpr, "int[1][1]").WithLocation(11, 31)
                );
        }

        [Fact]
        public void StackAllocExplicitConversion()
        {
            var text = @"
unsafe class C
{
    static void Main()
    {
        { var p = (int*)stackalloc int[1]; }
        { var p = (void*)stackalloc int[1]; }
        { var p = (C)stackalloc int[1]; }
    }

    public static implicit operator C(int* p)
    {
        return null;
    }
}
";
            CreateCompilationWithMscorlibAndSpan(text, options: TestOptions.UnsafeReleaseDll).VerifyDiagnostics(
                // (6,19): error CS8346: Conversion of a stackalloc expression of type 'int' to type 'int*' is not possible.
                //         { var p = (int*)stackalloc int[1]; }
                Diagnostic(ErrorCode.ERR_StackAllocConversionNotPossible, "(int*)stackalloc int[1]").WithArguments("int", "int*").WithLocation(6, 19),
                // (7,19): error CS8346: Conversion of a stackalloc expression of type 'int' to type 'void*' is not possible.
                //         { var p = (void*)stackalloc int[1]; }
                Diagnostic(ErrorCode.ERR_StackAllocConversionNotPossible, "(void*)stackalloc int[1]").WithArguments("int", "void*").WithLocation(7, 19),
                // (8,19): error CS8346: Conversion of a stackalloc expression of type 'int' to type 'C' is not possible.
                //         { var p = (C)stackalloc int[1]; }
                Diagnostic(ErrorCode.ERR_StackAllocConversionNotPossible, "(C)stackalloc int[1]").WithArguments("int", "C").WithLocation(8, 19));
        }

        [Fact]
        public void StackAllocNotExpression_FieldInitializer()
        {
            var text = @"
unsafe class C
{
    int* p = stackalloc int[1];
}
";
            CreateCompilation(text, options: TestOptions.UnsafeReleaseDll).VerifyDiagnostics(
                // (4,14): error CS1525: Invalid expression term 'stackalloc'
                //     int* p = stackalloc int[1];
                Diagnostic(ErrorCode.ERR_InvalidExprTerm, "stackalloc").WithArguments("stackalloc"));
        }

        [Fact]
        public void StackAllocNotExpression_DefaultParameterValue()
        {
            var text = @"
unsafe class C
{
    void M(int* p = stackalloc int[1])
    {
    }
}
";
            CreateCompilation(text, options: TestOptions.UnsafeReleaseDll).VerifyDiagnostics(
                // (4,21): error CS1525: Invalid expression term 'stackalloc'
                //     void M(int* p = stackalloc int[1])
                Diagnostic(ErrorCode.ERR_InvalidExprTerm, "stackalloc").WithArguments("stackalloc").WithLocation(4, 21)
            );
        }

        [Fact]
        public void StackAllocNotExpression_ForLoop()
        {
            var text = @"
unsafe class C
{
    void M()
    {
        for (int* p = stackalloc int[1]; p != null; p++) //fine
        {
        }
    }
}
";
            CreateCompilation(text, options: TestOptions.UnsafeReleaseDll).VerifyDiagnostics();
        }

        [Fact]
        public void StackAllocNotExpression_GlobalDeclaration()
        {
            var text = @"
unsafe int* p = stackalloc int[1];
";
            CreateCompilationWithMscorlib45(text, options: TestOptions.UnsafeReleaseDll, parseOptions: TestOptions.Script).VerifyDiagnostics(
                // (4,14): error CS1525: Invalid expression term 'stackalloc'
                //     int* p = stackalloc int[1];
                Diagnostic(ErrorCode.ERR_InvalidExprTerm, "stackalloc").WithArguments("stackalloc"));
        }

        #endregion stackalloc diagnostic tests

        #region stackalloc semantic model tests

        [Fact]
        public void StackAllocSemanticModel()
        {
            var text = @"
class C
{
    unsafe static void Main()
    {
        const short count = 20;
        void* p = stackalloc char[count];
    }
}
";
            var compilation = CreateCompilation(text, options: TestOptions.UnsafeReleaseDll);
            var tree = compilation.SyntaxTrees.Single();
            var model = compilation.GetSemanticModel(tree);

            var stackAllocSyntax = tree.GetCompilationUnitRoot().DescendantNodes().OfType<StackAllocArrayCreationExpressionSyntax>().Single();
            var arrayTypeSyntax = (ArrayTypeSyntax)stackAllocSyntax.Type;
            var typeSyntax = arrayTypeSyntax.ElementType;
            var countSyntax = arrayTypeSyntax.RankSpecifiers.Single().Sizes.Single();

            var stackAllocSummary = model.GetSemanticInfoSummary(stackAllocSyntax);
            Assert.Equal(SpecialType.System_Char, ((PointerTypeSymbol)stackAllocSummary.Type).PointedAtType.SpecialType);
            Assert.Equal(SpecialType.System_Void, ((PointerTypeSymbol)stackAllocSummary.ConvertedType).PointedAtType.SpecialType);
            Assert.Equal(Conversion.PointerToVoid, stackAllocSummary.ImplicitConversion);
            Assert.Null(stackAllocSummary.Symbol);
            Assert.Equal(0, stackAllocSummary.CandidateSymbols.Length);
            Assert.Equal(CandidateReason.None, stackAllocSummary.CandidateReason);
            Assert.Equal(0, stackAllocSummary.MethodGroup.Length);
            Assert.Null(stackAllocSummary.Alias);
            Assert.False(stackAllocSummary.IsCompileTimeConstant);
            Assert.False(stackAllocSummary.ConstantValue.HasValue);

            var typeSummary = model.GetSemanticInfoSummary(typeSyntax);
            Assert.Equal(SpecialType.System_Char, typeSummary.Type.SpecialType);
            Assert.Equal(typeSummary.Type, typeSummary.ConvertedType);
            Assert.Equal(Conversion.Identity, typeSummary.ImplicitConversion);
            Assert.Equal(typeSummary.Symbol, typeSummary.Type);
            Assert.Equal(0, typeSummary.CandidateSymbols.Length);
            Assert.Equal(CandidateReason.None, typeSummary.CandidateReason);
            Assert.Equal(0, typeSummary.MethodGroup.Length);
            Assert.Null(typeSummary.Alias);
            Assert.False(typeSummary.IsCompileTimeConstant);
            Assert.False(typeSummary.ConstantValue.HasValue);

            var countSummary = model.GetSemanticInfoSummary(countSyntax);
            Assert.Equal(SpecialType.System_Int16, countSummary.Type.SpecialType);
            Assert.Equal(SpecialType.System_Int32, countSummary.ConvertedType.SpecialType);
            Assert.Equal(Conversion.ImplicitNumeric, countSummary.ImplicitConversion);
            var countSymbol = (LocalSymbol)countSummary.Symbol;
            Assert.Equal(countSummary.Type, countSymbol.Type.TypeSymbol);
            Assert.Equal("count", countSymbol.Name);
            Assert.Equal(0, countSummary.CandidateSymbols.Length);
            Assert.Equal(CandidateReason.None, countSummary.CandidateReason);
            Assert.Equal(0, countSummary.MethodGroup.Length);
            Assert.Null(countSummary.Alias);
            Assert.True(countSummary.IsCompileTimeConstant);
            Assert.True(countSummary.ConstantValue.HasValue);
            Assert.Equal((short)20, countSummary.ConstantValue.Value);
        }

        #endregion stackalloc semantic model tests

        #region PointerTypes tests

        [WorkItem(5712, "https://github.com/dotnet/roslyn/issues/5712")]
        [Fact]
        public void PathologicalRefStructPtrMultiDimensionalArray()
        {
            var text = @"
class C
{
  class Goo3 { 
     internal struct Struct1<U> {} 
  }

  unsafe void NMethodCecilNameHelper_Parameter_AllTogether<U>(ref Goo3.Struct1<int>**[][,,] ppi) { }
}
";
            CreateCompilation(text, options: TestOptions.UnsafeDebugDll).VerifyDiagnostics(
                // (8,67): error CS0208: Cannot take the address of, get the size of, or declare a pointer to a managed type ('C.Goo3.Struct1<int>')
                //   unsafe void NMethodCecilNameHelper_Parameter_AllTogether<U>(ref Goo3.Struct1<int>**[][,,] ppi) { }
                Diagnostic(ErrorCode.ERR_ManagedAddr, "Goo3.Struct1<int>*").WithArguments("C.Goo3.Struct1<int>").WithLocation(8, 67));
        }


        [WorkItem(543990, "http://vstfdevdiv:8080/DevDiv2/DevDiv/_workitems/edit/543990")]
        [Fact]
        public void PointerTypeInVolatileField()
        {
            string text = @"
unsafe class Test 
{
	static volatile int *px;
}
";
            CreateCompilation(text, options: TestOptions.UnsafeReleaseDll).VerifyDiagnostics(
                // (4,23): warning CS0169: The field 'Test.px' is never used
                // 	static volatile int *px;
                Diagnostic(ErrorCode.WRN_UnreferencedField, "px").WithArguments("Test.px"));
        }

        [WorkItem(544003, "http://vstfdevdiv:8080/DevDiv2/DevDiv/_workitems/edit/544003")]
        [Fact]
        public void PointerTypesAsTypeArgs()
        {
            string text = @"
class A
{
    public class B{}
}
class C<T> : A
{
    // BREAKING: Dev10 (incorrectly) does not report ERR_ManagedAddr here.
    private static C<T*[]>.B b;
}
";
            var expected = new[]
            {
                // (8,22): error CS0208: Cannot take the address of, get the size of, or declare a pointer to a managed type ('T')
                //     private static C<T*[]>.B b;
                Diagnostic(ErrorCode.ERR_ManagedAddr, "T*").WithArguments("T"),

                // (8,30): warning CS0169: The field 'C<T>.b' is never used
                //     private static C<T*[]>.B b;
                Diagnostic(ErrorCode.WRN_UnreferencedField, "b").WithArguments("C<T>.b")
            };

            CreateCompilation(text).VerifyDiagnostics(expected);
            CreateCompilation(text, options: TestOptions.UnsafeReleaseDll).VerifyDiagnostics(expected);
        }

        [WorkItem(544003, "http://vstfdevdiv:8080/DevDiv2/DevDiv/_workitems/edit/544003")]
        [WorkItem(544232, "http://vstfdevdiv:8080/DevDiv2/DevDiv/_workitems/edit/544232")]
        [Fact]
        public void PointerTypesAsTypeArgs2()
        {
            string text = @"
class A
{
    public class B{}
}
class C<T> : A
{
    // BREAKING: Dev10 does not report an error here because it does not look for ERR_ManagedAddr until
    // late in the binding process - at which point the type has been resolved to A.B.
    private static C<T*[]>.B b;

    // Workarounds
    private static B b1;
    private static A.B b2;

    // Dev10 and Roslyn produce the same diagnostic here.
    private static C<T*[]> c;
}
";
            var expected = new[]
            {
                // (10,22): error CS0208: Cannot take the address of, get the size of, or declare a pointer to a managed type ('T')
                //     private static C<T*[]>.B b;
                Diagnostic(ErrorCode.ERR_ManagedAddr, "T*").WithArguments("T"),
                // (17,22): error CS0208: Cannot take the address of, get the size of, or declare a pointer to a managed type ('T')
                //     private static C<T*[]> c;
                Diagnostic(ErrorCode.ERR_ManagedAddr, "T*").WithArguments("T"),

                // (10,30): warning CS0169: The field 'C<T>.b' is never used
                //     private static C<T*[]>.B b;
                Diagnostic(ErrorCode.WRN_UnreferencedField, "b").WithArguments("C<T>.b"),
                // (13,22): warning CS0169: The field 'C<T>.b1' is never used
                //     private static B b1;
                Diagnostic(ErrorCode.WRN_UnreferencedField, "b1").WithArguments("C<T>.b1"),
                // (14,24): warning CS0169: The field 'C<T>.b2' is never used
                //     private static A.B b2;
                Diagnostic(ErrorCode.WRN_UnreferencedField, "b2").WithArguments("C<T>.b2"),
                // (17,28): warning CS0169: The field 'C<T>.c' is never used
                //     private static C<T*[]> c;
                Diagnostic(ErrorCode.WRN_UnreferencedField, "c").WithArguments("C<T>.c")
            };

            CreateCompilation(text).VerifyDiagnostics(expected);
            CreateCompilation(text, options: TestOptions.UnsafeReleaseDll).VerifyDiagnostics(expected);
        }

        [WorkItem(544003, "http://vstfdevdiv:8080/DevDiv2/DevDiv/_workitems/edit/544003")]
        [WorkItem(544232, "http://vstfdevdiv:8080/DevDiv2/DevDiv/_workitems/edit/544232")]
        [Fact]
        public void PointerTypesAsTypeArgs3()
        {
            string text = @"
class A
{
    public class B{}
}
class C<T> : A
{
    // BREAKING: Dev10 does not report an error here because it does not look for ERR_ManagedAddr until
    // late in the binding process - at which point the type has been resolved to A.B.
    private static C<string*[]>.B b;

    // Dev10 and Roslyn produce the same diagnostic here.
    private static C<string*[]> c;
}
";
            var expected = new[]
            {
                // (10,22): error CS0208: Cannot take the address of, get the size of, or declare a pointer to a managed type ('string')
                //     private static C<T*[]>.B b;
                Diagnostic(ErrorCode.ERR_ManagedAddr, "string*").WithArguments("string"),
                // (15,22): error CS0208: Cannot take the address of, get the size of, or declare a pointer to a managed type ('string')
                //     private static C<T*[]> c;
                Diagnostic(ErrorCode.ERR_ManagedAddr, "string*").WithArguments("string"),

                // (10,30): warning CS0169: The field 'C<T>.b' is never used
                //     private static C<T*[]>.B b;
                Diagnostic(ErrorCode.WRN_UnreferencedField, "b").WithArguments("C<T>.b"),
                // (15,28): warning CS0169: The field 'C<T>.c' is never used
                //     private static C<T*[]> c;
                Diagnostic(ErrorCode.WRN_UnreferencedField, "c").WithArguments("C<T>.c")
            };

            CreateCompilation(text).VerifyDiagnostics(expected);
            CreateCompilation(text, options: TestOptions.UnsafeReleaseDll).VerifyDiagnostics(expected);
        }

        #endregion PointerTypes tests

        #region misc unsafe tests

        [Fact, WorkItem(543988, "http://vstfdevdiv:8080/DevDiv2/DevDiv/_workitems/edit/543988")]
        public void UnsafeFieldInitializerInStruct()
        {
            string sourceCode = @"
public struct Test
{
    static unsafe int*[] myArray = new int*[100];
}
";
            var tree = Parse(sourceCode);
            var comp = CreateCompilation(tree, options: TestOptions.UnsafeReleaseDll);
            var model = comp.GetSemanticModel(tree);

            model.GetDiagnostics().Verify();
        }

        [Fact, WorkItem(544143, "http://vstfdevdiv:8080/DevDiv2/DevDiv/_workitems/edit/544143")]
        public void ConvertFromPointerToSelf()
        {
            string text = @"
struct C
{
    unsafe static public implicit operator long*(C* i)
    {
        return null;
    }
    unsafe static void Main()
    {
        C c = new C();
    }
}
";
            var comp = CreateCompilation(text, options: TestOptions.UnsafeReleaseExe);
            comp.VerifyDiagnostics(
                // (4,44): error CS0556: User-defined conversion must convert to or from the enclosing type
                //     unsafe static public implicit operator long*(C* i)
                Diagnostic(ErrorCode.ERR_ConversionNotInvolvingContainedType, "long*"),
                // (10,11): warning CS0219: The variable 'c' is assigned but its value is never used
                //         C c = new C();
                Diagnostic(ErrorCode.WRN_UnreferencedVarAssg, "c").WithArguments("c"));

            var tree = comp.SyntaxTrees.Single();
            var model = comp.GetSemanticModel(tree);

            var parameterSyntax = tree.GetCompilationUnitRoot().DescendantNodes().OfType<ParameterSyntax>().Single();

            var info = model.GetSemanticInfoSummary(parameterSyntax.Type);
        }

        [Fact]
        public void PointerVolatileField()
        {
            string text = @"
unsafe class C
{
    volatile int* p; //Spec section 18.2 specifically allows this.
}
";
            CreateCompilation(text, options: TestOptions.UnsafeReleaseDll).VerifyDiagnostics(
                // (4,19): warning CS0169: The field 'C.p' is never used
                //     volatile int* p; //Spec section 18.2 specifically allows this.
                Diagnostic(ErrorCode.WRN_UnreferencedField, "p").WithArguments("C.p"));
        }

        [Fact]
        public void SemanticModelPointerArrayForeachInfo()
        {
            var text = @"
using System;

unsafe class C
{
    static void Main()
    {
        foreach(int* element in new int*[3])
        {
        }
    }
}
";
            var compilation = CreateCompilation(text, options: TestOptions.UnsafeReleaseDll);
            var tree = compilation.SyntaxTrees.Single();
            var model = compilation.GetSemanticModel(tree);

            var foreachSyntax = tree.GetCompilationUnitRoot().DescendantNodes().OfType<ForEachStatementSyntax>().Single();

            // Reports members of non-generic interfaces (pointers can't be type arguments).
            var info = model.GetForEachStatementInfo(foreachSyntax);
            Assert.Equal(default(ForEachStatementInfo), info);
        }

        [Fact, WorkItem(544336, "http://vstfdevdiv:8080/DevDiv2/DevDiv/_workitems/edit/544336")]
        public void PointerTypeAsDelegateParamInAnonMethod()
        {
            // It is legal to use a delegate with pointer types in a "safe" context
            // provided that you do not actually make a parameter of unsafe type!
            string sourceCode = @"
unsafe delegate int D(int* p);
class C 
{
	static void Main()
	{
		D d = delegate { return 1;};
	}
}
";
            var tree = Parse(sourceCode);
            var comp = CreateCompilation(tree, options: TestOptions.UnsafeReleaseDll);
            var model = comp.GetSemanticModel(tree);

            model.GetDiagnostics().Verify();
        }

        [Fact(Skip = "529402"), WorkItem(529402, "http://vstfdevdiv:8080/DevDiv2/DevDiv/_workitems/edit/529402")]
        public void DotOperatorOnPointerTypes()
        {
            string text = @"
unsafe class Program
{
    static void Main(string[] args)
    {
        int* i1 = null;
        i1.ToString();
    }
}
";
            var comp = CreateCompilation(text, options: TestOptions.ReleaseExe);
            comp.VerifyDiagnostics(
                // (7,9): error CS0023: Operator '.' cannot be applied to operand of type 'int*'
                //        i1.ToString();
                Diagnostic(ErrorCode.ERR_BadUnaryOp, "i1.ToString").WithArguments(".", "int*"));
        }

        [Fact, WorkItem(545028, "http://vstfdevdiv:8080/DevDiv2/DevDiv/_workitems/edit/545028")]
        public void PointerToEnumInGeneric()
        {
            string text = @"
class C<T>
{
    enum E { }
    unsafe E* ptr;
}
";
            CreateCompilation(text, options: TestOptions.UnsafeReleaseDll).VerifyDiagnostics(
                // (5,15): warning CS0169: The field 'C<T>.ptr' is never used
                //     unsafe E* ptr;
                Diagnostic(ErrorCode.WRN_UnreferencedField, "ptr").WithArguments("C<T>.ptr"));
        }

        [Fact]
        public void InvalidAsConversions()
        {
            string text = @"
using System;

public class Test
{
    unsafe void M<T>(T t)
    {
        int* p = null;
        Console.WriteLine(t as int*); // CS0244
        Console.WriteLine(p as T); // Dev10 reports CS0244 here as well, but CS0413 seems reasonable
        Console.WriteLine(null as int*); // CS0244
    }
}
";
            CreateCompilation(text, options: TestOptions.UnsafeReleaseDll).VerifyDiagnostics(
                // (9,27): error CS0244: Neither 'is' nor 'as' is valid on pointer types
                //         Console.WriteLine(t as int*); // pointer
                Diagnostic(ErrorCode.ERR_PointerInAsOrIs, "t as int*"),
                // (10,27): error CS0413: The type parameter 'T' cannot be used with the 'as' operator because it does not have a class type constraint nor a 'class' constraint
                //         Console.WriteLine(p as T); // pointer
                Diagnostic(ErrorCode.ERR_AsWithTypeVar, "p as T").WithArguments("T"),
                // (11,27): error CS0244: Neither 'is' nor 'as' is valid on pointer types
                //         Console.WriteLine(null as int*); // pointer
                Diagnostic(ErrorCode.ERR_PointerInAsOrIs, "null as int*"));
        }

        [Fact]
        public void UnsafeConstructorInitializer()
        {
            string template = @"
{0} class A
{{
    {1} public A(params int*[] x) {{ }}
}}
 
{0} class B : A
{{
    {1} B(int x) {{ }}
    {1} B(double x) : base() {{ }}
}}
";
            CompareUnsafeDiagnostics(template,
                // (4,22): error CS0214: Pointers and fixed size buffers may only be used in an unsafe context
                //      public A(params int*[] x) { }
                Diagnostic(ErrorCode.ERR_UnsafeNeeded, "int*"),
                // (9,6): error CS0214: Pointers and fixed size buffers may only be used in an unsafe context
                //      B(int x) { }
                Diagnostic(ErrorCode.ERR_UnsafeNeeded, "B"),
                // (10,20): error CS0214: Pointers and fixed size buffers may only be used in an unsafe context
                //      B(double x) : base() { }
                Diagnostic(ErrorCode.ERR_UnsafeNeeded, "base"));
        }

        [WorkItem(545985, "http://vstfdevdiv:8080/DevDiv2/DevDiv/_workitems/edit/545985")]
        [Fact]
        public void UnboxPointer()
        {
            var text = @"
class C
{
    unsafe void Goo(object obj)
    {
        var x = (int*)obj;
    }
}
";
            CreateCompilation(text, options: TestOptions.UnsafeReleaseDll).VerifyDiagnostics(
                // (6,17): error CS0030: Cannot convert type 'object' to 'int*'
                //         var x = (int*)obj;
                Diagnostic(ErrorCode.ERR_NoExplicitConv, "(int*)obj").WithArguments("object", "int*"));
        }


        [Fact]
        public void FixedBuffersNoDefiniteAssignmentCheck()
        {
            var text = @"
    unsafe struct struct_ForTestingDefiniteAssignmentChecking        
    {
        //Definite Assignment Checking
        public fixed int FixedbuffInt[1024];
    }
";
            CreateCompilation(text, options: TestOptions.UnsafeReleaseDll).VerifyDiagnostics();
        }

        [Fact]
        public void FixedBuffersNoErrorsOnValidTypes()
        {
            var text = @"
    unsafe struct struct_ForTestingDefiniteAssignmentChecking        
    {
    public fixed bool _Type1[10]; 
    public fixed byte _Type12[10]; 
    public fixed int _Type2[10]; 
    public fixed short _Type3[10]; 
    public fixed long _Type4[10]; 
    public fixed char _Type5[10]; 
    public fixed sbyte _Type6[10]; 
    public fixed ushort _Type7[10]; 
    public fixed uint _Type8[10]; 
    public fixed ulong _Type9[10]; 
    public fixed float _Type10[10]; 
    public fixed double _Type11[10];  
    }
";
            CreateCompilation(text, options: TestOptions.UnsafeReleaseDll).VerifyDiagnostics();
        }

        [Fact()]
        [WorkItem(547030, "http://vstfdevdiv:8080/DevDiv2/DevDiv/_workitems/edit/547030")]
        public void FixedBuffersUsageScenarioInRange()
        {
            var text = @"
using System;

unsafe struct s
{
    public fixed bool  _buffer[5]; // This is a fixed buffer.
}

class Program
{
    static s _fixedBufferExample = new s();  

    static void Main()
    {
        // Store values in the fixed buffer.
        // ... The load the values from the fixed buffer.
        Store();
        Load();
   }

    unsafe static void Store()
    {
        // Put the fixed buffer in unmovable memory.
        // ... Then assign some elements.
        fixed (bool* buffer = _fixedBufferExample._buffer)
        {
            buffer[0] = true;
            buffer[1] = false;
            buffer[2] = true;
        }
    }

    unsafe static void Load()
    {
        // Put in unmovable memory.
        // ... Then load some values from the memory.
        fixed (bool* buffer = _fixedBufferExample._buffer)
        {
            Console.Write(buffer[0]);
            Console.Write(buffer[1]);
            Console.Write(buffer[2]);
        }
    }

}
";
            var compilation = CompileAndVerify(text, options: TestOptions.UnsafeReleaseExe, verify: Verification.Fails);

            compilation.VerifyIL("Program.Store", @"
{
  // Code size       34 (0x22)
  .maxstack  3
  .locals init (pinned bool& V_0)
  IL_0000:  ldsflda    ""s Program._fixedBufferExample""
  IL_0005:  ldflda     ""bool* s._buffer""
  IL_000a:  ldflda     ""bool s.<_buffer>e__FixedBuffer.FixedElementField""
  IL_000f:  stloc.0
  IL_0010:  ldloc.0
  IL_0011:  conv.u
  IL_0012:  dup
  IL_0013:  ldc.i4.1
  IL_0014:  stind.i1
  IL_0015:  dup
  IL_0016:  ldc.i4.1
  IL_0017:  add
  IL_0018:  ldc.i4.0
  IL_0019:  stind.i1
  IL_001a:  ldc.i4.2
  IL_001b:  add
  IL_001c:  ldc.i4.1
  IL_001d:  stind.i1
  IL_001e:  ldc.i4.0
  IL_001f:  conv.u
  IL_0020:  stloc.0
  IL_0021:  ret
}
");
            compilation.VerifyIL("Program.Load", @"
{
  // Code size       46 (0x2e)
  .maxstack  3
  .locals init (pinned bool& V_0)
  IL_0000:  ldsflda    ""s Program._fixedBufferExample""
  IL_0005:  ldflda     ""bool* s._buffer""
  IL_000a:  ldflda     ""bool s.<_buffer>e__FixedBuffer.FixedElementField""
  IL_000f:  stloc.0
  IL_0010:  ldloc.0
  IL_0011:  conv.u
  IL_0012:  dup
  IL_0013:  ldind.u1
  IL_0014:  call       ""void System.Console.Write(bool)""
  IL_0019:  dup
  IL_001a:  ldc.i4.1
  IL_001b:  add
  IL_001c:  ldind.u1
  IL_001d:  call       ""void System.Console.Write(bool)""
  IL_0022:  ldc.i4.2
  IL_0023:  add
  IL_0024:  ldind.u1
  IL_0025:  call       ""void System.Console.Write(bool)""
  IL_002a:  ldc.i4.0
  IL_002b:  conv.u
  IL_002c:  stloc.0
  IL_002d:  ret
}
");
        }

        [Fact()]
        [WorkItem(547030, "http://vstfdevdiv:8080/DevDiv2/DevDiv/_workitems/edit/547030")]
        public void FixedBuffersUsagescenarioOutOfRange()
        {
            // This should work as no range checking for unsafe code.
            //however the fact that we are writing bad unsafe code has potential for encountering problems            
            var text = @"
using System;

unsafe struct s
{
    public fixed bool  _buffer[5]; // This is a fixed buffer.
}

class Program
{
    static s _fixedBufferExample = new s();  

    static void Main()
    {
        // Store values in the fixed buffer.
        // ... The load the values from the fixed buffer.
        Store();
        Load();
   }

    unsafe static void Store()
    {
        // Put the fixed buffer in unmovable memory.
        // ... Then assign some elements.
        fixed (bool* buffer = _fixedBufferExample._buffer)
        {
            buffer[0] = true;
            buffer[8] = false;
            buffer[10] = true;
        }
    }

    unsafe static void Load()
    {
        // Put in unmovable memory.
        // ... Then load some values from the memory.
        fixed (bool* buffer = _fixedBufferExample._buffer)
        {
            Console.Write(buffer[0]);
            Console.Write(buffer[8]);
            Console.Write(buffer[10]);
        }
    }

}
";
            //IL Baseline rather than execute because I'm intentionally writing outside of bounds of buffer
            // This will compile without warning but runtime behavior is unpredictable.

            var compilation = CompileAndVerify(text, options: TestOptions.UnsafeReleaseExe, verify: Verification.Fails);
            compilation.VerifyIL("Program.Load", @"
{
  // Code size       47 (0x2f)
  .maxstack  3
  .locals init (pinned bool& V_0)
  IL_0000:  ldsflda    ""s Program._fixedBufferExample""
  IL_0005:  ldflda     ""bool* s._buffer""
  IL_000a:  ldflda     ""bool s.<_buffer>e__FixedBuffer.FixedElementField""
  IL_000f:  stloc.0
  IL_0010:  ldloc.0
  IL_0011:  conv.u
  IL_0012:  dup
  IL_0013:  ldind.u1
  IL_0014:  call       ""void System.Console.Write(bool)""
  IL_0019:  dup
  IL_001a:  ldc.i4.8
  IL_001b:  add
  IL_001c:  ldind.u1
  IL_001d:  call       ""void System.Console.Write(bool)""
  IL_0022:  ldc.i4.s   10
  IL_0024:  add
  IL_0025:  ldind.u1
  IL_0026:  call       ""void System.Console.Write(bool)""
  IL_002b:  ldc.i4.0
  IL_002c:  conv.u
  IL_002d:  stloc.0
  IL_002e:  ret
}");

            compilation.VerifyIL("Program.Store", @"
{
  // Code size       35 (0x23)
  .maxstack  3
  .locals init (pinned bool& V_0)
  IL_0000:  ldsflda    ""s Program._fixedBufferExample""
  IL_0005:  ldflda     ""bool* s._buffer""
  IL_000a:  ldflda     ""bool s.<_buffer>e__FixedBuffer.FixedElementField""
  IL_000f:  stloc.0
  IL_0010:  ldloc.0
  IL_0011:  conv.u
  IL_0012:  dup
  IL_0013:  ldc.i4.1
  IL_0014:  stind.i1
  IL_0015:  dup
  IL_0016:  ldc.i4.8
  IL_0017:  add
  IL_0018:  ldc.i4.0
  IL_0019:  stind.i1
  IL_001a:  ldc.i4.s   10
  IL_001c:  add
  IL_001d:  ldc.i4.1
  IL_001e:  stind.i1
  IL_001f:  ldc.i4.0
  IL_0020:  conv.u
  IL_0021:  stloc.0
  IL_0022:  ret
}");
        }

        [Fact]
        public void FixedBufferUsageWith_this()
        {
            var text = @"
using System;

unsafe struct s
    {
        private fixed ushort _e_res[4]; 
        void Error_UsingFixedBuffersWithThis()
        {
            fixed (ushort* abc = this._e_res)
            {
                abc[2] = 1;
            }
        }
        
    }
";
            CompileAndVerify(text, options: TestOptions.UnsafeReleaseDll, verify: Verification.Fails);
        }

        [Fact]
        [WorkItem(547074, "http://vstfdevdiv:8080/DevDiv2/DevDiv/_workitems/edit/547074")]
        public void FixedBufferWithNoSize()
        {
            var text = @"
unsafe struct S
{
    fixed[
}
";
            var s = CreateCompilation(text).GlobalNamespace.GetMember<TypeSymbol>("S");
            foreach (var member in s.GetMembers())
            {
                var field = member as FieldSymbol;
                if (field != null)
                {
                    Assert.Equal(0, field.FixedSize);
                }
            }
        }

        [Fact()]
        [WorkItem(547030, "http://vstfdevdiv:8080/DevDiv2/DevDiv/_workitems/edit/547030")]
        public void FixedBufferUsageDifferentAssemblies()
        {
            // Ensure fixed buffers work as expected when fixed buffer is created in different assembly to where it is consumed.
            var s1 =
@"using System;

namespace ClassLibrary1
{

    public unsafe struct FixedBufferExampleForSizes
    {
        public fixed bool _buffer[5]; // This is a fixed buffer.
    }
}";
            var s2 =
@"using System; using ClassLibrary1;

namespace ConsoleApplication30
{
    class Program
    {
        static FixedBufferExampleForSizes _fixedBufferExample = new FixedBufferExampleForSizes();

        static void Main()
        {
            // Store values in the fixed buffer.
            // ... The load the values from the fixed buffer.
            Store();
            Load();
        }

        unsafe static void Store()
        {
            // Put the fixed buffer in unmovable memory.
            // ... Then assign some elements.
            fixed (bool* buffer = _fixedBufferExample._buffer)
            {
                buffer[0] = true;
                buffer[10] = false;
            }
        }

        unsafe static void Load()
        {
            // Put in unmovable memory.
            // ... Then load some values from the memory.
            fixed (bool* buffer = _fixedBufferExample._buffer)
            {
                Console.Write(buffer[0]);
                Console.Write(buffer[10]);
            }
        }

    }
}";
            var comp1 = CompileAndVerify(s1, options: TestOptions.UnsafeReleaseDll, verify: Verification.Passes).Compilation;

            var comp2 = CompileAndVerify(s2,
                options: TestOptions.UnsafeReleaseExe, verify: Verification.Fails, 
                references: new MetadataReference[] { MetadataReference.CreateFromImage(comp1.EmitToArray()) },
                expectedOutput: "TrueFalse").Compilation;


            var s3 =
@"using System; using ClassLibrary1;

namespace ConsoleApplication30
{
    class Program
    {
        static FixedBufferExampleForSizes _fixedBufferExample = new FixedBufferExampleForSizes();

        static void Main()
        {
            // Store values in the fixed buffer.
            // ... The load the values from the fixed buffer.
            Store();
            Load();
        }

        unsafe static void Store()
        {
            // Put the fixed buffer in unmovable memory.
            // ... Then assign some elements.
            fixed (bool* buffer = _fixedBufferExample._buffer)
            {
                buffer[0] = true;
                buffer[10] = false;
                buffer[1024] = true;  //Intentionally outside range
            }
        }

        unsafe static void Load()
        {
            // Put in unmovable memory.
            // ... Then load some values from the memory.
            fixed (bool* buffer = _fixedBufferExample._buffer)
            {
                Console.Write(buffer[0]);
                Console.Write(buffer[10]);
                Console.Write(buffer[1024]);
            }
        }

    }
}";

            // Only compile this as its intentionally writing outside of fixed buffer boundaries and 
            // this doesn't warn but causes flakiness when executed.
            var comp3 = CompileAndVerify(s3,
                options: TestOptions.UnsafeReleaseDll, verify: Verification.Fails,
                references: new MetadataReference[] { MetadataReference.CreateFromImage(comp1.EmitToArray()) }).Compilation;
        }

        [Fact]
        public void FixedBufferUsageSizeCheckChar()
        {
            //Determine the Correct size based upon expansion for different no of elements

            var text = @"using System;

unsafe struct FixedBufferExampleForSizes1
{
    public fixed char _buffer[1]; // This is a fixed buffer.
}
unsafe struct FixedBufferExampleForSizes2
{
    public fixed char _buffer[2]; // This is a fixed buffer.
}

unsafe struct FixedBufferExampleForSizes3
{
    public fixed char _buffer[3]; // This is a fixed buffer.
}

class Program
{
    // Reference to struct containing a fixed buffer
    static FixedBufferExampleForSizes1 _fixedBufferExample1 = new FixedBufferExampleForSizes1();
    static FixedBufferExampleForSizes2 _fixedBufferExample2 = new FixedBufferExampleForSizes2();
    static FixedBufferExampleForSizes3 _fixedBufferExample3 = new FixedBufferExampleForSizes3();  

    static unsafe void Main()
    {                      
        int x = System.Runtime.InteropServices.Marshal.SizeOf(_fixedBufferExample1);          
        Console.Write(x.ToString());
        
        x = System.Runtime.InteropServices.Marshal.SizeOf(_fixedBufferExample2);
        Console.Write(x.ToString());

        x = System.Runtime.InteropServices.Marshal.SizeOf(_fixedBufferExample3);
        Console.Write(x.ToString());
    }   
}
";
            CompileAndVerify(text, options: TestOptions.UnsafeReleaseExe, expectedOutput: @"246");
        }

        [Fact]
        public void FixedBufferUsageSizeCheckInt()
        {
            //Determine the Correct size based upon expansion for different no of elements

            var text = @"using System;

unsafe struct FixedBufferExampleForSizes1
{
    public fixed int _buffer[1]; // This is a fixed buffer.
}
unsafe struct FixedBufferExampleForSizes2
{
    public fixed int _buffer[2]; // This is a fixed buffer.
}

unsafe struct FixedBufferExampleForSizes3
{
    public fixed int _buffer[3]; // This is a fixed buffer.
}

class Program
{
    // Reference to struct containing a fixed buffer
    static FixedBufferExampleForSizes1 _fixedBufferExample1 = new FixedBufferExampleForSizes1();
    static FixedBufferExampleForSizes2 _fixedBufferExample2 = new FixedBufferExampleForSizes2();
    static FixedBufferExampleForSizes3 _fixedBufferExample3 = new FixedBufferExampleForSizes3();  

    static unsafe void Main()
    {                      
        int x = System.Runtime.InteropServices.Marshal.SizeOf(_fixedBufferExample1);          
        Console.Write(x.ToString());
        
        x = System.Runtime.InteropServices.Marshal.SizeOf(_fixedBufferExample2);
        Console.Write(x.ToString());

        x = System.Runtime.InteropServices.Marshal.SizeOf(_fixedBufferExample3);
        Console.Write(x.ToString());
    }   
}
";
            CompileAndVerify(text, options: TestOptions.UnsafeReleaseExe, expectedOutput: @"4812");
        }

        [Fact]
        public void CannotTakeAddressOfRefReadOnlyParameter()
        {
            CreateCompilation(@"
public class Test
{
    unsafe void M(in int p)
    {
        int* pointer = &p;
    }
}", options: TestOptions.UnsafeReleaseDll).VerifyDiagnostics(
                // (6,24): error CS0212: You can only take the address of an unfixed expression inside of a fixed statement initializer
                //         int* pointer = &p;
                Diagnostic(ErrorCode.ERR_FixedNeeded, "&p").WithLocation(6, 24)
                );
        }

        #endregion
    }
}<|MERGE_RESOLUTION|>--- conflicted
+++ resolved
@@ -6659,12 +6659,8 @@
             {
                 Assert.NotNull(symbol);
                 Assert.Equal(LocalDeclarationKind.FixedVariable, symbol.DeclarationKind);
-<<<<<<< HEAD
+                Assert.True(((ILocalSymbol)symbol).IsFixed);
                 TypeSymbol type = symbol.Type.TypeSymbol;
-=======
-                Assert.True(((ILocalSymbol)symbol).IsFixed);
-                TypeSymbol type = symbol.Type;
->>>>>>> 916a09e7
                 Assert.Equal(TypeKind.Pointer, type.TypeKind);
                 Assert.Equal(SpecialType.System_Char, ((PointerTypeSymbol)type).PointedAtType.SpecialType);
             }
