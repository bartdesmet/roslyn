--- conflicted
+++ resolved
@@ -11483,7 +11483,6 @@
         }
 
         [Fact]
-<<<<<<< HEAD
         public void Scope_SwitchLabelGuard_10()
         {
             var source =
@@ -11765,7 +11764,9 @@
 
             var z2Ref = GetReferences(tree, "z2").Single();
             Assert.Equal("System.Boolean", compilation.GetSemanticModel(tree).GetTypeInfo(z2Ref).Type.ToTestDisplayString());
-=======
+        }
+
+        [Fact]
         public void DeclarationInsideNameof()
         {
             string source = @"
@@ -11801,7 +11802,6 @@
 
             var x1 = (LocalSymbol)model.GetDeclaredSymbol(designation);
             Assert.Equal("System.Int32", x1.Type.ToTestDisplayString());
->>>>>>> 6e7c97ee
         }
     }
 }