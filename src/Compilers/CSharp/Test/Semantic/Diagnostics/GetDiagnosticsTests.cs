﻿// Licensed to the .NET Foundation under one or more agreements.
// The .NET Foundation licenses this file to you under the MIT license.
// See the LICENSE file in the project root for more information.

#nullable disable

using System;
using System.Collections.Generic;
using System.Collections.Immutable;
using System.Linq;
using System.Threading;
using System.Threading.Tasks;
using Microsoft.CodeAnalysis.CSharp.Symbols;
using Microsoft.CodeAnalysis.CSharp.Syntax;
using Microsoft.CodeAnalysis.CSharp.Test.Utilities;
using Microsoft.CodeAnalysis.Diagnostics;
using Microsoft.CodeAnalysis.Diagnostics.CSharp;
using Microsoft.CodeAnalysis.Test.Utilities;
using Roslyn.Test.Utilities;
using Xunit;
using static Microsoft.CodeAnalysis.CommonDiagnosticAnalyzers;

namespace Microsoft.CodeAnalysis.CSharp.UnitTests
{
    public class GetDiagnosticsTests : CSharpTestBase
    {
        [Fact]
        public void DiagnosticsFilteredInMethodBody()
        {
            var source = @"
class C
{
    void M()
    {
        @
        #
        !
    }
}
";
            var compilation = CreateCompilationWithMscorlib45(source);
            var model = compilation.GetSemanticModel(compilation.SyntaxTrees.Single());

            DiagnosticsHelper.VerifyDiagnostics(model, source, @"(?s)^.*$", "CS1646", "CS1024", "CS1525", "CS1002");
            DiagnosticsHelper.VerifyDiagnostics(model, source, @"\s*(?=@)", "CS1646");
            DiagnosticsHelper.VerifyDiagnostics(model, source, @"#", "CS1024");
            DiagnosticsHelper.VerifyDiagnostics(model, source, @"(?<=\!)", "CS1525", "CS1002");
        }

        [Fact]
        public void DiagnosticsFilteredInMethodBodyInsideNamespace()
        {
            var source = @"
namespace N
{
    class C
    {
        void S()
        {
            var x = X;
        }
    }
}

class D
{
    int P
    {
        get
        {
            return Y;
        }
    }
}
";
            var compilation = CreateCompilationWithMscorlib45(source);
            var model = compilation.GetSemanticModel(compilation.SyntaxTrees.Single());

            DiagnosticsHelper.VerifyDiagnostics(model, source, @"var x = X;", "CS0103");
            DiagnosticsHelper.VerifyDiagnostics(model, source, @"return Y;", "CS0103");
        }

        [Fact]
        public void DiagnosticsFilteredForIntersectingIntervals()
        {
            var source = @"
class C : Abracadabra
{
}
";
            var compilation = CreateCompilationWithMscorlib45(source);
            var model = compilation.GetSemanticModel(compilation.SyntaxTrees.Single());

            const string ErrorId = "CS0246";
            DiagnosticsHelper.VerifyDiagnostics(model, source, @"(?s)^.*$", ErrorId);
            DiagnosticsHelper.VerifyDiagnostics(model, source, @"Abracadabra", ErrorId);
            DiagnosticsHelper.VerifyDiagnostics(model, source, @"C : Abracadabra", ErrorId);
            DiagnosticsHelper.VerifyDiagnostics(model, source, @"C : Abracadabr", ErrorId);
            DiagnosticsHelper.VerifyDiagnostics(model, source, @"Abracadabra[\r\n]+", ErrorId);
            DiagnosticsHelper.VerifyDiagnostics(model, source, @"bracadabra[\r\n]+", ErrorId);
        }

        [Fact, WorkItem(1066483, "http://vstfdevdiv:8080/DevDiv2/DevDiv/_workitems/edit/1066483")]
        public void TestDiagnosticWithSeverity()
        {
            var source = @"
class C
{
    public void Goo()
    {
        int x;
    }
}
";
            var compilation = CreateCompilationWithMscorlib45(source);
            var diag = compilation.GetDiagnostics().Single();

            Assert.Equal(DiagnosticSeverity.Warning, diag.Severity);
            Assert.Equal(3, diag.WarningLevel);

            var error = diag.WithSeverity(DiagnosticSeverity.Error);
            Assert.Equal(DiagnosticSeverity.Error, error.Severity);
            Assert.Equal(DiagnosticSeverity.Warning, error.DefaultSeverity);
            Assert.Equal(0, error.WarningLevel);

            var warning = error.WithSeverity(DiagnosticSeverity.Warning);
            Assert.Equal(DiagnosticSeverity.Warning, warning.Severity);
            Assert.Equal(DiagnosticSeverity.Warning, warning.DefaultSeverity);
            Assert.Equal(3, warning.WarningLevel);

            var hidden = diag.WithSeverity(DiagnosticSeverity.Hidden);
            Assert.Equal(DiagnosticSeverity.Hidden, hidden.Severity);
            Assert.Equal(DiagnosticSeverity.Warning, hidden.DefaultSeverity);
            Assert.Equal(1, hidden.WarningLevel);

            var info = diag.WithSeverity(DiagnosticSeverity.Info);
            Assert.Equal(DiagnosticSeverity.Info, info.Severity);
            Assert.Equal(DiagnosticSeverity.Warning, info.DefaultSeverity);
            Assert.Equal(1, info.WarningLevel);
        }

        [Fact, WorkItem(7446, "https://github.com/dotnet/roslyn/issues/7446")]
        public void TestCompilationEventQueueWithSemanticModelGetDiagnostics()
        {
            var source1 = @"
namespace N1
{
    partial class Class
    {
        private void NonPartialMethod1() { }
    }
} 
";
            var source2 = @"
namespace N1
{
    partial class Class
    {
        private void NonPartialMethod2() { }
    }
} 
";

            var tree1 = CSharpSyntaxTree.ParseText(source1, path: "file1");
            var tree2 = CSharpSyntaxTree.ParseText(source2, path: "file2");
            var eventQueue = new AsyncQueue<CompilationEvent>();
            var compilation = CreateCompilationWithMscorlib45(new[] { tree1, tree2 }).WithEventQueue(eventQueue);

            // Invoke SemanticModel.GetDiagnostics to force populate the event queue for symbols in the first source file.
            var model = compilation.GetSemanticModel(tree1);
            model.GetDiagnostics(tree1.GetRoot().FullSpan);

            Assert.True(eventQueue.Count > 0);
            bool compilationStartedFired;
            HashSet<string> declaredSymbolNames, completedCompilationUnits;
            Assert.True(DequeueCompilationEvents(eventQueue, out compilationStartedFired, out declaredSymbolNames, out completedCompilationUnits));

            // Verify symbol declared events fired for all symbols declared in the first source file.
            Assert.True(compilationStartedFired);
            Assert.True(declaredSymbolNames.Contains(compilation.GlobalNamespace.Name));
            Assert.True(declaredSymbolNames.Contains("N1"));
            Assert.True(declaredSymbolNames.Contains("Class"));
            Assert.True(declaredSymbolNames.Contains("NonPartialMethod1"));
            Assert.True(completedCompilationUnits.Contains(tree1.FilePath));
        }

        [Fact, WorkItem(7477, "https://github.com/dotnet/roslyn/issues/7477")]
        public void TestCompilationEventsForPartialMethod()
        {
            var source1 = @"
namespace N1
{
    partial class Class
    {
        private void NonPartialMethod1() { }
        partial void ImpartialMethod1();
        partial void ImpartialMethod2() { }
        partial void PartialMethod();
    }
} 
";
            var source2 = @"
namespace N1
{
    partial class Class
    {
        private void NonPartialMethod2() { }
        partial void PartialMethod() { }
    }
} 
";

            var tree1 = CSharpSyntaxTree.ParseText(source1, path: "file1");
            var tree2 = CSharpSyntaxTree.ParseText(source2, path: "file2");
            var eventQueue = new AsyncQueue<CompilationEvent>();
            var compilation = CreateCompilationWithMscorlib45(new[] { tree1, tree2 }).WithEventQueue(eventQueue);

            // Invoke SemanticModel.GetDiagnostics to force populate the event queue for symbols in the first source file.
            var model = compilation.GetSemanticModel(tree1);
            model.GetDiagnostics(tree1.GetRoot().FullSpan);

            Assert.True(eventQueue.Count > 0);
            bool compilationStartedFired;
            HashSet<string> declaredSymbolNames, completedCompilationUnits;
            Assert.True(DequeueCompilationEvents(eventQueue, out compilationStartedFired, out declaredSymbolNames, out completedCompilationUnits));

            // Verify symbol declared events fired for all symbols declared in the first source file.
            Assert.True(compilationStartedFired);
            Assert.True(declaredSymbolNames.Contains(compilation.GlobalNamespace.Name));
            Assert.True(declaredSymbolNames.Contains("N1"));
            Assert.True(declaredSymbolNames.Contains("Class"));
            Assert.True(declaredSymbolNames.Contains("NonPartialMethod1"));
            Assert.True(declaredSymbolNames.Contains("ImpartialMethod1"));
            Assert.True(declaredSymbolNames.Contains("ImpartialMethod2"));
            Assert.True(declaredSymbolNames.Contains("PartialMethod"));
            Assert.True(completedCompilationUnits.Contains(tree1.FilePath));
        }

        [Fact, WorkItem(8178, "https://github.com/dotnet/roslyn/issues/8178")]
        public void TestEarlyCancellation()
        {
            var source = @"
namespace N1
{
    partial class Class
    {
        private void NonPartialMethod1() { }
        partial void PartialMethod();
    }
} 
";
            var tree = CSharpSyntaxTree.ParseText(source, path: "file1");
            var eventQueue = new AsyncQueue<CompilationEvent>();
            var compilation = CreateCompilationWithMscorlib45(new[] { tree }).WithEventQueue(eventQueue);
            eventQueue.TryComplete(); // complete the queue before the compiler is finished with it
            var model = compilation.GetSemanticModel(tree);
            model.GetDiagnostics(tree.GetRoot().FullSpan);
        }

        private static bool DequeueCompilationEvents(AsyncQueue<CompilationEvent> eventQueue, out bool compilationStartedFired, out HashSet<string> declaredSymbolNames, out HashSet<string> completedCompilationUnits)
        {
            compilationStartedFired = false;
            declaredSymbolNames = new HashSet<string>();
            completedCompilationUnits = new HashSet<string>();
            if (eventQueue.Count == 0)
            {
                return false;
            }

            CompilationEvent compEvent;
            while (eventQueue.TryDequeue(out compEvent))
            {
                if (compEvent is CompilationStartedEvent)
                {
                    Assert.False(compilationStartedFired, "Unexpected multiple compilation stated events");
                    compilationStartedFired = true;
                }
                else
                {
                    var symbolDeclaredEvent = compEvent as SymbolDeclaredCompilationEvent;
                    if (symbolDeclaredEvent != null)
                    {
                        var symbol = symbolDeclaredEvent.Symbol;
                        var added = declaredSymbolNames.Add(symbol.Name);
                        if (!added)
                        {
                            var method = symbol.GetSymbol() as Symbols.MethodSymbol;
                            Assert.NotNull(method);

                            var isPartialMethod = method.PartialDefinitionPart != null ||
                                                  method.PartialImplementationPart != null;
                            Assert.True(isPartialMethod, "Unexpected multiple symbol declared events for symbol " + symbol);
                        }
                    }
                    else
                    {
                        var compilationCompletedEvent = compEvent as CompilationUnitCompletedEvent;
                        if (compilationCompletedEvent != null)
                        {
                            Assert.True(completedCompilationUnits.Add(compilationCompletedEvent.CompilationUnit.FilePath));
                        }
                    }
                }
            }

            return true;
        }

        [Fact]
        public void TestEventQueueCompletionForEmptyCompilation()
        {
            var compilation = CreateCompilationWithMscorlib45(CSharpTestSource.None).WithEventQueue(new AsyncQueue<CompilationEvent>());

            // Force complete compilation event queue
            var unused = compilation.GetDiagnostics();

            Assert.True(compilation.EventQueue.IsCompleted);
        }

        [Fact]
        public void CompilingCodeWithInvalidPreProcessorSymbolsShouldProvideDiagnostics()
        {
            var compilation = CreateEmptyCompilation(string.Empty, parseOptions: new CSharpParseOptions().WithPreprocessorSymbols(new[] { "1" }));

            compilation.VerifyDiagnostics(
                // (1,1): error CS8301: Invalid name for a preprocessing symbol; '1' is not a valid identifier
                // 
                Diagnostic(ErrorCode.ERR_InvalidPreprocessingSymbol, "").WithArguments("1").WithLocation(1, 1));
        }

        [Fact]
        public void CompilingCodeWithInvalidSourceCodeKindShouldProvideDiagnostics()
        {
#pragma warning disable CS0618 // Type or member is obsolete
            var compilation = CreateCompilationWithMscorlib45(string.Empty, parseOptions: new CSharpParseOptions().WithKind(SourceCodeKind.Interactive));
#pragma warning restore CS0618 // Type or member is obsolete

            compilation.VerifyDiagnostics(
                // (1,1): error CS8190: Provided source code kind is unsupported or invalid: 'Interactive'
                // 
                Diagnostic(ErrorCode.ERR_BadSourceCodeKind, "").WithArguments("Interactive").WithLocation(1, 1));
        }

        [Fact]
        public void CompilingCodeWithInvalidLanguageVersionShouldProvideDiagnostics()
        {
            var compilation = CreateEmptyCompilation(string.Empty, parseOptions: new CSharpParseOptions().WithLanguageVersion((LanguageVersion)10000));
            compilation.VerifyDiagnostics(
                // (1,1): error CS8192: Provided language version is unsupported or invalid: '10000'.
                // 
                Diagnostic(ErrorCode.ERR_BadLanguageVersion, "").WithArguments("10000").WithLocation(1, 1));
        }

        [Fact]
        public void CompilingCodeWithInvalidDocumentationModeShouldProvideDiagnostics()
        {
            var compilation = CreateEmptyCompilation(string.Empty, parseOptions: new CSharpParseOptions().WithDocumentationMode(unchecked((DocumentationMode)100)));
            compilation.VerifyDiagnostics(
                // (1,1): error CS8191: Provided documentation mode is unsupported or invalid: '100'.
                // 
                Diagnostic(ErrorCode.ERR_BadDocumentationMode, "").WithArguments("100").WithLocation(1, 1));
        }

        [Fact]
        public void CompilingCodeWithInvalidParseOptionsInMultipleSyntaxTreesShouldReportThemAll()
        {
            var syntaxTree1 = Parse(string.Empty, options: new CSharpParseOptions().WithPreprocessorSymbols(new[] { "1" }));
            var syntaxTree2 = Parse(string.Empty, options: new CSharpParseOptions().WithPreprocessorSymbols(new[] { "2" }));
            var syntaxTree3 = Parse(string.Empty, options: new CSharpParseOptions().WithPreprocessorSymbols(new[] { "3" }));

            var compilation = CreateEmptyCompilation(new[] { syntaxTree1, syntaxTree2, syntaxTree3 });
            var diagnostics = compilation.GetDiagnostics();

            diagnostics.Verify(
                // (1,1): error CS8301: Invalid name for a preprocessing symbol; '1' is not a valid identifier
                // 
                Diagnostic(ErrorCode.ERR_InvalidPreprocessingSymbol, "").WithArguments("1").WithLocation(1, 1),
                // (1,1): error CS8301: Invalid name for a preprocessing symbol; '2' is not a valid identifier
                // 
                Diagnostic(ErrorCode.ERR_InvalidPreprocessingSymbol, "").WithArguments("2").WithLocation(1, 1),
                // (1,1): error CS8301: Invalid name for a preprocessing symbol; '3' is not a valid identifier
                // 
                Diagnostic(ErrorCode.ERR_InvalidPreprocessingSymbol, "").WithArguments("3").WithLocation(1, 1));

            Assert.True(diagnostics[0].Location.SourceTree.Equals(syntaxTree1));
            Assert.True(diagnostics[1].Location.SourceTree.Equals(syntaxTree2));
            Assert.True(diagnostics[2].Location.SourceTree.Equals(syntaxTree3));
        }

        [Fact]
        public void CompilingCodeWithSameParseOptionsInMultipleSyntaxTreesShouldReportOnlyNonDuplicates()
        {
            var parseOptions1 = new CSharpParseOptions().WithPreprocessorSymbols(new[] { "1" });
            var parseOptions2 = new CSharpParseOptions().WithPreprocessorSymbols(new[] { "2" });

            var syntaxTree1 = Parse(string.Empty, options: parseOptions1);
            var syntaxTree2 = Parse(string.Empty, options: parseOptions2);
            var syntaxTree3 = Parse(string.Empty, options: parseOptions2);

            var compilation = CreateCompilation(new[] { syntaxTree1, syntaxTree2, syntaxTree3 });
            var diagnostics = compilation.GetDiagnostics();

            diagnostics.Verify(
                // (1,1): error CS8301: Invalid name for a preprocessing symbol; '1' is not a valid identifier
                // 
                Diagnostic(ErrorCode.ERR_InvalidPreprocessingSymbol, "").WithArguments("1").WithLocation(1, 1),
                // (1,1): error CS8301: Invalid name for a preprocessing symbol; '2' is not a valid identifier
                // 
                Diagnostic(ErrorCode.ERR_InvalidPreprocessingSymbol, "").WithArguments("2").WithLocation(1, 1));

            Assert.True(diagnostics[0].Location.SourceTree.Equals(syntaxTree1));
            Assert.True(diagnostics[1].Location.SourceTree.Equals(syntaxTree2));
        }

        [Fact]
        [WorkItem(24351, "https://github.com/dotnet/roslyn/issues/24351")]
        public void GettingDeclarationDiagnosticsForATreeShouldNotFreezeCompilation()
        {
            var parseOptions = new CSharpParseOptions(LanguageVersion.Latest);
            var tree1 = Parse(string.Empty, options: parseOptions);
            var tree2 = Parse("ref struct X {}", options: parseOptions);

            var compilation = CreateCompilation(new[] { tree1, tree2 });

            // Verify diagnostics for the first tree. This should have sealed the attributes
            compilation.GetSemanticModel(tree1).GetDeclarationDiagnostics().Verify();

            // Verify diagnostics for the second tree. This should have triggered the assert
            compilation.GetSemanticModel(tree2).GetDeclarationDiagnostics().Verify();
        }

        [Fact]
        [WorkItem(39094, "https://github.com/dotnet/roslyn/issues/39094")]
        public void TestSuppressMessageAttributeDoesNotSuppressCompilerDiagnostics()
        {
            var source = @"
using System.Diagnostics.CodeAnalysis;

[assembly: SuppressMessage("""", ""CS0168"", Justification = """", Scope = ""type"", Target = ""~T:C"")]

class C
{
    void M()
    {
        // warning CS0168:  The variable 'x' is declared but never used.
        int x;
    }
}
";
            // Verify unsuppressed CS0168 in 'Compilation.GetDiagnostics'
            var compilation = CreateCompilation(source);
            var diagnostics = compilation.GetDiagnostics();
            var expected = Diagnostic(ErrorCode.WRN_UnreferencedVar, "x").WithArguments("x").WithLocation(11, 13);
            diagnostics.Verify(expected);
            Assert.False(diagnostics.Single().IsSuppressed);

            // Verify 'GetEffectiveDiagnostics' does not apply SuppressMessage suppression to compiler diagnostics.
            var effectiveDiagnostics = CompilationWithAnalyzers.GetEffectiveDiagnostics(diagnostics, compilation);
            effectiveDiagnostics.Verify(expected);
            Assert.False(effectiveDiagnostics.Single().IsSuppressed);

            // Verify CS0168 is not suppressed for compiler diagnostics computed
            // using CompilerDiagnosticAnalyzer
            var analyzers = new DiagnosticAnalyzer[] { new CSharpCompilerDiagnosticAnalyzer() };
            var analyzerDiagnostics = compilation.GetAnalyzerDiagnostics(analyzers);
            analyzerDiagnostics.Verify(expected);
            Assert.False(analyzerDiagnostics.Single().IsSuppressed);
        }

        [Fact]
        [WorkItem(42116, "https://github.com/dotnet/roslyn/issues/42116")]
        public async Task TestAnalyzerConfigurationDoesNotAffectCompilerDiagnostics()
        {
            var source = @"
class C
{
    void M()
    {
        // warning CS0168:  The variable 'x' is declared but never used.
        int x;
    }
}
";
            // Verify CS0168 reported from 'Compilation.GetDiagnostics'
            var compilation = CreateCompilation(source);
            var compilerDiagnostics = compilation.GetDiagnostics();
            verifyDiagnostics(compilerDiagnostics);

            // Verify CS0168 reported from 'CSharpCompilerDiagnosticAnalyzer', i.e. the diagnostic analyzer used in the IDE layer to report live compiler diagnostics.
            var analyzers = ImmutableArray.Create<DiagnosticAnalyzer>(new CSharpCompilerDiagnosticAnalyzer());
            var compilationWithAnalyzers = compilation.WithAnalyzers(analyzers, new AnalyzerOptions(ImmutableArray<AdditionalText>.Empty));
            var analyzerDiagnostics = await compilationWithAnalyzers.GetAnalyzerDiagnosticsAsync();
            verifyDiagnostics(analyzerDiagnostics);

            // Verify CS0168 reported by CSharpCompilerDiagnosticAnalyzer is not affected by "dotnet_analyzer_diagnostic = none"
            var analyzerConfigOptions = new CompilerAnalyzerConfigOptions(ImmutableDictionary<string, string>.Empty.Add("dotnet_analyzer_diagnostic.severity", "none"));
            var analyzerConfigOptionsProvider = new CompilerAnalyzerConfigOptionsProvider(
                ImmutableDictionary<object, AnalyzerConfigOptions>.Empty.Add(compilation.SyntaxTrees.Single(), analyzerConfigOptions),
                CompilerAnalyzerConfigOptions.Empty);
            var analyzerOptions = new AnalyzerOptions(ImmutableArray<AdditionalText>.Empty, analyzerConfigOptionsProvider);
            compilationWithAnalyzers = compilation.WithAnalyzers(analyzers, analyzerOptions);
            analyzerDiagnostics = await compilationWithAnalyzers.GetAnalyzerDiagnosticsAsync();
            verifyDiagnostics(analyzerDiagnostics);

            static void verifyDiagnostics(ImmutableArray<Diagnostic> diagnostics)
            {
                var expected = Diagnostic(ErrorCode.WRN_UnreferencedVar, "x").WithArguments("x").WithLocation(7, 13);
                diagnostics.Verify(expected);

                var diagnostic = diagnostics.Single();
                Assert.Equal(DiagnosticSeverity.Warning, diagnostic.Severity);
                Assert.False(diagnostic.IsSuppressed);
            }
        }

        [Fact]
        [WorkItem(43305, "https://github.com/dotnet/roslyn/issues/43305")]
        public async Task TestAnalyzerConfigurationDoesNotAffectNonConfigurableDiagnostics()
        {
            var source = @"class C { }";

            var compilation = CreateCompilation(source);
            compilation.VerifyDiagnostics();

            // Verify 'NonConfigurable' analyzer diagnostic without any analyzer config options.
            var analyzer = new NamedTypeAnalyzer(NamedTypeAnalyzer.AnalysisKind.Symbol, configurable: false);
            await verifyDiagnosticsAsync(compilation, analyzer, options: null);

            // Verify 'NonConfigurable' analyzer diagnostic is not affected by category based configuration.
            await verifyDiagnosticsAsync(compilation, analyzer, options: ($"dotnet_analyzer_diagnostic.category-{NamedTypeAnalyzer.RuleCategory}.severity", "none"));

            // Verify 'NonConfigurable' analyzer diagnostic is not affected by all analyzers bulk configuration.
            await verifyDiagnosticsAsync(compilation, analyzer, options: ("dotnet_analyzer_diagnostic.severity", "none"));

            return;

            static async Task verifyDiagnosticsAsync(Compilation compilation, DiagnosticAnalyzer analyzer, (string key, string value)? options)
            {
                AnalyzerOptions analyzerOptions;
                if (options.HasValue)
                {
                    var analyzerConfigOptions = new CompilerAnalyzerConfigOptions(ImmutableDictionary<string, string>.Empty.Add(options.Value.key, options.Value.value));
                    var analyzerConfigOptionsProvider = new CompilerAnalyzerConfigOptionsProvider(
                        ImmutableDictionary<object, AnalyzerConfigOptions>.Empty.Add(compilation.SyntaxTrees.Single(), analyzerConfigOptions),
                        CompilerAnalyzerConfigOptions.Empty);
                    analyzerOptions = new AnalyzerOptions(ImmutableArray<AdditionalText>.Empty, analyzerConfigOptionsProvider);
                }
                else
                {
                    analyzerOptions = null;
                }

                var compilationWithAnalyzers = compilation.WithAnalyzers(ImmutableArray.Create(analyzer), analyzerOptions);
                var analyzerDiagnostics = await compilationWithAnalyzers.GetAnalyzerDiagnosticsAsync();
                var expected = Diagnostic(NamedTypeAnalyzer.RuleId, "C").WithArguments("C").WithLocation(1, 7);
                analyzerDiagnostics.Verify(expected);

                var diagnostic = analyzerDiagnostics.Single();
                Assert.Equal(DiagnosticSeverity.Warning, diagnostic.Severity);
                Assert.False(diagnostic.IsSuppressed);
            }
        }

        [Fact]
        public async Task TestConcurrentGetAnalyzerDiagnostics()
        {
            var source1 = @"
partial class C
{
    void M1()
    {
        // warning CS0168:  The variable 'x' is declared but never used.
        int x;
    }
}
";
            var source2 = @"
partial class C
{
    void M2()
    {
        // warning CS0168:  The variable 'x' is declared but never used.
        int x;
    }
}
";
            var source3 = @"
class C3
{
    void M2()
    {
        // warning CS0168:  The variable 'x' is declared but never used.
        int x;
    }
}
";
            var compilation = CreateCompilation(new[] { source1, source2, source3 });
            compilation = compilation.WithOptions(compilation.Options.WithConcurrentBuild(true));

            var analyzers = ImmutableArray.Create<DiagnosticAnalyzer>(new CSharpCompilerDiagnosticAnalyzer());
            var compilationWithAnalyzers = compilation.WithAnalyzers(analyzers,
                new CompilationWithAnalyzersOptions(
                    new AnalyzerOptions(ImmutableArray<AdditionalText>.Empty),
                    onAnalyzerException: null,
                    concurrentAnalysis: true,
                    logAnalyzerExecutionTime: false));

            var tree = compilation.SyntaxTrees.First();
            var model = compilation.GetSemanticModel(tree, true);
            var tasks = new Task[10];
            for (var i = 0; i < 10; i++)
            {
                tasks[i] = Task.Run(() => compilationWithAnalyzers.GetAnalyzerSemanticDiagnosticsAsync(model, null, CancellationToken.None));
            }

            await Task.WhenAll(tasks);
        }

        [Theory, WorkItem(46874, "https://github.com/dotnet/roslyn/pull/46874")]
        [InlineData(2)]
        [InlineData(50)]
        public async Task TestConcurrentGetAnalyzerDiagnostics_SymbolStartAnalyzer(int partialDeclarationCount)
        {
            var sources = new string[partialDeclarationCount + 1];

            for (var i = 0; i < partialDeclarationCount; i++)
            {
                sources[i] = $@"
partial class C
{{
    void M{i}()
    {{
        // warning CS0168:  The variable 'x' is declared but never used.
        int x;
    }}
}}
";
            }

            sources[partialDeclarationCount] = @"
class C3
{
    void M2()
    {
        // warning CS0168:  The variable 'x' is declared but never used.
        int x;
    }
}
";
            var compilation = CreateCompilation(sources);
            compilation = compilation.WithOptions(compilation.Options.WithConcurrentBuild(true));

            var analyzers = ImmutableArray.Create<DiagnosticAnalyzer>(new SymbolStartAnalyzer(topLevelAction: false, SymbolKind.NamedType, OperationKind.VariableDeclaration));
            var compilationWithAnalyzers = compilation.WithAnalyzers(analyzers,
                new CompilationWithAnalyzersOptions(
                    new AnalyzerOptions(ImmutableArray<AdditionalText>.Empty),
                    onAnalyzerException: null,
                    concurrentAnalysis: true,
                    logAnalyzerExecutionTime: false));

            var tree = compilation.SyntaxTrees.First();
            var model = compilation.GetSemanticModel(tree, true);
            var tasks = new Task[10];
            for (var i = 0; i < 10; i++)
            {
                tasks[i] = Task.Run(() => compilationWithAnalyzers.GetAnalyzerSemanticDiagnosticsAsync(model, null, CancellationToken.None));
            }

            await Task.WhenAll(tasks);
        }

        [Theory, CombinatorialData]
        [WorkItem(46950, "https://github.com/dotnet/roslyn/issues/46950")]
        public async Task TestGetAnalyzerSyntaxDiagnosticsWithCancellation(bool concurrent)
        {
            var source = @"class C { }";
            var compilation = CreateCompilation(source);
            compilation = compilation.WithOptions(compilation.Options.WithConcurrentBuild(concurrent));
            var tree = compilation.SyntaxTrees.First();

            var analyzer = new RegisterSyntaxTreeCancellationAnalyzer();
            var analyzers = ImmutableArray.Create<DiagnosticAnalyzer>(analyzer);
            var compilationWithAnalyzers = compilation.WithAnalyzers(analyzers,
                new CompilationWithAnalyzersOptions(
                    new AnalyzerOptions(ImmutableArray<AdditionalText>.Empty),
                    onAnalyzerException: null,
                    concurrentAnalysis: concurrent,
                    logAnalyzerExecutionTime: false));

            // First call into analyzer mimics cancellation.
            await Assert.ThrowsAsync<OperationCanceledException>(() => compilationWithAnalyzers.GetAnalyzerSyntaxDiagnosticsAsync(tree, analyzer.CancellationToken));

            // Second call into analyzer reports diagnostic.
            var diagnostics = await compilationWithAnalyzers.GetAnalyzerSyntaxDiagnosticsAsync(tree, CancellationToken.None);
            var diagnostic = Assert.Single(diagnostics);
            Assert.Equal(RegisterSyntaxTreeCancellationAnalyzer.DiagnosticId, diagnostic.Id);
        }

        [Fact]
        public async Task TestEventQueuePartialCompletionForSpanBasedQuery()
        {
            var source = @"
class C
{
    void M1()
    {
        int x1 = 0;
    }

    void M2()
    {
        int x2 = 0;
    }
}";
            var compilation = CreateCompilation(source);
            var syntaxTree = compilation.SyntaxTrees[0];
            var semanticModel = compilation.GetSemanticModel(syntaxTree);

            // Get analyzer diagnostics for a span within "M1".
            var localDecl = syntaxTree.GetRoot().DescendantNodes().OfType<LocalDeclarationStatementSyntax>().First();
            var span = localDecl.Span;
            var analyzers = ImmutableArray.Create<DiagnosticAnalyzer>(new CSharpCompilerDiagnosticAnalyzer());
            var compilationWithAnalyzers = compilation.WithAnalyzers(analyzers, AnalyzerOptions.Empty);
            _ = await compilationWithAnalyzers.GetAnalysisResultAsync(semanticModel, span, CancellationToken.None);

            // Verify only required compilation events are generated in the event queue.
            // Event queue should not be completed as we are requesting diagnostics for a span within "M1"
            // and no compilation event should be generated for "M2".
            var eventQueue = compilationWithAnalyzers.Compilation.EventQueue;
            Assert.False(eventQueue.IsCompleted);

            // Now fetch diagnostics for entire tree and verify event queue is completed.
            _ = await compilationWithAnalyzers.GetAnalysisResultAsync(semanticModel, filterSpan: null, CancellationToken.None);
            Assert.True(eventQueue.IsCompleted);
        }

        [Fact, WorkItem(56843, "https://github.com/dotnet/roslyn/issues/56843")]
        public async Task TestCompilerAnalyzerForSpanBasedSemanticDiagnostics()
        {
            var source = @"
class C
{
    void M1()
    {
        int x1 = 0; // CS0219 (unused variable)
    }
}";
            var compilation = CreateCompilation(source);
            var syntaxTree = compilation.SyntaxTrees[0];
            var semanticModel = compilation.GetSemanticModel(syntaxTree);

            // Get compiler analyzer diagnostics for a span within "M1".
            var localDecl = syntaxTree.GetRoot().DescendantNodes().OfType<LocalDeclarationStatementSyntax>().First();
            var span = localDecl.Span;
            var compilerAnalyzer = new CSharpCompilerDiagnosticAnalyzer();
            var compilationWithAnalyzers = compilation.WithAnalyzers(ImmutableArray.Create<DiagnosticAnalyzer>(compilerAnalyzer), AnalyzerOptions.Empty);
            var result = await compilationWithAnalyzers.GetAnalysisResultAsync(semanticModel, span, CancellationToken.None);
            var diagnostics = result.SemanticDiagnostics[syntaxTree][compilerAnalyzer];
            diagnostics.Verify(
                // (6,13): warning CS0219: The variable 'x1' is assigned but its value is never used
                //         int x1 = 0; // CS0219 (unused variable)
                Diagnostic(ErrorCode.WRN_UnreferencedVarAssg, "x1").WithArguments("x1").WithLocation(6, 13));

<<<<<<< HEAD
=======
            // Verify compiler analyzer diagnostics for entire tree
            result = await compilationWithAnalyzers.GetAnalysisResultAsync(semanticModel, filterSpan: null, CancellationToken.None);
            diagnostics = result.SemanticDiagnostics[syntaxTree][compilerAnalyzer];
            diagnostics.Verify(
                // (6,13): warning CS0219: The variable 'x1' is assigned but its value is never used
                //         int x1 = 0; // CS0219 (unused variable)
                Diagnostic(ErrorCode.WRN_UnreferencedVarAssg, "x1").WithArguments("x1").WithLocation(6, 13));

>>>>>>> 6da8bc3a
            // Verify no diagnostics with a span outside the local decl
            span = localDecl.GetLastToken().GetNextToken().Span;
            result = await compilationWithAnalyzers.GetAnalysisResultAsync(semanticModel, span, CancellationToken.None);
            var diagnosticsByAnalyzerMap = result.SemanticDiagnostics[syntaxTree];
            Assert.Empty(diagnosticsByAnalyzerMap);
        }
    }
}<|MERGE_RESOLUTION|>--- conflicted
+++ resolved
@@ -761,8 +761,6 @@
                 //         int x1 = 0; // CS0219 (unused variable)
                 Diagnostic(ErrorCode.WRN_UnreferencedVarAssg, "x1").WithArguments("x1").WithLocation(6, 13));
 
-<<<<<<< HEAD
-=======
             // Verify compiler analyzer diagnostics for entire tree
             result = await compilationWithAnalyzers.GetAnalysisResultAsync(semanticModel, filterSpan: null, CancellationToken.None);
             diagnostics = result.SemanticDiagnostics[syntaxTree][compilerAnalyzer];
@@ -771,7 +769,6 @@
                 //         int x1 = 0; // CS0219 (unused variable)
                 Diagnostic(ErrorCode.WRN_UnreferencedVarAssg, "x1").WithArguments("x1").WithLocation(6, 13));
 
->>>>>>> 6da8bc3a
             // Verify no diagnostics with a span outside the local decl
             span = localDecl.GetLastToken().GetNextToken().Span;
             result = await compilationWithAnalyzers.GetAnalysisResultAsync(semanticModel, span, CancellationToken.None);
