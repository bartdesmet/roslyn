--- conflicted
+++ resolved
@@ -1,4 +1,4 @@
-// Copyright (c) Microsoft.  All Rights Reserved.  Licensed under the Apache License, Version 2.0.  See License.txt in the project root for license information.
+﻿// Copyright (c) Microsoft.  All Rights Reserved.  Licensed under the Apache License, Version 2.0.  See License.txt in the project root for license information.
 
 using Microsoft.CodeAnalysis.CSharp.Syntax;
 using Microsoft.CodeAnalysis.Test.Utilities;
@@ -50,28 +50,16 @@
     Local_5: F x5
     Local_6: F e1
     Local_7: F e2
-<<<<<<< HEAD
-  IVariableDeclarationGroup (1 declarations) (OperationKind.VariableDeclarationStatement) (Syntax: 'var x1 = new F();')
-    ISingleVariableDeclaration (Symbol: F x1) (OperationKind.SingleVariableDeclaration) (Syntax: 'x1 = new F()')
-=======
-  IVariableDeclarationsOperation (1 declarations) (OperationKind.VariableDeclarations, Type: null) (Syntax: 'var x1 = new F();')
-    IVariableDeclarationOperation (1 variables) (OperationKind.VariableDeclaration, Type: null) (Syntax: 'x1 = new F()')
-      Variables: Local_1: F x1
->>>>>>> 19f49b0f
+  IVariableDeclarationGroupOperation (1 declarations) (OperationKind.VariableDeclarationGroup, Type: null) (Syntax: 'var x1 = new F();')
+    ISingleVariableDeclarationOperation (Symbol: F x1) (OperationKind.SingleVariableDeclaration, Type: null) (Syntax: 'x1 = new F()')
       Initializer: 
         IVariableInitializerOperation (OperationKind.VariableInitializer, Type: null) (Syntax: '= new F()')
           IObjectCreationOperation (Constructor: F..ctor()) (OperationKind.ObjectCreation, Type: F) (Syntax: 'new F()')
             Arguments(0)
             Initializer: 
               null
-<<<<<<< HEAD
-  IVariableDeclarationGroup (1 declarations) (OperationKind.VariableDeclarationStatement) (Syntax: 'var x2 = ne ... ield = 2 };')
-    ISingleVariableDeclaration (Symbol: F x2) (OperationKind.SingleVariableDeclaration) (Syntax: 'x2 = new F( ... Field = 2 }')
-=======
-  IVariableDeclarationsOperation (1 declarations) (OperationKind.VariableDeclarations, Type: null) (Syntax: 'var x2 = ne ... ield = 2 };')
-    IVariableDeclarationOperation (1 variables) (OperationKind.VariableDeclaration, Type: null) (Syntax: 'x2 = new F( ... Field = 2 }')
-      Variables: Local_1: F x2
->>>>>>> 19f49b0f
+  IVariableDeclarationGroupOperation (1 declarations) (OperationKind.VariableDeclarationGroup, Type: null) (Syntax: 'var x2 = ne ... ield = 2 };')
+    ISingleVariableDeclarationOperation (Symbol: F x2) (OperationKind.SingleVariableDeclaration, Type: null) (Syntax: 'x2 = new F( ... Field = 2 }')
       Initializer: 
         IVariableInitializerOperation (OperationKind.VariableInitializer, Type: null) (Syntax: '= new F() { Field = 2 }')
           IObjectCreationOperation (Constructor: F..ctor()) (OperationKind.ObjectCreation, Type: F) (Syntax: 'new F() { Field = 2 }')
@@ -85,16 +73,9 @@
                           Instance Receiver: 
                             IInstanceReferenceOperation (OperationKind.InstanceReference, Type: F, IsImplicit) (Syntax: 'Field')
                       Right: 
-<<<<<<< HEAD
-                        ILiteralExpression (OperationKind.LiteralExpression, Type: System.Int32, Constant: 2) (Syntax: '2')
-  IVariableDeclarationGroup (1 declarations) (OperationKind.VariableDeclarationStatement) (Syntax: 'var x3 = ne ... ty1 = """" };')
-    ISingleVariableDeclaration (Symbol: F x3) (OperationKind.SingleVariableDeclaration) (Syntax: 'x3 = new F( ... rty1 = """" }')
-=======
                         ILiteralOperation (OperationKind.Literal, Type: System.Int32, Constant: 2) (Syntax: '2')
-  IVariableDeclarationsOperation (1 declarations) (OperationKind.VariableDeclarations, Type: null) (Syntax: 'var x3 = ne ... ty1 = """" };')
-    IVariableDeclarationOperation (1 variables) (OperationKind.VariableDeclaration, Type: null) (Syntax: 'x3 = new F( ... rty1 = """" }')
-      Variables: Local_1: F x3
->>>>>>> 19f49b0f
+  IVariableDeclarationGroupOperation (1 declarations) (OperationKind.VariableDeclarationGroup, Type: null) (Syntax: 'var x3 = ne ... ty1 = """" };')
+    ISingleVariableDeclarationOperation (Symbol: F x3) (OperationKind.SingleVariableDeclaration, Type: null) (Syntax: 'x3 = new F( ... rty1 = """" }')
       Initializer: 
         IVariableInitializerOperation (OperationKind.VariableInitializer, Type: null) (Syntax: '= new F() { ... rty1 = """" }')
           IObjectCreationOperation (Constructor: F..ctor()) (OperationKind.ObjectCreation, Type: F) (Syntax: 'new F() { P ... rty1 = """" }')
@@ -108,16 +89,9 @@
                           Instance Receiver: 
                             IInstanceReferenceOperation (OperationKind.InstanceReference, Type: F, IsImplicit) (Syntax: 'Property1')
                       Right: 
-<<<<<<< HEAD
-                        ILiteralExpression (OperationKind.LiteralExpression, Type: System.String, Constant: """") (Syntax: '""""')
-  IVariableDeclarationGroup (1 declarations) (OperationKind.VariableDeclarationStatement) (Syntax: 'var x4 = ne ... ield = 2 };')
-    ISingleVariableDeclaration (Symbol: F x4) (OperationKind.SingleVariableDeclaration) (Syntax: 'x4 = new F( ... Field = 2 }')
-=======
                         ILiteralOperation (OperationKind.Literal, Type: System.String, Constant: """") (Syntax: '""""')
-  IVariableDeclarationsOperation (1 declarations) (OperationKind.VariableDeclarations, Type: null) (Syntax: 'var x4 = ne ... ield = 2 };')
-    IVariableDeclarationOperation (1 variables) (OperationKind.VariableDeclaration, Type: null) (Syntax: 'x4 = new F( ... Field = 2 }')
-      Variables: Local_1: F x4
->>>>>>> 19f49b0f
+  IVariableDeclarationGroupOperation (1 declarations) (OperationKind.VariableDeclarationGroup, Type: null) (Syntax: 'var x4 = ne ... ield = 2 };')
+    ISingleVariableDeclarationOperation (Symbol: F x4) (OperationKind.SingleVariableDeclaration, Type: null) (Syntax: 'x4 = new F( ... Field = 2 }')
       Initializer: 
         IVariableInitializerOperation (OperationKind.VariableInitializer, Type: null) (Syntax: '= new F() { ... Field = 2 }')
           IObjectCreationOperation (Constructor: F..ctor()) (OperationKind.ObjectCreation, Type: F) (Syntax: 'new F() { P ... Field = 2 }')
@@ -138,16 +112,9 @@
                           Instance Receiver: 
                             IInstanceReferenceOperation (OperationKind.InstanceReference, Type: F, IsImplicit) (Syntax: 'Field')
                       Right: 
-<<<<<<< HEAD
-                        ILiteralExpression (OperationKind.LiteralExpression, Type: System.Int32, Constant: 2) (Syntax: '2')
-  IVariableDeclarationGroup (1 declarations) (OperationKind.VariableDeclarationStatement) (Syntax: 'var x5 = ne ... = true } };')
-    ISingleVariableDeclaration (Symbol: F x5) (OperationKind.SingleVariableDeclaration) (Syntax: 'x5 = new F( ...  = true } }')
-=======
                         ILiteralOperation (OperationKind.Literal, Type: System.Int32, Constant: 2) (Syntax: '2')
-  IVariableDeclarationsOperation (1 declarations) (OperationKind.VariableDeclarations, Type: null) (Syntax: 'var x5 = ne ... = true } };')
-    IVariableDeclarationOperation (1 variables) (OperationKind.VariableDeclaration, Type: null) (Syntax: 'x5 = new F( ...  = true } }')
-      Variables: Local_1: F x5
->>>>>>> 19f49b0f
+  IVariableDeclarationGroupOperation (1 declarations) (OperationKind.VariableDeclarationGroup, Type: null) (Syntax: 'var x5 = ne ... = true } };')
+    ISingleVariableDeclarationOperation (Symbol: F x5) (OperationKind.SingleVariableDeclaration, Type: null) (Syntax: 'x5 = new F( ...  = true } }')
       Initializer: 
         IVariableInitializerOperation (OperationKind.VariableInitializer, Type: null) (Syntax: '= new F() { ...  = true } }')
           IObjectCreationOperation (Constructor: F..ctor()) (OperationKind.ObjectCreation, Type: F) (Syntax: 'new F() { P ...  = true } }')
@@ -172,16 +139,9 @@
                                         Instance Receiver: 
                                           IInstanceReferenceOperation (OperationKind.InstanceReference, Type: B, IsImplicit) (Syntax: 'Field')
                                     Right: 
-<<<<<<< HEAD
-                                      ILiteralExpression (OperationKind.LiteralExpression, Type: System.Boolean, Constant: True) (Syntax: 'true')
-  IVariableDeclarationGroup (1 declarations) (OperationKind.VariableDeclarationStatement, IsInvalid) (Syntax: 'var e1 = ne ... rty2 = 1 };')
-    ISingleVariableDeclaration (Symbol: F e1) (OperationKind.SingleVariableDeclaration, IsInvalid) (Syntax: 'e1 = new F( ... erty2 = 1 }')
-=======
                                       ILiteralOperation (OperationKind.Literal, Type: System.Boolean, Constant: True) (Syntax: 'true')
-  IVariableDeclarationsOperation (1 declarations) (OperationKind.VariableDeclarations, Type: null, IsInvalid) (Syntax: 'var e1 = ne ... rty2 = 1 };')
-    IVariableDeclarationOperation (1 variables) (OperationKind.VariableDeclaration, Type: null, IsInvalid) (Syntax: 'e1 = new F( ... erty2 = 1 }')
-      Variables: Local_1: F e1
->>>>>>> 19f49b0f
+  IVariableDeclarationGroupOperation (1 declarations) (OperationKind.VariableDeclarationGroup, Type: null, IsInvalid) (Syntax: 'var e1 = ne ... rty2 = 1 };')
+    ISingleVariableDeclarationOperation (Symbol: F e1) (OperationKind.SingleVariableDeclaration, Type: null, IsInvalid) (Syntax: 'e1 = new F( ... erty2 = 1 }')
       Initializer: 
         IVariableInitializerOperation (OperationKind.VariableInitializer, Type: null, IsInvalid) (Syntax: '= new F() { ... erty2 = 1 }')
           IObjectCreationOperation (Constructor: F..ctor()) (OperationKind.ObjectCreation, Type: F, IsInvalid) (Syntax: 'new F() { P ... erty2 = 1 }')
@@ -198,16 +158,9 @@
                         IConversionOperation (Implicit, TryCast: False, Unchecked) (OperationKind.Conversion, Type: B, IsInvalid, IsImplicit) (Syntax: '1')
                           Conversion: CommonConversion (Exists: False, IsIdentity: False, IsNumeric: False, IsReference: False, IsUserDefined: False) (MethodSymbol: null)
                           Operand: 
-<<<<<<< HEAD
-                            ILiteralExpression (OperationKind.LiteralExpression, Type: System.Int32, Constant: 1, IsInvalid) (Syntax: '1')
-  IVariableDeclarationGroup (1 declarations) (OperationKind.VariableDeclarationStatement, IsInvalid) (Syntax: 'var e2 = new F() { """" };')
-    ISingleVariableDeclaration (Symbol: F e2) (OperationKind.SingleVariableDeclaration, IsInvalid) (Syntax: 'e2 = new F() { """" }')
-=======
                             ILiteralOperation (OperationKind.Literal, Type: System.Int32, Constant: 1, IsInvalid) (Syntax: '1')
-  IVariableDeclarationsOperation (1 declarations) (OperationKind.VariableDeclarations, Type: null, IsInvalid) (Syntax: 'var e2 = new F() { """" };')
-    IVariableDeclarationOperation (1 variables) (OperationKind.VariableDeclaration, Type: null, IsInvalid) (Syntax: 'e2 = new F() { """" }')
-      Variables: Local_1: F e2
->>>>>>> 19f49b0f
+  IVariableDeclarationGroupOperation (1 declarations) (OperationKind.VariableDeclarationGroup, Type: null, IsInvalid) (Syntax: 'var e2 = new F() { """" };')
+    ISingleVariableDeclarationOperation (Symbol: F e2) (OperationKind.SingleVariableDeclaration, Type: null, IsInvalid) (Syntax: 'e2 = new F() { """" }')
       Initializer: 
         IVariableInitializerOperation (OperationKind.VariableInitializer, Type: null, IsInvalid) (Syntax: '= new F() { """" }')
           IObjectCreationOperation (Constructor: F..ctor()) (OperationKind.ObjectCreation, Type: F, IsInvalid) (Syntax: 'new F() { """" }')
