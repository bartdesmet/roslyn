--- conflicted
+++ resolved
@@ -392,15 +392,9 @@
             InConversion: CommonConversion (Exists: True, IsIdentity: True, IsNumeric: False, IsReference: False, IsUserDefined: False) (MethodSymbol: null)
             OutConversion: CommonConversion (Exists: True, IsIdentity: True, IsNumeric: False, IsReference: False, IsUserDefined: False) (MethodSymbol: null)
           IArgument (ArgumentKind.Explicit, Matching Parameter: result) (OperationKind.Argument) (Syntax: 'var i')
-<<<<<<< HEAD
-            ILocalReferenceExpression: i (OperationKind.LocalReferenceExpression, Type: System.Int32) (Syntax: 'var i')
+            ILocalReferenceExpression: i (IsDeclaration: True) (OperationKind.LocalReferenceExpression, Type: System.Int32) (Syntax: 'var i')
             InConversion: CommonConversion (Exists: True, IsIdentity: True, IsNumeric: False, IsReference: False, IsUserDefined: False) (MethodSymbol: null)
             OutConversion: CommonConversion (Exists: True, IsIdentity: True, IsNumeric: False, IsReference: False, IsUserDefined: False) (MethodSymbol: null)
-=======
-            ILocalReferenceExpression: i (IsDeclaration: True) (OperationKind.LocalReferenceExpression, Type: System.Int32) (Syntax: 'var i')
-            InConversion: null
-            OutConversion: null
->>>>>>> 718c6631
   IfTrue: IExpressionStatement (OperationKind.ExpressionStatement) (Syntax: 'System.Cons ... , s ={s}"");')
       Expression: IInvocationExpression (void System.Console.WriteLine(System.String value)) (OperationKind.InvocationExpression, Type: System.Void) (Syntax: 'System.Cons ... }, s ={s}"")')
           Instance Receiver: null
@@ -538,19 +532,11 @@
                           InConversion: CommonConversion (Exists: True, IsIdentity: True, IsNumeric: False, IsReference: False, IsUserDefined: False) (MethodSymbol: null)
                           OutConversion: CommonConversion (Exists: True, IsIdentity: True, IsNumeric: False, IsReference: False, IsUserDefined: False) (MethodSymbol: null)
                         IArgument (ArgumentKind.Explicit, Matching Parameter: result) (OperationKind.Argument) (Syntax: 'var i')
-<<<<<<< HEAD
-                          ILocalReferenceExpression: i (OperationKind.LocalReferenceExpression, Type: System.Int32) (Syntax: 'var i')
+                          ILocalReferenceExpression: i (IsDeclaration: True) (OperationKind.LocalReferenceExpression, Type: System.Int32) (Syntax: 'var i')
                           InConversion: CommonConversion (Exists: True, IsIdentity: True, IsNumeric: False, IsReference: False, IsUserDefined: False) (MethodSymbol: null)
                           OutConversion: CommonConversion (Exists: True, IsIdentity: True, IsNumeric: False, IsReference: False, IsUserDefined: False) (MethodSymbol: null)
                   InConversion: CommonConversion (Exists: True, IsIdentity: True, IsNumeric: False, IsReference: False, IsUserDefined: False) (MethodSymbol: null)
                   OutConversion: CommonConversion (Exists: True, IsIdentity: True, IsNumeric: False, IsReference: False, IsUserDefined: False) (MethodSymbol: null)
-=======
-                          ILocalReferenceExpression: i (IsDeclaration: True) (OperationKind.LocalReferenceExpression, Type: System.Int32) (Syntax: 'var i')
-                          InConversion: null
-                          OutConversion: null
-                  InConversion: null
-                  OutConversion: null
->>>>>>> 718c6631
   IfFalse: null
 ";
             var expectedDiagnostics = DiagnosticDescription.None;
