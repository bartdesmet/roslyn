﻿' Licensed to the .NET Foundation under one or more agreements.
' The .NET Foundation licenses this file to you under the MIT license.
' See the LICENSE file in the project root for more information.

Imports System.Xml.Linq
Imports Microsoft.CodeAnalysis.Test.Utilities
Imports Roslyn.Test.Utilities

Namespace Microsoft.CodeAnalysis.VisualBasic.UnitTests

    Public Class WellKnownTypeValidationTests
        Inherits BasicTestBase

        <Fact>
        <WorkItem(530436, "http://vstfdevdiv:8080/DevDiv2/DevDiv/_workitems/edit/530436")>
        Public Sub NonPublicSpecialType()
            Dim source = <![CDATA[
Namespace System
    Public Class [Object]
        Public Sub New()
        End Sub
    End Class

    Friend Class [String]
    End Class

    Public Class ValueType
    End Class

    Public Structure Void
    End Structure
End Namespace
]]>.Value.Replace(vbLf, vbCrLf).Trim

            Dim validate As Action(Of VisualBasicCompilation) =
                Sub(comp)
                    Dim special = comp.GetSpecialType(SpecialType.System_String)
                    Assert.Equal(TypeKind.Error, special.TypeKind)
                    Assert.Equal(SpecialType.System_String, special.SpecialType)
                    Assert.Equal(Accessibility.Public, special.DeclaredAccessibility)

                    Dim lookup = comp.GetTypeByMetadataName("System.String")
                    Assert.Equal(TypeKind.Class, lookup.TypeKind)
                    Assert.Equal(SpecialType.None, lookup.SpecialType)
                    Assert.Equal(Accessibility.Internal, lookup.DeclaredAccessibility)
                End Sub

            ValidateSourceAndMetadata(source, validate)
        End Sub

        <Fact>
        <WorkItem(530436, "http://vstfdevdiv:8080/DevDiv2/DevDiv/_workitems/edit/530436")>
        Public Sub NonPublicSpecialTypeMember()
            Dim sourceTemplate = <![CDATA[
Namespace System
    Public Class [Object]
        Public Sub New()
        End Sub

        {0} Overridable Function ToString() As [String]
            Return Nothing
        End Function
    End Class

    {0} Class [String]
        Public Shared Function Concat(s1 As [String], s2 As [String]) As [String]
            Return Nothing
        End Function
    End Class

    Public Class ValueType
    End Class

    Public Structure Void
    End Structure
End Namespace
]]>.Value.Replace(vbLf, vbCrLf).Trim

            Dim validatePresent As Action(Of VisualBasicCompilation) =
                Sub(comp)
                    Assert.NotNull(comp.GetSpecialTypeMember(SpecialMember.System_Object__ToString))
                    Assert.NotNull(comp.GetSpecialTypeMember(SpecialMember.System_String__ConcatStringString))
                    comp.GetDiagnostics()
                End Sub

            Dim validateMissing As Action(Of VisualBasicCompilation) =
                Sub(comp)
                    Assert.Null(comp.GetSpecialTypeMember(SpecialMember.System_Object__ToString))
                    Assert.Null(comp.GetSpecialTypeMember(SpecialMember.System_String__ConcatStringString))
                    comp.GetDiagnostics()
                End Sub

            ValidateSourceAndMetadata(String.Format(sourceTemplate, "Public"), validatePresent)
            ValidateSourceAndMetadata(String.Format(sourceTemplate, "Friend"), validateMissing)
        End Sub

        ' Document the fact that we don't reject type parameters with constraints (yet?).
        <Fact>
        <WorkItem(530436, "http://vstfdevdiv:8080/DevDiv2/DevDiv/_workitems/edit/530436")>
        Public Sub GenericConstraintsOnSpecialType()
            Dim source = <![CDATA[
Namespace System
    Public Class [Object]
        Public Sub New()
        End Sub
    End Class

    Public Structure Nullable(Of T As New)
    End Structure

    Public Class ValueType
    End Class

    Public Structure Void
    End Structure
End Namespace
]]>.Value.Replace(vbLf, vbCrLf).Trim

            Dim validate As Action(Of VisualBasicCompilation) =
                Sub(comp)
                    Dim special = comp.GetSpecialType(SpecialType.System_Nullable_T)
                    Assert.Equal(TypeKind.Structure, special.TypeKind)
                    Assert.Equal(SpecialType.System_Nullable_T, special.SpecialType)

                    Dim lookup = comp.GetTypeByMetadataName("System.Nullable`1")
                    Assert.Equal(TypeKind.Structure, lookup.TypeKind)
                    Assert.Equal(SpecialType.System_Nullable_T, lookup.SpecialType)
                End Sub

            ValidateSourceAndMetadata(source, validate)
        End Sub

        ' No special type members have type parameters that could (incorrectly) be constrained.

        <Fact>
        <WorkItem(530436, "http://vstfdevdiv:8080/DevDiv2/DevDiv/_workitems/edit/530436")>
        Public Sub NonPublicWellKnownType()
            Dim source = <![CDATA[
Namespace System
    Public Class [Object]
        Public Sub New()
        End Sub
    End Class

    Friend Class Type
    End Class

    Public Class ValueType
    End Class

    Public Structure Void
    End Structure
End Namespace
]]>.Value.Replace(vbLf, vbCrLf).Trim

            Dim validate As Action(Of VisualBasicCompilation) =
                Sub(comp)
                    Dim wellKnown = comp.GetWellKnownType(WellKnownType.System_Type)
                    If wellKnown.DeclaringCompilation Is comp Then
                        Assert.Equal(TypeKind.Class, wellKnown.TypeKind)
                        Assert.Equal(Accessibility.Internal, wellKnown.DeclaredAccessibility)
                    Else
                        Assert.Equal(TypeKind.Error, wellKnown.TypeKind)
                        Assert.Equal(Accessibility.Public, wellKnown.DeclaredAccessibility)
                    End If

                    Dim lookup = comp.GetTypeByMetadataName("System.Type")
                    Assert.Equal(TypeKind.Class, lookup.TypeKind)
                    Assert.Equal(Accessibility.Internal, lookup.DeclaredAccessibility)
                End Sub

            ValidateSourceAndMetadata(source, validate)
        End Sub

        <Fact>
        <WorkItem(530436, "http://vstfdevdiv:8080/DevDiv2/DevDiv/_workitems/edit/530436")>
        Public Sub NonPublicWellKnownType_Nested()
            Dim sourceTemplate = <![CDATA[
Namespace System.Diagnostics
    {0} Class DebuggableAttribute
        {1} Enum DebuggingModes
            Mode
        End Enum
    End Class
End Namespace

Namespace System
    Public Class [Object]
        Public Sub New()
        End Sub
    End Class

    Public Class ValueType
    End Class

    Public Class [Enum]
    End Class

    Public Structure Void
    End Structure

    Public Structure [Int32]
    End Structure
End Namespace
]]>.Value.Replace(vbLf, vbCrLf).Trim

            Dim validate As Action(Of VisualBasicCompilation) =
                Sub(comp)
                    Dim wellKnown = comp.GetWellKnownType(WellKnownType.System_Diagnostics_DebuggableAttribute__DebuggingModes)
                    Assert.Equal(If(wellKnown.DeclaringCompilation Is comp, TypeKind.Enum, TypeKind.Error), wellKnown.TypeKind)

                    Dim lookup = comp.GetTypeByMetadataName("System.Diagnostics.DebuggableAttribute+DebuggingModes")
                    Assert.Equal(TypeKind.Enum, lookup.TypeKind)
                End Sub

            ValidateSourceAndMetadata(String.Format(sourceTemplate, "Public", "Friend"), validate)
            ValidateSourceAndMetadata(String.Format(sourceTemplate, "Friend", "Public"), validate)
        End Sub

        <Fact>
        <WorkItem(530436, "http://vstfdevdiv:8080/DevDiv2/DevDiv/_workitems/edit/530436")>
        Public Sub NonPublicWellKnownTypeMember()
            Dim sourceTemplate = <![CDATA[
Namespace System
    Public Class [Object]
        Public Sub New()
        End Sub
    End Class

    Public Class [String]
    End Class

    {0} Class Type
        Public Shared ReadOnly Missing As [Object]
    End Class

    Public Class FlagsAttribute
        {0} Sub New()
        End Sub
    End Class 

    Public Class ValueType
    End Class

    Public Structure Void
    End Structure
End Namespace
]]>.Value.Replace(vbLf, vbCrLf).Trim

            Dim validatePresent As Action(Of VisualBasicCompilation) =
                Sub(comp)
                    Assert.NotNull(comp.GetWellKnownTypeMember(WellKnownMember.System_Type__Missing))
                    Assert.NotNull(comp.GetWellKnownTypeMember(WellKnownMember.System_FlagsAttribute__ctor))
                    comp.GetDiagnostics()
                End Sub

            Dim validateMissing As Action(Of VisualBasicCompilation) =
                Sub(comp)
                    If comp.Assembly.CorLibrary Is comp.Assembly Then
                        Assert.NotNull(comp.GetWellKnownTypeMember(WellKnownMember.System_Type__Missing))
                        Assert.NotNull(comp.GetWellKnownTypeMember(WellKnownMember.System_FlagsAttribute__ctor))
                    Else
                        Assert.Null(comp.GetWellKnownTypeMember(WellKnownMember.System_Type__Missing))
                        Assert.Null(comp.GetWellKnownTypeMember(WellKnownMember.System_FlagsAttribute__ctor))
                    End If
                    comp.GetDiagnostics()
                End Sub

            ValidateSourceAndMetadata(String.Format(sourceTemplate, "Public"), validatePresent)
            ValidateSourceAndMetadata(String.Format(sourceTemplate, "Friend"), validateMissing)
        End Sub

        ' Document the fact that we don't reject type parameters with constraints (yet?).
        <Fact>
        <WorkItem(530436, "http://vstfdevdiv:8080/DevDiv2/DevDiv/_workitems/edit/530436")>
        Public Sub GenericConstraintsOnWellKnownType()
            Dim source = <![CDATA[
Namespace System
    Public Class [Object]
        Public Sub New()
        End Sub
    End Class

    Public Class ValueType
    End Class

    Public Structure Void
    End Structure
End Namespace

Namespace System.Threading.Tasks
    Public Class Task(Of T As New)
    End Class
End Namespace
]]>.Value.Replace(vbLf, vbCrLf).Trim

            Dim validate As Action(Of VisualBasicCompilation) =
                Sub(comp)
                    Dim wellKnown = comp.GetWellKnownType(WellKnownType.System_Threading_Tasks_Task_T)
                    Assert.Equal(TypeKind.Class, wellKnown.TypeKind)

                    Dim lookup = comp.GetTypeByMetadataName("System.Threading.Tasks.Task`1")
                    Assert.Equal(TypeKind.Class, lookup.TypeKind)
                End Sub

            ValidateSourceAndMetadata(source, validate)
        End Sub

        ' Document the fact that we don't reject type parameters with constraints (yet?).
        <Fact>
        <WorkItem(530436, "http://vstfdevdiv:8080/DevDiv2/DevDiv/_workitems/edit/530436")>
        Public Sub GenericConstraintsOnWellKnownTypeMember()
            Dim sourceTemplate = <![CDATA[
Namespace System
    Public Class [Object]
        Public Sub New()
        End Sub
    End Class

    Public Class Activator
        Public Shared Function CreateInstance(Of T{0})() As T
            Throw New Exception()
        End Function
    End Class

    Public Class Exception
        Public Sub New()
        End Sub
    End Class

    Public Class ValueType
    End Class

    Public Structure Void
    End Structure
End Namespace
]]>.Value.Replace(vbLf, vbCrLf).Trim

            Dim validate As Action(Of VisualBasicCompilation) =
                Sub(comp)
                    Assert.NotNull(comp.GetWellKnownTypeMember(WellKnownMember.System_Activator__CreateInstance_T))
                    comp.GetDiagnostics()
                End Sub

            ValidateSourceAndMetadata(String.Format(sourceTemplate, ""), validate)
            ValidateSourceAndMetadata(String.Format(sourceTemplate, " As New"), validate)
        End Sub

        Private Shared Sub ValidateSourceAndMetadata(source As String, validate As Action(Of VisualBasicCompilation))
            Dim comp1 = CreateEmptyCompilation(WrapInCompilationXml(source))
            validate(comp1)

            Dim reference = comp1.EmitToImageReference()
            Dim comp2 = CreateEmptyCompilationWithReferences(<compilation/>, {reference})
            validate(comp2)
        End Sub

        Private Shared Function WrapInCompilationXml(source As String) As XElement
            Return <compilation>
                       <file name="a.vb">
                           <%= source %>
                       </file>
                   </compilation>
        End Function

        <Fact>
        <WorkItem(530436, "http://vstfdevdiv:8080/DevDiv2/DevDiv/_workitems/edit/530436")>
        Public Sub PublicVersusInternalWellKnownType()
            Dim corlibSource =
                <compilation>
                    <file name="a.vb">
Namespace System
    Public Class [Object]
        Public Sub New()
        End Sub
    End Class

    Public Class [String]
    End Class

    Public Class Attribute
    End Class

    Public Class ValueType
    End Class

    Public Structure Void
    End Structure
End Namespace

Namespace System.Runtime.CompilerServices
    Public Class InternalsVisibleToAttribute : Inherits System.Attribute
        Public Sub New(s As [String])
        End Sub
    End Class
End Namespace
                    </file>
                </compilation>

            If True Then
                Dim libSourceTemplate = <![CDATA[
Namespace System
    {0} Class Type
    End Class
End Namespace
]]>.Value.Replace(vbLf, vbCrLf).Trim

                Dim corlibRef = CreateEmptyCompilation(corlibSource).EmitToImageReference()
                Dim publicLibRef = CreateEmptyCompilationWithReferences(WrapInCompilationXml(String.Format(libSourceTemplate, "Public")), {corlibRef}).EmitToImageReference()
                Dim internalLibRef = CreateEmptyCompilationWithReferences(WrapInCompilationXml(String.Format(libSourceTemplate, "Friend")), {corlibRef}).EmitToImageReference()

                Dim comp = CreateEmptyCompilationWithReferences({}, {corlibRef, publicLibRef, internalLibRef}, assemblyName:="Test")

                Dim wellKnown = comp.GetWellKnownType(WellKnownType.System_Type)
                Assert.NotNull(wellKnown)
                Assert.Equal(TypeKind.Class, wellKnown.TypeKind)
                Assert.Equal(Accessibility.Public, wellKnown.DeclaredAccessibility)

                Dim Lookup = comp.GetTypeByMetadataName("System.Type")
                Assert.Null(Lookup) ' Ambiguous
            End If

            If True Then
                Dim libSourceTemplate = <![CDATA[
<Assembly: System.Runtime.CompilerServices.InternalsVisibleTo("Test")>

Namespace System
    {0} Class Type
    End Class
End Namespace
]]>.Value.Replace(vbLf, vbCrLf).Trim

                Dim corlibRef = CreateEmptyCompilation(corlibSource).EmitToImageReference()
                Dim publicLibRef = CreateEmptyCompilationWithReferences(WrapInCompilationXml(String.Format(libSourceTemplate, "Public")), {corlibRef}).EmitToImageReference()
                Dim internalLibRef = CreateEmptyCompilationWithReferences(WrapInCompilationXml(String.Format(libSourceTemplate, "Friend")), {corlibRef}).EmitToImageReference()

                Dim comp = CreateEmptyCompilationWithReferences({}, {corlibRef, publicLibRef, internalLibRef}, assemblyName:="Test")

                Dim wellKnown = comp.GetWellKnownType(WellKnownType.System_Type)
                Assert.NotNull(wellKnown)
                Assert.Equal(TypeKind.Error, wellKnown.TypeKind)

                Dim Lookup = comp.GetTypeByMetadataName("System.Type")
                Assert.Null(Lookup) ' Ambiguous
            End If
        End Sub

        <Fact>
        <WorkItem(530436, "http://vstfdevdiv:8080/DevDiv2/DevDiv/_workitems/edit/530436")>
        Public Sub AllSpecialTypes()
            Dim comp = CreateEmptyCompilationWithReferences((<compilation/>), {MscorlibRef_v4_0_30316_17626})

            For special As SpecialType = CType(SpecialType.None + 1, SpecialType) To SpecialType.Count
                Dim symbol = comp.GetSpecialType(special)
                Assert.NotNull(symbol)

                If special = SpecialType.System_Runtime_CompilerServices_RuntimeFeature OrElse
                   special = SpecialType.System_Runtime_CompilerServices_PreserveBaseOverridesAttribute OrElse
                   special = SpecialType.System_Runtime_CompilerServices_InlineArrayAttribute Then
                    Assert.Equal(SymbolKind.ErrorType, symbol.Kind) ' Not available
                Else
                    Assert.NotEqual(SymbolKind.ErrorType, symbol.Kind)
                End If
            Next
        End Sub

        <Fact>
        <WorkItem(530436, "http://vstfdevdiv:8080/DevDiv2/DevDiv/_workitems/edit/530436")>
        Public Sub AllSpecialTypeMembers()
            Dim comp = CreateEmptyCompilationWithReferences((<compilation/>), {MscorlibRef_v4_0_30316_17626})

            For Each special As SpecialMember In [Enum].GetValues(GetType(SpecialMember))
                Select Case special
                    Case SpecialMember.System_IntPtr__op_Explicit_ToPointer,
                         SpecialMember.System_IntPtr__op_Explicit_FromPointer,
                         SpecialMember.System_UIntPtr__op_Explicit_ToPointer,
                         SpecialMember.System_UIntPtr__op_Explicit_FromPointer
                        ' VB doesn't have pointer types.
                        Continue For
                    Case SpecialMember.Count
                        ' Not a real value.
                        Continue For
                End Select

                Dim symbol = comp.GetSpecialTypeMember(special)

                If special = SpecialMember.System_Runtime_CompilerServices_RuntimeFeature__DefaultImplementationsOfInterfaces OrElse
                   special = SpecialMember.System_Runtime_CompilerServices_RuntimeFeature__UnmanagedSignatureCallingConvention OrElse
                   special = SpecialMember.System_Runtime_CompilerServices_RuntimeFeature__CovariantReturnsOfClasses OrElse
                   special = SpecialMember.System_Runtime_CompilerServices_RuntimeFeature__VirtualStaticsInInterfaces OrElse
                   special = SpecialMember.System_Runtime_CompilerServices_RuntimeFeature__NumericIntPtr OrElse
                   special = SpecialMember.System_Runtime_CompilerServices_RuntimeFeature__ByRefFields OrElse
                   special = SpecialMember.System_Runtime_CompilerServices_PreserveBaseOverridesAttribute__ctor OrElse
                   special = SpecialMember.System_Runtime_CompilerServices_InlineArrayAttribute__ctor Then
                    Assert.Null(symbol) ' Not available
                Else
                    Assert.NotNull(symbol)
                End If
            Next
        End Sub

        <Fact>
        <WorkItem(530436, "http://vstfdevdiv:8080/DevDiv2/DevDiv/_workitems/edit/530436")>
        Public Sub AllWellKnownTypes()
            Dim refs As MetadataReference() =
            {
                MscorlibRef_v4_0_30316_17626,
                SystemRef_v4_0_30319_17929,
                SystemCoreRef_v4_0_30319_17929,
                CSharpRef,
                SystemXmlRef,
                SystemXmlLinqRef,
                SystemWindowsFormsRef,
                ValueTupleRef
            }.Concat(WinRtRefs).ToArray()

            Dim lastType = CType(WellKnownType.NextAvailable - 1, WellKnownType)
            Dim comp = CreateEmptyCompilationWithReferences((<compilation/>), refs.Concat(MsvbRef_v4_0_30319_17929).ToArray())
            For wkt = WellKnownType.First To lastType
                Select Case wkt
                    Case WellKnownType.Microsoft_VisualBasic_CompilerServices_EmbeddedOperators
                        ' Only present when embedding VB Core.
                        Continue For
                    Case WellKnownType.System_FormattableString,
                         WellKnownType.System_Runtime_CompilerServices_FormattableStringFactory,
                         WellKnownType.System_Runtime_CompilerServices_NullableAttribute,
                         WellKnownType.System_Runtime_CompilerServices_NullableContextAttribute,
                         WellKnownType.System_Runtime_CompilerServices_NullablePublicOnlyAttribute,
                         WellKnownType.System_Span_T,
                         WellKnownType.System_ReadOnlySpan_T,
                         WellKnownType.System_Index,
                         WellKnownType.System_Range,
                         WellKnownType.System_Runtime_CompilerServices_AsyncIteratorStateMachineAttribute,
                         WellKnownType.System_IAsyncDisposable,
                         WellKnownType.System_Collections_Generic_IAsyncEnumerable_T,
                         WellKnownType.System_Collections_Generic_IAsyncEnumerator_T,
                         WellKnownType.System_Threading_Tasks_Sources_ManualResetValueTaskSourceCore_T,
                         WellKnownType.System_Threading_Tasks_Sources_ValueTaskSourceStatus,
                         WellKnownType.System_Threading_Tasks_Sources_ValueTaskSourceOnCompletedFlags,
                         WellKnownType.System_Threading_Tasks_Sources_IValueTaskSource_T,
                         WellKnownType.System_Threading_Tasks_Sources_IValueTaskSource,
                         WellKnownType.System_Threading_Tasks_ValueTask_T,
                         WellKnownType.System_Threading_Tasks_ValueTask,
                         WellKnownType.System_Runtime_CompilerServices_AsyncIteratorMethodBuilder,
                         WellKnownType.System_Threading_CancellationToken,
                         WellKnownType.System_Runtime_CompilerServices_NonNullTypesAttribute,
                         WellKnownType.Microsoft_CodeAnalysis_EmbeddedAttribute,
                         WellKnownType.System_Runtime_CompilerServices_SwitchExpressionException,
                         WellKnownType.System_Runtime_CompilerServices_NativeIntegerAttribute,
                         WellKnownType.System_Runtime_CompilerServices_IsExternalInit,
                         WellKnownType.System_Runtime_CompilerServices_DefaultInterpolatedStringHandler,
                         WellKnownType.System_Runtime_CompilerServices_RequiredMemberAttribute,
                         WellKnownType.System_Diagnostics_CodeAnalysis_SetsRequiredMembersAttribute,
                         WellKnownType.System_MemoryExtensions,
                         WellKnownType.System_Runtime_CompilerServices_CompilerFeatureRequiredAttribute,
                         WellKnownType.System_Runtime_CompilerServices_ScopedRefAttribute,
                         WellKnownType.System_Runtime_CompilerServices_RefSafetyRulesAttribute,
                         WellKnownType.System_Diagnostics_CodeAnalysis_UnscopedRefAttribute,
                         WellKnownType.System_MemoryExtensions,
                         WellKnownType.System_Runtime_CompilerServices_MetadataUpdateOriginalTypeAttribute,
<<<<<<< HEAD
                         WellKnownType.System_Runtime_CompilerServices_RequiresLocationAttribute
=======
                         WellKnownType.System_Runtime_InteropServices_MemoryMarshal,
                         WellKnownType.System_Runtime_CompilerServices_Unsafe
>>>>>>> 33496991
                        ' Not available on all platforms.
                        Continue For
                    Case WellKnownType.ExtSentinel
                        ' Not a real type
                        Continue For
                    Case WellKnownType.Microsoft_CodeAnalysis_Runtime_Instrumentation,
                         WellKnownType.Microsoft_CodeAnalysis_Runtime_LocalStoreTracker,
                         WellKnownType.System_Runtime_CompilerServices_IsReadOnlyAttribute,
                         WellKnownType.System_Runtime_CompilerServices_IsByRefLikeAttribute,
                         WellKnownType.System_Runtime_CompilerServices_IsUnmanagedAttribute,
                         WellKnownType.System_Runtime_CompilerServices_ITuple
                        ' Not always available.
                        Continue For
                End Select

                Dim symbol = comp.GetWellKnownType(wkt)
                Assert.NotNull(symbol)
                Assert.NotEqual(SymbolKind.ErrorType, symbol.Kind)
            Next

            comp = CreateEmptyCompilationWithReferences(<compilation/>, refs, TestOptions.ReleaseDll.WithEmbedVbCoreRuntime(True))
            For wkt = WellKnownType.First To lastType
                Select Case wkt
                    Case WellKnownType.Microsoft_VisualBasic_CallType,
                         WellKnownType.Microsoft_VisualBasic_CompilerServices_Operators,
                         WellKnownType.Microsoft_VisualBasic_CompilerServices_NewLateBinding,
                         WellKnownType.Microsoft_VisualBasic_CompilerServices_LikeOperator,
                         WellKnownType.Microsoft_VisualBasic_CompilerServices_StringType,
                         WellKnownType.Microsoft_VisualBasic_CompilerServices_Versioned,
                         WellKnownType.Microsoft_VisualBasic_CompareMethod,
                         WellKnownType.Microsoft_VisualBasic_ErrObject,
                         WellKnownType.Microsoft_VisualBasic_FileSystem,
                         WellKnownType.Microsoft_VisualBasic_ApplicationServices_ApplicationBase,
                         WellKnownType.Microsoft_VisualBasic_ApplicationServices_WindowsFormsApplicationBase,
                         WellKnownType.Microsoft_VisualBasic_Information,
                         WellKnownType.Microsoft_VisualBasic_Interaction,
                         WellKnownType.Microsoft_VisualBasic_Conversion
                        ' Not embedded, so not available.
                        Continue For
                    Case WellKnownType.System_FormattableString,
                         WellKnownType.System_Runtime_CompilerServices_FormattableStringFactory,
                         WellKnownType.System_Runtime_CompilerServices_NullableAttribute,
                         WellKnownType.System_Runtime_CompilerServices_NullableContextAttribute,
                         WellKnownType.System_Runtime_CompilerServices_NullablePublicOnlyAttribute,
                         WellKnownType.System_Span_T,
                         WellKnownType.System_ReadOnlySpan_T,
                         WellKnownType.System_Index,
                         WellKnownType.System_Range,
                         WellKnownType.System_Runtime_CompilerServices_AsyncIteratorStateMachineAttribute,
                         WellKnownType.System_IAsyncDisposable,
                         WellKnownType.System_Collections_Generic_IAsyncEnumerable_T,
                         WellKnownType.System_Collections_Generic_IAsyncEnumerator_T,
                         WellKnownType.System_Threading_Tasks_Sources_ManualResetValueTaskSourceCore_T,
                         WellKnownType.System_Threading_Tasks_Sources_ValueTaskSourceStatus,
                         WellKnownType.System_Threading_Tasks_Sources_ValueTaskSourceOnCompletedFlags,
                         WellKnownType.System_Threading_Tasks_Sources_IValueTaskSource_T,
                         WellKnownType.System_Threading_Tasks_Sources_IValueTaskSource,
                         WellKnownType.System_Threading_Tasks_ValueTask_T,
                         WellKnownType.System_Threading_Tasks_ValueTask,
                         WellKnownType.System_Runtime_CompilerServices_AsyncIteratorMethodBuilder,
                         WellKnownType.System_Threading_CancellationToken,
                         WellKnownType.System_Runtime_CompilerServices_NonNullTypesAttribute,
                         WellKnownType.Microsoft_CodeAnalysis_EmbeddedAttribute,
                         WellKnownType.System_Runtime_CompilerServices_SwitchExpressionException,
                         WellKnownType.System_Runtime_CompilerServices_NativeIntegerAttribute,
                         WellKnownType.System_Runtime_CompilerServices_IsExternalInit,
                         WellKnownType.System_Runtime_CompilerServices_DefaultInterpolatedStringHandler,
                         WellKnownType.System_Runtime_CompilerServices_RequiredMemberAttribute,
                         WellKnownType.System_Diagnostics_CodeAnalysis_SetsRequiredMembersAttribute,
                         WellKnownType.System_MemoryExtensions,
                         WellKnownType.System_Runtime_CompilerServices_CompilerFeatureRequiredAttribute,
                         WellKnownType.System_Runtime_CompilerServices_ScopedRefAttribute,
                         WellKnownType.System_Runtime_CompilerServices_RefSafetyRulesAttribute,
                         WellKnownType.System_Diagnostics_CodeAnalysis_UnscopedRefAttribute,
                         WellKnownType.System_Runtime_CompilerServices_MetadataUpdateOriginalTypeAttribute,
<<<<<<< HEAD
                         WellKnownType.System_Runtime_CompilerServices_RequiresLocationAttribute
=======
                         WellKnownType.System_Runtime_InteropServices_MemoryMarshal,
                         WellKnownType.System_Runtime_CompilerServices_Unsafe
>>>>>>> 33496991
                        ' Not available on all platforms.
                        Continue For
                    Case WellKnownType.ExtSentinel
                        ' Not a real type
                        Continue For
                    Case WellKnownType.Microsoft_CodeAnalysis_Runtime_Instrumentation,
                         WellKnownType.Microsoft_CodeAnalysis_Runtime_LocalStoreTracker,
                         WellKnownType.System_Runtime_CompilerServices_IsReadOnlyAttribute,
                         WellKnownType.System_Runtime_CompilerServices_IsByRefLikeAttribute,
                         WellKnownType.System_Runtime_CompilerServices_IsUnmanagedAttribute,
                         WellKnownType.System_Runtime_CompilerServices_ITuple
                        ' Not always available.
                        Continue For
                End Select

                Dim symbol = comp.GetWellKnownType(wkt)
                Assert.NotNull(symbol)
                Assert.True(SymbolKind.ErrorType <> symbol.Kind, $"{symbol} should not be an error type")
            Next
        End Sub

        <Fact>
        <WorkItem(530436, "http://vstfdevdiv:8080/DevDiv2/DevDiv/_workitems/edit/530436")>
        Public Sub AllWellKnownTypeMembers()
            Dim refs As MetadataReference() =
            {
                MscorlibRef_v4_0_30316_17626,
                SystemRef_v4_0_30319_17929,
                SystemCoreRef_v4_0_30319_17929,
                CSharpRef,
                SystemXmlRef,
                SystemXmlLinqRef,
                SystemWindowsFormsRef,
                ValueTupleRef
            }.Concat(WinRtRefs).ToArray()

            Dim comp = CreateEmptyCompilationWithReferences((<compilation/>), refs.Concat(MsvbRef_v4_0_30319_17929).ToArray())
            For Each wkm As WellKnownMember In [Enum].GetValues(GetType(WellKnownMember))
                Select Case wkm
                    Case WellKnownMember.Microsoft_VisualBasic_CompilerServices_EmbeddedOperators__CompareStringStringStringBoolean
                        ' Only present when embedding VB Core.
                        Continue For
                    Case WellKnownMember.Count
                        ' Not a real value.
                        Continue For
                    Case WellKnownMember.System_Array__Empty,
                         WellKnownMember.System_Runtime_CompilerServices_NullableAttribute__ctorByte,
                         WellKnownMember.System_Runtime_CompilerServices_NullableAttribute__ctorTransformFlags,
                         WellKnownMember.System_Runtime_CompilerServices_NullableContextAttribute__ctor,
                         WellKnownMember.System_Runtime_CompilerServices_NullablePublicOnlyAttribute__ctor,
                         WellKnownMember.System_Span_T__ctor_Pointer,
                         WellKnownMember.System_Span_T__ctor_Array,
                         WellKnownMember.System_Span_T__get_Item,
                         WellKnownMember.System_Span_T__get_Length,
                         WellKnownMember.System_Span_T__Slice_Int_Int,
                         WellKnownMember.System_ReadOnlySpan_T__ctor_Pointer,
                         WellKnownMember.System_ReadOnlySpan_T__ctor_Array,
                         WellKnownMember.System_ReadOnlySpan_T__ctor_Array_Start_Length,
                         WellKnownMember.System_ReadOnlySpan_T__get_Item,
                         WellKnownMember.System_ReadOnlySpan_T__get_Length,
                         WellKnownMember.System_ReadOnlySpan_T__Slice_Int_Int,
                         WellKnownMember.System_Runtime_CompilerServices_AsyncIteratorStateMachineAttribute__ctor,
                         WellKnownMember.System_IAsyncDisposable__DisposeAsync,
                         WellKnownMember.System_Collections_Generic_IAsyncEnumerable_T__GetAsyncEnumerator,
                         WellKnownMember.System_Collections_Generic_IAsyncEnumerator_T__MoveNextAsync,
                         WellKnownMember.System_Collections_Generic_IAsyncEnumerator_T__get_Current,
                         WellKnownMember.System_Threading_Tasks_Sources_ManualResetValueTaskSourceCore_T__get_Version,
                         WellKnownMember.System_Threading_Tasks_Sources_ManualResetValueTaskSourceCore_T__GetResult,
                         WellKnownMember.System_Threading_Tasks_Sources_ManualResetValueTaskSourceCore_T__GetStatus,
                         WellKnownMember.System_Threading_Tasks_Sources_ManualResetValueTaskSourceCore_T__OnCompleted,
                         WellKnownMember.System_Threading_Tasks_Sources_ManualResetValueTaskSourceCore_T__Reset,
                         WellKnownMember.System_Threading_Tasks_Sources_ManualResetValueTaskSourceCore_T__SetException,
                         WellKnownMember.System_Threading_Tasks_Sources_ManualResetValueTaskSourceCore_T__SetResult,
                         WellKnownMember.System_Threading_Tasks_Sources_IValueTaskSource_T__GetResult,
                         WellKnownMember.System_Threading_Tasks_Sources_IValueTaskSource_T__GetStatus,
                         WellKnownMember.System_Threading_Tasks_Sources_IValueTaskSource_T__OnCompleted,
                         WellKnownMember.System_Threading_Tasks_Sources_IValueTaskSource__GetResult,
                         WellKnownMember.System_Threading_Tasks_Sources_IValueTaskSource__GetStatus,
                         WellKnownMember.System_Threading_Tasks_Sources_IValueTaskSource__OnCompleted,
                         WellKnownMember.System_Threading_Tasks_ValueTask_T__ctorSourceAndToken,
                         WellKnownMember.System_Threading_Tasks_ValueTask_T__ctorValue,
                         WellKnownMember.System_Threading_Tasks_ValueTask__ctor,
                         WellKnownMember.System_Runtime_CompilerServices_AsyncIteratorMethodBuilder__AwaitOnCompleted,
                         WellKnownMember.System_Runtime_CompilerServices_AsyncIteratorMethodBuilder__AwaitUnsafeOnCompleted,
                         WellKnownMember.System_Runtime_CompilerServices_AsyncIteratorMethodBuilder__Complete,
                         WellKnownMember.System_Runtime_CompilerServices_AsyncIteratorMethodBuilder__Create,
                         WellKnownMember.System_Runtime_CompilerServices_AsyncIteratorMethodBuilder__MoveNext_T,
                         WellKnownMember.System_Runtime_CompilerServices_AsyncStateMachineAttribute__ctor,
                         WellKnownMember.System_Runtime_CompilerServices_RuntimeHelpers__GetSubArray_T,
                         WellKnownMember.System_Runtime_CompilerServices_NativeIntegerAttribute__ctor,
                         WellKnownMember.System_Runtime_CompilerServices_NativeIntegerAttribute__ctorTransformFlags,
                         WellKnownMember.System_Runtime_CompilerServices_DefaultInterpolatedStringHandler__ToStringAndClear,
                         WellKnownMember.System_Runtime_CompilerServices_RequiredMemberAttribute__ctor,
                         WellKnownMember.System_Diagnostics_CodeAnalysis_SetsRequiredMembersAttribute__ctor,
                         WellKnownMember.System_Runtime_CompilerServices_ScopedRefAttribute__ctor,
                         WellKnownMember.System_Runtime_CompilerServices_RefSafetyRulesAttribute__ctor,
                         WellKnownMember.System_MemoryExtensions__SequenceEqual_Span_T,
                         WellKnownMember.System_MemoryExtensions__SequenceEqual_ReadOnlySpan_T,
                         WellKnownMember.System_MemoryExtensions__AsSpan_String,
                         WellKnownMember.System_Runtime_CompilerServices_CompilerFeatureRequiredAttribute__ctor,
                         WellKnownMember.System_Diagnostics_CodeAnalysis_UnscopedRefAttribute__ctor,
                         WellKnownMember.System_Runtime_CompilerServices_MetadataUpdateOriginalTypeAttribute__ctor,
                         WellKnownMember.System_Runtime_CompilerServices_RuntimeHelpers__CreateSpanRuntimeFieldHandle,
                         WellKnownMember.System_Runtime_CompilerServices_RequiresLocationAttribute__ctor
                        ' Not available yet, but will be in upcoming release.
                        Continue For
                    Case WellKnownMember.Microsoft_CodeAnalysis_Runtime_Instrumentation__CreatePayloadForMethodsSpanningSingleFile,
                         WellKnownMember.Microsoft_CodeAnalysis_Runtime_Instrumentation__CreatePayloadForMethodsSpanningMultipleFiles,
                         WellKnownMember.Microsoft_CodeAnalysis_Runtime_LocalStoreTracker__LogMethodEntry,
                         WellKnownMember.Microsoft_CodeAnalysis_Runtime_LocalStoreTracker__LogLambdaEntry,
                         WellKnownMember.Microsoft_CodeAnalysis_Runtime_LocalStoreTracker__LogStateMachineMethodEntry,
                         WellKnownMember.Microsoft_CodeAnalysis_Runtime_LocalStoreTracker__LogStateMachineLambdaEntry,
                         WellKnownMember.Microsoft_CodeAnalysis_Runtime_LocalStoreTracker__LogReturn,
                         WellKnownMember.Microsoft_CodeAnalysis_Runtime_LocalStoreTracker__GetNewStateMachineInstanceId,
                         WellKnownMember.Microsoft_CodeAnalysis_Runtime_LocalStoreTracker__LogLocalStoreBoolean,
                         WellKnownMember.Microsoft_CodeAnalysis_Runtime_LocalStoreTracker__LogLocalStoreByte,
                         WellKnownMember.Microsoft_CodeAnalysis_Runtime_LocalStoreTracker__LogLocalStoreUInt16,
                         WellKnownMember.Microsoft_CodeAnalysis_Runtime_LocalStoreTracker__LogLocalStoreUInt32,
                         WellKnownMember.Microsoft_CodeAnalysis_Runtime_LocalStoreTracker__LogLocalStoreUInt64,
                         WellKnownMember.Microsoft_CodeAnalysis_Runtime_LocalStoreTracker__LogLocalStoreSingle,
                         WellKnownMember.Microsoft_CodeAnalysis_Runtime_LocalStoreTracker__LogLocalStoreDouble,
                         WellKnownMember.Microsoft_CodeAnalysis_Runtime_LocalStoreTracker__LogLocalStoreDecimal,
                         WellKnownMember.Microsoft_CodeAnalysis_Runtime_LocalStoreTracker__LogLocalStoreString,
                         WellKnownMember.Microsoft_CodeAnalysis_Runtime_LocalStoreTracker__LogLocalStoreObject,
                         WellKnownMember.Microsoft_CodeAnalysis_Runtime_LocalStoreTracker__LogLocalStorePointer,
                         WellKnownMember.Microsoft_CodeAnalysis_Runtime_LocalStoreTracker__LogLocalStoreUnmanaged,
                         WellKnownMember.Microsoft_CodeAnalysis_Runtime_LocalStoreTracker__LogLocalStoreParameterAlias,
                         WellKnownMember.Microsoft_CodeAnalysis_Runtime_LocalStoreTracker__LogParameterStoreBoolean,
                         WellKnownMember.Microsoft_CodeAnalysis_Runtime_LocalStoreTracker__LogParameterStoreByte,
                         WellKnownMember.Microsoft_CodeAnalysis_Runtime_LocalStoreTracker__LogParameterStoreUInt16,
                         WellKnownMember.Microsoft_CodeAnalysis_Runtime_LocalStoreTracker__LogParameterStoreUInt32,
                         WellKnownMember.Microsoft_CodeAnalysis_Runtime_LocalStoreTracker__LogParameterStoreUInt64,
                         WellKnownMember.Microsoft_CodeAnalysis_Runtime_LocalStoreTracker__LogParameterStoreSingle,
                         WellKnownMember.Microsoft_CodeAnalysis_Runtime_LocalStoreTracker__LogParameterStoreDouble,
                         WellKnownMember.Microsoft_CodeAnalysis_Runtime_LocalStoreTracker__LogParameterStoreDecimal,
                         WellKnownMember.Microsoft_CodeAnalysis_Runtime_LocalStoreTracker__LogParameterStoreString,
                         WellKnownMember.Microsoft_CodeAnalysis_Runtime_LocalStoreTracker__LogParameterStoreObject,
                         WellKnownMember.Microsoft_CodeAnalysis_Runtime_LocalStoreTracker__LogParameterStorePointer,
                         WellKnownMember.Microsoft_CodeAnalysis_Runtime_LocalStoreTracker__LogParameterStoreUnmanaged,
                         WellKnownMember.Microsoft_CodeAnalysis_Runtime_LocalStoreTracker__LogParameterStoreParameterAlias,
                         WellKnownMember.Microsoft_CodeAnalysis_Runtime_LocalStoreTracker__LogLocalStoreLocalAlias,
                         WellKnownMember.System_Runtime_CompilerServices_IsReadOnlyAttribute__ctor,
                         WellKnownMember.System_Runtime_CompilerServices_IsByRefLikeAttribute__ctor,
                         WellKnownMember.System_Runtime_CompilerServices_IsUnmanagedAttribute__ctor,
                         WellKnownMember.System_Index__ctor,
                         WellKnownMember.System_Index__GetOffset,
                         WellKnownMember.System_Range__ctor,
                         WellKnownMember.System_Range__EndAt,
                         WellKnownMember.System_Range__get_All,
                         WellKnownMember.System_Range__StartAt,
                         WellKnownMember.System_Range__get_End,
                         WellKnownMember.System_Range__get_Start,
                         WellKnownMember.System_Runtime_CompilerServices_IsUnmanagedAttribute__ctor,
                         WellKnownMember.System_Runtime_CompilerServices_ITuple__get_Item,
                         WellKnownMember.System_Runtime_CompilerServices_ITuple__get_Length,
                         WellKnownMember.System_Runtime_CompilerServices_SwitchExpressionException__ctor,
                         WellKnownMember.System_Runtime_CompilerServices_SwitchExpressionException__ctorObject,
                         WellKnownMember.System_Runtime_InteropServices_MemoryMarshal__CreateReadOnlySpan,
                         WellKnownMember.System_Runtime_InteropServices_MemoryMarshal__CreateSpan,
                         WellKnownMember.System_Runtime_CompilerServices_Unsafe__Add_T,
                         WellKnownMember.System_Runtime_CompilerServices_Unsafe__As_T,
                         WellKnownMember.System_Runtime_CompilerServices_Unsafe__AsRef_T
                        ' Not always available.
                        Continue For
                End Select

                Dim symbol = comp.GetWellKnownTypeMember(wkm)
                Assert.True(symbol IsNot Nothing, $"Unexpected null for {wkm}")
            Next

            comp = CreateEmptyCompilationWithReferences(<compilation/>, refs, TestOptions.ReleaseDll.WithEmbedVbCoreRuntime(True))
            For Each wkm As WellKnownMember In [Enum].GetValues(GetType(WellKnownMember))
                Select Case wkm
                    Case WellKnownMember.Count
                        ' Not a real value.
                        Continue For
                    Case WellKnownMember.Microsoft_VisualBasic_CompilerServices_Conversions__ChangeType,
                         WellKnownMember.Microsoft_VisualBasic_CompilerServices_ObjectFlowControl_ForLoopControl__ForLoopInitObj,
                         WellKnownMember.Microsoft_VisualBasic_CompilerServices_ObjectFlowControl_ForLoopControl__ForNextCheckObj,
                         WellKnownMember.Microsoft_VisualBasic_CompilerServices_ObjectFlowControl__CheckForSyncLockOnValueType,
                         WellKnownMember.Microsoft_VisualBasic_CompilerServices_ProjectData__CreateProjectError,
                         WellKnownMember.Microsoft_VisualBasic_CompilerServices_ProjectData__EndApp,
                         WellKnownMember.Microsoft_VisualBasic_Strings__AscCharInt32,
                         WellKnownMember.Microsoft_VisualBasic_Strings__AscStringInt32,
                         WellKnownMember.Microsoft_VisualBasic_Strings__ChrInt32Char
                        ' Even though the containing type is embedded, the specific member is not.
                        Continue For
                    Case WellKnownMember.Microsoft_VisualBasic_CompilerServices_Operators__PlusObjectObject,
                         WellKnownMember.Microsoft_VisualBasic_CompilerServices_Operators__NegateObjectObject,
                         WellKnownMember.Microsoft_VisualBasic_CompilerServices_Operators__NotObjectObject,
                         WellKnownMember.Microsoft_VisualBasic_CompilerServices_Operators__AndObjectObjectObject,
                         WellKnownMember.Microsoft_VisualBasic_CompilerServices_Operators__OrObjectObjectObject,
                         WellKnownMember.Microsoft_VisualBasic_CompilerServices_Operators__XorObjectObjectObject,
                         WellKnownMember.Microsoft_VisualBasic_CompilerServices_Operators__AddObjectObjectObject,
                         WellKnownMember.Microsoft_VisualBasic_CompilerServices_Operators__SubtractObjectObjectObject,
                         WellKnownMember.Microsoft_VisualBasic_CompilerServices_Operators__MultiplyObjectObjectObject,
                         WellKnownMember.Microsoft_VisualBasic_CompilerServices_Operators__DivideObjectObjectObject,
                         WellKnownMember.Microsoft_VisualBasic_CompilerServices_Operators__ExponentObjectObjectObject,
                         WellKnownMember.Microsoft_VisualBasic_CompilerServices_Operators__ModObjectObjectObject,
                         WellKnownMember.Microsoft_VisualBasic_CompilerServices_Operators__IntDivideObjectObjectObject,
                         WellKnownMember.Microsoft_VisualBasic_CompilerServices_Operators__LeftShiftObjectObjectObject,
                         WellKnownMember.Microsoft_VisualBasic_CompilerServices_Operators__RightShiftObjectObjectObject,
                         WellKnownMember.Microsoft_VisualBasic_CompilerServices_Operators__ConcatenateObjectObjectObject,
                         WellKnownMember.Microsoft_VisualBasic_CompilerServices_Operators__CompareObjectEqualObjectObjectBoolean,
                         WellKnownMember.Microsoft_VisualBasic_CompilerServices_Operators__CompareObjectNotEqualObjectObjectBoolean,
                         WellKnownMember.Microsoft_VisualBasic_CompilerServices_Operators__CompareObjectLessObjectObjectBoolean,
                         WellKnownMember.Microsoft_VisualBasic_CompilerServices_Operators__CompareObjectLessEqualObjectObjectBoolean,
                         WellKnownMember.Microsoft_VisualBasic_CompilerServices_Operators__CompareObjectGreaterEqualObjectObjectBoolean,
                         WellKnownMember.Microsoft_VisualBasic_CompilerServices_Operators__CompareObjectGreaterObjectObjectBoolean,
                         WellKnownMember.Microsoft_VisualBasic_CompilerServices_Operators__ConditionalCompareObjectEqualObjectObjectBoolean,
                         WellKnownMember.Microsoft_VisualBasic_CompilerServices_Operators__ConditionalCompareObjectNotEqualObjectObjectBoolean,
                         WellKnownMember.Microsoft_VisualBasic_CompilerServices_Operators__ConditionalCompareObjectLessObjectObjectBoolean,
                         WellKnownMember.Microsoft_VisualBasic_CompilerServices_Operators__ConditionalCompareObjectLessEqualObjectObjectBoolean,
                         WellKnownMember.Microsoft_VisualBasic_CompilerServices_Operators__ConditionalCompareObjectGreaterEqualObjectObjectBoolean,
                         WellKnownMember.Microsoft_VisualBasic_CompilerServices_Operators__ConditionalCompareObjectGreaterObjectObjectBoolean,
                         WellKnownMember.Microsoft_VisualBasic_CompilerServices_Operators__CompareStringStringStringBoolean,
                         WellKnownMember.Microsoft_VisualBasic_CompilerServices_NewLateBinding__LateCall,
                         WellKnownMember.Microsoft_VisualBasic_CompilerServices_NewLateBinding__LateGet,
                         WellKnownMember.Microsoft_VisualBasic_CompilerServices_NewLateBinding__LateSet,
                         WellKnownMember.Microsoft_VisualBasic_CompilerServices_NewLateBinding__LateSetComplex,
                         WellKnownMember.Microsoft_VisualBasic_CompilerServices_NewLateBinding__LateIndexGet,
                         WellKnownMember.Microsoft_VisualBasic_CompilerServices_NewLateBinding__LateIndexSet,
                         WellKnownMember.Microsoft_VisualBasic_CompilerServices_NewLateBinding__LateIndexSetComplex,
                         WellKnownMember.Microsoft_VisualBasic_CompilerServices_StringType__MidStmtStr,
                         WellKnownMember.Microsoft_VisualBasic_CompilerServices_LikeOperator__LikeStringStringStringCompareMethod,
                         WellKnownMember.Microsoft_VisualBasic_CompilerServices_LikeOperator__LikeObjectObjectObjectCompareMethod,
                         WellKnownMember.Microsoft_VisualBasic_CompilerServices_Versioned__CallByName,
                         WellKnownMember.Microsoft_VisualBasic_CompilerServices_Versioned__IsNumeric,
                         WellKnownMember.Microsoft_VisualBasic_CompilerServices_Versioned__SystemTypeName,
                         WellKnownMember.Microsoft_VisualBasic_CompilerServices_Versioned__TypeName,
                         WellKnownMember.Microsoft_VisualBasic_CompilerServices_Versioned__VbTypeName,
                         WellKnownMember.Microsoft_VisualBasic_Information__IsNumeric,
                         WellKnownMember.Microsoft_VisualBasic_Information__SystemTypeName,
                         WellKnownMember.Microsoft_VisualBasic_Information__TypeName,
                         WellKnownMember.Microsoft_VisualBasic_Information__VbTypeName,
                         WellKnownMember.Microsoft_VisualBasic_Interaction__CallByName,
                         WellKnownMember.Microsoft_VisualBasic_Conversion__FixSingle,
                         WellKnownMember.Microsoft_VisualBasic_Conversion__FixDouble,
                         WellKnownMember.Microsoft_VisualBasic_Conversion__IntSingle,
                         WellKnownMember.Microsoft_VisualBasic_Conversion__IntDouble
                        ' The type is not embedded, so the member is not available.
                        Continue For
                    Case WellKnownMember.System_Array__Empty,
                         WellKnownMember.System_Runtime_CompilerServices_NullableAttribute__ctorByte,
                         WellKnownMember.System_Runtime_CompilerServices_NullableAttribute__ctorTransformFlags,
                         WellKnownMember.System_Runtime_CompilerServices_NullableContextAttribute__ctor,
                         WellKnownMember.System_Runtime_CompilerServices_NullablePublicOnlyAttribute__ctor,
                         WellKnownMember.System_Span_T__ctor_Pointer,
                         WellKnownMember.System_Span_T__ctor_Array,
                         WellKnownMember.System_Span_T__get_Item,
                         WellKnownMember.System_Span_T__get_Length,
                         WellKnownMember.System_Span_T__Slice_Int_Int,
                         WellKnownMember.System_ReadOnlySpan_T__ctor_Pointer,
                         WellKnownMember.System_ReadOnlySpan_T__ctor_Array,
                         WellKnownMember.System_ReadOnlySpan_T__ctor_Array_Start_Length,
                         WellKnownMember.System_ReadOnlySpan_T__get_Item,
                         WellKnownMember.System_ReadOnlySpan_T__get_Length,
                         WellKnownMember.System_ReadOnlySpan_T__Slice_Int_Int,
                         WellKnownMember.System_Runtime_CompilerServices_AsyncIteratorStateMachineAttribute__ctor,
                         WellKnownMember.System_IAsyncDisposable__DisposeAsync,
                         WellKnownMember.System_Collections_Generic_IAsyncEnumerable_T__GetAsyncEnumerator,
                         WellKnownMember.System_Collections_Generic_IAsyncEnumerator_T__MoveNextAsync,
                         WellKnownMember.System_Collections_Generic_IAsyncEnumerator_T__get_Current,
                         WellKnownMember.System_Threading_Tasks_Sources_ManualResetValueTaskSourceCore_T__get_Version,
                         WellKnownMember.System_Threading_Tasks_Sources_ManualResetValueTaskSourceCore_T__GetResult,
                         WellKnownMember.System_Threading_Tasks_Sources_ManualResetValueTaskSourceCore_T__GetStatus,
                         WellKnownMember.System_Threading_Tasks_Sources_ManualResetValueTaskSourceCore_T__OnCompleted,
                         WellKnownMember.System_Threading_Tasks_Sources_ManualResetValueTaskSourceCore_T__Reset,
                         WellKnownMember.System_Threading_Tasks_Sources_ManualResetValueTaskSourceCore_T__SetException,
                         WellKnownMember.System_Threading_Tasks_Sources_ManualResetValueTaskSourceCore_T__SetResult,
                         WellKnownMember.System_Threading_Tasks_Sources_IValueTaskSource_T__GetResult,
                         WellKnownMember.System_Threading_Tasks_Sources_IValueTaskSource_T__GetStatus,
                         WellKnownMember.System_Threading_Tasks_Sources_IValueTaskSource_T__OnCompleted,
                         WellKnownMember.System_Threading_Tasks_Sources_IValueTaskSource__GetResult,
                         WellKnownMember.System_Threading_Tasks_Sources_IValueTaskSource__GetStatus,
                         WellKnownMember.System_Threading_Tasks_Sources_IValueTaskSource__OnCompleted,
                         WellKnownMember.System_Threading_Tasks_ValueTask_T__ctorSourceAndToken,
                         WellKnownMember.System_Threading_Tasks_ValueTask_T__ctorValue,
                         WellKnownMember.System_Threading_Tasks_ValueTask__ctor,
                         WellKnownMember.System_Runtime_CompilerServices_AsyncIteratorMethodBuilder__AwaitOnCompleted,
                         WellKnownMember.System_Runtime_CompilerServices_AsyncIteratorMethodBuilder__AwaitUnsafeOnCompleted,
                         WellKnownMember.System_Runtime_CompilerServices_AsyncIteratorMethodBuilder__Complete,
                         WellKnownMember.System_Runtime_CompilerServices_AsyncIteratorMethodBuilder__Create,
                         WellKnownMember.System_Runtime_CompilerServices_AsyncIteratorMethodBuilder__MoveNext_T,
                         WellKnownMember.System_Runtime_CompilerServices_AsyncStateMachineAttribute__ctor,
                         WellKnownMember.System_Runtime_CompilerServices_RuntimeHelpers__GetSubArray_T,
                         WellKnownMember.System_Runtime_CompilerServices_NativeIntegerAttribute__ctor,
                         WellKnownMember.System_Runtime_CompilerServices_NativeIntegerAttribute__ctorTransformFlags,
                         WellKnownMember.System_Runtime_CompilerServices_DefaultInterpolatedStringHandler__ToStringAndClear,
                         WellKnownMember.System_Runtime_CompilerServices_RequiredMemberAttribute__ctor,
                         WellKnownMember.System_Diagnostics_CodeAnalysis_SetsRequiredMembersAttribute__ctor,
                         WellKnownMember.System_Runtime_CompilerServices_RefSafetyRulesAttribute__ctor,
                         WellKnownMember.System_Runtime_CompilerServices_ScopedRefAttribute__ctor,
                         WellKnownMember.System_MemoryExtensions__SequenceEqual_Span_T,
                         WellKnownMember.System_MemoryExtensions__SequenceEqual_ReadOnlySpan_T,
                         WellKnownMember.System_MemoryExtensions__AsSpan_String,
                         WellKnownMember.System_Runtime_CompilerServices_CompilerFeatureRequiredAttribute__ctor,
                         WellKnownMember.System_Diagnostics_CodeAnalysis_UnscopedRefAttribute__ctor,
                         WellKnownMember.System_Runtime_CompilerServices_MetadataUpdateOriginalTypeAttribute__ctor,
                         WellKnownMember.System_Runtime_CompilerServices_RuntimeHelpers__CreateSpanRuntimeFieldHandle,
                         WellKnownMember.System_Runtime_CompilerServices_RequiresLocationAttribute__ctor
                        ' Not available yet, but will be in upcoming release.
                        Continue For
                    Case WellKnownMember.Microsoft_CodeAnalysis_Runtime_Instrumentation__CreatePayloadForMethodsSpanningSingleFile,
                         WellKnownMember.Microsoft_CodeAnalysis_Runtime_Instrumentation__CreatePayloadForMethodsSpanningMultipleFiles,
                         WellKnownMember.Microsoft_CodeAnalysis_Runtime_LocalStoreTracker__LogMethodEntry,
                         WellKnownMember.Microsoft_CodeAnalysis_Runtime_LocalStoreTracker__LogLambdaEntry,
                         WellKnownMember.Microsoft_CodeAnalysis_Runtime_LocalStoreTracker__LogStateMachineMethodEntry,
                         WellKnownMember.Microsoft_CodeAnalysis_Runtime_LocalStoreTracker__LogStateMachineLambdaEntry,
                         WellKnownMember.Microsoft_CodeAnalysis_Runtime_LocalStoreTracker__LogReturn,
                         WellKnownMember.Microsoft_CodeAnalysis_Runtime_LocalStoreTracker__GetNewStateMachineInstanceId,
                         WellKnownMember.Microsoft_CodeAnalysis_Runtime_LocalStoreTracker__LogLocalStoreBoolean,
                         WellKnownMember.Microsoft_CodeAnalysis_Runtime_LocalStoreTracker__LogLocalStoreByte,
                         WellKnownMember.Microsoft_CodeAnalysis_Runtime_LocalStoreTracker__LogLocalStoreUInt16,
                         WellKnownMember.Microsoft_CodeAnalysis_Runtime_LocalStoreTracker__LogLocalStoreUInt32,
                         WellKnownMember.Microsoft_CodeAnalysis_Runtime_LocalStoreTracker__LogLocalStoreUInt64,
                         WellKnownMember.Microsoft_CodeAnalysis_Runtime_LocalStoreTracker__LogLocalStoreSingle,
                         WellKnownMember.Microsoft_CodeAnalysis_Runtime_LocalStoreTracker__LogLocalStoreDouble,
                         WellKnownMember.Microsoft_CodeAnalysis_Runtime_LocalStoreTracker__LogLocalStoreDecimal,
                         WellKnownMember.Microsoft_CodeAnalysis_Runtime_LocalStoreTracker__LogLocalStoreString,
                         WellKnownMember.Microsoft_CodeAnalysis_Runtime_LocalStoreTracker__LogLocalStoreObject,
                         WellKnownMember.Microsoft_CodeAnalysis_Runtime_LocalStoreTracker__LogLocalStorePointer,
                         WellKnownMember.Microsoft_CodeAnalysis_Runtime_LocalStoreTracker__LogLocalStoreUnmanaged,
                         WellKnownMember.Microsoft_CodeAnalysis_Runtime_LocalStoreTracker__LogLocalStoreParameterAlias,
                         WellKnownMember.Microsoft_CodeAnalysis_Runtime_LocalStoreTracker__LogParameterStoreBoolean,
                         WellKnownMember.Microsoft_CodeAnalysis_Runtime_LocalStoreTracker__LogParameterStoreByte,
                         WellKnownMember.Microsoft_CodeAnalysis_Runtime_LocalStoreTracker__LogParameterStoreUInt16,
                         WellKnownMember.Microsoft_CodeAnalysis_Runtime_LocalStoreTracker__LogParameterStoreUInt32,
                         WellKnownMember.Microsoft_CodeAnalysis_Runtime_LocalStoreTracker__LogParameterStoreUInt64,
                         WellKnownMember.Microsoft_CodeAnalysis_Runtime_LocalStoreTracker__LogParameterStoreSingle,
                         WellKnownMember.Microsoft_CodeAnalysis_Runtime_LocalStoreTracker__LogParameterStoreDouble,
                         WellKnownMember.Microsoft_CodeAnalysis_Runtime_LocalStoreTracker__LogParameterStoreDecimal,
                         WellKnownMember.Microsoft_CodeAnalysis_Runtime_LocalStoreTracker__LogParameterStoreString,
                         WellKnownMember.Microsoft_CodeAnalysis_Runtime_LocalStoreTracker__LogParameterStoreObject,
                         WellKnownMember.Microsoft_CodeAnalysis_Runtime_LocalStoreTracker__LogParameterStorePointer,
                         WellKnownMember.Microsoft_CodeAnalysis_Runtime_LocalStoreTracker__LogParameterStoreUnmanaged,
                         WellKnownMember.Microsoft_CodeAnalysis_Runtime_LocalStoreTracker__LogParameterStoreParameterAlias,
                         WellKnownMember.Microsoft_CodeAnalysis_Runtime_LocalStoreTracker__LogLocalStoreLocalAlias,
                         WellKnownMember.System_Runtime_CompilerServices_IsReadOnlyAttribute__ctor,
                         WellKnownMember.System_Runtime_CompilerServices_IsByRefLikeAttribute__ctor,
                         WellKnownMember.System_Runtime_CompilerServices_IsUnmanagedAttribute__ctor,
                         WellKnownMember.System_Index__ctor,
                         WellKnownMember.System_Index__GetOffset,
                         WellKnownMember.System_Range__ctor,
                         WellKnownMember.System_Range__EndAt,
                         WellKnownMember.System_Range__get_All,
                         WellKnownMember.System_Range__StartAt,
                         WellKnownMember.System_Range__get_End,
                         WellKnownMember.System_Range__get_Start,
                         WellKnownMember.System_Runtime_CompilerServices_IsUnmanagedAttribute__ctor,
                         WellKnownMember.System_Runtime_CompilerServices_ITuple__get_Item,
                         WellKnownMember.System_Runtime_CompilerServices_ITuple__get_Length,
                         WellKnownMember.System_Runtime_CompilerServices_SwitchExpressionException__ctor,
                         WellKnownMember.System_Runtime_CompilerServices_SwitchExpressionException__ctorObject,
                         WellKnownMember.System_Runtime_InteropServices_MemoryMarshal__CreateReadOnlySpan,
                         WellKnownMember.System_Runtime_InteropServices_MemoryMarshal__CreateSpan,
                         WellKnownMember.System_Runtime_CompilerServices_Unsafe__Add_T,
                         WellKnownMember.System_Runtime_CompilerServices_Unsafe__As_T,
                         WellKnownMember.System_Runtime_CompilerServices_Unsafe__AsRef_T
                        ' Not always available.
                        Continue For
                End Select

                Dim symbol = comp.GetWellKnownTypeMember(wkm)
                Assert.True(symbol IsNot Nothing, $"Unexpected null for {wkm}")
            Next
        End Sub
    End Class
End Namespace<|MERGE_RESOLUTION|>--- conflicted
+++ resolved
@@ -558,12 +558,9 @@
                          WellKnownType.System_Diagnostics_CodeAnalysis_UnscopedRefAttribute,
                          WellKnownType.System_MemoryExtensions,
                          WellKnownType.System_Runtime_CompilerServices_MetadataUpdateOriginalTypeAttribute,
-<<<<<<< HEAD
+                         WellKnownType.System_Runtime_InteropServices_MemoryMarshal,
+                         WellKnownType.System_Runtime_CompilerServices_Unsafe,
                          WellKnownType.System_Runtime_CompilerServices_RequiresLocationAttribute
-=======
-                         WellKnownType.System_Runtime_InteropServices_MemoryMarshal,
-                         WellKnownType.System_Runtime_CompilerServices_Unsafe
->>>>>>> 33496991
                         ' Not available on all platforms.
                         Continue For
                     Case WellKnownType.ExtSentinel
@@ -639,12 +636,9 @@
                          WellKnownType.System_Runtime_CompilerServices_RefSafetyRulesAttribute,
                          WellKnownType.System_Diagnostics_CodeAnalysis_UnscopedRefAttribute,
                          WellKnownType.System_Runtime_CompilerServices_MetadataUpdateOriginalTypeAttribute,
-<<<<<<< HEAD
+                         WellKnownType.System_Runtime_InteropServices_MemoryMarshal,
+                         WellKnownType.System_Runtime_CompilerServices_Unsafe,
                          WellKnownType.System_Runtime_CompilerServices_RequiresLocationAttribute
-=======
-                         WellKnownType.System_Runtime_InteropServices_MemoryMarshal,
-                         WellKnownType.System_Runtime_CompilerServices_Unsafe
->>>>>>> 33496991
                         ' Not available on all platforms.
                         Continue For
                     Case WellKnownType.ExtSentinel
