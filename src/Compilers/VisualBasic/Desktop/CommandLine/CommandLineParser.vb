--- conflicted
+++ resolved
@@ -73,91 +73,6 @@
         Public Shadows Function Parse(args As IEnumerable(Of String), baseDirectory As String, Optional additionalReferencePaths As String = Nothing) As VisualBasicCommandLineArguments
             Const GenerateFileNameForDocComment As String = "USE-OUTPUT-NAME"
 
-<<<<<<< HEAD
-            Using (Logger.LogBlock(FunctionId.VisualBasic_CommandLineParser_Parse))
-                Dim diagnostics As List(Of Diagnostic) = New List(Of Diagnostic)()
-                Dim flattenedArgs As List(Of String) = New List(Of String)()
-                Dim scriptArgs As List(Of String) = If(IsInteractive, New List(Of String)(), Nothing)
-
-                ' normalized paths to directories containing response files:
-                Dim responsePaths As New List(Of String)
-                FlattenArgs(args, diagnostics, flattenedArgs, scriptArgs, baseDirectory, responsePaths)
-
-                Dim displayLogo As Boolean = True
-                Dim displayHelp As Boolean = False
-                Dim outputLevel As OutputLevel = OutputLevel.Normal
-                Dim optimize As Boolean = False
-                Dim checkOverflow As Boolean = True
-                Dim concurrentBuild As Boolean = True
-                Dim debugInfoFormat As DebugInformationFormat? = Nothing
-                Dim noStdLib As Boolean = False
-                Dim utf8output As Boolean = False
-                Dim outputFileName As String = Nothing
-                Dim outputDirectory As String = baseDirectory
-                Dim documentationPath As String = Nothing
-                Dim parseDocumentationComments As Boolean = False ' Don't just null check documentationFileName because we want to do this even if the file name is invalid.
-                Dim outputKind As OutputKind = OutputKind.ConsoleApplication
-                Dim ssVersion As SubsystemVersion = SubsystemVersion.None
-                Dim languageVersion As LanguageVersion = LanguageVersion.VisualBasic14
-                Dim mainTypeName As String = Nothing
-                Dim win32ManifestFile As String = Nothing
-                Dim win32ResourceFile As String = Nothing
-                Dim win32IconFile As String = Nothing
-                Dim noWin32Manifest As Boolean = False
-                Dim managedResources = New List(Of ResourceDescription)()
-                Dim sourceFiles = New List(Of CommandLineSourceFile)()
-                Dim hasSourceFiles = False
-                Dim additionalFiles = New List(Of CommandLineSourceFile)()
-                Dim codepage As Encoding = Nothing
-                Dim checksumAlgorithm = SourceHashAlgorithm.Sha1
-                Dim defines As IReadOnlyDictionary(Of String, Object) = Nothing
-                Dim metadataReferences = New List(Of CommandLineReference)()
-                Dim analyzers = New List(Of CommandLineAnalyzerReference)()
-                Dim sdkPaths As New List(Of String)()
-                Dim libPaths As New List(Of String)()
-                Dim keyFileSearchPaths = New List(Of String)()
-                Dim globalImports = New List(Of GlobalImport)
-                Dim rootNamespace As String = ""
-                Dim optionStrict As OptionStrict = OptionStrict.Off
-                Dim optionInfer As Boolean = False ' MSDN says: ...The compiler default for this option is /optioninfer-.
-                Dim optionExplicit As Boolean = True
-                Dim optionCompareText As Boolean = False
-                Dim embedVbCoreRuntime As Boolean = False
-                Dim platform As Platform = Platform.AnyCpu
-                Dim preferredUILang As CultureInfo = Nothing
-                Dim fileAlignment As Integer = 0
-                Dim baseAddress As ULong = 0
-                Dim highEntropyVA As Boolean = False
-                Dim vbRuntimePath As String = Nothing
-                Dim includeVbRuntimeReference As Boolean = True
-                Dim generalDiagnosticOption As ReportDiagnostic = ReportDiagnostic.Default
-
-                ' Diagnostic ids specified via /nowarn /warnaserror must be processed in case-insensitive fashion.
-                Dim specificDiagnosticOptions = New Dictionary(Of String, ReportDiagnostic)(CaseInsensitiveComparison.Comparer)
-                Dim keyFileSetting As String = Nothing
-                Dim keyContainerSetting As String = Nothing
-                Dim delaySignSetting As Boolean? = Nothing
-                Dim moduleAssemblyName As String = Nothing
-                Dim moduleName As String = Nothing
-                Dim sqmsessionguid As Guid = Nothing
-                Dim touchedFilesPath As String = Nothing
-                Dim features = New List(Of String)()
-
-                ' Process ruleset files first so that diagnostic severity settings specified on the command line via
-                ' /nowarn and /warnaserror can override diagnostic severity settings specified in the ruleset file.
-                If Not IsInteractive Then
-                    For Each arg In flattenedArgs
-                        Dim name As String = Nothing
-                        Dim value As String = Nothing
-                        If TryParseOption(arg, name, value) AndAlso (name = "ruleset") Then
-                            Dim unquoted = RemoveAllQuotes(value)
-                            If String.IsNullOrEmpty(unquoted) Then
-                                AddDiagnostic(diagnostics, ERRID.ERR_ArgumentRequired, name, ":<file>")
-                                Continue For
-                            End If
-
-                            generalDiagnosticOption = GetDiagnosticOptionsFromRulesetFile(specificDiagnosticOptions, diagnostics, unquoted, baseDirectory)
-=======
             Dim diagnostics As List(Of Diagnostic) = New List(Of Diagnostic)()
             Dim flattenedArgs As List(Of String) = New List(Of String)()
             Dim scriptArgs As List(Of String) = If(IsInteractive, New List(Of String)(), Nothing)
@@ -172,7 +87,7 @@
             Dim optimize As Boolean = False
             Dim checkOverflow As Boolean = True
             Dim concurrentBuild As Boolean = True
-            Dim emitPdb As Boolean = False
+            Dim debugInfoFormat As DebugInformationFormat? = Nothing
             Dim noStdLib As Boolean = False
             Dim utf8output As Boolean = False
             Dim outputFileName As String = Nothing
@@ -240,7 +155,6 @@
                         If String.IsNullOrEmpty(unquoted) Then
                             AddDiagnostic(diagnostics, ERRID.ERR_ArgumentRequired, name, ":<file>")
                             Continue For
->>>>>>> 6a3b722e
                         End If
 
                         generalDiagnosticOption = GetDiagnosticOptionsFromRulesetFile(specificDiagnosticOptionsFromRuleSet, diagnostics, unquoted, baseDirectory)
@@ -634,62 +548,6 @@
                             End If
                             Continue For
 
-                        Case "debug"
-
-                            ' parse only for backwards compat
-                            If value IsNot Nothing Then
-                                If String.IsNullOrEmpty(value) Then
-                                    AddDiagnostic(diagnostics, ERRID.ERR_ArgumentRequired, "debug", ":pdbonly|full")
-                                ElseIf Not String.Equals(value, "full", StringComparison.OrdinalIgnoreCase) AndAlso
-                                           Not String.Equals(value, "pdbonly", StringComparison.OrdinalIgnoreCase) Then
-                                    AddDiagnostic(diagnostics, ERRID.ERR_InvalidSwitchValue, "debug", value)
-                                End If
-                            End If
-
-                            emitPdb = True
-                            Continue For
-
-                        Case "debug+"
-                            If value IsNot Nothing Then
-                                AddDiagnostic(diagnostics, ERRID.ERR_SwitchNeedsBool, "debug")
-                            End If
-
-                            emitPdb = True
-                            Continue For
-
-                        Case "debug-"
-                            If value IsNot Nothing Then
-                                AddDiagnostic(diagnostics, ERRID.ERR_SwitchNeedsBool, "debug")
-                            End If
-
-                            emitPdb = False
-                            Continue For
-
-                        Case "optimize", "optimize+"
-                            If value IsNot Nothing Then
-                                AddDiagnostic(diagnostics, ERRID.ERR_SwitchNeedsBool, "optimize")
-                                Continue For
-                            End If
-
-                            optimize = True
-                            Continue For
-
-                        Case "optimize-"
-                            If value IsNot Nothing Then
-                                AddDiagnostic(diagnostics, ERRID.ERR_SwitchNeedsBool, "optimize")
-                                Continue For
-                            End If
-
-                            optimize = False
-                            Continue For
-
-                        Case "parallel", "p"
-                            If value IsNot Nothing Then
-                                AddDiagnostic(diagnostics, ERRID.ERR_SwitchNeedsBool, name)
-                                Continue For
-                            End If
-
-<<<<<<< HEAD
                             Case "debug"
 
                                 ' parse only for backwards compat
@@ -707,41 +565,72 @@
                                     AddDiagnostic(diagnostics, ERRID.ERR_InvalidSwitchValue, value, "debug")
                                 End If
 
-=======
+                                Continue For
+
+                            Case "debug+"
+                                If value IsNot Nothing Then
+                                    AddDiagnostic(diagnostics, ERRID.ERR_SwitchNeedsBool, "debug")
+                                End If
+
+                                debugInfoFormat = DebugInformationFormat.Pdb
+                                Continue For
+
+                            Case "debug-"
+                                If value IsNot Nothing Then
+                                    AddDiagnostic(diagnostics, ERRID.ERR_SwitchNeedsBool, "debug")
+                                End If
+
+                                debugInfoFormat = Nothing
+                                Continue For
+
+                        Case "optimize", "optimize+"
+                            If value IsNot Nothing Then
+                                AddDiagnostic(diagnostics, ERRID.ERR_SwitchNeedsBool, "optimize")
+                                Continue For
+                            End If
+
+                            optimize = True
+                            Continue For
+
+                        Case "optimize-"
+                            If value IsNot Nothing Then
+                                AddDiagnostic(diagnostics, ERRID.ERR_SwitchNeedsBool, "optimize")
+                                Continue For
+                            End If
+
+                            optimize = False
+                            Continue For
+
+                        Case "parallel", "p"
+                            If value IsNot Nothing Then
+                                AddDiagnostic(diagnostics, ERRID.ERR_SwitchNeedsBool, name)
+                                Continue For
+                            End If
+
                             concurrentBuild = True
                             Continue For
 
                         Case "parallel+", "p+"
                             If value IsNot Nothing Then
                                 AddDiagnostic(diagnostics, ERRID.ERR_SwitchNeedsBool, name.Substring(0, name.Length - 1))
->>>>>>> 6a3b722e
                                 Continue For
                             End If
 
                             concurrentBuild = True
                             Continue For
 
-<<<<<<< HEAD
-                                debugInfoFormat = DebugInformationFormat.Pdb
-=======
                         Case "parallel-", "p-"
                             If value IsNot Nothing Then
                                 AddDiagnostic(diagnostics, ERRID.ERR_SwitchNeedsBool, name.Substring(0, name.Length - 1))
->>>>>>> 6a3b722e
                                 Continue For
                             End If
 
                             concurrentBuild = False
                             Continue For
 
-<<<<<<< HEAD
-                                debugInfoFormat = Nothing
-                                Continue For
-=======
                         Case "warnaserror", "warnaserror+"
                             If value Is Nothing Then
                                 generalDiagnosticOption = ReportDiagnostic.Error
->>>>>>> 6a3b722e
 
                                 specificDiagnosticOptionsFromGeneralArguments.Clear()
                                 For Each pair In specificDiagnosticOptionsFromRuleSet
@@ -1212,15 +1101,10 @@
                 keyFileSearchPaths.Add(outputDirectory)
             End If
 
-<<<<<<< HEAD
-                Dim emitPdb = debugInfoFormat.HasValue AndAlso debugInfoFormat.Value <> DebugInformationFormat.Embedded
-
-                Dim compilationName As String = Nothing
-                GetCompilationAndModuleNames(diagnostics, outputKind, sourceFiles, moduleAssemblyName, outputFileName, moduleName, compilationName)
-=======
+            Dim emitPdb = debugInfoFormat.HasValue AndAlso debugInfoFormat.Value <> DebugInformationFormat.Embedded
+
             Dim compilationName As String = Nothing
             GetCompilationAndModuleNames(diagnostics, outputKind, sourceFiles, moduleAssemblyName, outputFileName, moduleName, compilationName)
->>>>>>> 6a3b722e
 
             If Not IsInteractive AndAlso
                     Not hasSourceFiles AndAlso
