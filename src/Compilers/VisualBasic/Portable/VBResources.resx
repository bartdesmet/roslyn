--- conflicted
+++ resolved
@@ -5512,12 +5512,10 @@
   <data name="IConversionExpressionIsNotVisualBasicConversion" xml:space="preserve">
     <value>{0} is not a valid Visual Basic conversion expression</value>
   </data>
-<<<<<<< HEAD
   <data name="IArgumentIsNotVisualBasicArgument" xml:space="preserve">
     <value>{0} is not a valid Visual Basic argument</value>
-=======
+  </data>
   <data name="FEATURE_LeadingDigitSeparator" xml:space="preserve">
     <value>leading digit separator</value>
->>>>>>> 6d58fb8a
   </data>
 </root>