--- conflicted
+++ resolved
@@ -279,40 +279,5 @@
                 (@"CircularCSharpProject1.csproj", Resources.ProjectFiles.CSharp.CircularProjectReferences_CircularCSharpProject1),
                 (@"CircularCSharpProject2.csproj", Resources.ProjectFiles.CSharp.CircularProjectReferences_CircularCSharpProject2));
         }
-<<<<<<< HEAD
-
-        protected static Document AssertSemanticVersionChanged(Document document, SourceText newText)
-        {
-            var docVersion = document.GetTopLevelChangeTextVersionAsync().Result;
-            var projVersion = document.Project.GetSemanticVersionAsync().Result;
-
-            var newDoc = document.WithText(newText);
-
-            var newDocVersion = newDoc.GetTopLevelChangeTextVersionAsync().Result;
-            var newProjVersion = newDoc.Project.GetSemanticVersionAsync().Result;
-
-            Assert.NotEqual(docVersion, newDocVersion);
-            Assert.NotEqual(projVersion, newProjVersion);
-
-            return newDoc;
-        }
-
-        protected static Document AssertSemanticVersionUnchanged(Document document, SourceText newText)
-        {
-            var docVersion = document.GetTopLevelChangeTextVersionAsync().Result;
-            var projVersion = document.Project.GetSemanticVersionAsync().Result;
-
-            var newDoc = document.WithText(newText);
-
-            var newDocVersion = newDoc.GetTopLevelChangeTextVersionAsync().Result;
-            var newProjVersion = newDoc.Project.GetSemanticVersionAsync().Result;
-
-            Assert.Equal(docVersion, newDocVersion);
-            Assert.Equal(projVersion, newProjVersion);
-
-            return newDoc;
-        }
-=======
->>>>>>> 7a63d79b
     }
 }