--- conflicted
+++ resolved
@@ -520,12 +520,6 @@
             throw new ArgumentOutOfRangeException(nameof(position));
         }
 
-<<<<<<< HEAD
-        public static SyntaxNode GetParent(this SyntaxNode node)
-            => node?.Parent;
-
-=======
->>>>>>> 38730bd2
         public static (SyntaxToken openBrace, SyntaxToken closeBrace) GetParentheses(this SyntaxNode node)
         {
             switch (node)
