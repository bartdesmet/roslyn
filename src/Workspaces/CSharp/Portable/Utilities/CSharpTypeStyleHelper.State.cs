﻿// Copyright (c) Microsoft.  All Rights Reserved.  Licensed under the Apache License, Version 2.0.  See License.txt in the project root for license information.

using System.Threading;
using Microsoft.CodeAnalysis.CSharp.CodeStyle;
using Microsoft.CodeAnalysis.CSharp.CodeStyle.TypeStyle;
using Microsoft.CodeAnalysis.CSharp.Extensions;
using Microsoft.CodeAnalysis.CSharp.Syntax;
using Microsoft.CodeAnalysis.Options;
using Microsoft.CodeAnalysis.Shared.Extensions;

namespace Microsoft.CodeAnalysis.CSharp.Utilities
{
    internal partial class CSharpTypeStyleHelper
    {
<<<<<<< HEAD
        protected struct State
=======
        protected readonly struct State
>>>>>>> fc8a3b82
        {
            public readonly UseVarPreference TypeStylePreference;

            private readonly ReportDiagnostic _forBuiltInTypes;
            private readonly ReportDiagnostic _whenTypeIsApparent;
            private readonly ReportDiagnostic _elsewhere;

            public readonly bool IsInIntrinsicTypeContext;
            public readonly bool IsTypeApparentInContext;

            public State(
                SyntaxNode declaration, SemanticModel semanticModel,
                OptionSet optionSet, CancellationToken cancellationToken)
            {
                TypeStylePreference = default;
                IsInIntrinsicTypeContext = default;
                IsTypeApparentInContext = default;

                var styleForIntrinsicTypes = optionSet.GetOption(CSharpCodeStyleOptions.VarForBuiltInTypes);
                var styleForApparent = optionSet.GetOption(CSharpCodeStyleOptions.VarWhenTypeIsApparent);
                var styleForElsewhere = optionSet.GetOption(CSharpCodeStyleOptions.VarElsewhere);

                _forBuiltInTypes = styleForIntrinsicTypes.Notification.Severity;
                _whenTypeIsApparent = styleForApparent.Notification.Severity;
                _elsewhere = styleForElsewhere.Notification.Severity;

                var stylePreferences = UseVarPreference.None;

                if (styleForIntrinsicTypes.Value)
                    stylePreferences |= UseVarPreference.ForBuiltInTypes;

                if (styleForApparent.Value)
                    stylePreferences |= UseVarPreference.WhenTypeIsApparent;

                if (styleForElsewhere.Value)
                    stylePreferences |= UseVarPreference.Elsewhere;

                this.TypeStylePreference = stylePreferences;

                IsTypeApparentInContext =
                        declaration.IsKind(SyntaxKind.VariableDeclaration)
                     && IsTypeApparentInDeclaration((VariableDeclarationSyntax)declaration, semanticModel, TypeStylePreference, cancellationToken);

                IsInIntrinsicTypeContext =
                        IsPredefinedTypeInDeclaration(declaration, semanticModel)
                     || IsInferredPredefinedType(declaration, semanticModel);
            }

            public ReportDiagnostic GetDiagnosticSeverityPreference()
                => IsInIntrinsicTypeContext ? _forBuiltInTypes :
                   IsTypeApparentInContext ? _whenTypeIsApparent : _elsewhere;

            /// <summary>
            /// Returns true if type information could be gleaned by simply looking at the given statement.
            /// This typically means that the type name occurs in right hand side of an assignment.
            /// </summary>
            private bool IsTypeApparentInDeclaration(VariableDeclarationSyntax variableDeclaration, SemanticModel semanticModel, UseVarPreference stylePreferences, CancellationToken cancellationToken)
            {
                if (variableDeclaration.Variables.Count != 1)
                {
                    return false;
                }

                var initializer = variableDeclaration.Variables[0].Initializer;
                if (initializer == null)
                {
                    return false;
                }

                var initializerExpression = CSharpUseImplicitTypeHelper.GetInitializerExpression(initializer.Value);
                var declaredTypeSymbol = semanticModel.GetTypeInfo(variableDeclaration.Type.StripRefIfNeeded(), cancellationToken).Type;
                return TypeStyleHelper.IsTypeApparentInAssignmentExpression(stylePreferences, initializerExpression, semanticModel, declaredTypeSymbol, cancellationToken);
            }

            /// <summary>
            /// checks if the type represented by the given symbol is one of the
            /// simple types defined in the compiler.
            /// </summary>
            /// <remarks>
            /// From the IDE perspective, we also include object and string to be simplified
            /// to var. <see cref="SyntaxFacts.IsPredefinedType(SyntaxKind)"/> considers string
            /// and object but the compiler's implementation of IsIntrinsicType does not.
            /// </remarks>
            private bool IsPredefinedTypeInDeclaration(SyntaxNode declarationStatement, SemanticModel semanticModel)
            {
                var typeSyntax = GetTypeSyntaxFromDeclaration(declarationStatement);

                return typeSyntax != null
                    ? IsMadeOfSpecialTypes(semanticModel.GetTypeInfo(typeSyntax.StripRefIfNeeded()).Type)
                    : false;
            }

            /// <summary>
            /// Returns true for type that are arrays/nullable/pointer types of special types
            /// </summary>
            private bool IsMadeOfSpecialTypes(ITypeSymbol type)
            {
                if (type == null)
                {
                    return false;
                }

                while (true)
                {
                    type = type.RemoveNullableIfPresent();

                    if (type.IsArrayType())
                    {
                        type = ((IArrayTypeSymbol)type).ElementType;
                        continue;
                    }

                    if (type.IsPointerType())
                    {
                        type = ((IPointerTypeSymbol)type).PointedAtType;
                        continue;
                    }

                    return type.IsSpecialType();
                }
            }

            private bool IsInferredPredefinedType(SyntaxNode declarationStatement, SemanticModel semanticModel)
            {
                var typeSyntax = GetTypeSyntaxFromDeclaration(declarationStatement);

                return typeSyntax != null &&
                    typeSyntax.IsTypeInferred(semanticModel) &&
                    semanticModel.GetTypeInfo(typeSyntax).Type?.IsSpecialType() == true;
            }

            private TypeSyntax GetTypeSyntaxFromDeclaration(SyntaxNode declarationStatement)
                => declarationStatement switch
                {
                    VariableDeclarationSyntax varDecl => varDecl.Type,
                    ForEachStatementSyntax forEach => forEach.Type,
                    DeclarationExpressionSyntax declExpr => declExpr.Type,
                    _ => null,
                };
        }
    }
}<|MERGE_RESOLUTION|>--- conflicted
+++ resolved
@@ -12,11 +12,7 @@
 {
     internal partial class CSharpTypeStyleHelper
     {
-<<<<<<< HEAD
-        protected struct State
-=======
         protected readonly struct State
->>>>>>> fc8a3b82
         {
             public readonly UseVarPreference TypeStylePreference;
 
