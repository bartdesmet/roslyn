--- conflicted
+++ resolved
@@ -144,60 +144,5 @@
     <None Include="app.config" />
     <None Include="project.json" />
   </ItemGroup>
-<<<<<<< HEAD
-  <ItemGroup>
-    <EmbeddedResource Include="TestFiles\Encoding.csproj" />
-  </ItemGroup>
-  <ItemGroup>
-    <EmbeddedResource Include="TestFiles\EmptyLibrary.dll" />
-  </ItemGroup>
-  <ItemGroup>
-    <EmbeddedResource Include="TestFiles\TestSolution_SolutionFolder.sln" />
-  </ItemGroup>
-  <ItemGroup>
-    <EmbeddedResource Include="TestFiles\VisualBasicProject_Circular_Target.vbproj" />
-    <EmbeddedResource Include="TestFiles\VisualBasicProject_Circular_Top.vbproj" />
-  </ItemGroup>
-  <ItemGroup>
-    <EmbeddedResource Include="TestFiles\CSharpProject_CSharpProject_WithoutCSharpTargetsImported.csproj" />
-  </ItemGroup>
-  <ItemGroup>
-    <EmbeddedResource Include="TestFiles\VisualBasicProject_VisualBasicProject_WithoutVBTargetsImported.vbproj" />
-  </ItemGroup>
-  <ItemGroup>
-    <EmbeddedResource Include="TestFiles\CSharpProject_CSharpProject_BadLink.csproj">
-      <SubType>Designer</SubType>
-    </EmbeddedResource>
-  </ItemGroup>
-  <ItemGroup>
-    <EmbeddedResource Include="TestFiles\CSharpProject_CSharpProject_ExternAlias2.csproj" />
-  </ItemGroup>
-  <ItemGroup>
-    <EmbeddedResource Include="TestFiles\CircularProjectReferences\CircularCSharpProject1.csproj" />
-    <EmbeddedResource Include="TestFiles\CircularProjectReferences\CircularCSharpProject2.csproj" />
-    <EmbeddedResource Include="TestFiles\CircularProjectReferences\CircularSolution.sln" />
-  </ItemGroup>
-  <ItemGroup>
-    <EmbeddedResource Include="TestFiles\CSharpProject_ReferencesPortableProject.csproj">
-      <SubType>Designer</SubType>
-    </EmbeddedResource>
-  </ItemGroup>
-  <ItemGroup>
-    <EmbeddedResource Include="TestFiles\CSharpProject_PortableProject.csproj">
-      <SubType>Designer</SubType>
-    </EmbeddedResource>
-  </ItemGroup>
-  <ItemGroup>
-    <EmbeddedResource Include="TestFiles\CSharpProject_CSharpProject_BadTasks.csproj">
-      <SubType>Designer</SubType>
-    </EmbeddedResource>
-  </ItemGroup>
-  <ItemGroup>
-    <EmbeddedResource Include="TestFiles\CSharpProject_CSharpProject_MsbuildError.csproj">
-      <SubType>Designer</SubType>
-    </EmbeddedResource>
-  </ItemGroup>
-=======
->>>>>>> 6c229814
   <Import Project="..\..\..\build\Targets\Imports.targets" />
 </Project>