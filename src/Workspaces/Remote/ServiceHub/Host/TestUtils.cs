--- conflicted
+++ resolved
@@ -168,11 +168,8 @@
             var map = new Dictionary<Checksum, object>();
 
             await project.AppendAssetMapAsync(map, cancellationToken).ConfigureAwait(false);
-<<<<<<< HEAD
-=======
 
             // don't include the root checksum itself.  it's not one of the assets of the actual project.
->>>>>>> d363a087
             var projectStateChecksums = await project.State.GetStateChecksumsAsync(cancellationToken).ConfigureAwait(false);
             map.Remove(projectStateChecksums.Checksum);
 
