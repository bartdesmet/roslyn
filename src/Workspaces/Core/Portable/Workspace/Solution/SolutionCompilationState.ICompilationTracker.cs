--- conflicted
+++ resolved
@@ -35,14 +35,11 @@
             /// </remarks>
             bool ContainsAssemblyOrModuleOrDynamic(ISymbol symbol, bool primary);
             ICompilationTracker Fork(ProjectState newProject, CompilationAndGeneratorDriverTranslationAction? translate);
-<<<<<<< HEAD
-            ICompilationTracker FreezePartialStateWithDocument(SolutionCompilationState compilationState, DocumentState docState, CancellationToken cancellationToken);
-=======
->>>>>>> 6d9b2170
+
             Task<Compilation> GetCompilationAsync(SolutionCompilationState compilationState, CancellationToken cancellationToken);
 
             ICompilationTracker FreezePartialState(SolutionCompilationState compilationState, CancellationToken cancellationToken);
-            ICompilationTracker FreezePartialStateWithTree(SolutionCompilationState compilationState, DocumentState docState, SyntaxTree tree, CancellationToken cancellationToken);
+            ICompilationTracker FreezePartialStateWithDocument(SolutionCompilationState compilationState, DocumentState docState, CancellationToken cancellationToken);
 
             Task<VersionStamp> GetDependentVersionAsync(SolutionCompilationState compilationState, CancellationToken cancellationToken);
             Task<VersionStamp> GetDependentSemanticVersionAsync(SolutionCompilationState compilationState, CancellationToken cancellationToken);
