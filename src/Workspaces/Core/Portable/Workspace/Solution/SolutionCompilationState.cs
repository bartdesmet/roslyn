﻿// Licensed to the .NET Foundation under one or more agreements.
// The .NET Foundation licenses this file to you under the MIT license.
// See the LICENSE file in the project root for more information.

using System;
using System.Collections.Generic;
using System.Collections.Immutable;
using System.Diagnostics;
using System.Diagnostics.CodeAnalysis;
using System.Linq;
using System.Runtime.CompilerServices;
using System.Threading;
using System.Threading.Tasks;
using Microsoft.CodeAnalysis.Diagnostics;
using Microsoft.CodeAnalysis.ErrorReporting;
using Microsoft.CodeAnalysis.Host;
using Microsoft.CodeAnalysis.Internal.Log;
using Microsoft.CodeAnalysis.Options;
using Microsoft.CodeAnalysis.PooledObjects;
using Microsoft.CodeAnalysis.Text;
using Roslyn.Utilities;
using ReferenceEqualityComparer = Roslyn.Utilities.ReferenceEqualityComparer;

namespace Microsoft.CodeAnalysis;

internal sealed partial class SolutionCompilationState
{
    /// <summary>
    /// Symbols need to be either <see cref="IAssemblySymbol"/> or <see cref="IModuleSymbol"/>.
    /// </summary>
    private static readonly ConditionalWeakTable<ISymbol, ProjectId> s_assemblyOrModuleSymbolToProjectMap = new();

    /// <summary>
    /// Green version of the information about this Solution instance.  Responsible for non-semantic information
    /// about the solution structure.  Specifically, the set of green <see cref="ProjectState"/>s, with all their
    /// green <see cref="DocumentState"/>s.  Contains the attributes, options and relationships between projects.
    /// Effectively, everything specified in a project file.  Does not contain anything related to <see
    /// cref="Compilation"/>s or semantics.
    /// </summary>
    public SolutionState SolutionState { get; }

    public bool PartialSemanticsEnabled { get; }

    // Values for all these are created on demand.
    private ImmutableDictionary<ProjectId, ICompilationTracker> _projectIdToTrackerMap;

    /// <summary>
    /// Cache we use to map between unrooted symbols (i.e. assembly, module and dynamic symbols) and the project
    /// they came from.  That way if we are asked about many symbols from the same assembly/module we can answer the
    /// question quickly after computing for the first one.  Created on demand.
    /// </summary>
    private ConditionalWeakTable<ISymbol, ProjectId?>? _unrootedSymbolToProjectId;
    private static readonly Func<ConditionalWeakTable<ISymbol, ProjectId?>> s_createTable = () => new ConditionalWeakTable<ISymbol, ProjectId?>();

    private readonly SourceGeneratedDocumentState? _frozenSourceGeneratedDocumentState;

    // Lock for the partial compilation state listed below.
    private NonReentrantLock? _stateLockBackingField;
    private NonReentrantLock StateLock => LazyInitializer.EnsureInitialized(ref _stateLockBackingField, NonReentrantLock.Factory);

    /// <summary>
    /// Mapping of DocumentId to the frozen compilation state we produced for it the last time we were queried.
    /// </summary>
    private readonly Dictionary<DocumentId, SolutionCompilationState> _cachedFrozenDocumentState = [];

    private SolutionCompilationState? _cachedFrozenSnapshot;

    private SolutionCompilationState(
        SolutionState solution,
        bool partialSemanticsEnabled,
        ImmutableDictionary<ProjectId, ICompilationTracker> projectIdToTrackerMap,
        SourceGeneratedDocumentState? frozenSourceGeneratedDocument,
        SolutionCompilationState? cachedFrozenSnapshot)
    {
        SolutionState = solution;
        PartialSemanticsEnabled = partialSemanticsEnabled;
        _projectIdToTrackerMap = projectIdToTrackerMap;
        _frozenSourceGeneratedDocumentState = frozenSourceGeneratedDocument;

        // when solution state is changed, we recalculate its checksum
        _lazyChecksums = AsyncLazy.Create(c => ComputeChecksumsAsync(projectId: null, c));
        _cachedFrozenSnapshot = cachedFrozenSnapshot;

        CheckInvariants();
    }

    public SolutionCompilationState(
        SolutionState solution,
        bool partialSemanticsEnabled)
        : this(
              solution,
              partialSemanticsEnabled,
              projectIdToTrackerMap: ImmutableDictionary<ProjectId, ICompilationTracker>.Empty,
              frozenSourceGeneratedDocument: null,
              cachedFrozenSnapshot: null)
    {
    }

    public SolutionServices Services => this.SolutionState.Services;

    // Only run this in debug builds; even the .Any() call across all projects can be expensive when there's a lot of them.
    [Conditional("DEBUG")]
    private void CheckInvariants()
    {
        // An id shouldn't point at a tracker for a different project.
        Contract.ThrowIfTrue(_projectIdToTrackerMap.Any(kvp => kvp.Key != kvp.Value.ProjectState.Id));
    }

    public SourceGeneratedDocumentState? FrozenSourceGeneratedDocumentState => _frozenSourceGeneratedDocumentState;

    private SolutionCompilationState Branch(
        SolutionState newSolutionState,
        ImmutableDictionary<ProjectId, ICompilationTracker>? projectIdToTrackerMap = null,
        Optional<SourceGeneratedDocumentState?> frozenSourceGeneratedDocument = default,
        SolutionCompilationState? cachedFrozenSnapshot = null)
    {
        projectIdToTrackerMap ??= _projectIdToTrackerMap;
        var newFrozenSourceGeneratedDocumentState = frozenSourceGeneratedDocument.HasValue ? frozenSourceGeneratedDocument.Value : _frozenSourceGeneratedDocumentState;

        if (newSolutionState == this.SolutionState &&
            projectIdToTrackerMap == _projectIdToTrackerMap &&
            newFrozenSourceGeneratedDocumentState == _frozenSourceGeneratedDocumentState)
        {
            return this;
        }

        return new SolutionCompilationState(
            newSolutionState,
            PartialSemanticsEnabled,
            projectIdToTrackerMap,
            newFrozenSourceGeneratedDocumentState,
            cachedFrozenSnapshot);
    }

    /// <inheritdoc cref="SolutionState.ForkProject"/>
    private SolutionCompilationState ForkProject(
        StateChange stateChange,
        Func<StateChange, CompilationAndGeneratorDriverTranslationAction?>? translate,
        bool forkTracker)
    {
        return ForkProject(
            stateChange,
            translate: static (stateChange, translate) => translate?.Invoke(stateChange),
            forkTracker,
            arg: translate);
    }

    /// <inheritdoc cref="SolutionState.ForkProject"/>
    private SolutionCompilationState ForkProject<TArg>(
        StateChange stateChange,
        Func<StateChange, TArg, CompilationAndGeneratorDriverTranslationAction?> translate,
        bool forkTracker,
        TArg arg)
    {
        // If the solution didn't actually change, there's no need to change us.
        if (stateChange.NewSolutionState == this.SolutionState)
            return this;

        return ForceForkProject(stateChange, translate.Invoke(stateChange, arg), forkTracker);
    }

    /// <summary>
    /// Same as <see cref="ForkProject(StateChange, Func{StateChange, CompilationAndGeneratorDriverTranslationAction?}?,
    /// bool)"/> except that it will still fork even if newSolutionState is unchanged from <see cref="SolutionState"/>.
    /// </summary>
    private SolutionCompilationState ForceForkProject(
        StateChange stateChange,
        CompilationAndGeneratorDriverTranslationAction? translate,
        bool forkTracker)
    {
        var newSolutionState = stateChange.NewSolutionState;
        var newProjectState = stateChange.NewProjectState;
        var projectId = newProjectState.Id;

        var newDependencyGraph = newSolutionState.GetProjectDependencyGraph();
        var newTrackerMap = CreateCompilationTrackerMap(projectId, newDependencyGraph);

        // If we have a tracker for this project, then fork it as well (along with the
        // translation action and store it in the tracker map.
        if (newTrackerMap.TryGetValue(projectId, out var tracker))
        {
            newTrackerMap = newTrackerMap.Remove(projectId);

            if (forkTracker)
            {
                newTrackerMap = newTrackerMap.Add(projectId, tracker.Fork(newProjectState, translate));
            }
        }

        return this.Branch(
            newSolutionState,
            projectIdToTrackerMap: newTrackerMap);
    }

    private ImmutableDictionary<ProjectId, ICompilationTracker> CreateCompilationTrackerMap(ProjectId changedProjectId, ProjectDependencyGraph dependencyGraph)
    {
        if (_projectIdToTrackerMap.Count == 0)
            return _projectIdToTrackerMap;

        using var _ = ArrayBuilder<KeyValuePair<ProjectId, ICompilationTracker>>.GetInstance(_projectIdToTrackerMap.Count, out var newTrackerInfo);
        var allReused = true;
        foreach (var (id, tracker) in _projectIdToTrackerMap)
        {
            var localTracker = tracker;
            if (!CanReuse(id))
            {
                localTracker = tracker.Fork(tracker.ProjectState, translate: null);
                allReused = false;
            }

            newTrackerInfo.Add(new KeyValuePair<ProjectId, ICompilationTracker>(id, localTracker));
        }

        if (allReused)
            return _projectIdToTrackerMap;

        return ImmutableDictionary.CreateRange(newTrackerInfo);

        // Returns true if 'tracker' can be reused for project 'id'
        bool CanReuse(ProjectId id)
        {
            if (id == changedProjectId)
            {
                return true;
            }

            return !dependencyGraph.DoesProjectTransitivelyDependOnProject(id, changedProjectId);
        }
    }

    /// <inheritdoc cref="SolutionState.AddProject(ProjectInfo)"/>
    public SolutionCompilationState AddProject(ProjectInfo projectInfo)
    {
        var newSolutionState = this.SolutionState.AddProject(projectInfo);
        var newTrackerMap = CreateCompilationTrackerMap(projectInfo.Id, newSolutionState.GetProjectDependencyGraph());

        return Branch(
            newSolutionState,
            projectIdToTrackerMap: newTrackerMap);
    }

    /// <inheritdoc cref="SolutionState.RemoveProject(ProjectId)"/>
    public SolutionCompilationState RemoveProject(ProjectId projectId)
    {
        var newSolutionState = this.SolutionState.RemoveProject(projectId);
        var newTrackerMap = CreateCompilationTrackerMap(projectId, newSolutionState.GetProjectDependencyGraph());

        return this.Branch(
            newSolutionState,
            projectIdToTrackerMap: newTrackerMap.Remove(projectId));
    }

    /// <inheritdoc cref="SolutionState.WithProjectAssemblyName"/>
    public SolutionCompilationState WithProjectAssemblyName(
        ProjectId projectId, string assemblyName)
    {
        return ForkProject(
            this.SolutionState.WithProjectAssemblyName(projectId, assemblyName),
            static (stateChange, assemblyName) => new CompilationAndGeneratorDriverTranslationAction.ProjectAssemblyNameAction(assemblyName),
            forkTracker: true,
            arg: assemblyName);
    }

    /// <inheritdoc cref="SolutionState.WithProjectOutputFilePath"/>
    public SolutionCompilationState WithProjectOutputFilePath(ProjectId projectId, string? outputFilePath)
    {
        return ForkProject(
            this.SolutionState.WithProjectOutputFilePath(projectId, outputFilePath),
            translate: null,
            forkTracker: true);
    }

    /// <inheritdoc cref="SolutionState.WithProjectOutputRefFilePath"/>
    public SolutionCompilationState WithProjectOutputRefFilePath(
        ProjectId projectId, string? outputRefFilePath)
    {
        return ForkProject(
            this.SolutionState.WithProjectOutputRefFilePath(projectId, outputRefFilePath),
            translate: null,
            forkTracker: true);
    }

    /// <inheritdoc cref="SolutionState.WithProjectCompilationOutputInfo"/>
    public SolutionCompilationState WithProjectCompilationOutputInfo(
        ProjectId projectId, in CompilationOutputInfo info)
    {
        return ForkProject(
            this.SolutionState.WithProjectCompilationOutputInfo(projectId, info),
            translate: null,
            forkTracker: true);
    }

    /// <inheritdoc cref="SolutionState.WithProjectCompilationOutputInfo"/>
    public SolutionCompilationState WithProjectDefaultNamespace(
        ProjectId projectId, string? defaultNamespace)
    {
        return ForkProject(
            this.SolutionState.WithProjectDefaultNamespace(projectId, defaultNamespace),
            translate: null,
            forkTracker: true);
    }

    /// <inheritdoc cref="SolutionState.WithProjectChecksumAlgorithm"/>
    public SolutionCompilationState WithProjectChecksumAlgorithm(
        ProjectId projectId, SourceHashAlgorithm checksumAlgorithm)
    {
        return ForkProject(
            this.SolutionState.WithProjectChecksumAlgorithm(projectId, checksumAlgorithm),
            static stateChange => new CompilationAndGeneratorDriverTranslationAction.ReplaceAllSyntaxTreesAction(stateChange.NewProjectState, isParseOptionChange: false),
            forkTracker: true);
    }

    /// <inheritdoc cref="SolutionState.WithProjectName"/>
    public SolutionCompilationState WithProjectName(
        ProjectId projectId, string name)
    {
        return ForkProject(
            this.SolutionState.WithProjectName(projectId, name),
            translate: null,
            forkTracker: true);
    }

    /// <inheritdoc cref="SolutionState.WithProjectFilePath"/>
    public SolutionCompilationState WithProjectFilePath(
        ProjectId projectId, string? filePath)
    {
        return ForkProject(
            this.SolutionState.WithProjectFilePath(projectId, filePath),
            translate: null,
            forkTracker: true);
    }

    /// <inheritdoc cref="SolutionState.WithProjectCompilationOptions"/>
    public SolutionCompilationState WithProjectCompilationOptions(
        ProjectId projectId, CompilationOptions options)
    {
        return ForkProject(
            this.SolutionState.WithProjectCompilationOptions(projectId, options),
            static stateChange => new CompilationAndGeneratorDriverTranslationAction.ProjectCompilationOptionsAction(stateChange.NewProjectState, isAnalyzerConfigChange: false),
            forkTracker: true);
    }

    /// <inheritdoc cref="SolutionState.WithProjectParseOptions"/>
    public SolutionCompilationState WithProjectParseOptions(
        ProjectId projectId, ParseOptions options)
    {
        var stateChange = this.SolutionState.WithProjectParseOptions(projectId, options);

        if (this.PartialSemanticsEnabled)
        {
            // don't fork tracker with queued action since access via partial semantics can become inconsistent (throw).
            // Since changing options is rare event, it is okay to start compilation building from scratch.
            return ForkProject(
                stateChange,
                translate: null,
                forkTracker: false);
        }
        else
        {
            return ForkProject(
                stateChange,
                static stateChange => new CompilationAndGeneratorDriverTranslationAction.ReplaceAllSyntaxTreesAction(stateChange.NewProjectState, isParseOptionChange: true),
                forkTracker: true);
        }
    }

    /// <inheritdoc cref="SolutionState.WithHasAllInformation"/>
    public SolutionCompilationState WithHasAllInformation(
        ProjectId projectId, bool hasAllInformation)
    {
        return ForkProject(
            this.SolutionState.WithHasAllInformation(projectId, hasAllInformation),
            translate: null,
            forkTracker: true);
    }

    /// <inheritdoc cref="SolutionState.WithRunAnalyzers"/>
    public SolutionCompilationState WithRunAnalyzers(
        ProjectId projectId, bool runAnalyzers)
    {
        return ForkProject(
            this.SolutionState.WithRunAnalyzers(projectId, runAnalyzers),
            translate: null,
            forkTracker: true);
    }

    /// <inheritdoc cref="SolutionState.WithProjectDocumentsOrder"/>
    public SolutionCompilationState WithProjectDocumentsOrder(
        ProjectId projectId, ImmutableList<DocumentId> documentIds)
    {
        return ForkProject(
            this.SolutionState.WithProjectDocumentsOrder(projectId, documentIds),
            static stateChange => new CompilationAndGeneratorDriverTranslationAction.ReplaceAllSyntaxTreesAction(stateChange.NewProjectState, isParseOptionChange: false),
            forkTracker: true);
    }

    /// <inheritdoc cref="SolutionState.AddProjectReferences"/>
    public SolutionCompilationState AddProjectReferences(
        ProjectId projectId, IReadOnlyCollection<ProjectReference> projectReferences)
    {
        return ForkProject(
            this.SolutionState.AddProjectReferences(projectId, projectReferences),
            translate: null,
            forkTracker: true);
    }

    /// <inheritdoc cref="SolutionState.RemoveProjectReference"/>
    public SolutionCompilationState RemoveProjectReference(ProjectId projectId, ProjectReference projectReference)
    {
        return ForkProject(
            this.SolutionState.RemoveProjectReference(projectId, projectReference),
            translate: null,
            forkTracker: true);
    }

    /// <inheritdoc cref="SolutionState.WithProjectReferences"/>
    public SolutionCompilationState WithProjectReferences(
        ProjectId projectId, IReadOnlyList<ProjectReference> projectReferences)
    {
        return ForkProject(
            this.SolutionState.WithProjectReferences(projectId, projectReferences),
            translate: null,
            forkTracker: true);
    }

    /// <inheritdoc cref="SolutionState.AddMetadataReferences"/>
    public SolutionCompilationState AddMetadataReferences(
        ProjectId projectId, IReadOnlyCollection<MetadataReference> metadataReferences)
    {
        return ForkProject(
            this.SolutionState.AddMetadataReferences(projectId, metadataReferences),
            translate: null,
            forkTracker: true);
    }

    /// <inheritdoc cref="SolutionState.RemoveMetadataReference"/>
    public SolutionCompilationState RemoveMetadataReference(ProjectId projectId, MetadataReference metadataReference)
    {
        return ForkProject(
            this.SolutionState.RemoveMetadataReference(projectId, metadataReference),
            translate: null,
            forkTracker: true);
    }

    /// <inheritdoc cref="SolutionState.WithProjectMetadataReferences"/>
    public SolutionCompilationState WithProjectMetadataReferences(
        ProjectId projectId, IReadOnlyList<MetadataReference> metadataReferences)
    {
        return ForkProject(
            this.SolutionState.WithProjectMetadataReferences(projectId, metadataReferences),
            translate: null,
            forkTracker: true);
    }

    /// <inheritdoc cref="SolutionState.AddAnalyzerReferences(ProjectId, ImmutableArray{AnalyzerReference})"/>
    public SolutionCompilationState AddAnalyzerReferences(StateChange stateChange, ImmutableArray<AnalyzerReference> analyzerReferences)
    {
        return ForkProject(
            stateChange,
            static (stateChange, analyzerReferences) => new CompilationAndGeneratorDriverTranslationAction.AddOrRemoveAnalyzerReferencesAction(
                stateChange.OldProjectState.Language, referencesToAdd: analyzerReferences),
            forkTracker: true,
            arg: analyzerReferences);
    }

    public SolutionCompilationState AddAnalyzerReferences(IReadOnlyCollection<AnalyzerReference> analyzerReferences)
    {
        // Note: This is the codepath for adding analyzers from vsixes.  Importantly, we do not ever get SGs added from
        // this codepath, and as such we do not need to update the compilation trackers.  The methods that add SGs all
        // come from entrypoints that are specific to a particular project.
        return Branch(this.SolutionState.AddAnalyzerReferences(analyzerReferences));
    }

    public SolutionCompilationState RemoveAnalyzerReference(AnalyzerReference analyzerReference)
    {
        // Note: This is the codepath for removing analyzers from vsixes.  Importantly, we do not ever get SGs removed
        // from this codepath, and as such we do not need to update the compilation trackers.  The methods that remove
        // SGs all come from entrypoints that are specific to a particular project.
        return Branch(this.SolutionState.RemoveAnalyzerReference(analyzerReference));
    }

    public SolutionCompilationState WithAnalyzerReferences(IReadOnlyList<AnalyzerReference> analyzerReferences)
    {
        // Note: This is the codepath for updating analyzers from vsixes.  Importantly, we do not ever get SGs changed
        // from this codepath, and as such we do not need to update the compilation trackers.  The methods that change
        // SGs all come from entrypoints that are specific to a particular project.
        return Branch(this.SolutionState.WithAnalyzerReferences(analyzerReferences));
    }

    /// <inheritdoc cref="SolutionState.RemoveAnalyzerReference(ProjectId, AnalyzerReference)"/>
    public SolutionCompilationState RemoveAnalyzerReference(ProjectId projectId, AnalyzerReference analyzerReference)
    {
        return ForkProject(
            this.SolutionState.RemoveAnalyzerReference(projectId, analyzerReference),
            static (stateChange, analyzerReference) => new CompilationAndGeneratorDriverTranslationAction.AddOrRemoveAnalyzerReferencesAction(
                stateChange.OldProjectState.Language, referencesToRemove: [analyzerReference]),
            forkTracker: true,
            arg: analyzerReference);
    }

    /// <inheritdoc cref="SolutionState.WithProjectAnalyzerReferences"/>
    public SolutionCompilationState WithProjectAnalyzerReferences(
        ProjectId projectId, IReadOnlyList<AnalyzerReference> analyzerReferences)
    {
        return ForkProject(
            this.SolutionState.WithProjectAnalyzerReferences(projectId, analyzerReferences),
            static stateChange =>
            {
                // The .Except() methods here aren't going to terribly cheap, but the assumption is adding or removing
                // just the generators we changed, rather than creating an entire new generator driver from scratch and
                // rerunning all generators, is cheaper in the end. This was written without data backing up that
                // assumption, so if a profile indicates to the contrary, this could be changed.
                //
                // When we're comparing AnalyzerReferences, we'll compare with reference equality; AnalyzerReferences
                // like AnalyzerFileReference may implement their own equality, but that can result in things getting
                // out of sync: two references that are value equal can still have their own generator instances; it's
                // important that as we're adding and removing references that are value equal that we still update with
                // the correct generator instances that are coming from the new reference that is actually held in the
                // project state from above. An alternative approach would be to call oldProject.WithAnalyzerReferences
                // keeping all the references in there that are value equal the same, but this avoids any surprises
                // where other components calling WithAnalyzerReferences might not expect that.

                var addedReferences = stateChange.NewProjectState.AnalyzerReferences.Except<AnalyzerReference>(stateChange.OldProjectState.AnalyzerReferences, ReferenceEqualityComparer.Instance).ToImmutableArray();
                var removedReferences = stateChange.OldProjectState.AnalyzerReferences.Except<AnalyzerReference>(stateChange.NewProjectState.AnalyzerReferences, ReferenceEqualityComparer.Instance).ToImmutableArray();

                return new CompilationAndGeneratorDriverTranslationAction.AddOrRemoveAnalyzerReferencesAction(
                    stateChange.OldProjectState.Language, referencesToAdd: addedReferences, referencesToRemove: removedReferences);
            },
            forkTracker: true);
    }

    /// <inheritdoc cref="SolutionState.WithDocumentName"/>
    public SolutionCompilationState WithDocumentName(
        DocumentId documentId, string name)
    {
        return UpdateDocumentState(
            this.SolutionState.WithDocumentName(documentId, name), documentId);
    }

    /// <inheritdoc cref="SolutionState.WithDocumentFolders"/>
    public SolutionCompilationState WithDocumentFolders(
        DocumentId documentId, IReadOnlyList<string> folders)
    {
        return UpdateDocumentState(
            this.SolutionState.WithDocumentFolders(documentId, folders), documentId);
    }

    /// <inheritdoc cref="SolutionState.WithDocumentFilePath"/>
    public SolutionCompilationState WithDocumentFilePath(
        DocumentId documentId, string? filePath)
    {
        return UpdateDocumentState(
            this.SolutionState.WithDocumentFilePath(documentId, filePath), documentId);
    }

    /// <inheritdoc cref="SolutionState.WithDocumentText(DocumentId, SourceText, PreservationMode)"/>
    public SolutionCompilationState WithDocumentText(
        DocumentId documentId, SourceText text, PreservationMode mode)
    {
        return UpdateDocumentState(
            this.SolutionState.WithDocumentText(documentId, text, mode), documentId);
    }

    public SolutionCompilationState WithDocumentState(
        DocumentState documentState)
    {
        return UpdateDocumentState(
            this.SolutionState.WithDocumentState(documentState), documentState.Id);
    }

    /// <inheritdoc cref="SolutionState.WithAdditionalDocumentText(DocumentId, SourceText, PreservationMode)"/>
    public SolutionCompilationState WithAdditionalDocumentText(
        DocumentId documentId, SourceText text, PreservationMode mode)
    {
        return UpdateAdditionalDocumentState(
            this.SolutionState.WithAdditionalDocumentText(documentId, text, mode), documentId);
    }

    /// <inheritdoc cref="SolutionState.WithAnalyzerConfigDocumentText(DocumentId, SourceText, PreservationMode)"/>
    public SolutionCompilationState WithAnalyzerConfigDocumentText(
        DocumentId documentId, SourceText text, PreservationMode mode)
    {
        return UpdateAnalyzerConfigDocumentState(this.SolutionState.WithAnalyzerConfigDocumentText(documentId, text, mode));
    }

    /// <inheritdoc cref="SolutionState.WithDocumentText(DocumentId, TextAndVersion, PreservationMode)"/>
    public SolutionCompilationState WithDocumentText(
        DocumentId documentId, TextAndVersion textAndVersion, PreservationMode mode)
    {
        return UpdateDocumentState(
            this.SolutionState.WithDocumentText(documentId, textAndVersion, mode), documentId);
    }

    /// <inheritdoc cref="SolutionState.WithAdditionalDocumentText(DocumentId, TextAndVersion, PreservationMode)"/>
    public SolutionCompilationState WithAdditionalDocumentText(
        DocumentId documentId, TextAndVersion textAndVersion, PreservationMode mode)
    {
        return UpdateAdditionalDocumentState(
            this.SolutionState.WithAdditionalDocumentText(documentId, textAndVersion, mode), documentId);
    }

    /// <inheritdoc cref="SolutionState.WithAnalyzerConfigDocumentText(DocumentId, TextAndVersion, PreservationMode)"/>
    public SolutionCompilationState WithAnalyzerConfigDocumentText(
        DocumentId documentId, TextAndVersion textAndVersion, PreservationMode mode)
    {
        return UpdateAnalyzerConfigDocumentState(
            this.SolutionState.WithAnalyzerConfigDocumentText(documentId, textAndVersion, mode));
    }

    /// <inheritdoc cref="SolutionState.WithDocumentSyntaxRoot"/>
    public SolutionCompilationState WithDocumentSyntaxRoot(
        DocumentId documentId, SyntaxNode root, PreservationMode mode)
    {
        return UpdateDocumentState(
            this.SolutionState.WithDocumentSyntaxRoot(documentId, root, mode), documentId);
    }

    public SolutionCompilationState WithDocumentContentsFrom(
        DocumentId documentId, DocumentState documentState, bool forceEvenIfTreesWouldDiffer)
    {
        return UpdateDocumentState(
            this.SolutionState.WithDocumentContentsFrom(documentId, documentState, forceEvenIfTreesWouldDiffer), documentId);
    }

    /// <inheritdoc cref="SolutionState.WithDocumentSourceCodeKind"/>
    public SolutionCompilationState WithDocumentSourceCodeKind(
        DocumentId documentId, SourceCodeKind sourceCodeKind)
    {
        return UpdateDocumentState(
            this.SolutionState.WithDocumentSourceCodeKind(documentId, sourceCodeKind), documentId);
    }

    /// <inheritdoc cref="SolutionState.UpdateDocumentTextLoader"/>
    public SolutionCompilationState UpdateDocumentTextLoader(
        DocumentId documentId, TextLoader loader, PreservationMode mode)
    {
        var stateChange = this.SolutionState.UpdateDocumentTextLoader(documentId, loader, mode);

        // Note: state is currently not reused.
        // If UpdateDocumentTextLoader is changed to reuse the state replace this assert with Solution instance reusal.
        Debug.Assert(stateChange.NewSolutionState != this.SolutionState);

        // Assumes that content has changed. User could have closed a doc without saving and we are loading text
        // from closed file with old content.
        return UpdateDocumentState(stateChange, documentId);
    }

    /// <inheritdoc cref="SolutionState.UpdateAdditionalDocumentTextLoader"/>
    public SolutionCompilationState UpdateAdditionalDocumentTextLoader(
        DocumentId documentId, TextLoader loader, PreservationMode mode)
    {
        var stateChange = this.SolutionState.UpdateAdditionalDocumentTextLoader(documentId, loader, mode);

        // Note: state is currently not reused.
        // If UpdateAdditionalDocumentTextLoader is changed to reuse the state replace this assert with Solution instance reusal.
        Debug.Assert(stateChange.NewSolutionState != this.SolutionState);

        // Assumes that content has changed. User could have closed a doc without saving and we are loading text
        // from closed file with old content.
        return UpdateAdditionalDocumentState(stateChange, documentId);
    }

    /// <inheritdoc cref="SolutionState.UpdateAnalyzerConfigDocumentTextLoader"/>
    public SolutionCompilationState UpdateAnalyzerConfigDocumentTextLoader(
        DocumentId documentId, TextLoader loader, PreservationMode mode)
    {
        var stateChange = this.SolutionState.UpdateAnalyzerConfigDocumentTextLoader(documentId, loader, mode);

        // Note: state is currently not reused.
        // If UpdateAnalyzerConfigDocumentTextLoader is changed to reuse the state replace this assert with Solution instance reusal.
        Debug.Assert(stateChange.NewSolutionState != this.SolutionState);

        // Assumes that text has changed. User could have closed a doc without saving and we are loading text from closed file with
        // old content. Also this should make sure we don't re-use latest doc version with data associated with opened document.
        return UpdateAnalyzerConfigDocumentState(stateChange);
    }

    private SolutionCompilationState UpdateDocumentState(StateChange stateChange, DocumentId documentId)
    {
        return ForkProject(
            stateChange,
            static (stateChange, documentId) =>
            {
                // This function shouldn't have been called if the document has not changed
                Debug.Assert(stateChange.OldProjectState != stateChange.NewProjectState);

                var oldDocument = stateChange.OldProjectState.DocumentStates.GetRequiredState(documentId);
                var newDocument = stateChange.NewProjectState.DocumentStates.GetRequiredState(documentId);

                return new CompilationAndGeneratorDriverTranslationAction.TouchDocumentAction(oldDocument, newDocument);
            },
            forkTracker: true,
            arg: documentId);
    }

    private SolutionCompilationState UpdateAdditionalDocumentState(StateChange stateChange, DocumentId documentId)
    {
        return ForkProject(
            stateChange,
            static (stateChange, documentId) =>
            {
                // This function shouldn't have been called if the document has not changed
                Debug.Assert(stateChange.OldProjectState != stateChange.NewProjectState);

                var oldDocument = stateChange.OldProjectState.AdditionalDocumentStates.GetRequiredState(documentId);
                var newDocument = stateChange.NewProjectState.AdditionalDocumentStates.GetRequiredState(documentId);

                return new CompilationAndGeneratorDriverTranslationAction.TouchAdditionalDocumentAction(oldDocument, newDocument);
            },
            forkTracker: true,
            arg: documentId);
    }

    private SolutionCompilationState UpdateAnalyzerConfigDocumentState(StateChange stateChange)
    {
        return ForkProject(
            stateChange,
            static stateChange => stateChange.NewProjectState.CompilationOptions != null
                ? new CompilationAndGeneratorDriverTranslationAction.ProjectCompilationOptionsAction(stateChange.NewProjectState, isAnalyzerConfigChange: true)
                : null,
            forkTracker: true);
    }

    /// <summary>
    /// Gets the <see cref="Project"/> associated with an assembly symbol.
    /// </summary>
    public static ProjectId? GetProjectId(IAssemblySymbol? assemblySymbol)
    {
        if (assemblySymbol == null)
            return null;

        s_assemblyOrModuleSymbolToProjectMap.TryGetValue(assemblySymbol, out var id);
        return id;
    }

    private bool TryGetCompilationTracker(ProjectId projectId, [NotNullWhen(returnValue: true)] out ICompilationTracker? tracker)
        => _projectIdToTrackerMap.TryGetValue(projectId, out tracker);

    private static readonly Func<ProjectId, SolutionState, CompilationTracker> s_createCompilationTrackerFunction = CreateCompilationTracker;

    private static CompilationTracker CreateCompilationTracker(ProjectId projectId, SolutionState solution)
    {
        var projectState = solution.GetProjectState(projectId);
        Contract.ThrowIfNull(projectState);
        return new CompilationTracker(projectState);
    }

    private ICompilationTracker GetCompilationTracker(ProjectId projectId)
    {
        if (!_projectIdToTrackerMap.TryGetValue(projectId, out var tracker))
        {
            tracker = ImmutableInterlocked.GetOrAdd(ref _projectIdToTrackerMap, projectId, s_createCompilationTrackerFunction, this.SolutionState);
        }

        return tracker;
    }

    public Task<VersionStamp> GetDependentVersionAsync(ProjectId projectId, CancellationToken cancellationToken)
        => this.GetCompilationTracker(projectId).GetDependentVersionAsync(this, cancellationToken);

    public Task<VersionStamp> GetDependentSemanticVersionAsync(ProjectId projectId, CancellationToken cancellationToken)
        => this.GetCompilationTracker(projectId).GetDependentSemanticVersionAsync(this, cancellationToken);

    public Task<Checksum> GetDependentChecksumAsync(ProjectId projectId, CancellationToken cancellationToken)
        => this.GetCompilationTracker(projectId).GetDependentChecksumAsync(this, cancellationToken);

    public bool TryGetCompilation(ProjectId projectId, [NotNullWhen(returnValue: true)] out Compilation? compilation)
    {
        this.SolutionState.CheckContainsProject(projectId);
        compilation = null;

        return this.TryGetCompilationTracker(projectId, out var tracker)
            && tracker.TryGetCompilation(out compilation);
    }

    /// <summary>
    /// Returns the compilation for the specified <see cref="ProjectId"/>.  Can return <see langword="null"/> when the project
    /// does not support compilations.
    /// </summary>
    /// <remarks>
    /// The compilation is guaranteed to have a syntax tree for each document of the project.
    /// </remarks>
    private Task<Compilation?> GetCompilationAsync(ProjectId projectId, CancellationToken cancellationToken)
    {
        // TODO: figure out where this is called and why the nullable suppression is required
        return GetCompilationAsync(this.SolutionState.GetProjectState(projectId)!, cancellationToken);
    }

    /// <summary>
    /// Returns the compilation for the specified <see cref="ProjectState"/>.  Can return <see langword="null"/> when the project
    /// does not support compilations.
    /// </summary>
    /// <remarks>
    /// The compilation is guaranteed to have a syntax tree for each document of the project.
    /// </remarks>
    public Task<Compilation?> GetCompilationAsync(ProjectState project, CancellationToken cancellationToken)
    {
        return project.SupportsCompilation
            ? GetCompilationTracker(project.Id).GetCompilationAsync(this, cancellationToken).AsNullable()
            : SpecializedTasks.Null<Compilation>();
    }

    /// <summary>
    /// Return reference completeness for the given project and all projects this references.
    /// </summary>
    public Task<bool> HasSuccessfullyLoadedAsync(ProjectState project, CancellationToken cancellationToken)
    {
        // return HasAllInformation when compilation is not supported.
        // regardless whether project support compilation or not, if projectInfo is not complete, we can't guarantee its reference completeness
        return project.SupportsCompilation
            ? this.GetCompilationTracker(project.Id).HasSuccessfullyLoadedAsync(this, cancellationToken)
            : project.HasAllInformation ? SpecializedTasks.True : SpecializedTasks.False;
    }

    /// <summary>
    /// Returns the generated document states for source generated documents.
    /// </summary>
    public ValueTask<TextDocumentStates<SourceGeneratedDocumentState>> GetSourceGeneratedDocumentStatesAsync(
        ProjectState project, CancellationToken cancellationToken)
    {
        return project.SupportsCompilation
            ? GetCompilationTracker(project.Id).GetSourceGeneratedDocumentStatesAsync(this, cancellationToken)
            : new(TextDocumentStates<SourceGeneratedDocumentState>.Empty);
    }

    public ValueTask<ImmutableArray<Diagnostic>> GetSourceGeneratorDiagnosticsAsync(
        ProjectState project, CancellationToken cancellationToken)
    {
        return project.SupportsCompilation
            ? GetCompilationTracker(project.Id).GetSourceGeneratorDiagnosticsAsync(this, cancellationToken)
            : new([]);
    }

    /// <summary>
    /// Returns the <see cref="SourceGeneratedDocumentState"/> for a source generated document that has already been generated and observed.
    /// </summary>
    /// <remarks>
    /// This is only safe to call if you already have seen the SyntaxTree or equivalent that indicates the document state has already been
    /// generated. This method exists to implement <see cref="Solution.GetDocument(SyntaxTree?)"/> and is best avoided unless you're doing something
    /// similarly tricky like that.
    /// </remarks>
    public SourceGeneratedDocumentState? TryGetSourceGeneratedDocumentStateForAlreadyGeneratedId(
        DocumentId documentId)
    {
        return GetCompilationTracker(documentId.ProjectId).TryGetSourceGeneratedDocumentStateForAlreadyGeneratedId(documentId);
    }

    /// <summary>
    /// Attempt to get the best readily available compilation for the project. It may be a
    /// partially built compilation.
    /// </summary>
    private MetadataReference? GetPartialMetadataReference(
        ProjectReference projectReference,
        ProjectState fromProject)
    {
        // Try to get the compilation state for this project.  If it doesn't exist, don't do any
        // more work.
        if (!_projectIdToTrackerMap.TryGetValue(projectReference.ProjectId, out var state))
        {
            return null;
        }

        return state.GetPartialMetadataReference(fromProject, projectReference);
    }

    /// <summary>
    /// Get a metadata reference to this compilation info's compilation with respect to
    /// another project. For cross language references produce a skeletal assembly. If the
    /// compilation is not available, it is built. If a skeletal assembly reference is
    /// needed and does not exist, it is also built.
    /// </summary>
    private async Task<MetadataReference?> GetMetadataReferenceAsync(
        ICompilationTracker tracker, ProjectState fromProject, ProjectReference projectReference, CancellationToken cancellationToken)
    {
        try
        {
            // If same language then we can wrap the other project's compilation into a compilation reference
            if (tracker.ProjectState.LanguageServices == fromProject.LanguageServices)
            {
                // otherwise, base it off the compilation by building it first.
                var compilation = await tracker.GetCompilationAsync(this, cancellationToken).ConfigureAwait(false);
                return compilation.ToMetadataReference(projectReference.Aliases, projectReference.EmbedInteropTypes);
            }

            // otherwise get a metadata only image reference that is built by emitting the metadata from the
            // referenced project's compilation and re-importing it.
            using (Logger.LogBlock(FunctionId.Workspace_SkeletonAssembly_GetMetadataOnlyImage, cancellationToken))
            {
                var properties = new MetadataReferenceProperties(aliases: projectReference.Aliases, embedInteropTypes: projectReference.EmbedInteropTypes);
                return await tracker.SkeletonReferenceCache.GetOrBuildReferenceAsync(
                    tracker, this, properties, cancellationToken).ConfigureAwait(false);
            }
        }
        catch (Exception e) when (FatalError.ReportAndPropagateUnlessCanceled(e, cancellationToken, ErrorSeverity.Critical))
        {
            throw ExceptionUtilities.Unreachable();
        }
    }

    /// <summary>
    /// Get a metadata reference for the project's compilation.  Returns <see langword="null"/> upon failure, which 
    /// can happen when trying to build a skeleton reference that fails to build.
    /// </summary>
    public Task<MetadataReference?> GetMetadataReferenceAsync(
        ProjectReference projectReference, ProjectState fromProject, CancellationToken cancellationToken)
    {
        try
        {
            // Get the compilation state for this project.  If it's not already created, then this
            // will create it.  Then force that state to completion and get a metadata reference to it.
            var tracker = this.GetCompilationTracker(projectReference.ProjectId);
            return GetMetadataReferenceAsync(tracker, fromProject, projectReference, cancellationToken);
        }
        catch (Exception e) when (FatalError.ReportAndPropagateUnlessCanceled(e, cancellationToken, ErrorSeverity.Critical))
        {
            throw ExceptionUtilities.Unreachable();
        }
    }

    /// <summary>
    /// Undoes the operation of <see cref="WithFrozenSourceGeneratedDocument"/>; any frozen source generated document is allowed
    /// to have it's real output again.
    /// </summary>
    public SolutionCompilationState WithoutFrozenSourceGeneratedDocuments()
    {
        // If there's nothing frozen, there's nothing to do.
        if (_frozenSourceGeneratedDocumentState == null)
            return this;

        var projectId = _frozenSourceGeneratedDocumentState.Id.ProjectId;

        // Since we previously froze this document, we should have a CompilationTracker entry for it, and it should be a
        // GeneratedFileReplacingCompilationTracker. To undo the operation, we'll just restore the original CompilationTracker.
        var newTrackerMap = CreateCompilationTrackerMap(projectId, this.SolutionState.GetProjectDependencyGraph());
        Contract.ThrowIfFalse(newTrackerMap.TryGetValue(projectId, out var existingTracker));
        var replacingItemTracker = existingTracker as GeneratedFileReplacingCompilationTracker;
        Contract.ThrowIfNull(replacingItemTracker);
        newTrackerMap = newTrackerMap.SetItem(projectId, replacingItemTracker.UnderlyingTracker);

        return this.Branch(
            // TODO(cyrusn): Is it ok to preserve the same solution here?
            this.SolutionState,
            projectIdToTrackerMap: newTrackerMap,
            frozenSourceGeneratedDocument: null);
    }

    /// <summary>
    /// Returns a new SolutionState that will always produce a specific output for a generated file. This is used only in the
    /// implementation of <see cref="TextExtensions.GetOpenDocumentInCurrentContextWithChanges"/> where if a user has a source
    /// generated file open, we need to make sure everything lines up.
    /// </summary>
    public SolutionCompilationState WithFrozenSourceGeneratedDocument(
        SourceGeneratedDocumentIdentity documentIdentity, SourceText sourceText)
    {
        // We won't support freezing multiple source generated documents at once. Although nothing in the implementation
        // of this method would have problems, this simplifies the handling of serializing this solution to out-of-proc.
        // Since we only produce these snapshots from an open document, there should be no way to observe this, so this assertion
        // also serves as a good check on the system. If down the road we need to support this, we can remove this check and
        // update the out-of-process serialization logic accordingly.
        Contract.ThrowIfTrue(_frozenSourceGeneratedDocumentState != null, "We shouldn't be calling WithFrozenSourceGeneratedDocument on a solution with a frozen source generated document.");

        var existingGeneratedState = TryGetSourceGeneratedDocumentStateForAlreadyGeneratedId(documentIdentity.DocumentId);
        SourceGeneratedDocumentState newGeneratedState;

        if (existingGeneratedState != null)
        {
            newGeneratedState = existingGeneratedState
                .WithText(sourceText)
                .WithParseOptions(existingGeneratedState.ParseOptions);

            // If the content already matched, we can just reuse the existing state
            if (newGeneratedState == existingGeneratedState)
            {
                return this;
            }
        }
        else
        {
            var projectState = this.SolutionState.GetRequiredProjectState(documentIdentity.DocumentId.ProjectId);
            newGeneratedState = SourceGeneratedDocumentState.Create(
                documentIdentity,
                sourceText,
                projectState.ParseOptions!,
                projectState.LanguageServices,
                // Just compute the checksum from the source text passed in.
                originalSourceTextChecksum: null);
        }

        var projectId = documentIdentity.DocumentId.ProjectId;
        var newTrackerMap = CreateCompilationTrackerMap(projectId, this.SolutionState.GetProjectDependencyGraph());

        // We want to create a new snapshot with a new compilation tracker that will do this replacement.
        // If we already have an existing tracker we'll just wrap that (so we also are reusing any underlying
        // computations). If we don't have one, we'll create one and then wrap it.
        if (!newTrackerMap.TryGetValue(projectId, out var existingTracker))
        {
            existingTracker = CreateCompilationTracker(projectId, this.SolutionState);
        }

        newTrackerMap = newTrackerMap.SetItem(
            projectId,
            new GeneratedFileReplacingCompilationTracker(existingTracker, newGeneratedState));

        return this.Branch(
            // TODO(cyrusn): Is it ok to just pass this.Solution along here?
            this.SolutionState,
            projectIdToTrackerMap: newTrackerMap,
            frozenSourceGeneratedDocument: newGeneratedState);
    }

    public SolutionCompilationState WithNewWorkspace(string? workspaceKind, int workspaceVersion, SolutionServices services)
    {
        return this.Branch(
            this.SolutionState.WithNewWorkspace(workspaceKind, workspaceVersion, services));
    }

    public SolutionCompilationState WithOptions(SolutionOptionSet options)
    {
        return this.Branch(
            this.SolutionState.WithOptions(options));
    }

    public SolutionCompilationState WithFrozenPartialCompilations(CancellationToken cancellationToken)
    {
        using (this.StateLock.DisposableWait(cancellationToken))
        {
            _cachedFrozenSnapshot ??= ComputeFrozenSnapshot(cancellationToken);
            return _cachedFrozenSnapshot;
        }
    }

    private SolutionCompilationState ComputeFrozenSnapshot(CancellationToken cancellationToken)
    {
        var newIdToProjectStateMapBuilder = this.SolutionState.ProjectStates.ToBuilder();
        var newIdToTrackerMapBuilder = _projectIdToTrackerMap.ToBuilder();

        foreach (var projectId in this.SolutionState.ProjectIds)
        {
            // if we don't have one or it is stale, create a new partial solution
            var tracker = GetCompilationTracker(projectId);
            var newTracker = tracker.FreezePartialState(cancellationToken);

            Contract.ThrowIfFalse(newIdToProjectStateMapBuilder.ContainsKey(projectId));
            newIdToProjectStateMapBuilder[projectId] = newTracker.ProjectState;
            newIdToTrackerMapBuilder[projectId] = newTracker;
        }

        var newIdToProjectStateMap = newIdToProjectStateMapBuilder.ToImmutable();
        var newIdToTrackerMap = newIdToTrackerMapBuilder.ToImmutable();

        var newState = this.SolutionState.Branch(
            idToProjectStateMap: newIdToProjectStateMap,
            dependencyGraph: SolutionState.CreateDependencyGraph(this.SolutionState.ProjectIds, newIdToProjectStateMap));
        var newCompilationState = this.Branch(
            newState,
            newIdToTrackerMap,
            // Set the frozen solution to be its own frozen solution.  Freezing multiple times is a no-op.
            cachedFrozenSnapshot: _cachedFrozenSnapshot);

        return newCompilationState;
    }

    /// <summary>
    /// Creates a branch of the solution that has its compilations frozen in whatever state they are in at the time,
    /// assuming a background compiler is busy building this compilations.
    /// <para/>
    /// A compilation for the project containing the specified document id will be guaranteed to exist with at least the
    /// syntax tree for the document.
    /// <para/>
    /// This not intended to be the public API, use Document.WithFrozenPartialSemantics() instead.
    /// </summary>
    public SolutionCompilationState WithFrozenPartialCompilationIncludingSpecificDocument(
        DocumentId documentId, CancellationToken cancellationToken)
    {
        // in progress solutions are disabled for some testing
        if (this.Services.GetService<IWorkspacePartialSolutionsTestHook>()?.IsPartialSolutionDisabled == true)
            return this;

        var currentCompilationState = this;
        var currentDocumentState = this.SolutionState.GetRequiredDocumentState(documentId);

        // We want all linked versions of this document to also be present in the frozen solution snapshot (that way
        // features like 'completion' can see that there are linked docs and give messages about symbols not being
        // available in certain project contexts). We do this in a slightly hacky way for perf though. Specifically,
        // instead of parsing *all* the sibling files (which can be expensive, especially for a file linked in many
        // projects/tfms), we only parse this single tree.  We then use that same tree across all siblings.  That's
        // technically inaccurate, but we can accept that as the primary purpose of 'frozen partial' is to get a
        // snapshot *fast* that is allowed to be *inaccurate*.
        //
        // Note: this does mean that some *potentially* desirable feature behaviors may not be possible.  For example,
        // because of this unification, all targets will see the user in the same parsed #if region.  That means, if the
        // user is in a conditionally-disabled region in the primary target, they will also be in such a region in all
        // other targets.  This would prevent such a feature from using the information from other targets (perhaps
        // where it is not conditionally-disabled) to drive a richer experience here.  We consider that acceptable given
        // the perf benefit.  But we could consider relaxing this in the future.
        //
        // Note: this is very different from the logic we have in the workspace to 'UnifyLinkedDocumentContents'. In
        // that case, we only share trees when completely safe and accurate to do so (for example, where no
        // directives are involved).  As that is used for the real solution snapshot, it must be correct.  The
        // frozen-partial snapshot is different as it is a fork that is already allowed to be inaccurate for perf
        // reasons (for example, missing trees, or missing references).
        //
        // The 'forceEvenIfTreesWouldDiffer' flag here allows us to share the doc contents even in the case where
        // correctness might be violated.
        //
        // Note: this forking can still be expensive.  It would be nice to do this as one large fork step rather than N
        // medium sized ones.
        //
        // Note: GetRelatedDocumentIds will include `documentId` as well.  But that's ok.  Calling
        // WithDocumentContentsFrom with the current document state no-ops immediately, returning back the same
        // compilation state instance.  So in the case where there are no linked documents, there is no cost here.  And
        // there is no additional cost processing the initiating document in this loop.
        var allDocumentIds = this.SolutionState.GetRelatedDocumentIds(documentId);
        foreach (var siblingId in allDocumentIds)
            currentCompilationState = currentCompilationState.WithDocumentContentsFrom(siblingId, currentDocumentState, forceEvenIfTreesWouldDiffer: true);

        return WithFrozenPartialCompilationIncludingSpecificDocumentWorker(currentCompilationState, documentId, cancellationToken);

        // Intentionally static, so we only operate on @this, not `this`.
        static SolutionCompilationState WithFrozenPartialCompilationIncludingSpecificDocumentWorker(
            SolutionCompilationState @this, DocumentId documentId, CancellationToken cancellationToken)
        {
            try
            {
                var allDocumentIds = @this.SolutionState.GetRelatedDocumentIds(documentId);
                using var _ = ArrayBuilder<DocumentState>.GetInstance(allDocumentIds.Length, out var documentStates);

                // We grab all the contents of linked files as well to ensure that our snapshot is correct wrt to the
                // set of linked document ids our state says are in it.  Note: all of these trees should share the same
                // green trees, as that is setup in our outer caller.  This helps ensure that the cost here is low for
                // files with lots of linked siblings.
                foreach (var currentDocumentId in allDocumentIds)
                {
                    var documentState = @this.SolutionState.GetRequiredDocumentState(currentDocumentId);
                    documentStates.Add(documentState);
                }

                // now freeze the solution state, capturing whatever compilations are in progress.
                var frozenCompilationState = @this.WithFrozenPartialCompilations(cancellationToken);

                using (@this.StateLock.DisposableWait(cancellationToken))
                {
                    if (!@this._cachedFrozenDocumentState.TryGetValue(documentId, out var compilationState))
                    {
                        // Now update the frozen solution state to include the contents of the document we're interested in.
                        compilationState = ComputeFrozenPartialState(frozenCompilationState, documentStates, cancellationToken);
                        @this._cachedFrozenDocumentState.Add(documentId, compilationState);
                    }

                    return compilationState;
                }
            }
            catch (Exception e) when (FatalError.ReportAndPropagateUnlessCanceled(e, cancellationToken, ErrorSeverity.Critical))
            {
                throw ExceptionUtilities.Unreachable();
            }
        }

        static SolutionCompilationState ComputeFrozenPartialState(
            SolutionCompilationState frozenCompilationState,
            ArrayBuilder<DocumentState> documentStates,
            CancellationToken cancellationToken)
        {
            var currentState = frozenCompilationState;
            foreach (var newDocumentState in documentStates)
            {
                var documentId = newDocumentState.Id;
                var oldProjectState = currentState.SolutionState.GetRequiredProjectState(documentId.ProjectId);
                var oldDocumentState = oldProjectState.DocumentStates.GetState(documentId);

                if (oldDocumentState is null)
                {
                    // Project doesn't have this document, attempt to fork it with the document added.
                    var newProjectState = oldProjectState.AddDocuments([newDocumentState]);
                    Contract.ThrowIfTrue(oldProjectState == newProjectState);

                    var stateChange = currentState.SolutionState.ForkProject(
                        oldProjectState,
                        newProjectState,
                        // intentionally accessing this.Solution here not newSolutionState
                        newFilePathToDocumentIdsMap: this.SolutionState.CreateFilePathToDocumentIdsMapWithAddedDocuments(newDocumentStatesForProject));


                    currentState = currentState.ForkProject(
                        new(),
                        _ => new CompilationAndGeneratorDriverTranslationAction.AddDocumentsAction([newDocumentState]),
                        forkTracker: true);
                    currentState = currentState.AddDocuments([newDocumentState]);
                }
                else
                {
                    // Project has this document, attempt to fork it with the new contents.
                    currentState = currentState.WithDocumentState(newDocumentState);
                }
            }

            return currentState;
        }

#if false



    public SolutionCompilationState AddDocumentState(DocumentState documentState)
    {

        newCompilationState = newCompilationState.ForkProject(
            stateChange,
            static (_, compilationTranslationAction) => compilationTranslationAction,
            forkTracker: true,
            arg: compilationTranslationAction);
        return UpdateDocumentState(
            this.SolutionState.WithDocumentState(documentState), documentState.Id);
    }
#endif
    }

    public SolutionCompilationState AddDocument(ImmutableArray<DocumentInfo> documentInfos)
    {
        return AddDocumentsToMultipleProjects(
            static (documentInfo, project) => project.CreateDocument(documentInfo, project.ParseOptions, new LoadTextOptions(project.ChecksumAlgorithm)),
            static (oldProject, documents) => (oldProject.AddDocuments(documents), new CompilationAndGeneratorDriverTranslationAction.AddDocumentsAction(documents)));
    }

    public SolutionCompilationState AddAdditionalDocuments(ImmutableArray<DocumentInfo> documentInfos)
    {
        return AddDocumentsToMultipleProjects(documentInfos,
            static (documentInfo, project) => new AdditionalDocumentState(project.LanguageServices.SolutionServices, documentInfo, new LoadTextOptions(project.ChecksumAlgorithm)),
            static (projectState, documents) => (projectState.AddAdditionalDocuments(documents), new CompilationAndGeneratorDriverTranslationAction.AddAdditionalDocumentsAction(documents)));
    }

    public SolutionCompilationState AddAnalyzerConfigDocuments(ImmutableArray<DocumentInfo> documentInfos)
    {
        return AddDocumentsToMultipleProjects(documentInfos,
            static (documentInfo, project) => new AnalyzerConfigDocumentState(project.LanguageServices.SolutionServices, documentInfo, new LoadTextOptions(project.ChecksumAlgorithm)),
            static (oldProject, documents) =>
            {
                var newProject = oldProject.AddAnalyzerConfigDocuments(documents);
                return (newProject, new CompilationAndGeneratorDriverTranslationAction.ProjectCompilationOptionsAction(newProject, isAnalyzerConfigChange: true));
            });
    }

    public SolutionCompilationState RemoveDocuments(ImmutableArray<DocumentId> documentIds)
    {
        return RemoveDocumentsFromMultipleProjects(documentIds,
            static (projectState, documentId) => projectState.DocumentStates.GetRequiredState(documentId),
            static (projectState, documentIds, documentStates) => (projectState.RemoveDocuments(documentIds), new CompilationAndGeneratorDriverTranslationAction.RemoveDocumentsAction(documentStates)));
    }

    public SolutionCompilationState RemoveAdditionalDocuments(ImmutableArray<DocumentId> documentIds)
    {
        return RemoveDocumentsFromMultipleProjects(documentIds,
            static (projectState, documentId) => projectState.AdditionalDocumentStates.GetRequiredState(documentId),
            static (projectState, documentIds, documentStates) => (projectState.RemoveAdditionalDocuments(documentIds), new CompilationAndGeneratorDriverTranslationAction.RemoveAdditionalDocumentsAction(documentStates)));
    }

    public SolutionCompilationState RemoveAnalyzerConfigDocuments(ImmutableArray<DocumentId> documentIds)
    {
        return RemoveDocumentsFromMultipleProjects(documentIds,
            static (projectState, documentId) => projectState.AnalyzerConfigDocumentStates.GetRequiredState(documentId),
            static (oldProject, documentIds, _) =>
            {
                var newProject = oldProject.RemoveAnalyzerConfigDocuments(documentIds);
                return (newProject, new CompilationAndGeneratorDriverTranslationAction.ProjectCompilationOptionsAction(newProject, isAnalyzerConfigChange: true));
            });
    }

    /// <summary>
    /// Core helper that takes a set of <see cref="DocumentInfo" />s and does the application of the appropriate documents to each project.
    /// </summary>
    /// <param name="allNewDocumentStates">The set of documents to add.</param>
    /// <param name="addDocumentsToProjectState">Returns the new <see cref="ProjectState"/> with the documents added,
    /// and the <see cref="SolutionCompilationState.CompilationAndGeneratorDriverTranslationAction"/> needed as
    /// well.</param>
    private SolutionCompilationState AddDocumentsToMultipleProjects<TDocumentState>(
<<<<<<< HEAD
        ImmutableArray<TDocumentState> allNewDocumentStates,
=======
        ImmutableArray<DocumentInfo> documentInfos,
        Func<DocumentInfo, ProjectState, TDocumentState> createDocumentState,
>>>>>>> 55978597
        Func<ProjectState, ImmutableArray<TDocumentState>, (ProjectState newState, CompilationAndGeneratorDriverTranslationAction translationAction)> addDocumentsToProjectState)
        where TDocumentState : TextDocumentState
    {
        if (allNewDocumentStates.IsDefault)
            throw new ArgumentNullException(nameof(allNewDocumentStates));

        if (allNewDocumentStates.IsEmpty)
            return this;

<<<<<<< HEAD
        // The documents might be contributing to multiple different projects; split them by project and then we'll process
        // project-at-a-time.
        var documentInfosByProjectId = allNewDocumentStates.GroupBy(d => d.Id.ProjectId);
=======
        // The documents might be contributing to multiple different projects; split them by project and then we'll
        // process one project at a time.
        return AddDocumentsToMultipleProjects(
            documentInfos.GroupBy(d => d.Id.ProjectId).Select(g =>
            {
                var projectId = g.Key;
                var projectState = this.SolutionState.GetRequiredProjectState(projectId);
                return (projectId, newDocumentStates: g.SelectAsArray(di => createDocumentState(di, projectState)));
            }),
            addDocumentsToProjectState);
    }
>>>>>>> 55978597

    private SolutionCompilationState AddDocumentsToMultipleProjects<TDocumentState>(
        IEnumerable<(ProjectId projectId, ImmutableArray<TDocumentState> newDocumentStates)> projectIdAndNewDocuments,
        Func<ProjectState, ImmutableArray<TDocumentState>, (ProjectState newState, CompilationAndGeneratorDriverTranslationAction translationAction)> addDocumentsToProjectState)
        where TDocumentState : TextDocumentState
    {
        var newCompilationState = this;

<<<<<<< HEAD
        foreach (var grouping in documentInfosByProjectId)
        {
            var projectId = grouping.Key;
            this.SolutionState.CheckContainsProject(projectId);
            var oldProjectState = this.SolutionState.GetProjectState(projectId)!;

            var newDocumentStatesForProject = grouping.ToImmutableArray();
=======
        foreach (var (projectId, newDocumentStates) in projectIdAndNewDocuments)
        {
            this.SolutionState.CheckContainsProject(projectId);
            var oldProjectState = this.SolutionState.GetRequiredProjectState(projectId);
>>>>>>> 55978597

            var (newProjectState, compilationTranslationAction) = addDocumentsToProjectState(oldProjectState, newDocumentStates);

            var stateChange = newCompilationState.SolutionState.ForkProject(
                oldProjectState,
                newProjectState,
                // intentionally accessing this.Solution here not newSolutionState
                newFilePathToDocumentIdsMap: this.SolutionState.CreateFilePathToDocumentIdsMapWithAddedDocuments(newDocumentStates));

            newCompilationState = newCompilationState.ForkProject(
                stateChange,
                static (_, compilationTranslationAction) => compilationTranslationAction,
                forkTracker: true,
                arg: compilationTranslationAction);
        }

        return newCompilationState;
    }

    private SolutionCompilationState RemoveDocumentsFromMultipleProjects<T>(
        ImmutableArray<DocumentId> documentIds,
        Func<ProjectState, DocumentId, T> getExistingTextDocumentState,
        Func<ProjectState, ImmutableArray<DocumentId>, ImmutableArray<T>, (ProjectState newState, SolutionCompilationState.CompilationAndGeneratorDriverTranslationAction translationAction)> removeDocumentsFromProjectState)
        where T : TextDocumentState
    {
        if (documentIds.IsEmpty)
        {
            return this;
        }

        // The documents might be contributing to multiple different projects; split them by project and then we'll process
        // project-at-a-time.
        var documentIdsByProjectId = documentIds.ToLookup(id => id.ProjectId);

        var newCompilationState = this;

        foreach (var documentIdsInProject in documentIdsByProjectId)
        {
            var oldProjectState = this.SolutionState.GetProjectState(documentIdsInProject.Key);

            if (oldProjectState == null)
            {
                throw new InvalidOperationException(string.Format(WorkspacesResources._0_is_not_part_of_the_workspace, documentIdsInProject.Key));
            }

            var removedDocumentStatesBuilder = ArrayBuilder<T>.GetInstance();

            foreach (var documentId in documentIdsInProject)
            {
                removedDocumentStatesBuilder.Add(getExistingTextDocumentState(oldProjectState, documentId));
            }

            var removedDocumentStatesForProject = removedDocumentStatesBuilder.ToImmutableAndFree();

            var (newProjectState, compilationTranslationAction) = removeDocumentsFromProjectState(oldProjectState, documentIdsInProject.ToImmutableArray(), removedDocumentStatesForProject);

            var stateChange = newCompilationState.SolutionState.ForkProject(
                oldProjectState,
                newProjectState,
                // Intentionally using this.Solution here and not newSolutionState
                newFilePathToDocumentIdsMap: this.SolutionState.CreateFilePathToDocumentIdsMapWithRemovedDocuments(removedDocumentStatesForProject));

            newCompilationState = newCompilationState.ForkProject(
                stateChange,
                static (_, compilationTranslationAction) => compilationTranslationAction,
                forkTracker: true,
                arg: compilationTranslationAction);
        }

        return newCompilationState;
    }

    /// <inheritdoc cref="Solution.WithCachedSourceGeneratorState(ProjectId, Project)"/>
    public SolutionCompilationState WithCachedSourceGeneratorState(ProjectId projectToUpdate, Project projectWithCachedGeneratorState)
    {
        this.SolutionState.CheckContainsProject(projectToUpdate);

        // First see if we have a generator driver that we can get from the other project.

        if (!projectWithCachedGeneratorState.Solution.CompilationState.TryGetCompilationTracker(projectWithCachedGeneratorState.Id, out var tracker) ||
            tracker.GeneratorDriver is null)
        {
            // We don't actually have any state at all, so no change.
            return this;
        }

        var projectToUpdateState = this.SolutionState.GetRequiredProjectState(projectToUpdate);

        // Note: we have to force this fork to happen as the actual solution-state object is not changing. We're just
        // changing the tracker for a particular project.
        var newCompilationState = this.ForceForkProject(
            new(this.SolutionState, projectToUpdateState, projectToUpdateState),
            translate: new CompilationAndGeneratorDriverTranslationAction.ReplaceGeneratorDriverAction(
                tracker.GeneratorDriver,
                newProjectState: projectToUpdateState),
            forkTracker: true);

        return newCompilationState;
    }

    /// <summary>
    /// Creates a new solution instance with all the documents specified updated to have the same specified text.
    /// </summary>
    public SolutionCompilationState WithDocumentText(IEnumerable<DocumentId?> documentIds, SourceText text, PreservationMode mode)
    {
        var result = this;

        foreach (var documentId in documentIds)
        {
            // This API has always allowed null document IDs and documents IDs not contained within the solution. So
            // skip those if we run into that (otherwise the call to WithDocumentText will throw, as it is more
            // restrictive).
            if (documentId is null)
                continue;

            var documentState = this.SolutionState.GetProjectState(documentId.ProjectId)?.DocumentStates.GetState(documentId);
            if (documentState != null)
                result = result.WithDocumentText(documentId, text, mode);
        }

        return result;
    }

    internal TestAccessor GetTestAccessor()
        => new(this);

    internal readonly struct TestAccessor(SolutionCompilationState compilationState)
    {
        public GeneratorDriver? GetGeneratorDriver(Project project)
            => project.SupportsCompilation ? compilationState.GetCompilationTracker(project.Id).GeneratorDriver : null;
    }
}<|MERGE_RESOLUTION|>--- conflicted
+++ resolved
@@ -1171,21 +1171,10 @@
                 if (oldDocumentState is null)
                 {
                     // Project doesn't have this document, attempt to fork it with the document added.
-                    var newProjectState = oldProjectState.AddDocuments([newDocumentState]);
-                    Contract.ThrowIfTrue(oldProjectState == newProjectState);
-
-                    var stateChange = currentState.SolutionState.ForkProject(
-                        oldProjectState,
-                        newProjectState,
-                        // intentionally accessing this.Solution here not newSolutionState
-                        newFilePathToDocumentIdsMap: this.SolutionState.CreateFilePathToDocumentIdsMapWithAddedDocuments(newDocumentStatesForProject));
-
-
-                    currentState = currentState.ForkProject(
-                        new(),
-                        _ => new CompilationAndGeneratorDriverTranslationAction.AddDocumentsAction([newDocumentState]),
-                        forkTracker: true);
-                    currentState = currentState.AddDocuments([newDocumentState]);
+                    currentState = currentState.AddDocumentsToMultipleProjects(
+                        [(documentId.ProjectId, [newDocumentState])],
+                        static (oldProjectState, newDocumentStates)
+                        => (oldProjectState.AddDocuments(newDocumentStates), new CompilationAndGeneratorDriverTranslationAction.AddDocumentsAction(newDocumentStates)));
                 }
                 else
                 {
@@ -1196,28 +1185,11 @@
 
             return currentState;
         }
-
-#if false
-
-
-
-    public SolutionCompilationState AddDocumentState(DocumentState documentState)
-    {
-
-        newCompilationState = newCompilationState.ForkProject(
-            stateChange,
-            static (_, compilationTranslationAction) => compilationTranslationAction,
-            forkTracker: true,
-            arg: compilationTranslationAction);
-        return UpdateDocumentState(
-            this.SolutionState.WithDocumentState(documentState), documentState.Id);
-    }
-#endif
     }
 
     public SolutionCompilationState AddDocument(ImmutableArray<DocumentInfo> documentInfos)
     {
-        return AddDocumentsToMultipleProjects(
+        return AddDocumentsToMultipleProjects(documentInfos,
             static (documentInfo, project) => project.CreateDocument(documentInfo, project.ParseOptions, new LoadTextOptions(project.ChecksumAlgorithm)),
             static (oldProject, documents) => (oldProject.AddDocuments(documents), new CompilationAndGeneratorDriverTranslationAction.AddDocumentsAction(documents)));
     }
@@ -1226,7 +1198,7 @@
     {
         return AddDocumentsToMultipleProjects(documentInfos,
             static (documentInfo, project) => new AdditionalDocumentState(project.LanguageServices.SolutionServices, documentInfo, new LoadTextOptions(project.ChecksumAlgorithm)),
-            static (projectState, documents) => (projectState.AddAdditionalDocuments(documents), new CompilationAndGeneratorDriverTranslationAction.AddAdditionalDocumentsAction(documents)));
+            static (oldProject, documents) => (oldProject.AddAdditionalDocuments(documents), new CompilationAndGeneratorDriverTranslationAction.AddAdditionalDocumentsAction(documents)));
     }
 
     public SolutionCompilationState AddAnalyzerConfigDocuments(ImmutableArray<DocumentInfo> documentInfos)
@@ -1268,31 +1240,22 @@
     /// <summary>
     /// Core helper that takes a set of <see cref="DocumentInfo" />s and does the application of the appropriate documents to each project.
     /// </summary>
-    /// <param name="allNewDocumentStates">The set of documents to add.</param>
+    /// <param name="documentInfos">The set of documents to add.</param>
     /// <param name="addDocumentsToProjectState">Returns the new <see cref="ProjectState"/> with the documents added,
     /// and the <see cref="SolutionCompilationState.CompilationAndGeneratorDriverTranslationAction"/> needed as
     /// well.</param>
     private SolutionCompilationState AddDocumentsToMultipleProjects<TDocumentState>(
-<<<<<<< HEAD
-        ImmutableArray<TDocumentState> allNewDocumentStates,
-=======
         ImmutableArray<DocumentInfo> documentInfos,
         Func<DocumentInfo, ProjectState, TDocumentState> createDocumentState,
->>>>>>> 55978597
         Func<ProjectState, ImmutableArray<TDocumentState>, (ProjectState newState, CompilationAndGeneratorDriverTranslationAction translationAction)> addDocumentsToProjectState)
         where TDocumentState : TextDocumentState
     {
-        if (allNewDocumentStates.IsDefault)
-            throw new ArgumentNullException(nameof(allNewDocumentStates));
-
-        if (allNewDocumentStates.IsEmpty)
+        if (documentInfos.IsDefault)
+            throw new ArgumentNullException(nameof(documentInfos));
+
+        if (documentInfos.IsEmpty)
             return this;
 
-<<<<<<< HEAD
-        // The documents might be contributing to multiple different projects; split them by project and then we'll process
-        // project-at-a-time.
-        var documentInfosByProjectId = allNewDocumentStates.GroupBy(d => d.Id.ProjectId);
-=======
         // The documents might be contributing to multiple different projects; split them by project and then we'll
         // process one project at a time.
         return AddDocumentsToMultipleProjects(
@@ -1304,7 +1267,6 @@
             }),
             addDocumentsToProjectState);
     }
->>>>>>> 55978597
 
     private SolutionCompilationState AddDocumentsToMultipleProjects<TDocumentState>(
         IEnumerable<(ProjectId projectId, ImmutableArray<TDocumentState> newDocumentStates)> projectIdAndNewDocuments,
@@ -1313,20 +1275,10 @@
     {
         var newCompilationState = this;
 
-<<<<<<< HEAD
-        foreach (var grouping in documentInfosByProjectId)
-        {
-            var projectId = grouping.Key;
-            this.SolutionState.CheckContainsProject(projectId);
-            var oldProjectState = this.SolutionState.GetProjectState(projectId)!;
-
-            var newDocumentStatesForProject = grouping.ToImmutableArray();
-=======
         foreach (var (projectId, newDocumentStates) in projectIdAndNewDocuments)
         {
             this.SolutionState.CheckContainsProject(projectId);
             var oldProjectState = this.SolutionState.GetRequiredProjectState(projectId);
->>>>>>> 55978597
 
             var (newProjectState, compilationTranslationAction) = addDocumentsToProjectState(oldProjectState, newDocumentStates);
 
