﻿// Licensed to the .NET Foundation under one or more agreements.
// The .NET Foundation licenses this file to you under the MIT license.
// See the LICENSE file in the project root for more information.

using System;
using System.Collections.Generic;
using System.Collections.Immutable;
using System.Diagnostics;
using System.Diagnostics.CodeAnalysis;
using System.IO;
using System.Linq;
using System.Threading;
using System.Threading.Tasks;
using Microsoft.CodeAnalysis;
using Microsoft.CodeAnalysis.Collections;
using Microsoft.CodeAnalysis.Diagnostics;
using Microsoft.CodeAnalysis.Host;
using Microsoft.CodeAnalysis.Internal.Log;
using Microsoft.CodeAnalysis.ProjectSystem;
using Microsoft.CodeAnalysis.Shared.Collections;
using Microsoft.CodeAnalysis.Shared.Extensions;
using Microsoft.CodeAnalysis.Telemetry;
using Microsoft.CodeAnalysis.Text;
using Roslyn.Utilities;
using static Microsoft.CodeAnalysis.Workspaces.ProjectSystem.ProjectSystemProjectFactory;

namespace Microsoft.CodeAnalysis.Workspaces.ProjectSystem;

internal sealed partial class ProjectSystemProject
{
    private static readonly char[] s_directorySeparator = [Path.DirectorySeparatorChar];
    private static readonly ImmutableArray<MetadataReferenceProperties> s_defaultMetadataReferenceProperties = [default(MetadataReferenceProperties)];

    private readonly ProjectSystemProjectFactory _projectSystemProjectFactory;
    private readonly ProjectSystemHostInfo _hostInfo;
    private readonly IAnalyzerAssemblyLoader _analyzerAssemblyLoader;

    /// <summary>
    /// A semaphore taken for all mutation of any mutable field in this type.
    /// </summary>
    /// <remarks>This is, for now, intentionally pessimistic. There are no doubt ways that we could allow more to run in
    /// parallel, but the current tradeoff is for simplicity of code and "obvious correctness" than something that is
    /// subtle, fast, and wrong.</remarks>
    private readonly SemaphoreSlim _gate = new(initialCount: 1);

    /// <summary>
    /// The number of active batch scopes. If this is zero, we are not batching, non-zero means we are batching.
    /// </summary>
    private int _activeBatchScopes = 0;

    private readonly List<(string path, MetadataReferenceProperties properties)> _metadataReferencesAddedInBatch = [];
    private readonly List<(string path, MetadataReferenceProperties properties)> _metadataReferencesRemovedInBatch = [];
    private readonly List<ProjectReference> _projectReferencesAddedInBatch = [];
    private readonly List<ProjectReference> _projectReferencesRemovedInBatch = [];

    private readonly Dictionary<string, AnalyzerFileReference> _analyzerPathsToAnalyzers = [];
    private readonly List<AnalyzerFileReference> _analyzersAddedInBatch = [];

    /// <summary>
    /// The list of <see cref="AnalyzerReference"/>s that will be removed in this batch.
    /// </summary>
    private readonly List<AnalyzerFileReference> _analyzersRemovedInBatch = [];

    private readonly List<Func<SolutionChangeAccumulator, ProjectUpdateState, ProjectUpdateState>> _projectPropertyModificationsInBatch = [];

    private string _assemblyName;
    private string _displayName;
    private string? _filePath;
    private CompilationOptions? _compilationOptions;
    private ParseOptions? _parseOptions;
    private SourceHashAlgorithm _checksumAlgorithm = SourceHashAlgorithms.Default;
    private bool _hasAllInformation = true;
    private string? _compilationOutputAssemblyFilePath;
    private string? _outputFilePath;
    private string? _outputRefFilePath;
    private string? _defaultNamespace;

    /// <summary>
    /// If this project is the 'primary' project the project system cares about for a group of Roslyn projects that
    /// correspond to different configurations of a single project system project. <see langword="true"/> by
    /// default.
    /// </summary>
    internal bool IsPrimary { get; set; } = true;

    // Actual property values for 'RunAnalyzers' and 'RunAnalyzersDuringLiveAnalysis' properties from the project file.
    // Both these properties can be used to configure running analyzers, with RunAnalyzers overriding RunAnalyzersDuringLiveAnalysis.
    private bool? _runAnalyzersPropertyValue;
    private bool? _runAnalyzersDuringLiveAnalysisPropertyValue;

    // Effective boolean value to determine if analyzers should be executed based on _runAnalyzersPropertyValue and _runAnalyzersDuringLiveAnalysisPropertyValue.
    private bool _runAnalyzers = true;

    /// <summary>
    /// The full list of all metadata references this project has. References that have internally been converted to project references
    /// will still be in this.
    /// </summary>
    private readonly Dictionary<string, ImmutableArray<MetadataReferenceProperties>> _allMetadataReferences = [];

    /// <summary>
    /// The file watching tokens for the documents in this project. We get the tokens even when we're in a batch, so the files here
    /// may not be in the actual workspace yet.
    /// </summary>
    private readonly Dictionary<DocumentId, IWatchedFile> _documentWatchedFiles = [];

    /// <summary>
    /// A file change context used to watch source files, additional files, and analyzer config files for this project. It's automatically set to watch the user's project
    /// directory so we avoid file-by-file watching.
    /// </summary>
    private readonly IFileChangeContext _documentFileChangeContext;

    /// <summary>
    /// track whether we have been subscribed to <see cref="IDynamicFileInfoProvider.Updated"/> event
    /// </summary>
    private readonly HashSet<IDynamicFileInfoProvider> _eventSubscriptionTracker = [];

    /// <summary>
    /// Map of the original dynamic file path to the <see cref="DynamicFileInfo.FilePath"/> that was associated with it.
    ///
    /// For example, the key is something like Page.cshtml which is given to us from the project system calling
    /// <see cref="AddDynamicSourceFile(string, ImmutableArray{string})"/>. The value of the map is a generated file that
    /// corresponds to the original path, say Page.g.cs. If we were given a file by the project system but no
    /// <see cref="IDynamicFileInfoProvider"/> provided a file for it, we will record the value as null so we still can track
    /// the addition of the .cshtml file for a later call to <see cref="RemoveDynamicSourceFile(string)"/>.
    ///
    /// The workspace snapshot will only have a document with  <see cref="DynamicFileInfo.FilePath"/> (the value) but not the
    /// original dynamic file path (the key).
    /// </summary>
    /// <remarks>
    /// We use the same string comparer as in the <see cref="BatchingDocumentCollection"/> used by _sourceFiles, below, as these
    /// files are added to that collection too.
    /// </remarks>
    private readonly Dictionary<string, string?> _dynamicFilePathMaps = new(StringComparer.OrdinalIgnoreCase);

    private readonly BatchingDocumentCollection _sourceFiles;
    private readonly BatchingDocumentCollection _additionalFiles;
    private readonly BatchingDocumentCollection _analyzerConfigFiles;

    private readonly AsyncBatchingWorkQueue<string> _fileChangesToProcess;
    private readonly CancellationTokenSource _asynchronousFileChangeProcessingCancellationTokenSource = new();

    public ProjectId Id { get; }
    public string Language { get; }

    internal ProjectSystemProject(
        ProjectSystemProjectFactory projectSystemProjectFactory,
        ProjectSystemHostInfo hostInfo,
        ProjectId id,
        string displayName,
        string language,
        string assemblyName,
        CompilationOptions? compilationOptions,
        string? filePath,
        ParseOptions? parseOptions)
    {
        _projectSystemProjectFactory = projectSystemProjectFactory;
        _hostInfo = hostInfo;

        Id = id;
        Language = language;
        _displayName = displayName;

        var provider = _projectSystemProjectFactory.SolutionServices.GetRequiredService<IAnalyzerAssemblyLoaderProvider>();

        // NOTE: The provider will always return the same singleton, shadow copying, analyzer loader instance, which is
        // important to ensure that analyzer dependencies are correctly loaded.  Note: if we want to support reloading
        // of analyzer references *within* this workspace (and not just in the OOP roslyn server), this would need to
        // change to use a dedicate ALC and an IsolatedAssemblyReferenceSet.
        _analyzerAssemblyLoader = provider.GetSharedShadowCopyLoader();

        _sourceFiles = new BatchingDocumentCollection(
            this,
            documentAlreadyInWorkspace: (s, d) => s.ContainsDocument(d),
            documentAddAction: (w, d) => w.OnDocumentAdded(d),
            documentRemoveAction: (w, documentId) => w.OnDocumentRemoved(documentId),
            documentTextLoaderChangedAction: (s, d, loader) => s.WithDocumentTextLoader(d, loader, PreservationMode.PreserveValue),
            documentChangedWorkspaceKind: WorkspaceChangeKind.DocumentChanged);

        _additionalFiles = new BatchingDocumentCollection(this,
            (s, d) => s.ContainsAdditionalDocument(d),
            (w, d) => w.OnAdditionalDocumentAdded(d),
            (w, documentId) => w.OnAdditionalDocumentRemoved(documentId),
            documentTextLoaderChangedAction: (s, d, loader) => s.WithAdditionalDocumentTextLoader(d, loader, PreservationMode.PreserveValue),
            documentChangedWorkspaceKind: WorkspaceChangeKind.AdditionalDocumentChanged);

        _analyzerConfigFiles = new BatchingDocumentCollection(this,
            (s, d) => s.ContainsAnalyzerConfigDocument(d),
            (w, d) => w.OnAnalyzerConfigDocumentAdded(d),
            (w, documentId) => w.OnAnalyzerConfigDocumentRemoved(documentId),
            documentTextLoaderChangedAction: (s, d, loader) => s.WithAnalyzerConfigDocumentTextLoader(d, loader, PreservationMode.PreserveValue),
            documentChangedWorkspaceKind: WorkspaceChangeKind.AnalyzerConfigDocumentChanged);

        _fileChangesToProcess = new AsyncBatchingWorkQueue<string>(
            TimeSpan.FromMilliseconds(200), // 200 chosen with absolutely no evidence whatsoever
            ProcessFileChangesAsync,
            StringComparer.Ordinal,
            _projectSystemProjectFactory.WorkspaceListener,
            _asynchronousFileChangeProcessingCancellationTokenSource.Token);

        _assemblyName = assemblyName;
        _compilationOptions = compilationOptions;
        _filePath = filePath;
        _parseOptions = parseOptions;

        var watchedDirectories = GetWatchedDirectories(language, filePath);
        _documentFileChangeContext = _projectSystemProjectFactory.FileChangeWatcher.CreateContext(watchedDirectories);
        _documentFileChangeContext.FileChanged += DocumentFileChangeContext_FileChanged;

        static ImmutableArray<WatchedDirectory> GetWatchedDirectories(string? language, string? filePath)
        {
            if (filePath is null)
                return [];

            var rootPath = Path.GetDirectoryName(filePath);
            if (rootPath is null)
                return [];

            return language switch
            {
                LanguageNames.VisualBasic => [new(rootPath, ".vb")],
                LanguageNames.CSharp => [new(rootPath, ".cs"), new(rootPath, ".razor"), new(rootPath, ".cshtml")],
                _ => []
            };
        }
    }

    private void ChangeProjectProperty<T>(ref T field, T newValue, Func<Solution, Solution> updateSolution, bool logThrowAwayTelemetry = false)
    {
        ChangeProjectProperty(
            ref field,
            newValue,
            (solutionChanges, projectUpdateState, _) =>
            {
                solutionChanges.UpdateSolutionForProjectAction(Id, updateSolution(solutionChanges.Solution));
                return projectUpdateState;
            },
            logThrowAwayTelemetry);
    }

    private void ChangeProjectProperty<T>(
        ref T field,
        T newValue,
        Func<SolutionChangeAccumulator, ProjectUpdateState, T, ProjectUpdateState> updateSolution,
        bool logThrowAwayTelemetry = false)
    {
        using (_gate.DisposableWait())
        {
            // If nothing is changing, we can skip entirely
            if (object.Equals(field, newValue))
            {
                return;
            }

            var oldValue = field;

            field = newValue;

            if (logThrowAwayTelemetry)
            {
                var telemetryService = _projectSystemProjectFactory.SolutionServices.GetService<IWorkspaceTelemetryService>();

                if (telemetryService?.HasActiveSession == true)
                {
                    var workspaceStatusService = _projectSystemProjectFactory.SolutionServices.GetRequiredService<IWorkspaceStatusService>();

                    // We only log telemetry during solution open

                    // Importantly, we do not await/wait on the fullyLoadedStateTask.  We do not want to ever be waiting on work
                    // that may end up touching the UI thread (As we can deadlock if GetTagsSynchronous waits on us).  Instead,
                    // we only check if the Task is completed.  Prior to that we will assume we are still loading.  Once this
                    // task is completed, we know that the WaitUntilFullyLoadedAsync call will have actually finished and we're
                    // fully loaded.
                    var isFullyLoadedTask = workspaceStatusService.IsFullyLoadedAsync(CancellationToken.None);
                    var isFullyLoaded = isFullyLoadedTask is { IsCompleted: true } && isFullyLoadedTask.GetAwaiter().GetResult();

                    if (!isFullyLoaded)
                    {
                        TryReportCompilationThrownAway(_projectSystemProjectFactory.Workspace.CurrentSolution, Id);
                    }
                }
            }

            if (_activeBatchScopes > 0)
            {
                _projectPropertyModificationsInBatch.Add(
                    (solutionChanges, projectUpdateState) => updateSolution(solutionChanges, projectUpdateState, oldValue));
            }
            else
            {
                _projectSystemProjectFactory.ApplyBatchChangeToWorkspace(
                    (solutionChanges, projectUpdateState) => updateSolution(solutionChanges, projectUpdateState, oldValue),
                    onAfterUpdateAlways: null);
            }
        }
    }

    /// <summary>
    /// Reports a telemetry event if compilation information is being thrown away after being previously computed
    /// </summary>
    private static void TryReportCompilationThrownAway(
        Solution solution, ProjectId projectId)
    {
        // We log the number of syntax trees that have been parsed even if there was no compilation created yet
        var projectState = solution.SolutionState.GetRequiredProjectState(projectId);
        var parsedTrees = 0;
        foreach (var (_, documentState) in projectState.DocumentStates.States)
        {
            if (documentState.TryGetSyntaxTree(out _))
            {
                parsedTrees++;
            }
        }

        // But we also want to know if a compilation was created
        var hadCompilation = solution.CompilationState.TryGetCompilation(projectId, out _);

        if (parsedTrees > 0 || hadCompilation)
        {
            Logger.Log(FunctionId.Workspace_Project_CompilationThrownAway, KeyValueLogMessage.Create(m =>
            {
                // Note: Not using our project Id. This is the same ProjectGuid that the project system uses
                // so data can be correlated
                m["ProjectGuid"] = projectState.ProjectInfo.Attributes.TelemetryId.ToString("B");
                m["SyntaxTreesParsed"] = parsedTrees;
                m["HadCompilation"] = hadCompilation;
            }));
        }
    }

    private void ChangeProjectOutputPath(ref string? field, string? newValue, Func<Solution, Solution> withNewValue)
    {
        ChangeProjectProperty(ref field, newValue, (solutionChanges, projectUpdateState, oldValue) =>
        {
            // First, update the property itself that's exposed on the Project.
            solutionChanges.UpdateSolutionForProjectAction(Id, withNewValue(solutionChanges.Solution));

            if (oldValue != null)
            {
                projectUpdateState = RemoveProjectOutputPath_NoLock(solutionChanges, Id, oldValue, projectUpdateState,
                    _projectSystemProjectFactory.SolutionClosing, _projectSystemProjectFactory.SolutionServices);
            }

            if (newValue != null)
            {
                projectUpdateState = AddProjectOutputPath_NoLock(solutionChanges, Id, newValue, projectUpdateState, _projectSystemProjectFactory.SolutionServices);
            }

            return projectUpdateState;
        });
    }

    public string AssemblyName
    {
        get => _assemblyName;
        set => ChangeProjectProperty(ref _assemblyName, value, s => s.WithProjectAssemblyName(Id, value), logThrowAwayTelemetry: true);
    }

    // The property could be null if this is a non-C#/VB language and we don't have one for it. But we disallow assigning null, because C#/VB cannot end up null
    // again once they already had one.
    [DisallowNull]
    public CompilationOptions? CompilationOptions
    {
        get => _compilationOptions;
        set => ChangeProjectProperty(ref _compilationOptions, value, s => s.WithProjectCompilationOptions(Id, value), logThrowAwayTelemetry: true);
    }

    // The property could be null if this is a non-C#/VB language and we don't have one for it. But we disallow assigning null, because C#/VB cannot end up null
    // again once they already had one.
    [DisallowNull]
    public ParseOptions? ParseOptions
    {
        get => _parseOptions;
        set => ChangeProjectProperty(ref _parseOptions, value, s => s.WithProjectParseOptions(Id, value), logThrowAwayTelemetry: true);
    }

    /// <summary>
    /// The path to the output in obj.
    /// </summary>
    internal string? CompilationOutputAssemblyFilePath
    {
        get => _compilationOutputAssemblyFilePath;
        set => ChangeProjectOutputPath(
                   ref _compilationOutputAssemblyFilePath,
                   value,
                   s => s.WithProjectCompilationOutputInfo(Id, s.GetRequiredProject(Id).CompilationOutputInfo.WithAssemblyPath(value)));
    }

    public string? OutputFilePath
    {
        get => _outputFilePath;
        set => ChangeProjectOutputPath(ref _outputFilePath, value, s => s.WithProjectOutputFilePath(Id, value));
    }

    public string? OutputRefFilePath
    {
        get => _outputRefFilePath;
        set => ChangeProjectOutputPath(ref _outputRefFilePath, value, s => s.WithProjectOutputRefFilePath(Id, value));
    }

    public string? FilePath
    {
        get => _filePath;
        set => ChangeProjectProperty(ref _filePath, value, s => s.WithProjectFilePath(Id, value));
    }

    public string DisplayName
    {
        get => _displayName;
        set => ChangeProjectProperty(ref _displayName, value, s => s.WithProjectName(Id, value));
    }

    public SourceHashAlgorithm ChecksumAlgorithm
    {
        get => _checksumAlgorithm;
        set => ChangeProjectProperty(ref _checksumAlgorithm, value, s => s.WithProjectChecksumAlgorithm(Id, value));
    }

    // internal to match the visibility of the Workspace-level API -- this is something
    // we use but we haven't made officially public yet.
    internal bool HasAllInformation
    {
        get => _hasAllInformation;
        set => ChangeProjectProperty(ref _hasAllInformation, value, s => s.WithHasAllInformation(Id, value));
    }

    internal bool? RunAnalyzers
    {
        get => _runAnalyzersPropertyValue;
        set
        {
            _runAnalyzersPropertyValue = value;
            UpdateRunAnalyzers();
        }
    }

    internal bool? RunAnalyzersDuringLiveAnalysis
    {
        get => _runAnalyzersDuringLiveAnalysisPropertyValue;
        set
        {
            _runAnalyzersDuringLiveAnalysisPropertyValue = value;
            UpdateRunAnalyzers();
        }
    }

    private void UpdateRunAnalyzers()
    {
        // Property RunAnalyzers overrides RunAnalyzersDuringLiveAnalysis, and default when both properties are not set is 'true'.
        var runAnalyzers = _runAnalyzersPropertyValue ?? _runAnalyzersDuringLiveAnalysisPropertyValue ?? true;
        ChangeProjectProperty(ref _runAnalyzers, runAnalyzers, s => s.WithRunAnalyzers(Id, runAnalyzers));
    }

    /// <summary>
    /// The default namespace of the project.
    /// </summary>
    /// <remarks>
    /// In C#, this is defined as the value of "rootnamespace" msbuild property. Right now VB doesn't 
    /// have the concept of "default namespace", but we conjure one in workspace by assigning the value
    /// of the project's root namespace to it. So various features can choose to use it for their own purpose.
    /// 
    /// In the future, we might consider officially exposing "default namespace" for VB project
    /// (e.g.through a "defaultnamespace" msbuild property)
    /// </remarks>
    internal string? DefaultNamespace
    {
        get => _defaultNamespace;
        set => ChangeProjectProperty(ref _defaultNamespace, value, s => s.WithProjectDefaultNamespace(Id, value));
    }

    /// <summary>
    /// The max language version supported for this project, if applicable. Useful to help indicate what 
    /// language version features should be suggested to a user, as well as if they can be upgraded. 
    /// </summary>
    internal string? MaxLangVersion
    {
        set => _projectSystemProjectFactory.SetMaxLanguageVersion(Id, value);
    }

    internal string DependencyNodeTargetIdentifier
    {
        set => _projectSystemProjectFactory.SetDependencyNodeTargetIdentifier(Id, value);
    }

    private bool HasBeenRemoved => !_projectSystemProjectFactory.Workspace.CurrentSolution.ContainsProject(Id);

    #region Batching

    public BatchScope CreateBatchScope()
    {
        using (_gate.DisposableWait())
        {
            _activeBatchScopes++;
            return new BatchScope(this);
        }
    }

    public async ValueTask<BatchScope> CreateBatchScopeAsync(CancellationToken cancellationToken)
    {
        using (await _gate.DisposableWaitAsync(cancellationToken).ConfigureAwait(false))
        {
            _activeBatchScopes++;
            return new BatchScope(this);
        }
    }

    public sealed class BatchScope : IDisposable, IAsyncDisposable
    {
        private readonly ProjectSystemProject _project;

        /// <summary>
        /// Flag to control if this has already been disposed. Not a boolean only so it can be used with Interlocked.CompareExchange.
        /// </summary>
        private volatile int _disposed = 0;

        internal BatchScope(ProjectSystemProject visualStudioProject)
            => _project = visualStudioProject;

        public void Dispose()
        {
            if (Interlocked.CompareExchange(ref _disposed, 1, 0) == 0)
            {
                _project.OnBatchScopeDisposedMaybeAsync(useAsync: false).VerifyCompleted();
            }
        }

        public async ValueTask DisposeAsync()
        {
            if (Interlocked.CompareExchange(ref _disposed, 1, 0) == 0)
            {
                await _project.OnBatchScopeDisposedMaybeAsync(useAsync: true).ConfigureAwait(false);
            }
        }
    }

    private async Task OnBatchScopeDisposedMaybeAsync(bool useAsync)
    {
        using (useAsync ? await _gate.DisposableWaitAsync().ConfigureAwait(false) : _gate.DisposableWait())
        {
            _activeBatchScopes--;

            if (_activeBatchScopes > 0)
            {
                return;
            }

            // If the project was already removed, we'll just ignore any further requests to complete batches.
            if (HasBeenRemoved)
            {
                return;
            }

            // The transformation function will set these variables, but we need to use them after the transformation is applied
            // so we must instantiate them here.
            ImmutableArray<string> documentFileNamesAdded = [];
            ImmutableArray<(DocumentId documentId, SourceTextContainer textContainer)> documentsToOpen = [];
            ImmutableArray<(DocumentId documentId, SourceTextContainer textContainer)> additionalDocumentsToOpen = [];
            ImmutableArray<(DocumentId documentId, SourceTextContainer textContainer)> analyzerConfigDocumentsToOpen = [];

            var hasAnalyzerChanges = _analyzersAddedInBatch.Count > 0 || _analyzersRemovedInBatch.Count > 0;

            await _projectSystemProjectFactory.ApplyBatchChangeToWorkspaceMaybeAsync(useAsync, (solutionChanges, projectUpdateState) =>
            {
                // Changes made inside this transformation must be idemopotent in case it is attempted multiple times.

                var documentFileNamesAddedBuilder = ImmutableArray.CreateBuilder<string>();
                documentsToOpen = _sourceFiles.UpdateSolutionForBatch(
                    solutionChanges,
                    documentFileNamesAddedBuilder,
                    static (s, documents) => s.AddDocuments(documents),
                    WorkspaceChangeKind.DocumentAdded,
                    static (s, ids) => s.RemoveDocuments(ids),
                    WorkspaceChangeKind.DocumentRemoved);

                additionalDocumentsToOpen = _additionalFiles.UpdateSolutionForBatch(
                    solutionChanges,
                    documentFileNamesAddedBuilder,
                    static (s, documents) => s.AddAdditionalDocuments(documents),
                    WorkspaceChangeKind.AdditionalDocumentAdded,
                    static (s, ids) => s.RemoveAdditionalDocuments(ids),
                    WorkspaceChangeKind.AdditionalDocumentRemoved);

                analyzerConfigDocumentsToOpen = _analyzerConfigFiles.UpdateSolutionForBatch(
                    solutionChanges,
                    documentFileNamesAddedBuilder,
                    static (s, documents) => s.AddAnalyzerConfigDocuments(documents),
                    WorkspaceChangeKind.AnalyzerConfigDocumentAdded,
                    static (s, ids) => s.RemoveAnalyzerConfigDocuments(ids),
                    WorkspaceChangeKind.AnalyzerConfigDocumentRemoved);

                documentFileNamesAdded = documentFileNamesAddedBuilder.ToImmutable();

                // Metadata reference removing. Do this before adding in case this removes a project reference that
                // we are also going to add in the same batch. This could happen if case is changing, or we're targeting
                // a different output path (say bin vs. obj vs. ref).
                foreach (var (path, properties) in _metadataReferencesRemovedInBatch)
                {
                    projectUpdateState = TryRemoveConvertedProjectReference_NoLock(Id, path, properties, projectUpdateState, out var projectReference);

                    if (projectReference != null)
                    {
                        solutionChanges.UpdateSolutionForProjectAction(
                            Id,
                            solutionChanges.Solution.RemoveProjectReference(Id, projectReference));
                    }
                    else
                    {
                        // TODO: find a cleaner way to fetch this
                        var metadataReference = _projectSystemProjectFactory.Workspace.CurrentSolution.GetRequiredProject(Id).MetadataReferences
                            .Cast<PortableExecutableReference>()
                            .Single(m => m.FilePath == path && m.Properties == properties);

                        projectUpdateState = projectUpdateState.WithIncrementalMetadataReferenceRemoved(metadataReference);

                        solutionChanges.UpdateSolutionForProjectAction(
                            Id,
                            newSolution: solutionChanges.Solution.RemoveMetadataReference(Id, metadataReference));
                    }
                }

                // Metadata reference adding...
                if (_metadataReferencesAddedInBatch.Count > 0)
                {
                    var projectReferencesCreated = new List<ProjectReference>();

                    foreach (var (path, properties) in _metadataReferencesAddedInBatch)
                    {
                        projectUpdateState = TryCreateConvertedProjectReference_NoLock(
                            Id, path, properties, projectUpdateState, solutionChanges.Solution, out var projectReference);

                        if (projectReference != null)
                        {
                            projectReferencesCreated.Add(projectReference);
                        }
                        else
                        {
                            var metadataReference = CreateMetadataReference_NoLock(path, properties, _projectSystemProjectFactory.SolutionServices);
                            projectUpdateState = projectUpdateState.WithIncrementalMetadataReferenceAdded(metadataReference);
                        }
                    }

                    solutionChanges.UpdateSolutionForProjectAction(
                        Id,
                        solutionChanges.Solution
                            .AddProjectReferences(Id, projectReferencesCreated)
                            .AddMetadataReferences(Id, projectUpdateState.AddedMetadataReferences));
                }

                // Project reference adding...
                solutionChanges.UpdateSolutionForProjectAction(
                    Id,
                    newSolution: solutionChanges.Solution.AddProjectReferences(Id, _projectReferencesAddedInBatch));

                // Project reference removing...
                foreach (var projectReference in _projectReferencesRemovedInBatch)
                {
                    solutionChanges.UpdateSolutionForProjectAction(
                        Id,
                        newSolution: solutionChanges.Solution.RemoveProjectReference(Id, projectReference));
                }

                // Analyzer reference removing...
<<<<<<< HEAD
                foreach (var analyzerReference in _analyzersRemovedInBatch)
                {
                    projectUpdateState = projectUpdateState.WithIncrementalAnalyzerReferenceRemoved(analyzerReference);
                    solutionChanges.UpdateSolutionForProjectAction(Id, solutionChanges.Solution.RemoveAnalyzerReference(Id, analyzerReference));
                }

                // Analyzer reference adding...
                foreach (var analyzerReference in _analyzersAddedInBatch)
                    projectUpdateState = projectUpdateState.WithIncrementalAnalyzerReferenceAdded(analyzerReference);

                solutionChanges.UpdateSolutionForProjectAction(Id, solutionChanges.Solution.AddAnalyzerReferences(Id, projectUpdateState.AddedAnalyzerReferences));
=======
                {
                    projectUpdateState = projectUpdateState.WithIncrementalAnalyzerReferencesRemoved(_analyzersRemovedInBatch);

                    foreach (var analyzerReference in _analyzersRemovedInBatch)
                        solutionChanges.UpdateSolutionForProjectAction(Id, solutionChanges.Solution.RemoveAnalyzerReference(Id, analyzerReference));
                }

                // Analyzer reference adding...
                {
                    projectUpdateState = projectUpdateState.WithIncrementalAnalyzerReferencesAdded(_analyzersAddedInBatch);

                    solutionChanges.UpdateSolutionForProjectAction(
                        Id, solutionChanges.Solution.AddAnalyzerReferences(Id, projectUpdateState.AddedAnalyzerReferences));
                }
>>>>>>> 9a038f70

                // Other property modifications...
                foreach (var propertyModification in _projectPropertyModificationsInBatch)
                    projectUpdateState = propertyModification(solutionChanges, projectUpdateState);

                return projectUpdateState;
            },
            onAfterUpdateAlways: projectUpdateState =>
            {
                // It is very important that these are cleared in the onAfterUpdateAlways action passed to ApplyBatchChangeToWorkspaceMaybeAsync
                // This is because the transformation may be run multiple times (if the workspace current solution is changed underneath us),
                // whereas onAfterUpdate runs a single time once the transformation has been applied.
                _sourceFiles.ClearBatchState();
                _additionalFiles.ClearBatchState();
                _analyzerConfigFiles.ClearBatchState();

                ClearAndZeroCapacity(_metadataReferencesRemovedInBatch);
                ClearAndZeroCapacity(_metadataReferencesAddedInBatch);

                ClearAndZeroCapacity(_projectReferencesAddedInBatch);
                ClearAndZeroCapacity(_projectReferencesRemovedInBatch);
                ClearAndZeroCapacity(_analyzersAddedInBatch);
                ClearAndZeroCapacity(_analyzersRemovedInBatch);

                ClearAndZeroCapacity(_projectPropertyModificationsInBatch);

            }).ConfigureAwait(false);

            foreach (var (documentId, textContainer) in documentsToOpen)
                await _projectSystemProjectFactory.ApplyChangeToWorkspaceMaybeAsync(useAsync, w => w.OnDocumentOpened(documentId, textContainer)).ConfigureAwait(false);

            foreach (var (documentId, textContainer) in additionalDocumentsToOpen)
                await _projectSystemProjectFactory.ApplyChangeToWorkspaceMaybeAsync(useAsync, w => w.OnAdditionalDocumentOpened(documentId, textContainer)).ConfigureAwait(false);

            foreach (var (documentId, textContainer) in analyzerConfigDocumentsToOpen)
                await _projectSystemProjectFactory.ApplyChangeToWorkspaceMaybeAsync(useAsync, w => w.OnAnalyzerConfigDocumentOpened(documentId, textContainer)).ConfigureAwait(false);

            // Give the host the opportunity to check if those files are open
            if (documentFileNamesAdded.Count() > 0)
                await _projectSystemProjectFactory.RaiseOnDocumentsAddedMaybeAsync(useAsync, documentFileNamesAdded).ConfigureAwait(false);

            // If we added or removed analyzers, then re-run all generators to bring them up to date.
            if (hasAnalyzerChanges)
                _projectSystemProjectFactory.Workspace.EnqueueUpdateSourceGeneratorVersion(projectId: null, forceRegeneration: true);
        }
    }

    #endregion

    #region Source File Addition/Removal

    public void AddSourceFile(string fullPath, SourceCodeKind sourceCodeKind = SourceCodeKind.Regular, ImmutableArray<string> folders = default)
        => _sourceFiles.AddFile(fullPath, sourceCodeKind, folders);

    /// <summary>
    /// Adds a source file to the project from a text container (eg, a Visual Studio Text buffer)
    /// </summary>
    /// <param name="textContainer">The text container that contains this file.</param>
    /// <param name="fullPath">The file path of the document.</param>
    /// <param name="sourceCodeKind">The kind of the source code.</param>
    /// <param name="folders">The names of the logical nested folders the document is contained in.</param>
    /// <param name="designTimeOnly">Whether the document is used only for design time (eg. completion) or also included in a compilation.</param>
    /// <param name="documentServiceProvider">A <see cref="IDocumentServiceProvider"/> associated with this document</param>
    public DocumentId AddSourceTextContainer(
        SourceTextContainer textContainer,
        string fullPath,
        SourceCodeKind sourceCodeKind = SourceCodeKind.Regular,
        ImmutableArray<string> folders = default,
        bool designTimeOnly = false,
        IDocumentServiceProvider? documentServiceProvider = null)
    {
        return _sourceFiles.AddTextContainer(textContainer, fullPath, sourceCodeKind, folders, designTimeOnly, documentServiceProvider);
    }

    public bool ContainsSourceFile(string fullPath)
        => _sourceFiles.ContainsFile(fullPath);

    public void RemoveSourceFile(string fullPath)
        => _sourceFiles.RemoveFile(fullPath);

    public void RemoveSourceTextContainer(SourceTextContainer textContainer)
        => _sourceFiles.RemoveTextContainer(textContainer);

    #endregion

    #region Additional File Addition/Removal

    // TODO: should AdditionalFiles have source code kinds?
    public void AddAdditionalFile(string fullPath, SourceCodeKind sourceCodeKind = SourceCodeKind.Regular, ImmutableArray<string> folders = default)
        => _additionalFiles.AddFile(fullPath, sourceCodeKind, folders);

    public bool ContainsAdditionalFile(string fullPath)
        => _additionalFiles.ContainsFile(fullPath);

    public void RemoveAdditionalFile(string fullPath)
        => _additionalFiles.RemoveFile(fullPath);

    #endregion

    #region Analyzer Config File Addition/Removal

    public void AddAnalyzerConfigFile(string fullPath)
    {
        // TODO: do we need folders for analyzer config files?
        _analyzerConfigFiles.AddFile(fullPath, SourceCodeKind.Regular, folders: default);
    }

    public bool ContainsAnalyzerConfigFile(string fullPath)
        => _analyzerConfigFiles.ContainsFile(fullPath);

    public void RemoveAnalyzerConfigFile(string fullPath)
        => _analyzerConfigFiles.RemoveFile(fullPath);

    #endregion

    #region Non Source File Addition/Removal

    public void AddDynamicSourceFile(string dynamicFilePath, ImmutableArray<string> folders)
    {
        DynamicFileInfo? fileInfo = null;
        IDynamicFileInfoProvider? providerForFileInfo = null;

        var extension = FileNameUtilities.GetExtension(dynamicFilePath)?.TrimStart('.');
        if (extension?.Length == 0)
        {
            fileInfo = null;
        }
        else
        {
            foreach (var provider in _hostInfo.DynamicFileInfoProviders)
            {
                // skip unrelated providers
                if (!provider.Metadata.Extensions.Any(e => string.Equals(e, extension, StringComparison.OrdinalIgnoreCase)))
                {
                    continue;
                }

                // Don't get confused by _filePath and filePath.
                // VisualStudioProject._filePath points to csproj/vbproj of the project
                // and the parameter filePath points to dynamic file such as ASP.NET .g.cs files.
                // 
                // Also, provider is free-threaded. so fine to call Wait rather than JTF.
                fileInfo = provider.Value.GetDynamicFileInfoAsync(
                    projectId: Id, projectFilePath: _filePath, filePath: dynamicFilePath, CancellationToken.None).WaitAndGetResult_CanCallOnBackground(CancellationToken.None);

                if (fileInfo != null)
                {
                    fileInfo = FixUpDynamicFileInfo(fileInfo, dynamicFilePath);
                    providerForFileInfo = provider.Value;
                    break;
                }
            }
        }

        using (_gate.DisposableWait())
        {
            if (_dynamicFilePathMaps.ContainsKey(dynamicFilePath))
            {
                // TODO: if we have a duplicate, we are not calling RemoveDynamicFileInfoAsync since we
                // don't want to call with that under a lock. If we are getting duplicates we have bigger problems
                // at that point since our workspace is generally out of sync with the project system.
                // Given we're taking this as a late fix prior to a release, I don't think it's worth the added
                // risk to handle a case that wasn't handled before either.
                throw new ArgumentException($"{dynamicFilePath} has already been added to this project.");
            }

            // Record the mapping from the dynamic file path to the source file it generated. We will record
            // 'null' if no provider was able to produce a source file for this input file. That could happen
            // if the provider (say ASP.NET Razor) doesn't recognize the file, or the wrong type of file
            // got passed through the system. That's not a failure from the project system's perspective:
            // adding dynamic files is a hint at best that doesn't impact it.
            _dynamicFilePathMaps.Add(dynamicFilePath, fileInfo?.FilePath);

            if (fileInfo != null)
            {
                // If fileInfo is not null, that means we found a provider so this should be not-null as well
                // since we had to go through the earlier assignment.
                Contract.ThrowIfNull(providerForFileInfo);
                _sourceFiles.AddDynamicFile_NoLock(providerForFileInfo, fileInfo, folders);
            }
        }
    }

    private static DynamicFileInfo FixUpDynamicFileInfo(DynamicFileInfo fileInfo, string filePath)
    {
        // we might change contract and just throw here. but for now, we keep existing contract where one can return null for DynamicFileInfo.FilePath.
        // In this case we substitute the file being generated from so we still have some path.
        if (string.IsNullOrEmpty(fileInfo.FilePath))
        {
            return new DynamicFileInfo(filePath, fileInfo.SourceCodeKind, fileInfo.TextLoader, fileInfo.DesignTimeOnly, fileInfo.DocumentServiceProvider);
        }

        return fileInfo;
    }

    public void RemoveDynamicSourceFile(string dynamicFilePath)
    {
        IDynamicFileInfoProvider provider;

        using (_gate.DisposableWait())
        {
            if (!_dynamicFilePathMaps.TryGetValue(dynamicFilePath, out var sourceFilePath))
            {
                throw new ArgumentException($"{dynamicFilePath} wasn't added by a previous call to {nameof(AddDynamicSourceFile)}");
            }

            _dynamicFilePathMaps.Remove(dynamicFilePath);

            // If we got a null path back, it means we never had a source file to add. In that case,
            // we're done
            if (sourceFilePath == null)
            {
                return;
            }

            provider = _sourceFiles.RemoveDynamicFile_NoLock(sourceFilePath);
        }

        // provider is free-threaded. so fine to call Wait rather than JTF
        provider.RemoveDynamicFileInfoAsync(
            projectId: Id, projectFilePath: _filePath, filePath: dynamicFilePath, CancellationToken.None).Wait(CancellationToken.None);
    }

    private void OnDynamicFileInfoUpdated(object? sender, string dynamicFilePath)
    {
        string? fileInfoPath;

        using (_gate.DisposableWait())
        {
            if (!_dynamicFilePathMaps.TryGetValue(dynamicFilePath, out fileInfoPath))
            {
                // given file doesn't belong to this project. 
                // this happen since the event this is handling is shared between all projects
                return;
            }
        }

        if (fileInfoPath != null)
        {
            _sourceFiles.ProcessDynamicFileChange(dynamicFilePath, fileInfoPath);
        }
    }

    #endregion

    #region Analyzer Addition/Removal

    public void AddAnalyzerReference(string fullPath)
    {
        CompilerPathUtilities.RequireAbsolutePath(fullPath, nameof(fullPath));

        var mappedPaths = GetMappedAnalyzerPaths(fullPath);

        using (_gate.DisposableWait())
        {
            // check all mapped paths first, so that all analyzers are either added or not
            foreach (var mappedFullPath in mappedPaths)
            {
                if (_analyzerPathsToAnalyzers.ContainsKey(mappedFullPath))
                {
                    throw new ArgumentException($"'{fullPath}' has already been added to this project.", nameof(fullPath));
                }
            }

            foreach (var mappedFullPath in mappedPaths)
            {
                // Are we adding one we just recently removed? If so, we can just keep using that one, and avoid removing
                // it once we apply the batch
                var analyzerPendingRemoval = _analyzersRemovedInBatch.FirstOrDefault(a => a.FullPath == mappedFullPath);
                if (analyzerPendingRemoval != null)
                {
                    _analyzersRemovedInBatch.Remove(analyzerPendingRemoval);
                    _analyzerPathsToAnalyzers.Add(mappedFullPath, analyzerPendingRemoval);
                }
                else
                {
                    // Nope, we actually need to make a new one.
                    var analyzerReference = new AnalyzerFileReference(mappedFullPath, _analyzerAssemblyLoader);

                    _analyzerPathsToAnalyzers.Add(mappedFullPath, analyzerReference);

                    if (_activeBatchScopes > 0)
                    {
                        _analyzersAddedInBatch.Add(analyzerReference);
                    }
                    else
                    {
                        _projectSystemProjectFactory.ApplyChangeToWorkspace(w => w.OnAnalyzerReferenceAdded(Id, analyzerReference));
                    }
                }
            }
        }
    }

    public void RemoveAnalyzerReference(string fullPath)
    {
        if (string.IsNullOrEmpty(fullPath))
        {
            throw new ArgumentException("message", nameof(fullPath));
        }

        var mappedPaths = GetMappedAnalyzerPaths(fullPath);

        using (_gate.DisposableWait())
        {
            // check all mapped paths first, so that all analyzers are either removed or not
            foreach (var mappedFullPath in mappedPaths)
            {
                if (!_analyzerPathsToAnalyzers.ContainsKey(mappedFullPath))
                {
                    throw new ArgumentException($"'{fullPath}' is not an analyzer of this project.", nameof(fullPath));
                }
            }

            foreach (var mappedFullPath in mappedPaths)
            {
                var analyzerReference = _analyzerPathsToAnalyzers[mappedFullPath];

                _analyzerPathsToAnalyzers.Remove(mappedFullPath);

                if (_activeBatchScopes > 0)
                {
                    // This analyzer may be one we've just added in the same batch; in that case, just don't add it in
                    // the first place.
                    if (!_analyzersAddedInBatch.Remove(analyzerReference))
                        _analyzersRemovedInBatch.Add(analyzerReference);
                }
                else
                {
                    _projectSystemProjectFactory.ApplyChangeToWorkspace(w => w.OnAnalyzerReferenceRemoved(Id, analyzerReference));
                }
            }
        }
    }

    internal const string RazorVsixExtensionId = "Microsoft.VisualStudio.RazorExtension";
    private static readonly string s_razorSourceGeneratorSdkDirectory = Path.Combine("Sdks", "Microsoft.NET.Sdk.Razor", "source-generators") + PathUtilities.DirectorySeparatorStr;
    private static readonly ImmutableArray<string> s_razorSourceGeneratorAssemblyNames =
    [
        "Microsoft.NET.Sdk.Razor.SourceGenerators",
        "Microsoft.CodeAnalysis.Razor.Compiler.SourceGenerators",
        "Microsoft.CodeAnalysis.Razor.Compiler",
    ];
    private static readonly ImmutableArray<string> s_razorSourceGeneratorAssemblyRootedFileNames = s_razorSourceGeneratorAssemblyNames.SelectAsArray(
        assemblyName => PathUtilities.DirectorySeparatorStr + assemblyName + ".dll");

    private OneOrMany<string> GetMappedAnalyzerPaths(string fullPath)
    {
        fullPath = Path.GetFullPath(fullPath);
        // Map all files in the SDK directory that contains the Razor source generator to source generator files loaded from VSIX.
        // Include the generator and all its dependencies shipped in VSIX, discard the generator and all dependencies in the SDK
        if (fullPath.LastIndexOf(s_razorSourceGeneratorSdkDirectory, StringComparison.OrdinalIgnoreCase) + s_razorSourceGeneratorSdkDirectory.Length - 1 ==
            fullPath.LastIndexOf(Path.DirectorySeparatorChar))
        {
            var vsixRazorAnalyzers = _hostInfo.HostDiagnosticAnalyzerProvider.GetAnalyzerReferencesInExtensions().SelectAsArray(
                predicate: item => item.extensionId == RazorVsixExtensionId,
                selector: item => item.reference.FullPath);

            if (!vsixRazorAnalyzers.IsEmpty)
            {
                if (s_razorSourceGeneratorAssemblyRootedFileNames.Any(
                    static (fileName, fullPath) => fullPath.EndsWith(fileName, StringComparison.OrdinalIgnoreCase), fullPath))
                {
                    return OneOrMany.Create(vsixRazorAnalyzers);
                }

                return OneOrMany.Create(ImmutableArray<string>.Empty);
            }
        }

        return OneOrMany.Create(fullPath);
    }

    #endregion

    private void DocumentFileChangeContext_FileChanged(object? sender, string fullFilePath)
    {
        _fileChangesToProcess.AddWork(fullFilePath);
    }

    private async ValueTask ProcessFileChangesAsync(ImmutableSegmentedList<string> filePaths, CancellationToken cancellationToken)
    {
        await _sourceFiles.ProcessRegularFileChangesAsync(filePaths).ConfigureAwait(false);
        await _additionalFiles.ProcessRegularFileChangesAsync(filePaths).ConfigureAwait(false);
        await _analyzerConfigFiles.ProcessRegularFileChangesAsync(filePaths).ConfigureAwait(false);
    }

    #region Metadata Reference Addition/Removal

    public void AddMetadataReference(string fullPath, MetadataReferenceProperties properties)
    {
        if (string.IsNullOrEmpty(fullPath))
        {
            throw new ArgumentException($"{nameof(fullPath)} isn't a valid path.", nameof(fullPath));
        }

        using (_gate.DisposableWait())
        {
            if (ContainsMetadataReference_NoLock(fullPath, properties))
            {
                throw new InvalidOperationException("The metadata reference has already been added to the project.");
            }

            _allMetadataReferences.MultiAdd(fullPath, properties, s_defaultMetadataReferenceProperties);

            if (_activeBatchScopes > 0)
            {
                if (!_metadataReferencesRemovedInBatch.Remove((fullPath, properties)))
                {
                    _metadataReferencesAddedInBatch.Add((fullPath, properties));
                }
            }
            else
            {
                _projectSystemProjectFactory.ApplyChangeToWorkspaceWithProjectUpdateState((w, projectUpdateState) =>
                {
                    projectUpdateState = ProjectSystemProjectFactory.TryCreateConvertedProjectReference_NoLock(Id, fullPath, properties, projectUpdateState, w.CurrentSolution, out var projectReference);

                    if (projectReference != null)
                    {
                        w.OnProjectReferenceAdded(Id, projectReference);
                    }
                    else
                    {
                        var metadataReference = CreateMetadataReference_NoLock(fullPath, properties, _projectSystemProjectFactory.SolutionServices);
                        projectUpdateState = projectUpdateState.WithIncrementalMetadataReferenceAdded(metadataReference);
                        w.OnMetadataReferenceAdded(Id, metadataReference);
                    }

                    return projectUpdateState;
                });
            }
        }
    }

    public bool ContainsMetadataReference(string fullPath, MetadataReferenceProperties properties)
    {
        using (_gate.DisposableWait())
        {
            return ContainsMetadataReference_NoLock(fullPath, properties);
        }
    }

    private bool ContainsMetadataReference_NoLock(string fullPath, MetadataReferenceProperties properties)
    {
        Debug.Assert(_gate.CurrentCount == 0);

        return _allMetadataReferences.TryGetValue(fullPath, out var propertiesList) && propertiesList.Contains(properties);
    }

    /// <summary>
    /// Returns the properties being used for the current metadata reference added to this project. May return multiple properties if
    /// the reference has been added multiple times with different properties.
    /// </summary>
    public ImmutableArray<MetadataReferenceProperties> GetPropertiesForMetadataReference(string fullPath)
    {
        using (_gate.DisposableWait())
        {
            return _allMetadataReferences.TryGetValue(fullPath, out var list) ? list : [];
        }
    }

    public void RemoveMetadataReference(string fullPath, MetadataReferenceProperties properties)
    {
        if (string.IsNullOrEmpty(fullPath))
        {
            throw new ArgumentException($"{nameof(fullPath)} isn't a valid path.", nameof(fullPath));
        }

        using (_gate.DisposableWait())
        {
            if (!ContainsMetadataReference_NoLock(fullPath, properties))
            {
                throw new InvalidOperationException("The metadata reference does not exist in this project.");
            }

            _allMetadataReferences.MultiRemove(fullPath, properties);

            if (_activeBatchScopes > 0)
            {
                if (!_metadataReferencesAddedInBatch.Remove((fullPath, properties)))
                {
                    _metadataReferencesRemovedInBatch.Add((fullPath, properties));
                }
            }
            else
            {
                _projectSystemProjectFactory.ApplyChangeToWorkspaceWithProjectUpdateState((w, projectUpdateState) =>
                {
                    projectUpdateState = TryRemoveConvertedProjectReference_NoLock(Id, fullPath, properties, projectUpdateState, out var projectReference);

                    // If this was converted to a project reference, we have now recorded the removal -- let's remove it here too
                    if (projectReference != null)
                    {
                        w.OnProjectReferenceRemoved(Id, projectReference);
                    }
                    else
                    {
                        // TODO: find a cleaner way to fetch this
                        var metadataReference = w.CurrentSolution.GetRequiredProject(Id).MetadataReferences
                            .Cast<PortableExecutableReference>()
                            .Single(m => m.FilePath == fullPath && m.Properties == properties);
                        projectUpdateState = projectUpdateState.WithIncrementalMetadataReferenceRemoved(metadataReference);
                        w.OnMetadataReferenceRemoved(Id, metadataReference);
                    }

                    return projectUpdateState;
                });
            }
        }
    }

    #endregion

    #region Project Reference Addition/Removal

    public void AddProjectReference(ProjectReference projectReference)
    {
        if (projectReference == null)
        {
            throw new ArgumentNullException(nameof(projectReference));
        }

        using (_gate.DisposableWait())
        {
            if (ContainsProjectReference_NoLock(projectReference))
            {
                throw new ArgumentException("The project reference has already been added to the project.");
            }

            if (_activeBatchScopes > 0)
            {
                if (!_projectReferencesRemovedInBatch.Remove(projectReference))
                {
                    _projectReferencesAddedInBatch.Add(projectReference);
                }
            }
            else
            {
                _projectSystemProjectFactory.ApplyChangeToWorkspace(w => w.OnProjectReferenceAdded(Id, projectReference));
            }
        }
    }

    public bool ContainsProjectReference(ProjectReference projectReference)
    {
        if (projectReference == null)
        {
            throw new ArgumentNullException(nameof(projectReference));
        }

        using (_gate.DisposableWait())
        {
            return ContainsProjectReference_NoLock(projectReference);
        }
    }

    private bool ContainsProjectReference_NoLock(ProjectReference projectReference)
    {
        Debug.Assert(_gate.CurrentCount == 0);

        if (_projectReferencesRemovedInBatch.Contains(projectReference))
        {
            return false;
        }

        if (_projectReferencesAddedInBatch.Contains(projectReference))
        {
            return true;
        }

        return _projectSystemProjectFactory.Workspace.CurrentSolution.GetRequiredProject(Id).AllProjectReferences.Contains(projectReference);
    }

    public IReadOnlyList<ProjectReference> GetProjectReferences()
    {
        using (_gate.DisposableWait())
        {
            // If we're not batching, then this is cheap: just fetch from the workspace and we're done
            var projectReferencesInWorkspace = _projectSystemProjectFactory.Workspace.CurrentSolution.GetRequiredProject(Id).AllProjectReferences;

            if (_activeBatchScopes == 0)
            {
                return projectReferencesInWorkspace;
            }

            // Not, so we get to compute a new list instead
            var newList = projectReferencesInWorkspace.ToList();
            newList.AddRange(_projectReferencesAddedInBatch);
            newList.RemoveAll(p => _projectReferencesRemovedInBatch.Contains(p));

            return newList;
        }
    }

    public void RemoveProjectReference(ProjectReference projectReference)
    {
        if (projectReference == null)
        {
            throw new ArgumentNullException(nameof(projectReference));
        }

        using (_gate.DisposableWait())
        {
            if (!ContainsProjectReference_NoLock(projectReference))
            {
                throw new ArgumentException("The project does not contain that project reference.");
            }

            if (_activeBatchScopes > 0)
            {
                if (!_projectReferencesAddedInBatch.Remove(projectReference))
                {
                    _projectReferencesRemovedInBatch.Add(projectReference);
                }
            }
            else
            {
                _projectSystemProjectFactory.ApplyChangeToWorkspace(w => w.OnProjectReferenceRemoved(Id, projectReference));
            }
        }
    }

    #endregion

    public void RemoveFromWorkspace()
    {
        using (_gate.DisposableWait())
        {
            if (!_projectSystemProjectFactory.Workspace.CurrentSolution.ContainsProject(Id))
            {
                throw new InvalidOperationException("The project has already been removed.");
            }

            _asynchronousFileChangeProcessingCancellationTokenSource.Cancel();

            // clear tracking to external components
            foreach (var provider in _eventSubscriptionTracker)
            {
                provider.Updated -= OnDynamicFileInfoUpdated;
            }

            _eventSubscriptionTracker.Clear();
        }

        _documentFileChangeContext.Dispose();

        IReadOnlyList<MetadataReference>? remainingMetadataReferences = null;

        _projectSystemProjectFactory.ApplyChangeToWorkspace(w =>
        {
            // Acquire the remaining metadata references inside the workspace lock. This is critical
            // as another project being removed at the same time could result in project to project
            // references being converted to metadata references (or vice versa) and we might either
            // miss stopping a file watcher or might end up double-stopping a file watcher.
            remainingMetadataReferences = w.CurrentSolution.GetRequiredProject(Id).MetadataReferences;
            _projectSystemProjectFactory.RemoveProjectFromTrackingMaps_NoLock(Id);

            // If this is our last project, clear the entire solution.
            if (w.CurrentSolution.ProjectIds.Count == 1)
            {
                _projectSystemProjectFactory.RemoveSolution_NoLock();
            }
            else
            {
                _projectSystemProjectFactory.Workspace.OnProjectRemoved(Id);
            }
        });

        Contract.ThrowIfNull(remainingMetadataReferences);

        foreach (var reference in remainingMetadataReferences.OfType<PortableExecutableReference>())
            _projectSystemProjectFactory.FileWatchedPortableExecutableReferenceFactory.StopWatchingReference(reference);
    }

    public void ReorderSourceFiles(ImmutableArray<string> filePaths)
        => _sourceFiles.ReorderFiles(filePaths);

    /// <summary>
    /// Clears a list and zeros out the capacity. The lists we use for batching are likely to get large during an initial load, but after
    /// that point should never get that large again.
    /// </summary>
    private static void ClearAndZeroCapacity<T>(List<T> list)
    {
        list.Clear();
        list.Capacity = 0;
    }

    /// <summary>
    /// Clears a list and zeros out the capacity. The lists we use for batching are likely to get large during an initial load, but after
    /// that point should never get that large again.
    /// </summary>
    private static void ClearAndZeroCapacity<T>(ImmutableArray<T>.Builder list)
    {
        list.Clear();
        list.Capacity = 0;
    }
}<|MERGE_RESOLUTION|>--- conflicted
+++ resolved
@@ -658,19 +658,6 @@
                 }
 
                 // Analyzer reference removing...
-<<<<<<< HEAD
-                foreach (var analyzerReference in _analyzersRemovedInBatch)
-                {
-                    projectUpdateState = projectUpdateState.WithIncrementalAnalyzerReferenceRemoved(analyzerReference);
-                    solutionChanges.UpdateSolutionForProjectAction(Id, solutionChanges.Solution.RemoveAnalyzerReference(Id, analyzerReference));
-                }
-
-                // Analyzer reference adding...
-                foreach (var analyzerReference in _analyzersAddedInBatch)
-                    projectUpdateState = projectUpdateState.WithIncrementalAnalyzerReferenceAdded(analyzerReference);
-
-                solutionChanges.UpdateSolutionForProjectAction(Id, solutionChanges.Solution.AddAnalyzerReferences(Id, projectUpdateState.AddedAnalyzerReferences));
-=======
                 {
                     projectUpdateState = projectUpdateState.WithIncrementalAnalyzerReferencesRemoved(_analyzersRemovedInBatch);
 
@@ -685,7 +672,6 @@
                     solutionChanges.UpdateSolutionForProjectAction(
                         Id, solutionChanges.Solution.AddAnalyzerReferences(Id, projectUpdateState.AddedAnalyzerReferences));
                 }
->>>>>>> 9a038f70
 
                 // Other property modifications...
                 foreach (var propertyModification in _projectPropertyModificationsInBatch)
