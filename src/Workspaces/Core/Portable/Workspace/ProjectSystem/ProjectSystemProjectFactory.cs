﻿// Licensed to the .NET Foundation under one or more agreements.
// The .NET Foundation licenses this file to you under the MIT license.
// See the LICENSE file in the project root for more information.

using System;
using System.Collections.Immutable;
using System.IO;
using System.Linq;
using System.Threading;
using System.Threading.Tasks;
using Microsoft.CodeAnalysis.Host;
using Microsoft.CodeAnalysis.PooledObjects;
using Microsoft.CodeAnalysis.ProjectSystem;
using Microsoft.CodeAnalysis.Shared.Extensions;
using Microsoft.CodeAnalysis.Shared.TestHooks;
using Microsoft.CodeAnalysis.Text;
using Roslyn.Utilities;

namespace Microsoft.CodeAnalysis.Workspaces.ProjectSystem;

internal sealed partial class ProjectSystemProjectFactory
{
    /// <summary>
    /// The main gate to synchronize updates to this solution.
    /// </summary>
    /// <remarks>
    /// See the Readme.md in this directory for further comments about threading in this area.
    /// </remarks>
    // TODO: we should be able to get rid of this gate in favor of just calling the various workspace methods that acquire the Workspace's
    // serialization lock and then allow us to update our own state under that lock.
    private readonly SemaphoreSlim _gate = new SemaphoreSlim(initialCount: 1);

    /// <summary>
    /// Stores the latest state of the project system factory.
    /// Access to this is synchronized via <see cref="_gate"/>
    /// </summary>
    private ProjectUpdateState _projectUpdateState = ProjectUpdateState.Empty;

    public Workspace Workspace { get; }
    public IAsynchronousOperationListener WorkspaceListener { get; }
    public IFileChangeWatcher FileChangeWatcher { get; }
    public SolutionServices SolutionServices { get; }

    public FileWatchedPortableExecutableReferenceFactory FileWatchedPortableExecutableReferenceFactory { get; }
    public FileWatchedAnalyzerReferenceFactory FileWatchedAnalyzerReferenceFactory { get; }

    private readonly Func<bool, ImmutableArray<string>, Task> _onDocumentsAddedMaybeAsync;
    private readonly Action<Project> _onProjectRemoved;

    /// <summary>
    /// A set of documents that were added by <see cref="ProjectSystemProject.AddSourceTextContainer"/>, and aren't otherwise
    /// tracked for opening/closing.
    /// </summary>
    public ImmutableHashSet<DocumentId> DocumentsNotFromFiles { get; private set; } = [];

    /// <remarks>Should be updated with <see cref="ImmutableInterlocked"/>.</remarks>
    private ImmutableDictionary<ProjectId, string?> _projectToMaxSupportedLangVersionMap = ImmutableDictionary<ProjectId, string?>.Empty;

    /// <remarks>Should be updated with <see cref="ImmutableInterlocked"/>.</remarks>
    private ImmutableDictionary<ProjectId, string> _projectToDependencyNodeTargetIdentifier = ImmutableDictionary<ProjectId, string>.Empty;

    /// <summary>
    /// Set by the host if the solution is currently closing; this can be used to optimize some things there.
    /// </summary>
    public bool SolutionClosing { get; set; }

    /// <summary>
    /// The current path to the solution. Currently this is only used to update the solution path when the first project is added -- we don't have a concept
    /// of the solution path changing in the middle while a bunch of projects are loaded.
    /// </summary>
    public string? SolutionPath { get; set; }
    public Guid SolutionTelemetryId { get; set; }

    public ProjectSystemProjectFactory(Workspace workspace, IFileChangeWatcher fileChangeWatcher, Func<bool, ImmutableArray<string>, Task> onDocumentsAddedMaybeAsync, Action<Project> onProjectRemoved)
    {
        Workspace = workspace;
        WorkspaceListener = workspace.Services.GetRequiredService<IWorkspaceAsynchronousOperationListenerProvider>().GetListener();

        SolutionServices = workspace.Services.SolutionServices;

        FileChangeWatcher = fileChangeWatcher;

        FileWatchedPortableExecutableReferenceFactory = new FileWatchedPortableExecutableReferenceFactory(fileChangeWatcher);
        FileWatchedPortableExecutableReferenceFactory.ReferenceChanged += this.StartRefreshingMetadataReferencesForFile;

        FileWatchedProjectAnalyzerReferenceFactory = new FileWatchedProjectAnalyzerReferenceFactory(fileChangeWatcher);
        FileWatchedProjectAnalyzerReferenceFactory.ReferenceChanged += this.StartRefreshingProjectAnalyzerReferenceForFile;

        _onDocumentsAddedMaybeAsync = onDocumentsAddedMaybeAsync;
        _onProjectRemoved = onProjectRemoved;
    }

    public FileTextLoader CreateFileTextLoader(string fullPath)
        => new WorkspaceFileTextLoader(this.Workspace.Services.SolutionServices, fullPath, defaultEncoding: null);

    public async Task<ProjectSystemProject> CreateAndAddToWorkspaceAsync(string projectSystemName, string language, ProjectSystemProjectCreationInfo creationInfo, ProjectSystemHostInfo hostInfo)
    {
        var projectId = ProjectId.CreateNewId(projectSystemName);
        var assemblyName = creationInfo.AssemblyName ?? projectSystemName;

        // We will use the project system name as the default display name of the project
        var project = new ProjectSystemProject(
            this,
            hostInfo,
            projectId,
            displayName: projectSystemName,
            language,
            assemblyName,
            creationInfo.CompilationOptions,
            creationInfo.FilePath,
            creationInfo.ParseOptions,
            creationInfo.CompilationOutputAssemblyFilePath);

        var versionStamp = creationInfo.FilePath != null
            ? VersionStamp.Create(File.GetLastWriteTimeUtc(creationInfo.FilePath))
            : VersionStamp.Create();

        var projectInfo = ProjectInfo.Create(
            new ProjectInfo.ProjectAttributes(
                projectId,
                versionStamp,
                name: projectSystemName,
                assemblyName,
                language,
                compilationOutputInfo: new(creationInfo.CompilationOutputAssemblyFilePath),
                SourceHashAlgorithms.Default, // will be updated when command line is set
                filePath: creationInfo.FilePath,
                telemetryId: creationInfo.TelemetryId),
            compilationOptions: creationInfo.CompilationOptions,
            parseOptions: creationInfo.ParseOptions);

        await ApplyChangeToWorkspaceAsync(w =>
        {
            // We call the synchronous SetCurrentSolution which is fine here since we've already acquired our outer lock so this will
            // never block. But once we remove the ProjectSystemProjectFactory lock in favor of everybody calling the newer overloads of
            // SetCurrentSolution, this should become async again.
            w.SetCurrentSolution(
                oldSolution =>
                {
                    // If we don't have any projects and this is our first project being added, then we'll create a
                    // new SolutionId and count this as the solution being added so that event is raised.
                    if (oldSolution.ProjectIds.Count == 0)
                    {
                        var solutionInfo = SolutionInfo.Create(
                            SolutionId.CreateNewId(SolutionPath),
                            VersionStamp.Create(),
                            SolutionPath,
                            projects: [projectInfo],
                            analyzerReferences: w.CurrentSolution.AnalyzerReferences).WithTelemetryId(SolutionTelemetryId);
                        var newSolution = w.CreateSolution(solutionInfo);

                        using var _ = ArrayBuilder<ProjectInfo>.GetInstance(out var projectInfos);
                        projectInfos.AddRange(solutionInfo.Projects);
                        newSolution = newSolution.AddProjects(projectInfos);

                        return newSolution;
                    }
                    else
                    {
                        return oldSolution.AddProject(projectInfo);
                    }
                },
                (oldSolution, newSolution) =>
                {
                    return oldSolution.ProjectIds.Count == 0
                        ? (WorkspaceChangeKind.SolutionAdded, projectId: null, documentId: null)
                        : (WorkspaceChangeKind.ProjectAdded, projectId, documentId: null);
                },
                onBeforeUpdate: null,
                onAfterUpdate: null);
        }).ConfigureAwait(false);

        return project;
    }

    public string? TryGetDependencyNodeTargetIdentifier(ProjectId projectId)
    {
        // This doesn't take a lock since _projectToDependencyNodeTargetIdentifier is immutable
        _projectToDependencyNodeTargetIdentifier.TryGetValue(projectId, out var identifier);
        return identifier;
    }

    public string? TryGetMaxSupportedLanguageVersion(ProjectId projectId)
    {
        // This doesn't take a lock since _projectToMaxSupportedLangVersionMap is immutable
        _projectToMaxSupportedLangVersionMap.TryGetValue(projectId, out var identifier);
        return identifier;
    }

    internal void AddDocumentToDocumentsNotFromFiles_NoLock(DocumentId documentId)
    {
        Contract.ThrowIfFalse(_gate.CurrentCount == 0);

        DocumentsNotFromFiles = DocumentsNotFromFiles.Add(documentId);
    }

    internal void RemoveDocumentToDocumentsNotFromFiles_NoLock(DocumentId documentId)
    {
        Contract.ThrowIfFalse(_gate.CurrentCount == 0);
        DocumentsNotFromFiles = DocumentsNotFromFiles.Remove(documentId);
    }
    /// <summary>
    /// Applies a single operation to the workspace. <paramref name="action"/> should be a call to one of the protected Workspace.On* methods.
    /// </summary>
    public void ApplyChangeToWorkspace(Action<Workspace> action)
    {
        using (_gate.DisposableWait())
        {
            action(Workspace);
        }
    }

    /// <summary>
    /// Applies a single operation to the workspace. <paramref name="action"/> should be a call to one of the protected Workspace.On* methods.
    /// </summary>
    public async ValueTask ApplyChangeToWorkspaceAsync(Action<Workspace> action, CancellationToken cancellationToken = default)
    {
        using (await _gate.DisposableWaitAsync(cancellationToken).ConfigureAwait(false))
        {
            action(Workspace);
        }
    }

    /// <summary>
    /// Applies a single operation to the workspace. <paramref name="action"/> should be a call to one of the protected Workspace.On* methods.
    /// </summary>
    public async ValueTask ApplyChangeToWorkspaceMaybeAsync(bool useAsync, Action<Workspace> action)
    {
        using (useAsync ? await _gate.DisposableWaitAsync().ConfigureAwait(false) : _gate.DisposableWait())
        {
            action(Workspace);
        }
    }

    /// <summary>
    /// Applies a single operation to the workspace that also needs to update the <see cref="_projectUpdateState"/>.
    /// <paramref name="action"/> should be a call to one of the protected Workspace.On* methods.
    /// </summary>
    public void ApplyChangeToWorkspaceWithProjectUpdateState(Func<Workspace, ProjectUpdateState, ProjectUpdateState> action)
    {
        using (_gate.DisposableWait())
        {
            var projectUpdateState = action(Workspace, _projectUpdateState);
            ApplyProjectUpdateState(projectUpdateState);
        }
    }

    /// <summary>
    /// Applies a solution transformation to the workspace and triggers workspace changed event for specified <paramref name="projectId"/>.
    /// The transformation shall only update the project of the solution with the specified <paramref name="projectId"/>.
    /// 
    /// The <paramref name="solutionTransformation"/> function must be safe to be attempted multiple times (and not update local state).
    /// </summary>
    public void ApplyChangeToWorkspace(ProjectId projectId, Func<CodeAnalysis.Solution, CodeAnalysis.Solution> solutionTransformation)
    {
        using (_gate.DisposableWait())
        {
            Workspace.SetCurrentSolution(solutionTransformation, WorkspaceChangeKind.ProjectChanged, projectId);
        }
    }

    /// <inheritdoc cref="ApplyBatchChangeToWorkspaceAsync(Func{SolutionChangeAccumulator, ProjectUpdateState, ProjectUpdateState}, Action{ProjectUpdateState}?)"/>
    public void ApplyBatchChangeToWorkspace(Func<SolutionChangeAccumulator, ProjectUpdateState, ProjectUpdateState> mutation, Action<ProjectUpdateState>? onAfterUpdateAlways)
    {
        ApplyBatchChangeToWorkspaceMaybeAsync(useAsync: false, mutation, onAfterUpdateAlways).VerifyCompleted();
    }

    /// <inheritdoc cref="ApplyBatchChangeToWorkspaceAsync(Func{SolutionChangeAccumulator, ProjectUpdateState, ProjectUpdateState}, Action{ProjectUpdateState}?)"/>
    public Task ApplyBatchChangeToWorkspaceAsync(Func<SolutionChangeAccumulator, ProjectUpdateState, ProjectUpdateState> mutation, Action<ProjectUpdateState>? onAfterUpdateAlways)
    {
        return ApplyBatchChangeToWorkspaceMaybeAsync(useAsync: true, mutation, onAfterUpdateAlways);
    }

    /// <inheritdoc cref="ApplyBatchChangeToWorkspaceAsync(Func{SolutionChangeAccumulator, ProjectUpdateState, ProjectUpdateState}, Action{ProjectUpdateState}?)"/>
    public async Task ApplyBatchChangeToWorkspaceMaybeAsync(bool useAsync, Func<SolutionChangeAccumulator, ProjectUpdateState, ProjectUpdateState> mutation, Action<ProjectUpdateState>? onAfterUpdateAlways)
    {
        using (useAsync ? await _gate.DisposableWaitAsync().ConfigureAwait(false) : _gate.DisposableWait())
        {
            await ApplyBatchChangeToWorkspaceMaybe_NoLockAsync(useAsync, mutation, onAfterUpdateAlways).ConfigureAwait(false);
        }
    }

    /// <summary>
    /// Applies a change to the workspace that can do any number of project changes.
    /// The mutation action must be safe to attempt multiple times, in case there are interceding solution changes.
    /// If outside changes need to run under the global lock and run only once, they should use the <paramref name="onAfterUpdateAlways"/> action.
    /// <paramref name="onAfterUpdateAlways"/> will always run even if the transformation applied no changes.
    /// </summary>
    /// <remarks>This is needed to synchronize with <see cref="ApplyChangeToWorkspace(Action{Workspace})" /> to avoid any races. This
    /// method could be moved down to the core Workspace layer and then could use the synchronization lock there.</remarks>
    public async Task ApplyBatchChangeToWorkspaceMaybe_NoLockAsync(bool useAsync, Func<SolutionChangeAccumulator, ProjectUpdateState, ProjectUpdateState> mutation, Action<ProjectUpdateState>? onAfterUpdateAlways)
    {
        Contract.ThrowIfFalse(_gate.CurrentCount == 0);

        // We need the data from the accumulator across the lambda callbacks to SetCurrentSolutionAsync, so declare
        // it here. It will be assigned in `transformation:` below (which may happen multiple times if the
        // transformation needs to rerun).  Once the transformation succeeds and is applied, the
        // 'onBeforeUpdate/onAfterUpdate' callbacks will be called, and can use the last assigned value in
        // `transformation`.
        SolutionChangeAccumulator solutionChanges = null!;
        ProjectUpdateState projectUpdateState = null!;

        var (didUpdate, newSolution) = await Workspace.SetCurrentSolutionAsync(
            useAsync,
            transformation: oldSolution =>
            {
                solutionChanges = new SolutionChangeAccumulator(oldSolution);

                // Use the _projectUpdateState here to ensure retries run with the original state.
                projectUpdateState = mutation(solutionChanges, _projectUpdateState);

                // Note: If the accumulator showed no changes it will return oldSolution.  This ensures that
                // SetCurrentSolutionAsync bails out immediately and no further work is done.
                return solutionChanges.Solution;
            },
            changeKind: (_, _) => (solutionChanges.WorkspaceChangeKind, solutionChanges.WorkspaceChangeProjectId, solutionChanges.WorkspaceChangeDocumentId),
            onBeforeUpdate: (_, _) =>
            {
                // Clear out mutable state not associated with the solution snapshot (for example, which documents are
                // currently open).
                foreach (var documentId in solutionChanges.DocumentIdsRemoved)
                    Workspace.ClearDocumentData(documentId);
            },
            onAfterUpdate: null,
            CancellationToken.None).ConfigureAwait(false);

        // Now that the project update has actually applied, we can apply the results of it.
        // For example saving the state and updating file watchers for added/removed references.
        //
        // Importantly this is not done inside the SetCurrentSolution onAfterUpdate as that
        // will only run *if* the transformation resulted in a changed solution, but this
        // must run regardless (it is possible we update maps, but did not end up actually changing the sln object) in the transformation.
        ApplyProjectUpdateState(projectUpdateState);
        onAfterUpdateAlways?.Invoke(projectUpdateState);
    }

    private void ApplyBatchChangeToWorkspace_NoLock(
        Func<SolutionChangeAccumulator, ProjectUpdateState, ProjectUpdateState> mutation, Action<ProjectUpdateState>? onAfterUpdateAlways)
    {
        Contract.ThrowIfFalse(_gate.CurrentCount == 0);

        ApplyBatchChangeToWorkspaceMaybe_NoLockAsync(useAsync: false, mutation, onAfterUpdateAlways).VerifyCompleted();
    }

    private static ProjectUpdateState GetReferenceInformation(ProjectId projectId, ProjectUpdateState projectUpdateState, out ProjectReferenceInformation projectReference)
    {
        if (projectUpdateState.ProjectReferenceInfos.TryGetValue(projectId, out var referenceInfo))
        {
            projectReference = referenceInfo;
            return projectUpdateState;
        }
        else
        {
            projectReference = new ProjectReferenceInformation([], []);
            return projectUpdateState with
            {
                ProjectReferenceInfos = projectUpdateState.ProjectReferenceInfos.Add(projectId, projectReference)
            };
        }
    }

    /// <summary>
    /// Removes the project from the various maps this type maintains; it's still up to the caller to actually remove
    /// the project in one way or another.
    /// </summary>
    internal void RemoveProjectFromTrackingMaps_NoLock(ProjectId projectId)
    {
        Contract.ThrowIfFalse(_gate.CurrentCount == 0);

        // This is set in the transformation function, but needs to be used by the onAfterUpdateAlways callback
        // so we define it here outside of the lambda.
        Project project = null!;

        ApplyBatchChangeToWorkspace_NoLock((solutionChanges, projectUpdateState) =>
        {
            project = Workspace.CurrentSolution.GetRequiredProject(projectId);

            if (projectUpdateState.ProjectReferenceInfos.TryGetValue(projectId, out var projectReferenceInfo))
            {
                // If we still had any output paths, we'll want to remove them to cause conversion back to metadata references.
                // The call below implicitly is modifying the collection we've fetched, so we'll make a copy.
                foreach (var outputPath in projectReferenceInfo.OutputPaths.ToList())
                {
                    projectUpdateState = RemoveProjectOutputPath_NoLock(solutionChanges, projectId, outputPath, projectUpdateState, SolutionClosing, SolutionServices);
                }

                projectUpdateState = projectUpdateState with
                {
                    ProjectReferenceInfos = projectUpdateState.ProjectReferenceInfos.Remove(projectId)
                };
            }

            return projectUpdateState;
        }, onAfterUpdateAlways: (projectUpdateState) =>
        {
            // This is called once after the above transformation is successfully applied.

            ImmutableInterlocked.TryRemove<ProjectId, string?>(ref _projectToMaxSupportedLangVersionMap, projectId, out _);
            ImmutableInterlocked.TryRemove(ref _projectToDependencyNodeTargetIdentifier, projectId, out _);

            _onProjectRemoved?.Invoke(project);
        });
    }

    internal void ApplyProjectUpdateState(ProjectUpdateState projectUpdateState)
    {
        Contract.ThrowIfFalse(_gate.CurrentCount == 0);

        // Remove file watchers for any references we're no longer watching.
        foreach (var reference in projectUpdateState.RemovedMetadataReferences)
            FileWatchedPortableExecutableReferenceFactory.StopWatchingReference(reference);

        // Add file watchers for any references we are now watching.
        foreach (var reference in projectUpdateState.AddedMetadataReferences)
            FileWatchedPortableExecutableReferenceFactory.StartWatchingReference(reference, reference.FilePath!);

        // Remove file watchers for any references we're no longer watching.
        foreach (var reference in projectUpdateState.RemovedAnalyzerReferences)
            FileWatchedProjectAnalyzerReferenceFactory.StopWatchingReference(reference);

        // Add file watchers for any references we are now watching.
        foreach (var reference in projectUpdateState.AddedAnalyzerReferences)
            FileWatchedProjectAnalyzerReferenceFactory.StartWatchingReference(reference, reference.FullPath!);

        // Clear the state from the this update in preparation for the next.
        projectUpdateState = projectUpdateState.ClearIncrementalState();
        _projectUpdateState = projectUpdateState;
        return;
    }

    internal void RemoveSolution_NoLock()
    {
        Contract.ThrowIfFalse(_gate.CurrentCount == 0);

        // At this point, we should have had RemoveProjectFromTrackingMaps_NoLock called for everything else, so it's just the solution itself
        // to clean up
        Contract.ThrowIfFalse(_projectUpdateState.ProjectReferenceInfos.Count == 0);
        Contract.ThrowIfFalse(_projectToMaxSupportedLangVersionMap.Count == 0);
        Contract.ThrowIfFalse(_projectToDependencyNodeTargetIdentifier.Count == 0);

        // Create a new empty solution and set this; we will reuse the same SolutionId and path since components
        // still may have persistence information they still need to look up by that location; we also keep the
        // existing analyzer references around since those are host-level analyzers that were loaded asynchronously.

        Workspace.SetCurrentSolution(
            solution => Workspace.CreateSolution(
                SolutionInfo.Create(
                    SolutionId.CreateNewId(),
                    VersionStamp.Create(),
                    analyzerReferences: solution.AnalyzerReferences)),
            WorkspaceChangeKind.SolutionRemoved,
            onBeforeUpdate: (_, _) =>
            {
                Workspace.ClearOpenDocuments();
            });
    }

    [PerformanceSensitive("https://github.com/dotnet/roslyn/issues/54137", AllowLocks = false)]
    internal void SetMaxLanguageVersion(ProjectId projectId, string? maxLanguageVersion)
    {
        ImmutableInterlocked.Update(
            ref _projectToMaxSupportedLangVersionMap,
            static (map, arg) => map.SetItem(arg.projectId, arg.maxLanguageVersion),
            (projectId, maxLanguageVersion));
    }

    [PerformanceSensitive("https://github.com/dotnet/roslyn/issues/54135", AllowLocks = false)]
    internal void SetDependencyNodeTargetIdentifier(ProjectId projectId, string targetIdentifier)
    {
        ImmutableInterlocked.Update(
            ref _projectToDependencyNodeTargetIdentifier,
            static (map, arg) => map.SetItem(arg.projectId, arg.targetIdentifier),
            (projectId, targetIdentifier));
    }

    public static ProjectUpdateState AddProjectOutputPath_NoLock(
        SolutionChangeAccumulator solutionChanges,
        ProjectId projectId,
        string outputPath,
        ProjectUpdateState projectUpdateState,
        SolutionServices solutionServices)
    {
        projectUpdateState = GetReferenceInformation(projectId, projectUpdateState, out var projectReferenceInformation);
        projectUpdateState = projectUpdateState.WithProjectReferenceInfo(projectId, projectReferenceInformation with
        {
            OutputPaths = projectReferenceInformation.OutputPaths.Add(outputPath)
        });

        projectUpdateState = projectUpdateState.WithProjectOutputPath(outputPath, projectId);

        var projectsForOutputPath = projectUpdateState.ProjectsByOutputPath[outputPath];
        var distinctProjectsForOutputPath = projectsForOutputPath.Distinct().ToList();

        // If we have exactly one, then we're definitely good to convert
        if (projectsForOutputPath.Count() == 1)
        {
            projectUpdateState = ConvertMetadataReferencesToProjectReferences_NoLock(solutionChanges, projectId, outputPath, projectUpdateState);
        }
        else if (distinctProjectsForOutputPath.Count == 1)
        {
            // The same project has multiple output paths that are the same. Any project would have already been converted
            // by the prior add, so nothing further to do
        }
        else
        {
            // We have more than one project outputting to the same path. This shouldn't happen but we'll convert back
            // because now we don't know which project to reference.
            foreach (var otherProjectId in projectsForOutputPath)
            {
                // We know that since we're adding a path to projectId and we're here that we couldn't have already
                // had a converted reference to us, instead we need to convert things that are pointing to the project
                // we're colliding with
                if (otherProjectId != projectId)
                {
                    projectUpdateState = ConvertProjectReferencesToMetadataReferences_NoLock(solutionChanges, otherProjectId, outputPath, projectUpdateState, solutionServices);
                }
            }
        }

        return projectUpdateState;
    }

    /// <summary>
    /// Attempts to convert all metadata references to <paramref name="outputPath"/> to a project reference to <paramref name="projectIdToReference"/>.
    /// </summary>
    /// <param name="projectIdToReference">The <see cref="ProjectId"/> of the project that could be referenced in place of the output path.</param>
    /// <param name="outputPath">The output path to replace.</param>
    [PerformanceSensitive("https://github.com/dotnet/roslyn/issues/31306",
        Constraint = "Avoid calling " + nameof(CodeAnalysis.Solution.GetProject) + " to avoid realizing all projects.")]
    private static ProjectUpdateState ConvertMetadataReferencesToProjectReferences_NoLock(
        SolutionChangeAccumulator solutionChanges,
        ProjectId projectIdToReference,
        string outputPath,
        ProjectUpdateState projectUpdateState)
    {
        foreach (var projectIdToRetarget in solutionChanges.Solution.ProjectIds)
        {
            if (CanConvertMetadataReferenceToProjectReference(solutionChanges.Solution, projectIdToRetarget, referencedProjectId: projectIdToReference))
            {
                // PERF: call GetProjectState instead of GetProject, otherwise creating a new project might force all
                // Project instances to get created.
                foreach (PortableExecutableReference reference in solutionChanges.Solution.GetProjectState(projectIdToRetarget)!.MetadataReferences)
                {
                    if (string.Equals(reference.FilePath, outputPath, StringComparison.OrdinalIgnoreCase))
                    {
                        projectUpdateState = projectUpdateState.WithIncrementalMetadataReferenceRemoved(reference);

                        var projectReference = new ProjectReference(projectIdToReference, reference.Properties.Aliases, reference.Properties.EmbedInteropTypes);
                        var newSolution = solutionChanges.Solution
                            .RemoveMetadataReference(projectIdToRetarget, reference)
                            .AddProjectReference(projectIdToRetarget, projectReference);

                        solutionChanges.UpdateSolutionForProjectAction(projectIdToRetarget, newSolution);

                        projectUpdateState = GetReferenceInformation(projectIdToRetarget, projectUpdateState, out var projectInfo);
                        projectUpdateState = projectUpdateState.WithProjectReferenceInfo(projectIdToRetarget,
                            projectInfo.WithConvertedProjectReference(reference.FilePath!, projectReference));

                        // We have converted one, but you could have more than one reference with different aliases
                        // that we need to convert, so we'll keep going
                    }
                }
            }
        }

        return projectUpdateState;
    }

    [PerformanceSensitive("https://github.com/dotnet/roslyn/issues/31306",
        Constraint = "Avoid calling " + nameof(CodeAnalysis.Solution.GetProject) + " to avoid realizing all projects.")]
    private static bool CanConvertMetadataReferenceToProjectReference(Solution solution, ProjectId projectIdWithMetadataReference, ProjectId referencedProjectId)
    {
        // We can never make a project reference ourselves. This isn't a meaningful scenario, but if somebody does this by accident
        // we do want to throw exceptions.
        if (projectIdWithMetadataReference == referencedProjectId)
        {
            return false;
        }

        // PERF: call GetProjectState instead of GetProject, otherwise creating a new project might force all
        // Project instances to get created.
        var projectWithMetadataReference = solution.GetProjectState(projectIdWithMetadataReference);
        var referencedProject = solution.GetProjectState(referencedProjectId);

        Contract.ThrowIfNull(projectWithMetadataReference);
        Contract.ThrowIfNull(referencedProject);

        // We don't want to convert a metadata reference to a project reference if the project being referenced isn't something
        // we can create a Compilation for. For example, if we have a C# project, and it's referencing a F# project via a metadata reference
        // everything would be fine if we left it a metadata reference. Converting it to a project reference means we couldn't create a Compilation
        // anymore in the IDE, since the C# compilation would need to reference an F# compilation. F# projects referencing other F# projects though
        // do expect this to work, and so we'll always allow references through of the same language.
        if (projectWithMetadataReference.Language != referencedProject.Language)
        {
            if (projectWithMetadataReference.LanguageServices.GetService<ICompilationFactoryService>() != null &&
                referencedProject.LanguageServices.GetService<ICompilationFactoryService>() == null)
            {
                // We're referencing something that we can't create a compilation from something that can, so keep the metadata reference
                return false;
            }
        }

        // If this is going to cause a circular reference, also disallow it
        if (solution.GetProjectDependencyGraph().GetProjectsThatThisProjectTransitivelyDependsOn(referencedProjectId).Contains(projectIdWithMetadataReference))
        {
            return false;
        }

        return true;
    }

    /// <summary>
    /// Finds all projects that had a project reference to <paramref name="projectId"/> and convert it back to a metadata reference.
    /// </summary>
    /// <param name="projectId">The <see cref="ProjectId"/> of the project being referenced.</param>
    /// <param name="outputPath">The output path of the given project to remove the link to.</param>
    [PerformanceSensitive(
        "https://github.com/dotnet/roslyn/issues/37616",
        Constraint = "Update ConvertedProjectReferences in place to avoid duplicate list allocations.")]
    private static ProjectUpdateState ConvertProjectReferencesToMetadataReferences_NoLock(
        SolutionChangeAccumulator solutionChanges,
        ProjectId projectId,
        string outputPath,
        ProjectUpdateState projectUpdateState,
        SolutionServices solutionServices)
    {
        foreach (var projectIdToRetarget in solutionChanges.Solution.ProjectIds)
        {
            projectUpdateState = GetReferenceInformation(projectIdToRetarget, projectUpdateState, out var referenceInfo);

            // Update ConvertedProjectReferences in place to avoid duplicate list allocations
            for (var i = 0; i < referenceInfo.ConvertedProjectReferences.Count(); i++)
            {
                var convertedReference = referenceInfo.ConvertedProjectReferences[i];

                if (string.Equals(convertedReference.path, outputPath, StringComparison.OrdinalIgnoreCase) &&
                    convertedReference.ProjectReference.ProjectId == projectId)
                {
                    var metadataReference = CreateMetadataReference_NoLock(
                        convertedReference.path,
                        new MetadataReferenceProperties(
                            aliases: convertedReference.ProjectReference.Aliases,
                            embedInteropTypes: convertedReference.ProjectReference.EmbedInteropTypes),
                        solutionServices);
                    projectUpdateState = projectUpdateState.WithIncrementalMetadataReferenceAdded(metadataReference);

                    var newSolution = solutionChanges.Solution.RemoveProjectReference(projectIdToRetarget, convertedReference.ProjectReference)
                                                              .AddMetadataReference(projectIdToRetarget, metadataReference);

                    solutionChanges.UpdateSolutionForProjectAction(projectIdToRetarget, newSolution);

                    referenceInfo = referenceInfo with
                    {
                        ConvertedProjectReferences = referenceInfo.ConvertedProjectReferences.RemoveAt(i)
                    };
                    projectUpdateState = projectUpdateState.WithProjectReferenceInfo(projectIdToRetarget, referenceInfo);

                    // We have converted one, but you could have more than one reference with different aliases
                    // that we need to convert, so we'll keep going. Make sure to decrement the index so we don't
                    // skip any items.
                    i--;
                }
            }
        }

        return projectUpdateState;
    }

    /// <summary>
    /// Converts a metadata reference to a project reference if possible.
    /// This must be safe to run multiple times for the same reference as it is called
    /// during a workspace update (which will attempt to apply the update multiple times).
    /// </summary>
    public static ProjectUpdateState TryCreateConvertedProjectReference_NoLock(
        ProjectId referencingProject,
        string path,
        MetadataReferenceProperties properties,
        ProjectUpdateState projectUpdateState,
        Solution currentSolution,
        out ProjectReference? projectReference)
    {
        if (projectUpdateState.ProjectsByOutputPath.TryGetValue(path, out var ids) && ids.Distinct().Count() == 1)
        {
            var projectIdToReference = ids.First();

            if (CanConvertMetadataReferenceToProjectReference(currentSolution, referencingProject, projectIdToReference))
            {
                projectReference = new ProjectReference(
                    projectIdToReference,
                    aliases: properties.Aliases,
                    embedInteropTypes: properties.EmbedInteropTypes);

                projectUpdateState = GetReferenceInformation(referencingProject, projectUpdateState, out var projectReferenceInfo);
                projectUpdateState = projectUpdateState.WithProjectReferenceInfo(referencingProject, projectReferenceInfo.WithConvertedProjectReference(path, projectReference));
                return projectUpdateState;
            }
            else
            {
                projectReference = null;
                return projectUpdateState;
            }
        }
        else
        {
            projectReference = null;
            return projectUpdateState;
        }
    }

    /// <summary>
    /// Tries to convert a metadata reference to remove to a project reference.
    /// </summary>
    public static ProjectUpdateState TryRemoveConvertedProjectReference_NoLock(
        ProjectId referencingProject,
        string path,
        MetadataReferenceProperties properties,
        ProjectUpdateState projectUpdateState,
        out ProjectReference? projectReference)
    {
        projectUpdateState = GetReferenceInformation(referencingProject, projectUpdateState, out var projectReferenceInformation);
        foreach (var convertedProject in projectReferenceInformation.ConvertedProjectReferences)
        {
            if (convertedProject.path == path &&
                convertedProject.ProjectReference.EmbedInteropTypes == properties.EmbedInteropTypes &&
                convertedProject.ProjectReference.Aliases.SequenceEqual(properties.Aliases))
            {
                projectUpdateState = projectUpdateState.WithProjectReferenceInfo(referencingProject, projectReferenceInformation with
                {
                    ConvertedProjectReferences = projectReferenceInformation.ConvertedProjectReferences.Remove(convertedProject)
                });
                projectReference = convertedProject.ProjectReference;
                return projectUpdateState;
            }
        }

        projectReference = null;
        return projectUpdateState;
    }

    public static ProjectUpdateState RemoveProjectOutputPath_NoLock(
        SolutionChangeAccumulator solutionChanges,
        ProjectId projectId,
        string outputPath,
        ProjectUpdateState projectUpdateState,
        bool solutionClosing,
        SolutionServices solutionServices)
    {
        projectUpdateState = GetReferenceInformation(projectId, projectUpdateState, out var projectReferenceInformation);
        if (!projectReferenceInformation.OutputPaths.Contains(outputPath))
        {
            throw new ArgumentException($"Project does not contain output path '{outputPath}'", nameof(outputPath));
        }

        projectUpdateState = projectUpdateState.WithProjectReferenceInfo(projectId, projectReferenceInformation with
        {
            OutputPaths = projectReferenceInformation.OutputPaths.Remove(outputPath)
        });

        projectUpdateState = projectUpdateState.RemoveProjectOutputPath(outputPath, projectId);

        // When a project is closed, we may need to convert project references to metadata references (or vice
        // versa). Failure to convert the references could leave a project in the workspace with a project
        // reference to a project which is not open.
        //
        // For the specific case where the entire solution is closing, we do not need to update the state for
        // remaining projects as each project closes, because we know those projects will be closed without
        // further use. Avoiding reference conversion when the solution is closing improves performance for both
        // IDE close scenarios and solution reload scenarios that occur after complex branch switches.
        if (!solutionClosing)
        {
            if (projectUpdateState.ProjectsByOutputPath.TryGetValue(outputPath, out var remainingProjectsForOutputPath))
            {
                var distinctRemainingProjects = remainingProjectsForOutputPath.Distinct();
                if (distinctRemainingProjects.Count() == 1)
                {
                    // We had more than one project outputting to the same path. Now we're back down to one
                    // so we can reference that one again
                    projectUpdateState = ConvertMetadataReferencesToProjectReferences_NoLock(solutionChanges, distinctRemainingProjects.Single(), outputPath, projectUpdateState);
                }
            }
            else
            {
                // No projects left, we need to convert back to metadata references
                projectUpdateState = ConvertProjectReferencesToMetadataReferences_NoLock(solutionChanges, projectId, outputPath, projectUpdateState, solutionServices);
            }
        }

        return projectUpdateState;
    }

    /// <summary>
    /// Gets or creates a PortableExecutableReference instance for the given file path and properties.
    /// Calls to this are expected to be serialized by the caller.
    /// </summary>
    public static PortableExecutableReference CreateMetadataReference_NoLock(
        string fullFilePath, MetadataReferenceProperties properties, SolutionServices solutionServices)
    {
        return solutionServices.GetRequiredService<IMetadataService>().GetReference(fullFilePath, properties);
    }

    private void StartRefreshingMetadataReferencesForFile(object? sender, string fullFilePath)
    {
        using var asyncToken = WorkspaceListener.BeginAsyncOperation(nameof(StartRefreshingMetadataReferencesForFile));

        var task = StartRefreshingMetadataReferencesForFileAsync(sender, fullFilePath);
        task.CompletesAsyncOperation(asyncToken);

        return;

        async Task StartRefreshingMetadataReferencesForFileAsync(object? sender, string fullFilePath)
        {
            await ApplyBatchChangeToWorkspaceAsync((solutionChanges, projectUpdateState) =>
            {
                // Access the current update state under the workspace sync.
                foreach (var project in Workspace.CurrentSolution.Projects)
                {
                    // Loop to find each reference with the given path. It's possible that there might be multiple
                    // references of the same path; the project system could conceivably add the same reference multiple
                    // times but with different aliases. It's also possible we might not find the path at all: when we
                    // receive the file changed event, we aren't checking if the file is still in the workspace at that
                    // time; it's possible it might have already been removed.
                    foreach (var portableExecutableReference in project.MetadataReferences.OfType<PortableExecutableReference>())
                    {
                        if (portableExecutableReference.FilePath == fullFilePath)
                        {
                            projectUpdateState = projectUpdateState.WithIncrementalMetadataReferenceRemoved(portableExecutableReference);

                            var newPortableExecutableReference = CreateMetadataReference_NoLock(
                                portableExecutableReference.FilePath,
                                portableExecutableReference.Properties,
                                SolutionServices);

                            projectUpdateState = projectUpdateState.WithIncrementalMetadataReferenceAdded(newPortableExecutableReference);

                            var newSolution = solutionChanges.Solution
                                .RemoveMetadataReference(project.Id, portableExecutableReference)
                                .AddMetadataReference(project.Id, newPortableExecutableReference);

                            solutionChanges.UpdateSolutionForProjectAction(project.Id, newSolution);
                        }
                    }
                }
<<<<<<< HEAD

                return projectUpdateState;
            }, onAfterUpdateAlways: null).ConfigureAwait(false);
        }
    }

    private void StartRefreshingProjectAnalyzerReferenceForFile(object? sender, string fullFilePath)
    {
        using var asyncToken = WorkspaceListener.BeginAsyncOperation(nameof(StartRefreshingProjectAnalyzerReferenceForFile));

        var task = StartRefreshingProjectAnalyzerReferenceForFileAsync(sender, fullFilePath);
        task.CompletesAsyncOperation(asyncToken);

        return;

        async Task StartRefreshingProjectAnalyzerReferenceForFileAsync(object? sender, string fullFilePath)
        {
            await ApplyBatchChangeToWorkspaceAsync((solutionChanges, projectUpdateState) =>
            {
                // Access the current update state under the workspace sync.
                foreach (var project in Workspace.CurrentSolution.Projects)
                {
                    // Loop to find each reference with the given path. It's possible that there might be multiple references of the same path;
                    // the project system could concievably add the same reference multiple times but with different aliases. It's also possible
                    // we might not find the path at all: when we receive the file changed event, we aren't checking if the file is still
                    // in the workspace at that time; it's possible it might have already been removed.
                    foreach (var analyzerReference in project.AnalyzerReferences)
                    {
                        if (analyzerReference.FullPath == fullFilePath)
                        {
                            projectUpdateState = projectUpdateState.WithIncrementalAnalyzerReferenceRemoved(analyzerReference);

                            var newAnalyzerReference = CreateReference_NoLock(
                                portableExecutableReference.FilePath,
                                portableExecutableReference.Properties,
                                SolutionServices);

                            projectUpdateState = projectUpdateState.WithIncrementalAnalyzerReferenceAdded(analyzerReference);

                            var newSolution = solutionChanges.Solution
                                .RemoveAnalyzerReference(project.Id, analyzerReference)
                                .AddAnalyzerReference(project.Id, newAnalyzerReference);

                            solutionChanges.UpdateSolutionForProjectAction(project.Id, newSolution);
                        }
                    }
                }

                return projectUpdateState;
            }, onAfterUpdateAlways: null).ConfigureAwait(false);
        }
=======
            }

            return projectUpdateState;
        }, onAfterUpdateAlways: null).ConfigureAwait(false);
>>>>>>> da36650f
    }

    internal Task RaiseOnDocumentsAddedMaybeAsync(bool useAsync, ImmutableArray<string> filePaths)
    {
        return _onDocumentsAddedMaybeAsync(useAsync, filePaths);
    }
}<|MERGE_RESOLUTION|>--- conflicted
+++ resolved
@@ -83,8 +83,8 @@
         FileWatchedPortableExecutableReferenceFactory = new FileWatchedPortableExecutableReferenceFactory(fileChangeWatcher);
         FileWatchedPortableExecutableReferenceFactory.ReferenceChanged += this.StartRefreshingMetadataReferencesForFile;
 
-        FileWatchedProjectAnalyzerReferenceFactory = new FileWatchedProjectAnalyzerReferenceFactory(fileChangeWatcher);
-        FileWatchedProjectAnalyzerReferenceFactory.ReferenceChanged += this.StartRefreshingProjectAnalyzerReferenceForFile;
+        FileWatchedAnalyzerReferenceFactory = new FileWatchedAnalyzerReferenceFactory(fileChangeWatcher);
+        FileWatchedAnalyzerReferenceFactory.ReferenceChanged += this.StartRefreshingAnalyzerReferenceForFile;
 
         _onDocumentsAddedMaybeAsync = onDocumentsAddedMaybeAsync;
         _onProjectRemoved = onProjectRemoved;
@@ -416,11 +416,11 @@
 
         // Remove file watchers for any references we're no longer watching.
         foreach (var reference in projectUpdateState.RemovedAnalyzerReferences)
-            FileWatchedProjectAnalyzerReferenceFactory.StopWatchingReference(reference);
+            FileWatchedAnalyzerReferenceFactory.StopWatchingReference(reference);
 
         // Add file watchers for any references we are now watching.
         foreach (var reference in projectUpdateState.AddedAnalyzerReferences)
-            FileWatchedProjectAnalyzerReferenceFactory.StartWatchingReference(reference, reference.FullPath!);
+            FileWatchedAnalyzerReferenceFactory.StartWatchingReference(reference, reference.FullPath!);
 
         // Clear the state from the this update in preparation for the next.
         projectUpdateState = projectUpdateState.ClearIncrementalState();
@@ -840,16 +840,15 @@
                         }
                     }
                 }
-<<<<<<< HEAD
 
                 return projectUpdateState;
             }, onAfterUpdateAlways: null).ConfigureAwait(false);
         }
     }
 
-    private void StartRefreshingProjectAnalyzerReferenceForFile(object? sender, string fullFilePath)
-    {
-        using var asyncToken = WorkspaceListener.BeginAsyncOperation(nameof(StartRefreshingProjectAnalyzerReferenceForFile));
+    private void StartRefreshingAnalyzerReferenceForFile(object? sender, string fullFilePath)
+    {
+        using var asyncToken = WorkspaceListener.BeginAsyncOperation(nameof(StartRefreshingAnalyzerReferenceForFile));
 
         var task = StartRefreshingProjectAnalyzerReferenceForFileAsync(sender, fullFilePath);
         task.CompletesAsyncOperation(asyncToken);
@@ -892,12 +891,6 @@
                 return projectUpdateState;
             }, onAfterUpdateAlways: null).ConfigureAwait(false);
         }
-=======
-            }
-
-            return projectUpdateState;
-        }, onAfterUpdateAlways: null).ConfigureAwait(false);
->>>>>>> da36650f
     }
 
     internal Task RaiseOnDocumentsAddedMaybeAsync(bool useAsync, ImmutableArray<string> filePaths)
