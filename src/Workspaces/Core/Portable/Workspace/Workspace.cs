﻿// Licensed to the .NET Foundation under one or more agreements.
// The .NET Foundation licenses this file to you under the MIT license.
// See the LICENSE file in the project root for more information.

using System;
using System.Collections.Generic;
using System.Collections.Immutable;
using System.Diagnostics;
using System.Diagnostics.CodeAnalysis;
using System.Linq;
using System.Threading;
using System.Threading.Tasks;
using Microsoft.CodeAnalysis;
using Microsoft.CodeAnalysis.Diagnostics;
using Microsoft.CodeAnalysis.ErrorReporting;
using Microsoft.CodeAnalysis.Host;
using Microsoft.CodeAnalysis.Internal.Log;
using Microsoft.CodeAnalysis.Options;
using Microsoft.CodeAnalysis.PooledObjects;
using Microsoft.CodeAnalysis.Shared.Extensions;
using Microsoft.CodeAnalysis.Shared.TestHooks;
using Microsoft.CodeAnalysis.Text;
using Roslyn.Utilities;

namespace Microsoft.CodeAnalysis;

/// <summary>
/// A workspace provides access to a active set of source code projects and documents and their
/// associated syntax trees, compilations and semantic models. A workspace has a current solution
/// that is an immutable snapshot of the projects and documents. This property may change over time
/// as the workspace is updated either from live interactions in the environment or via call to the
/// workspace's <see cref="TryApplyChanges(Solution)"/> method.
/// </summary>
public abstract partial class Workspace : IDisposable
{
    private readonly string? _workspaceKind;
    private readonly HostWorkspaceServices _services;

    private readonly ILegacyGlobalOptionService _legacyOptions;

    // forces serialization of mutation calls from host (OnXXX methods). Must take this lock before taking stateLock.
    private readonly SemaphoreSlim _serializationLock = new(initialCount: 1);

    // this lock guards all the mutable fields (do not share lock with derived classes)
    private readonly NonReentrantLock _stateLock = new(useThisInstanceForSynchronization: true);

    /// <summary>
    /// Current solution.  Must be locked with <see cref="_serializationLock"/> when writing to it.
    /// </summary>
    private Solution _latestSolution;

    private readonly TaskQueue _taskQueue;

    // test hooks.
    internal static bool TestHookStandaloneProjectsDoNotHoldReferences = false;

    /// <summary>
    /// Determines whether changes made to unchangeable documents will be silently ignored or cause exceptions to be thrown
    /// when they are applied to workspace via <see cref="TryApplyChanges(Solution, IProgress{CodeAnalysisProgress})"/>. 
    /// A document is unchangeable if <see cref="IDocumentOperationService.CanApplyChange"/> is false.
    /// </summary>
    internal virtual bool IgnoreUnchangeableDocumentsWhenApplyingChanges { get; } = false;

    /// <summary>
    /// Constructs a new workspace instance.
    /// </summary>
    /// <param name="host">The <see cref="HostServices"/> this workspace uses</param>
    /// <param name="workspaceKind">A string that can be used to identify the kind of workspace. Usually this matches the name of the class.</param>
    protected Workspace(HostServices host, string? workspaceKind)
    {
        _workspaceKind = workspaceKind;

        _services = host.CreateWorkspaceServices(this);

        _legacyOptions = _services.GetRequiredService<ILegacyWorkspaceOptionService>().LegacyGlobalOptions;
        _legacyOptions.RegisterWorkspace(this);

        // queue used for sending events
        var schedulerProvider = _services.GetRequiredService<ITaskSchedulerProvider>();
        var listenerProvider = _services.GetRequiredService<IWorkspaceAsynchronousOperationListenerProvider>();
        _taskQueue = new TaskQueue(listenerProvider.GetListener(), schedulerProvider.CurrentContextScheduler);

        // initialize with empty solution
        var info = SolutionInfo.Create(SolutionId.CreateNewId(), VersionStamp.Create());

        var emptyOptions = new SolutionOptionSet(_legacyOptions);

        _latestSolution = CreateSolution(info, emptyOptions, analyzerReferences: [], fallbackAnalyzerOptions: ImmutableDictionary<string, StructuredAnalyzerConfigOptions>.Empty);

        _updateSourceGeneratorsQueue = new AsyncBatchingWorkQueue<(ProjectId? projectId, bool forceRegeneration)>(
            // Idle processing speed
            TimeSpan.FromMilliseconds(1500),
            ProcessUpdateSourceGeneratorRequestAsync,
            EqualityComparer<(ProjectId? projectId, bool forceRegeneration)>.Default,
            listenerProvider.GetListener(FeatureAttribute.SourceGenerators),
            _updateSourceGeneratorsQueueTokenSource.Token);
    }

    /// <summary>
    /// Services provider by the host for implementing workspace features.
    /// </summary>
    public HostWorkspaceServices Services => _services;

    /// <summary>
    /// Override this property if the workspace supports partial semantics for documents.
    /// </summary>
    protected internal virtual bool PartialSemanticsEnabled => false;

    /// <summary>
    /// The kind of the workspace.
    /// This is generally <see cref="WorkspaceKind.Host"/> if originating from the host environment, but may be
    /// any other name used for a specific kind of workspace.
    /// </summary>
    // TODO (https://github.com/dotnet/roslyn/issues/37110): decide if Kind should be non-null
    public string? Kind => _workspaceKind;

    /// <summary>
    /// Create a new empty solution instance associated with this workspace.
    /// </summary>
    protected internal Solution CreateSolution(SolutionInfo solutionInfo)
    {
        var options = new SolutionOptionSet(_legacyOptions);
        return CreateSolution(solutionInfo, options, solutionInfo.AnalyzerReferences, solutionInfo.FallbackAnalyzerOptions);
    }

    /// <summary>
    /// Create a new empty solution instance associated with this workspace, and with the given options.
    /// </summary>
    private Solution CreateSolution(SolutionInfo solutionInfo, SolutionOptionSet options, IReadOnlyList<AnalyzerReference> analyzerReferences, ImmutableDictionary<string, StructuredAnalyzerConfigOptions> fallbackAnalyzerOptions)
        => new(this, solutionInfo.Attributes, options, analyzerReferences, fallbackAnalyzerOptions);

    /// <summary>
    /// Create a new empty solution instance associated with this workspace.
    /// </summary>
    protected internal Solution CreateSolution(SolutionId id)
        => CreateSolution(SolutionInfo.Create(id, VersionStamp.Create()));

    /// <summary>
    /// The current solution.
    ///
    /// The solution is an immutable model of the current set of projects and source documents.
    /// It provides access to source text, syntax trees and semantics.
    ///
    /// This property may change as the workspace reacts to changes in the environment or
    /// after <see cref="TryApplyChanges(Solution)"/> is called.
    /// </summary>
    public Solution CurrentSolution
    {
        get
        {
            return Volatile.Read(ref _latestSolution);
        }
    }

    /// <summary>
    /// Sets the <see cref="CurrentSolution"/> of this workspace. This method does not raise a <see cref="WorkspaceChanged"/> event.
    /// </summary>
    /// <remarks>
    /// This method does not guarantee that linked files will have the same contents. Callers
    /// should enforce that policy before passing in the new solution.
    /// </remarks>
    protected Solution SetCurrentSolution(Solution solution)
        => SetCurrentSolutionEx(solution).newSolution;

    /// <summary>
    /// Sets the <see cref="CurrentSolution"/> of this workspace. This method does not raise a <see
    /// cref="WorkspaceChanged"/> event.  This method should be used <em>sparingly</em>.  As much as possible,
    /// derived types should use the SetCurrentSolution overloads that take a transformation.
    /// </summary>
    /// <remarks>
    /// This method does not guarantee that linked files will have the same contents. Callers
    /// should enforce that policy before passing in the new solution.
    /// </remarks>
    private protected (Solution oldSolution, Solution newSolution) SetCurrentSolutionEx(Solution solution)
    {
        if (solution is null)
            throw new ArgumentNullException(nameof(solution));

        using (_serializationLock.DisposableWait())
        {
            var oldSolution = this.CurrentSolution;
            if (solution == oldSolution)
            {
                // No change
                return (solution, solution);
            }

            _latestSolution = solution.WithNewWorkspace(oldSolution.WorkspaceKind, oldSolution.WorkspaceVersion + 1, oldSolution.Services);
            return (oldSolution, _latestSolution);
        }
    }

    /// <inheritdoc cref="SetCurrentSolution(Func{Solution, Solution}, Func{Solution, Solution, ValueTuple{WorkspaceChangeKind, ProjectId?, DocumentId?}}, Action{Solution, Solution}?, Action{Solution, Solution}?)"/>
    internal bool SetCurrentSolution(
        Func<Solution, Solution> transformation,
        WorkspaceChangeKind changeKind,
        ProjectId? projectId = null,
        DocumentId? documentId = null,
        Action<Solution, Solution>? onBeforeUpdate = null,
        Action<Solution, Solution>? onAfterUpdate = null)
    {
        var (updated, _) = SetCurrentSolution(
            transformation,
            (_, _) => (changeKind, projectId, documentId),
            onBeforeUpdate,
            onAfterUpdate);
        return updated;
    }

    /// <summary>
    /// Applies specified transformation to <see cref="CurrentSolution"/>, updates <see cref="CurrentSolution"/> to
    /// the new value and raises a workspace change event of the specified kind.  All linked documents in the
    /// solution (which normally will have the same content values) will be updated to to have the same content
    /// *identity*.  In other words, they will point at the same <see cref="ITextAndVersionSource"/> instances,
    /// allowing that memory to be shared.
    /// </summary>
    /// <param name="transformation">Solution transformation.</param>
    /// <param name="changeKind">The kind of workspace change event to raise. The id of the project updated by
    /// <paramref name="transformation"/> to be passed to the workspace change event.  And the id of the document
    /// updated by <paramref name="transformation"/> to be passed to the workspace change event.</param>
    /// <returns>True if <see cref="CurrentSolution"/> was set to the transformed solution, false if the
    /// transformation did not change the solution.</returns>
    internal (bool updated, Solution newSolution) SetCurrentSolution(
        Func<Solution, Solution> transformation,
        Func<Solution, Solution, (WorkspaceChangeKind changeKind, ProjectId? projectId, DocumentId? documentId)> changeKind,
        Action<Solution, Solution>? onBeforeUpdate = null,
        Action<Solution, Solution>? onAfterUpdate = null)
    {
#pragma warning disable CA2012 // Use ValueTasks correctly
        var valueTask = SetCurrentSolutionAsync(
            useAsync: false,
            transformation,
            changeKind,
            onBeforeUpdate,
            onAfterUpdate,
            CancellationToken.None);

        return valueTask.VerifyCompleted("Task must have completed synchronously as we passed 'useAsync: false' to SetCurrentSolutionAsync");
#pragma warning restore CA2012 // Use ValueTasks correctly
    }

    internal async ValueTask<(bool updated, Solution newSolution)> SetCurrentSolutionAsync(
        bool useAsync,
        Func<Solution, Solution> transformation,
        Func<Solution, Solution, (WorkspaceChangeKind changeKind, ProjectId? projectId, DocumentId? documentId)> changeKind,
        Action<Solution, Solution>? onBeforeUpdate,
        Action<Solution, Solution>? onAfterUpdate,
        CancellationToken cancellationToken)
    {
        var (oldSolution, newSolution) = await SetCurrentSolutionAsync(
            useAsync,
            data: (@this: this, transformation, onBeforeUpdate, onAfterUpdate, changeKind),
            transformation: static (oldSolution, data) =>
            {
                var newSolution = data.transformation(oldSolution);

                newSolution = data.@this.InitializeAnalyzerFallbackOptions(oldSolution, newSolution);

                // Attempt to unify the syntax trees in the new solution.
                return UnifyLinkedDocumentContents(oldSolution, newSolution);
            },
            mayRaiseEvents: true,
            onBeforeUpdate: static (oldSolution, newSolution, data) =>
            {
                data.onBeforeUpdate?.Invoke(oldSolution, newSolution);
            },
            onAfterUpdate: static (oldSolution, newSolution, data) =>
            {
                data.onAfterUpdate?.Invoke(oldSolution, newSolution);

                // Queue the event but don't execute its handlers on this thread.
                // Doing so under the serialization lock guarantees the same ordering of the events
                // as the order of the changes made to the solution.
                var (changeKind, projectId, documentId) = data.changeKind(oldSolution, newSolution);
                data.@this.RaiseWorkspaceChangedEventAsync(changeKind, oldSolution, newSolution, projectId, documentId);
            },
            cancellationToken).ConfigureAwait(false);

        return (oldSolution != newSolution, newSolution);

        static Solution UnifyLinkedDocumentContents(Solution oldSolution, Solution newSolution)
        {
            // note: if it turns out this is too expensive, we could consider using the passed in projectId/document
            // to limit the set of changes we look at.  However, GetChanges *should* be fairly fast as it does
            // workspace-green-node identity checks to quickly narrow down what changed.

            var changes = newSolution.GetChanges(oldSolution);

            using var _1 = PooledHashSet<DocumentId>.GetInstance(out var changedDocumentIds);
            using var _2 = ArrayBuilder<DocumentId>.GetInstance(out var addedDocumentIds);

            // For all added documents, see if they link to an existing document.  If so, use that existing documents text/tree.
            foreach (var addedProject in changes.GetAddedProjects())
            {
                // Ignore projects that don't even have syntax trees to share.
                if (!addedProject.SupportsCompilation)
                    continue;

                addedDocumentIds.AddRange(addedProject.DocumentIds);
            }

            foreach (var projectChanges in changes.GetProjectChanges())
            {
                // Ignore projects that don't even have syntax trees to share.
                if (!projectChanges.NewProject.SupportsCompilation)
                    continue;

                // Now do the same for all added and changed documents in a project.
                addedDocumentIds.AddRange(projectChanges.GetAddedDocuments());
                changedDocumentIds.AddRange(projectChanges.GetChangedDocuments());
            }

            newSolution = UpdateAddedDocumentToExistingContentsInSolution(newSolution, addedDocumentIds);

            // now, for any changed document, ensure we go and make all links to it have the same text/tree.
            newSolution = UpdateExistingDocumentsToChangedDocumentContents(newSolution, changedDocumentIds);

            return newSolution;
        }

        static Solution UpdateAddedDocumentToExistingContentsInSolution(
            Solution solution, ArrayBuilder<DocumentId> addedDocumentIds)
        {
            ProjectId? relatedProjectIdHint = null;
            using var _ = ArrayBuilder<(DocumentId, DocumentState)>.GetInstance(out var relatedDocumentIdsAndStates);

            foreach (var addedDocumentId in addedDocumentIds)
            {
                // Ensure we don't search in addedDocumentId's project for the related document
                if (addedDocumentId.ProjectId == relatedProjectIdHint)
                    relatedProjectIdHint = null;

                // Look for a related document we can create our contents from.  We only have to look for a single related
                // doc as we'll be done once we update our contents to theirs.  Note: GetFirstRelatedDocumentId will also
                // not search the project that addedDocumentId came from.  So this will help ensure we don't repeatedly add
                // documents to a project, then look for related docs *within that project*, forcing the file-path map in it
                // to be recreated for each document.
                var relatedDocumentId = solution.GetFirstRelatedDocumentId(addedDocumentId, relatedProjectIdHint);

                // Couldn't find a related document.
                if (relatedDocumentId is null)
                    continue;

                var relatedDocument = solution.GetRequiredDocument(relatedDocumentId);

                // Should never return a file as its own related document
                Contract.ThrowIfTrue(relatedDocumentId == addedDocumentId);

                // Related document must come from a distinct project.
                Contract.ThrowIfTrue(relatedDocumentId.ProjectId == addedDocumentId.ProjectId);

                relatedProjectIdHint = relatedDocumentId.ProjectId;
                relatedDocumentIdsAndStates.Add((addedDocumentId, relatedDocument.DocumentState));
            }

            if (relatedDocumentIdsAndStates.IsEmpty)
                return solution;

            return solution.WithDocumentContentsFrom(relatedDocumentIdsAndStates.ToImmutableAndClear(), forceEvenIfTreesWouldDiffer: false);
        }

        static Solution UpdateExistingDocumentsToChangedDocumentContents(Solution solution, HashSet<DocumentId> changedDocumentIds)
        {
            // Changing a document in a linked-doc-chain will end up producing N changed documents.  We only want to
            // process that chain once.
            using var _ = PooledDictionary<DocumentId, DocumentState>.GetInstance(out var relatedDocumentIdsAndStates);

            foreach (var changedDocumentId in changedDocumentIds)
            {
                Document? changedDocument = null;
                var relatedDocumentIds = solution.GetRelatedDocumentIds(changedDocumentId);

                foreach (var relatedDocumentId in relatedDocumentIds)
                {
                    if (relatedDocumentId == changedDocumentId)
                        continue;

                    if (!changedDocumentIds.Contains(relatedDocumentId))
                    {
                        changedDocument ??= solution.GetRequiredDocument(changedDocumentId);
                        relatedDocumentIdsAndStates[relatedDocumentId] = changedDocument.DocumentState;
                    }
                }
            }

            if (relatedDocumentIdsAndStates.Count == 0)
                return solution;

            var relatedDocumentIdsAndStatesArray = relatedDocumentIdsAndStates.SelectAsArray(static kvp => (kvp.Key, kvp.Value));

            return solution.WithDocumentContentsFrom(relatedDocumentIdsAndStatesArray, forceEvenIfTreesWouldDiffer: false);
        }
    }

    /// <summary>
    /// Ensures that whenever a new language is added to <see cref="CurrentSolution"/> we 
    /// allow the host to initialize <see cref="Solution.FallbackAnalyzerOptions"/> for that language.
    /// Conversely, if a language is no longer present in <see cref="CurrentSolution"/> 
    /// we clear out its <see cref="Solution.FallbackAnalyzerOptions"/>.
    /// 
    /// This mechanism only takes care of flowing the initial snapshot of option values.
    /// It's up to the host to keep the individual values up-to-date by updating 
    /// <see cref="CurrentSolution"/> as appropriate.
    /// 
    /// Implementing the initialization here allows us to uphold an invariant that
    /// the host had the opportunity to initialize <see cref="Solution.FallbackAnalyzerOptions"/>
    /// of any <see cref="Solution"/> snapshot stored in <see cref="CurrentSolution"/>.
    /// </summary>
    private Solution InitializeAnalyzerFallbackOptions(Solution oldSolution, Solution newSolution)
    {
        var newFallbackOptions = newSolution.FallbackAnalyzerOptions;

        // Clear out languages that are no longer present in the solution.
        // If we didn't, the workspace might clear the solution (which removes the fallback options)
        // and we would never re-initialize them from global options.
        foreach (var (language, _) in oldSolution.SolutionState.ProjectCountByLanguage)
        {
            if (!newSolution.SolutionState.ProjectCountByLanguage.ContainsKey(language))
            {
                newFallbackOptions = newFallbackOptions.Remove(language);
            }
        }

        // Update solution snapshot to include options for newly added languages:
        foreach (var (language, _) in newSolution.SolutionState.ProjectCountByLanguage)
        {
            if (oldSolution.SolutionState.ProjectCountByLanguage.ContainsKey(language))
            {
                continue;
            }

<<<<<<< HEAD
            _legacyOptions.UnregisterWorkspace(this);

            // Dispose per-instance services created for this workspace (direct MEF exports, including factories, will
            // be disposed when the MEF catalog is disposed).
            Services.Dispose();
=======
            if (newFallbackOptions.ContainsKey(language))
            {
                continue;
            }

            var provider = Services.GetRequiredService<IFallbackAnalyzerConfigOptionsProvider>();
            newFallbackOptions = newFallbackOptions.Add(language, provider.GetOptions(language));
>>>>>>> fa643d6e
        }

        return newSolution.WithFallbackAnalyzerOptions(newFallbackOptions);
    }

    /// <summary>
    /// Applies specified transformation to <see cref="CurrentSolution"/>, updates <see cref="CurrentSolution"/> to
    /// the new value and performs a requested callback immediately before and after that update.  The callbacks
    /// will be invoked atomically while while <see cref="_serializationLock"/> is being held.
    /// </summary>
    /// <param name="transformation">Solution transformation. This may be run multiple times.  As such it should be
    /// a purely functional transformation on the solution instance passed to it.  It should not make stateful
    /// changes elsewhere.</param>
    /// <param name="mayRaiseEvents"><see langword="true"/> if this operation may raise observable events;
    /// otherwise, <see langword="false"/>. If <see langword="true"/>, the operation will call
    /// <see cref="EnsureEventListeners"/> to ensure listeners are registered prior to callbacks that may raise
    /// events.</param>
    /// <param name="onBeforeUpdate">Action to perform immediately prior to updating <see cref="CurrentSolution"/>.
    /// The action will be passed the old <see cref="CurrentSolution"/> that will be replaced and the exact solution
    /// it will be replaced with. The latter may be different than the solution returned by <paramref
    /// name="transformation"/> as it will have its <see cref="Solution.WorkspaceVersion"/> updated
    /// accordingly.  This will only be run once.</param>
    /// <param name="onAfterUpdate">Action to perform once <see cref="CurrentSolution"/> has been updated.  The
    /// action will be passed the old <see cref="CurrentSolution"/> that was just replaced and the exact solution it
    /// was replaced with. The latter may be different than the solution returned by <paramref
    /// name="transformation"/> as it will have its <see cref="Solution.WorkspaceVersion"/> updated
    /// accordingly.  This will only be run once.</param>
    private protected (Solution oldSolution, Solution newSolution) SetCurrentSolution<TData>(
        TData data,
        Func<Solution, TData, Solution> transformation,
        bool mayRaiseEvents = true,
        Action<Solution, Solution, TData>? onBeforeUpdate = null,
        Action<Solution, Solution, TData>? onAfterUpdate = null)
    {
#pragma warning disable CA2012 // Use ValueTasks correctly
        var valueTask = SetCurrentSolutionAsync(
            useAsync: false,
            data,
            transformation,
            mayRaiseEvents,
            onBeforeUpdate,
            onAfterUpdate,
            CancellationToken.None);

        return valueTask.VerifyCompleted("Task must have completed synchronously as we passed 'useAsync: false' to SetCurrentSolutionAsync");
#pragma warning restore CA2012 // Use ValueTasks correctly
    }

    /// <inheritdoc cref="SetCurrentSolution{TData}(TData, Func{Solution, TData, Solution}, bool, Action{Solution, Solution, TData}?, Action{Solution, Solution, TData}?)"/>
    private protected async ValueTask<(Solution oldSolution, Solution newSolution)> SetCurrentSolutionAsync<TData>(
        bool useAsync,
        TData data,
        Func<Solution, TData, Solution> transformation,
        bool mayRaiseEvents,
        Action<Solution, Solution, TData>? onBeforeUpdate,
        Action<Solution, Solution, TData>? onAfterUpdate,
        CancellationToken cancellationToken)
    {
        Contract.ThrowIfNull(transformation);

        try
        {
            var oldSolution = Volatile.Read(ref _latestSolution);

            if (mayRaiseEvents)
            {
                // Ensure our event handlers are realized prior to taking this lock.  We don't want to deadlock trying
                // to obtain them when calling one of our callbacks. See https://github.com/dotnet/roslyn/issues/64681
                EnsureEventListeners();
            }

            while (true)
            {
                // Run the transformation outside of the lock as it should not be making any state changes to us.
                var newSolution = transformation(oldSolution, data);

                // if it did nothing, then no need to proceed.
                if (oldSolution == newSolution)
                    return (oldSolution, newSolution);

                // Now, take the lock and try to update our internal state.
                using (useAsync ? await _serializationLock.DisposableWaitAsync(cancellationToken).ConfigureAwait(false) : _serializationLock.DisposableWait(cancellationToken))
                {
                    if (_latestSolution != oldSolution)
                    {
                        // something else snuck in and wrote to _latestSolution. Restart and try again.
                        oldSolution = _latestSolution;
                        continue;
                    }

                    newSolution = newSolution.WithNewWorkspace(oldSolution.WorkspaceKind, oldSolution.WorkspaceVersion + 1, oldSolution.Services);

                    // Prior to updating the latest solution, let the caller do any other state updates they want.
                    onBeforeUpdate?.Invoke(oldSolution, newSolution, data);

                    _latestSolution = newSolution;

                    // Once we've updated _latestSolution, perform any requested callbacks.
                    onAfterUpdate?.Invoke(oldSolution, newSolution, data);
                    return (oldSolution, newSolution);
                }
            }
        }
        catch (Exception e) when (FatalError.ReportAndPropagate(e, ErrorSeverity.Critical))
        {
            // We'll rethrow the exception to the caller, since this exception could represent a bug in a third-party workspace, and if at this point our workspace
            // is corrupted we want the caller to know.
            throw ExceptionUtilities.Unreachable();
        }
    }

    /// <summary>
    /// Gets or sets the set of all global options and <see cref="Solution.Options"/>.
    /// Setter also force updates the <see cref="CurrentSolution"/> to have the updated <see cref="Solution.Options"/>.
    /// </summary>
    public OptionSet Options
    {
        get
        {
            return this.CurrentSolution.Options;
        }

        [Obsolete(@"Workspace options should be set by invoking 'workspace.TryApplyChanges(workspace.CurrentSolution.WithOptions(newOptionSet))'")]
        set
        {
            var changedOptions = value switch
            {
                null => throw new ArgumentNullException(nameof(value)),
                SolutionOptionSet solutionOptionSet => solutionOptionSet.GetChangedOptions(),
                _ => throw new ArgumentException(WorkspacesResources.Options_did_not_come_from_specified_Solution, paramName: nameof(value))
            };

            _legacyOptions.SetOptions(changedOptions.internallyDefined, changedOptions.externallyDefined);
        }
    }

    internal void UpdateCurrentSolutionOnOptionsChanged()
    {
        SetCurrentSolution(
            oldSolution => oldSolution.WithOptions(new SolutionOptionSet(_legacyOptions)),
            WorkspaceChangeKind.SolutionChanged);
    }

    /// <summary>
    /// Executes an action as a background task, as part of a sequential queue of tasks.
    /// </summary>
    [SuppressMessage("Style", "VSTHRD200:Use \"Async\" suffix for async methods", Justification = "This is a Task wrapper, not an asynchronous method.")]
    protected internal Task ScheduleTask(Action action, string? taskName = "Workspace.Task")
        => _taskQueue.ScheduleTask(taskName ?? "Workspace.Task", action, CancellationToken.None);

    /// <summary>
    /// Execute a function as a background task, as part of a sequential queue of tasks.
    /// </summary>
    [SuppressMessage("Style", "VSTHRD200:Use \"Async\" suffix for async methods", Justification = "This is a Task wrapper, not an asynchronous method.")]
    protected internal Task<T> ScheduleTask<T>(Func<T> func, string? taskName = "Workspace.Task")
        => _taskQueue.ScheduleTask(taskName ?? "Workspace.Task", func, CancellationToken.None);

    /// <summary>
    /// Override this method to act immediately when the text of a document has changed, as opposed
    /// to waiting for the corresponding workspace changed event to fire asynchronously.
    /// </summary>
    protected virtual void OnDocumentTextChanged(Document document)
    {
    }

    /// <summary>
    /// Override this method to act immediately when a document is closing, as opposed
    /// to waiting for the corresponding workspace changed event to fire asynchronously.
    /// </summary>
    protected virtual void OnDocumentClosing(DocumentId documentId)
    {
    }

    /// <summary>
    /// Clears all solution data and empties the current solution.
    /// </summary>
    protected void ClearSolution()
    {
        this.ClearSolution(reportChangeEvent: true);
    }

    /// <param name="reportChangeEvent">Used so that while disposing we can clear the solution without issuing more
    /// events. As we are disposing, we don't want to cause any current listeners to do work on us as we're in the
    /// process of going away.</param>
    private void ClearSolution(bool reportChangeEvent)
    {
        this.SetCurrentSolution(
            data: /*unused*/ 0,
            (oldSolution, _) => this.CreateSolution(oldSolution.Id),
            mayRaiseEvents: reportChangeEvent,
            onBeforeUpdate: (_, _, _) => this.ClearSolutionData(),
            onAfterUpdate: (oldSolution, newSolution, _) =>
            {
                if (reportChangeEvent)
                    this.RaiseWorkspaceChangedEventAsync(WorkspaceChangeKind.SolutionCleared, oldSolution, newSolution);
            });
    }

    /// <summary>
    /// This method is called when a solution is cleared.
    /// <para>
    /// Override this method if you want to do additional work when a solution is cleared. Call the base method at
    /// the end of your method.</para>
    /// <para>
    /// This method is called while a lock is held.  Be very careful when overriding as innapropriate work can cause deadlocks.
    /// </para>
    /// </summary>
    protected virtual void ClearSolutionData()
    {
        this.ClearOpenDocuments();
    }

    /// <summary>
    /// This method is called when an individual project is removed.
    ///
    /// Override this method if you want to do additional work when a project is removed.
    /// Call the base method at the end of your method.
    /// </summary>
    protected virtual void ClearProjectData(ProjectId projectId)
        => this.ClearOpenDocuments(projectId);

    /// <summary>
    /// This method is called to clear an individual document is removed.
    ///
    /// Override this method if you want to do additional work when a document is removed.
    /// Call the base method at the end of your method.
    /// </summary>
    protected internal virtual void ClearDocumentData(DocumentId documentId)
        => this.ClearOpenDocument(documentId);

    /// <summary>
    /// Disposes this workspace. The workspace can longer be used after it is disposed.
    /// </summary>
    public void Dispose()
        => this.Dispose(finalize: false);

    /// <summary>
    /// Call this method when the workspace is disposed.
    ///
    /// Override this method to do additional work when the workspace is disposed.
    /// Call this method at the end of your method.
    /// </summary>
    protected virtual void Dispose(bool finalize)
    {
        if (!finalize)
        {
            // Use `reportChangeEvent` as we do not want to issue an event here since we're in the process of
            // tearing ourselves down.
            this.ClearSolution(reportChangeEvent: false);

            this.Services.GetService<IWorkspaceEventListenerService>()?.Stop();
        }

        _legacyOptions.UnregisterWorkspace(this);

        // Directly dispose IRemoteHostClientProvider if necessary. This is a test hook to ensure RemoteWorkspace
        // gets disposed in unit tests as soon as TestWorkspace gets disposed. This would be superseded by direct
        // support for IDisposable in https://github.com/dotnet/roslyn/pull/47951.
        if (Services.GetService<IRemoteHostClientProvider>() is IDisposable disposableService)
        {
            disposableService.Dispose();
        }

        // We're disposing this workspace.  Stop any work to update SG docs in the background.
        _updateSourceGeneratorsQueueTokenSource.Cancel();
    }

    #region Host API

    private static Solution CheckAndAddProjects(Solution solution, IReadOnlyList<ProjectInfo> projects)
    {
        using var _ = ArrayBuilder<ProjectInfo>.GetInstance(projects.Count, out var builder);
        foreach (var project in projects)
        {
            CheckProjectIsNotInSolution(solution, project.Id);
            builder.Add(project);
        }

        return solution.AddProjects(builder);
    }

    private static Solution CheckAndAddProject(Solution newSolution, ProjectInfo project)
    {
        CheckProjectIsNotInSolution(newSolution, project.Id);
        return newSolution.AddProject(project);
    }

    /// <summary>
    /// Call this method to respond to a solution being opened in the host environment.
    /// </summary>
    protected internal void OnSolutionAdded(SolutionInfo solutionInfo)
    {
        this.SetCurrentSolution(
            oldSolution =>
            {
                CheckSolutionIsEmpty(oldSolution);

                var newSolution = this.CreateSolution(solutionInfo);

                newSolution = CheckAndAddProjects(newSolution, solutionInfo.Projects);

                return newSolution;
            }, WorkspaceChangeKind.SolutionAdded);
    }

    /// <summary>
    /// Call this method to respond to a solution being reloaded in the host environment.
    /// </summary>
    protected internal void OnSolutionReloaded(SolutionInfo reloadedSolutionInfo)
    {
        this.SetCurrentSolution(
            oldSolution =>
            {
                var newSolution = this.CreateSolution(reloadedSolutionInfo);

                newSolution = CheckAndAddProjects(newSolution, reloadedSolutionInfo.Projects);

                return this.AdjustReloadedSolution(oldSolution, newSolution);
            }, WorkspaceChangeKind.SolutionReloaded);
    }

    /// <summary>
    /// This method is called when the solution is removed from the workspace.
    ///
    /// Override this method if you want to do additional work when the solution is removed.
    /// Call the base method at the end of your method.
    /// Call this method to respond to a solution being removed/cleared/closed in the host environment.
    /// </summary>
    protected internal void OnSolutionRemoved()
    {
        this.SetCurrentSolution(
            _ => this.CreateSolution(SolutionId.CreateNewId()),
            WorkspaceChangeKind.SolutionRemoved,
            onBeforeUpdate: (_, _) => this.ClearSolutionData());
    }

    /// <summary>
    /// Call this method to respond to a project being added/opened in the host environment.
    /// </summary>
    protected internal void OnProjectAdded(ProjectInfo projectInfo)
    {
        this.SetCurrentSolution(
            oldSolution => CheckAndAddProject(oldSolution, projectInfo),
            WorkspaceChangeKind.ProjectAdded, projectId: projectInfo.Id);
    }

    /// <summary>
    /// Call this method to respond to a project being reloaded in the host environment.
    /// </summary>
    protected internal virtual void OnProjectReloaded(ProjectInfo reloadedProjectInfo)
    {
        var projectId = reloadedProjectInfo.Id;
        this.SetCurrentSolution(
            oldSolution =>
            {
                CheckProjectIsInSolution(oldSolution, projectId);

                return this.AdjustReloadedProject(
                    oldSolution.GetRequiredProject(projectId),
                    oldSolution.RemoveProject(projectId).AddProject(reloadedProjectInfo).GetRequiredProject(projectId)).Solution;
            }, WorkspaceChangeKind.ProjectReloaded, projectId);
    }

    /// <summary>
    /// Call this method to respond to a project being removed from the host environment.
    /// </summary>
    protected internal virtual void OnProjectRemoved(ProjectId projectId)
    {
        this.SetCurrentSolution(
            oldSolution =>
            {
                CheckProjectIsInSolution(oldSolution, projectId);
                this.CheckProjectCanBeRemoved(projectId);

                return oldSolution.RemoveProject(projectId);
            },
            WorkspaceChangeKind.ProjectRemoved, projectId,
            onBeforeUpdate: (oldSolution, _) =>
            {
                // Clear out mutable state not associated with the solution snapshot (for example, which documents are
                // currently open).
                this.ClearProjectData(projectId);
            });
    }

    /// <summary>
    /// Currently projects can always be removed, but this method still exists because it's protected and we don't
    /// want to break people who may have derived from <see cref="Workspace"/> and either called it, or overridden it.
    /// </summary>
    protected virtual void CheckProjectCanBeRemoved(ProjectId projectId)
    {
    }

    /// <summary>
    /// Call this method when a project's assembly name is changed in the host environment.
    /// </summary>
    protected internal void OnAssemblyNameChanged(ProjectId projectId, string assemblyName)
        => SetCurrentSolution(oldSolution => oldSolution.WithProjectAssemblyName(projectId, assemblyName), WorkspaceChangeKind.ProjectChanged, projectId);

    /// <summary>
    /// Call this method when a project's output file path is changed in the host environment.
    /// </summary>
    protected internal void OnOutputFilePathChanged(ProjectId projectId, string? outputFilePath)
        => SetCurrentSolution(oldSolution => oldSolution.WithProjectOutputFilePath(projectId, outputFilePath), WorkspaceChangeKind.ProjectChanged, projectId);

    /// <summary>
    /// Call this method when a project's output ref file path is changed in the host environment.
    /// </summary>
    protected internal void OnOutputRefFilePathChanged(ProjectId projectId, string? outputFilePath)
        => SetCurrentSolution(oldSolution => oldSolution.WithProjectOutputRefFilePath(projectId, outputFilePath), WorkspaceChangeKind.ProjectChanged, projectId);

    /// <summary>
    /// Call this method when a project's name is changed in the host environment.
    /// </summary>
    // TODO (https://github.com/dotnet/roslyn/issues/37124): decide if we want to allow "name" to be nullable.
    // As of this writing you can pass null, but rather than updating the project to null it seems it does nothing.
    // I'm leaving this marked as "non-null" so as not to say we actually support that behavior. The underlying
    // requirement is ProjectInfo.ProjectAttributes holds a non-null name, so you can't get a null into this even if you tried.
    protected internal void OnProjectNameChanged(ProjectId projectId, string name, string? filePath)
        => SetCurrentSolution(oldSolution => oldSolution.WithProjectName(projectId, name).WithProjectFilePath(projectId, filePath), WorkspaceChangeKind.ProjectChanged, projectId);

    /// <summary>
    /// Call this method when a project's default namespace is changed in the host environment.
    /// </summary>
    internal void OnDefaultNamespaceChanged(ProjectId projectId, string? defaultNamespace)
        => SetCurrentSolution(oldSolution => oldSolution.WithProjectDefaultNamespace(projectId, defaultNamespace), WorkspaceChangeKind.ProjectChanged, projectId);

    /// <summary>
    /// Call this method when a project's compilation options are changed in the host environment.
    /// </summary>
    protected internal void OnCompilationOptionsChanged(ProjectId projectId, CompilationOptions options)
        => SetCurrentSolution(oldSolution => oldSolution.WithProjectCompilationOptions(projectId, options), WorkspaceChangeKind.ProjectChanged, projectId);

    /// <summary>
    /// Call this method when a project's parse options are changed in the host environment.
    /// </summary>
    protected internal void OnParseOptionsChanged(ProjectId projectId, ParseOptions options)
        => SetCurrentSolution(oldSolution => oldSolution.WithProjectParseOptions(projectId, options), WorkspaceChangeKind.ProjectChanged, projectId);

    /// <summary>
    /// Call this method when a project reference is added to a project in the host environment.
    /// </summary>
    protected internal void OnProjectReferenceAdded(ProjectId projectId, ProjectReference projectReference)
    {
        SetCurrentSolution(oldSolution =>
        {
            CheckProjectIsInCurrentSolution(projectReference.ProjectId);
            CheckProjectDoesNotHaveProjectReference(projectId, projectReference);

            // Can only add this P2P reference if it would not cause a circularity.
            CheckProjectDoesNotHaveTransitiveProjectReference(projectId, projectReference.ProjectId);

            return oldSolution.AddProjectReference(projectId, projectReference);
        }, WorkspaceChangeKind.ProjectChanged, projectId);
    }

    /// <summary>
    /// Call this method when a project reference is removed from a project in the host environment.
    /// </summary>
    protected internal void OnProjectReferenceRemoved(ProjectId projectId, ProjectReference projectReference)
    {
        SetCurrentSolution(oldSolution =>
        {
            CheckProjectIsInCurrentSolution(projectReference.ProjectId);
            CheckProjectHasProjectReference(projectId, projectReference);

            return oldSolution.RemoveProjectReference(projectId, projectReference);
        }, WorkspaceChangeKind.ProjectChanged, projectId);
    }

    /// <summary>
    /// Call this method when a metadata reference is added to a project in the host environment.
    /// </summary>
    protected internal void OnMetadataReferenceAdded(ProjectId projectId, MetadataReference metadataReference)
    {
        SetCurrentSolution(oldSolution =>
        {
            CheckProjectDoesNotHaveMetadataReference(projectId, metadataReference);
            return oldSolution.AddMetadataReference(projectId, metadataReference);
        }, WorkspaceChangeKind.ProjectChanged, projectId);
    }

    /// <summary>
    /// Call this method when a metadata reference is removed from a project in the host environment.
    /// </summary>
    protected internal void OnMetadataReferenceRemoved(ProjectId projectId, MetadataReference metadataReference)
    {
        SetCurrentSolution(oldSolution =>
        {
            CheckProjectHasMetadataReference(projectId, metadataReference);
            return oldSolution.RemoveMetadataReference(projectId, metadataReference);
        }, WorkspaceChangeKind.ProjectChanged, projectId);
    }

    /// <summary>
    /// Call this method when an analyzer reference is added to a project in the host environment.
    /// </summary>
    protected internal void OnAnalyzerReferenceAdded(ProjectId projectId, AnalyzerReference analyzerReference)
    {
        SetCurrentSolution(oldSolution =>
        {
            CheckProjectDoesNotHaveAnalyzerReference(projectId, analyzerReference);
            return oldSolution.AddAnalyzerReference(projectId, analyzerReference);
        }, WorkspaceChangeKind.ProjectChanged, projectId);
    }

    /// <summary>
    /// Call this method when an analyzer reference is removed from a project in the host environment.
    /// </summary>
    protected internal void OnAnalyzerReferenceRemoved(ProjectId projectId, AnalyzerReference analyzerReference)
    {
        SetCurrentSolution(oldSolution =>
        {
            CheckProjectHasAnalyzerReference(projectId, analyzerReference);
            return oldSolution.RemoveAnalyzerReference(projectId, analyzerReference);
        }, WorkspaceChangeKind.ProjectChanged, projectId);
    }

    /// <summary>
    /// Call this method when an analyzer reference is added to a project in the host environment.
    /// </summary>
    internal void OnSolutionAnalyzerReferenceAdded(AnalyzerReference analyzerReference)
    {
        SetCurrentSolution(oldSolution =>
        {
            CheckSolutionDoesNotHaveAnalyzerReference(oldSolution, analyzerReference);
            return oldSolution.AddAnalyzerReference(analyzerReference);
        }, WorkspaceChangeKind.SolutionChanged);
    }

    /// <summary>
    /// Call this method when an analyzer reference is removed from a project in the host environment.
    /// </summary>
    internal void OnSolutionAnalyzerReferenceRemoved(AnalyzerReference analyzerReference)
    {
        SetCurrentSolution(oldSolution =>
        {
            CheckSolutionHasAnalyzerReference(oldSolution, analyzerReference);
            return oldSolution.RemoveAnalyzerReference(analyzerReference);
        }, WorkspaceChangeKind.SolutionChanged);
    }

    /// <summary>
    /// Call this method when <see cref="Solution.FallbackAnalyzerOptions"/> change in the host environment.
    /// </summary>
    internal void OnSolutionFallbackAnalyzerOptionsChanged(ImmutableDictionary<string, StructuredAnalyzerConfigOptions> options)
        => SetCurrentSolution(oldSolution => oldSolution.WithFallbackAnalyzerOptions(options), WorkspaceChangeKind.SolutionChanged);

    /// <summary>
    /// Call this method when status of project has changed to incomplete.
    /// See <see cref="ProjectInfo.HasAllInformation"/> for more information.
    /// </summary>
    // TODO: make it public
    internal void OnHasAllInformationChanged(ProjectId projectId, bool hasAllInformation)
        => SetCurrentSolution(oldSolution => oldSolution.WithHasAllInformation(projectId, hasAllInformation), WorkspaceChangeKind.ProjectChanged, projectId);

    /// <summary>
    /// Call this method when a project's RunAnalyzers property is changed in the host environment.
    /// </summary>
    internal void OnRunAnalyzersChanged(ProjectId projectId, bool runAnalyzers)
        => SetCurrentSolution(oldSolution => oldSolution.WithRunAnalyzers(projectId, runAnalyzers), WorkspaceChangeKind.ProjectChanged, projectId);

    /// <summary>
    /// Call this method when a document is added to a project in the host environment.
    /// </summary>
    protected internal void OnDocumentAdded(DocumentInfo documentInfo)
    {
        this.SetCurrentSolution(
            oldSolution => oldSolution.AddDocument(documentInfo),
            WorkspaceChangeKind.DocumentAdded, documentId: documentInfo.Id);
    }

    /// <summary>
    /// Call this method when multiple document are added to one or more projects in the host environment.
    /// </summary>
    protected internal void OnDocumentsAdded(ImmutableArray<DocumentInfo> documentInfos)
    {
        this.SetCurrentSolution(
            data: (@this: this, documentInfos),
            static (oldSolution, data) => oldSolution.AddDocuments(data.documentInfos),
            onAfterUpdate: static (oldSolution, newSolution, data) =>
            {
                // Raise ProjectChanged as the event type here. DocumentAdded is presumed by many callers to have a
                // DocumentId associated with it, and we don't want to be raising multiple events.
                foreach (var projectId in data.documentInfos.Select(i => i.Id.ProjectId).Distinct())
                    data.@this.RaiseWorkspaceChangedEventAsync(WorkspaceChangeKind.ProjectChanged, oldSolution, newSolution, projectId);
            });
    }

    /// <summary>
    /// Call this method when a document is reloaded in the host environment.
    /// </summary>
    protected internal void OnDocumentReloaded(DocumentInfo newDocumentInfo)
    {
        var documentId = newDocumentInfo.Id;
        this.SetCurrentSolution(
            oldSolution => oldSolution.RemoveDocument(documentId).AddDocument(newDocumentInfo),
            WorkspaceChangeKind.DocumentReloaded, documentId: documentId);
    }

    /// <summary>
    /// Call this method when a document is removed from a project in the host environment.
    /// </summary>
    protected internal void OnDocumentRemoved(DocumentId documentId)
    {
        this.SetCurrentSolution(
            oldSolution =>
            {
                CheckDocumentIsInSolution(oldSolution, documentId);
                this.CheckDocumentCanBeRemoved(documentId);

                return oldSolution.RemoveDocument(documentId);
            },
            WorkspaceChangeKind.DocumentRemoved, documentId: documentId,
            onBeforeUpdate: (oldSolution, _) =>
            {
                // Clear out mutable state not associated with teh solution snapshot (for example, which documents are
                // currently open).
                this.ClearDocumentData(documentId);
            });
    }

    protected virtual void CheckDocumentCanBeRemoved(DocumentId documentId)
    {
    }

    /// <summary>
    /// Call this method when the document info changes, such as the name, folders or file path.
    /// </summary>
    protected internal void OnDocumentInfoChanged(DocumentId documentId, DocumentInfo newInfo)
    {
        SetCurrentSolution(
            oldSolution =>
            {
                CheckDocumentIsInSolution(oldSolution, documentId);

                var newSolution = oldSolution;
                var oldAttributes = oldSolution.GetDocument(documentId)!.State.Attributes;

                if (oldAttributes.Name != newInfo.Name)
                {
                    newSolution = newSolution.WithDocumentName(documentId, newInfo.Name);
                }

                if (oldAttributes.Folders != newInfo.Folders)
                {
                    newSolution = newSolution.WithDocumentFolders(documentId, newInfo.Folders);
                }

                if (oldAttributes.FilePath != newInfo.FilePath)
                {
                    newSolution = newSolution.WithDocumentFilePath(documentId, newInfo.FilePath);
                }

                if (oldAttributes.SourceCodeKind != newInfo.SourceCodeKind)
                {
                    newSolution = newSolution.WithDocumentSourceCodeKind(documentId, newInfo.SourceCodeKind);
                }

                return newSolution;
            },
            WorkspaceChangeKind.DocumentInfoChanged, documentId: documentId);
    }

    /// <summary>
    /// Call this method when the text of a document is updated in the host environment.
    /// </summary>
    protected internal void OnDocumentTextChanged(DocumentId documentId, SourceText newText, PreservationMode mode)
        => OnDocumentTextChanged(documentId, newText, mode, requireDocumentPresent: true);

    private protected void OnDocumentTextChanged(DocumentId documentId, SourceText newText, PreservationMode mode, bool requireDocumentPresent)
    {
        OnAnyDocumentTextChanged(
            documentId,
            (newText, mode),
            static (solution, docId) => solution.GetDocument(docId),
            (solution, docId, newTextAndMode) => solution.WithDocumentText(docId, newTextAndMode.newText, newTextAndMode.mode),
            WorkspaceChangeKind.DocumentChanged,
            isCodeDocument: true,
            requireDocumentPresent);
    }

    /// <summary>
    /// Call this method when the text of an additional document is updated in the host environment.
    /// </summary>
    protected internal void OnAdditionalDocumentTextChanged(DocumentId documentId, SourceText newText, PreservationMode mode)
    {
        OnAnyDocumentTextChanged(
            documentId,
            (newText, mode),
            static (solution, docId) => solution.GetAdditionalDocument(docId),
            (solution, docId, newTextAndMode) => solution.WithAdditionalDocumentText(docId, newTextAndMode.newText, newTextAndMode.mode),
            WorkspaceChangeKind.AdditionalDocumentChanged,
            isCodeDocument: false,
            requireDocumentPresent: true);
    }

    /// <summary>
    /// Call this method when the text of an analyzer config document is updated in the host environment.
    /// </summary>
    protected internal void OnAnalyzerConfigDocumentTextChanged(DocumentId documentId, SourceText newText, PreservationMode mode)
    {
        OnAnyDocumentTextChanged(
            documentId,
            (newText, mode),
            static (solution, docId) => solution.GetAnalyzerConfigDocument(docId),
            (solution, docId, newTextAndMode) => solution.WithAnalyzerConfigDocumentText(docId, newTextAndMode.newText, newTextAndMode.mode),
            WorkspaceChangeKind.AnalyzerConfigDocumentChanged,
            isCodeDocument: false,
            requireDocumentPresent: true);
    }

    /// <summary>
    /// Call this method when the text of a document is changed on disk.
    /// </summary>
    protected internal void OnDocumentTextLoaderChanged(DocumentId documentId, TextLoader loader)
        => OnDocumentTextLoaderChanged(documentId, loader, requireDocumentPresent: true);

    /// <summary>
    /// Call this method when the text of a document is changed on disk.
    /// </summary>
    private protected void OnDocumentTextLoaderChanged(DocumentId documentId, TextLoader loader, bool requireDocumentPresent)
    {
        OnAnyDocumentTextChanged(
            documentId,
            loader,
            static (solution, docId) => solution.GetDocument(docId),
            (solution, docId, loader) => solution.WithDocumentTextLoader(docId, loader, PreservationMode.PreserveValue),
            WorkspaceChangeKind.DocumentChanged,
            isCodeDocument: true,
            requireDocumentPresent);
    }

    /// <summary>
    /// Call this method when the text of a additional document is changed on disk.
    /// </summary>
    protected internal void OnAdditionalDocumentTextLoaderChanged(DocumentId documentId, TextLoader loader)
    {
        OnAnyDocumentTextChanged(
            documentId,
            loader,
            static (solution, docId) => solution.GetAdditionalDocument(docId),
            (solution, docId, loader) => solution.WithAdditionalDocumentTextLoader(docId, loader, PreservationMode.PreserveValue),
            WorkspaceChangeKind.AdditionalDocumentChanged,
            isCodeDocument: false,
            requireDocumentPresent: true);
    }

    /// <summary>
    /// Call this method when the text of a analyzer config document is changed on disk.
    /// </summary>
    protected internal void OnAnalyzerConfigDocumentTextLoaderChanged(DocumentId documentId, TextLoader loader)
    {
        OnAnyDocumentTextChanged(
            documentId,
            loader,
            static (solution, docId) => solution.GetAnalyzerConfigDocument(docId),
            (solution, docId, loader) => solution.WithAnalyzerConfigDocumentTextLoader(docId, loader, PreservationMode.PreserveValue),
            WorkspaceChangeKind.AnalyzerConfigDocumentChanged,
            isCodeDocument: false,
            requireDocumentPresent: true);
    }

    /// <summary>
    /// When a <see cref="Document"/>s text is changed, we need to make sure all of the linked files also have their
    /// content updated in the new solution before applying it to the workspace to avoid the workspace having
    /// solutions with linked files where the contents do not match.
    /// </summary>
    /// <param name="requireDocumentPresent">Allow caller to indicate behavior that should happen if this is a
    /// request to update a document not currently in the workspace.  This should be used only in hosts where there
    /// may be disparate sources of text change info, without an underlying agreed upon synchronization context to
    /// ensure consistency between events.  For example, in an LSP server it might be the case that some events were
    /// being posted by an attached lsp client, while another source of events reported information produced by a
    /// self-hosted project system.  These systems might report events on entirely different cadences, leading to
    /// scenarios where there might be disagreements as to the state of the workspace.  Clients in those cases must
    /// be resilient to those disagreements (for example, by falling back to a misc-workspace if the lsp client
    /// referred to a document no longer in the workspace populated by the project system).</param>
    private void OnAnyDocumentTextChanged<TArg>(
        DocumentId documentId,
        TArg arg,
        Func<Solution, DocumentId, TextDocument?> getDocumentInSolution,
        Func<Solution, DocumentId, TArg, Solution> updateSolutionWithText,
        WorkspaceChangeKind changeKind,
        bool isCodeDocument,
        bool requireDocumentPresent)
    {
        // Data that is updated in the transformation, and read in in onAfterUpdate.  Because SetCurrentSolution may
        // loop, we have to make sure to always clear this each time we enter the loop.
        var updatedDocumentIds = new List<DocumentId>();
        SetCurrentSolution(
            data: (@this: this, documentId, arg, getDocumentInSolution, updateSolutionWithText, changeKind, isCodeDocument, requireDocumentPresent, updatedDocumentIds),
            static (oldSolution, data) =>
            {
                // Ensure this closure data is always clean if we had to restart the the operation.
                var updatedDocumentIds = data.updatedDocumentIds;
                updatedDocumentIds.Clear();

                var @this = data.@this;
                var documentId = data.documentId;

                var document = data.getDocumentInSolution(oldSolution, documentId);
                if (document is null)
                {
                    if (data.requireDocumentPresent)
                    {
                        throw new ArgumentException(string.Format(
                            WorkspacesResources._0_is_not_part_of_the_workspace,
                            data.@this.GetDocumentName(documentId)));
                    }
                    else
                    {
                        return oldSolution;
                    }
                }

                // First, just update the text for the document passed in.
                var newSolution = oldSolution;
                var previousSolution = newSolution;
                newSolution = data.updateSolutionWithText(newSolution, documentId, data.arg);

                if (previousSolution != newSolution)
                {
                    updatedDocumentIds.Add(documentId);

                    // Now go update the linked docs to have the same doc contents.
                    var linkedDocumentIds = oldSolution.GetRelatedDocumentIds(documentId);
                    if (linkedDocumentIds.Length > 0)
                    {
                        // Have the linked documents point *into* the same instance data that the initial document
                        // points at.  This way things like tree data can be shared across docs.

                        var newDocument = newSolution.GetRequiredDocument(documentId);
                        foreach (var linkedDocumentId in linkedDocumentIds)
                        {
                            previousSolution = newSolution;
                            newSolution = newSolution.WithDocumentContentsFrom(linkedDocumentId, newDocument.DocumentState, forceEvenIfTreesWouldDiffer: false);

                            if (previousSolution != newSolution)
                                updatedDocumentIds.Add(linkedDocumentId);
                        }
                    }
                }

                return newSolution;
            },
            onAfterUpdate: static (oldSolution, newSolution, data) =>
            {
                if (data.isCodeDocument)
                {
                    foreach (var updatedDocumentId in data.updatedDocumentIds)
                    {
                        var newDocument = newSolution.GetDocument(updatedDocumentId);
                        Contract.ThrowIfNull(newDocument);
                        data.@this.OnDocumentTextChanged(newDocument);
                    }
                }

                foreach (var updatedDocumentInfo in data.updatedDocumentIds)
                {
                    data.@this.RaiseWorkspaceChangedEventAsync(
                        data.changeKind,
                        oldSolution,
                        newSolution,
                        documentId: updatedDocumentInfo);
                }
            });
    }

    /// <summary>
    /// Call this method when the SourceCodeKind of a document changes in the host environment.
    /// </summary>
    protected internal void OnDocumentSourceCodeKindChanged(DocumentId documentId, SourceCodeKind sourceCodeKind)
    {
        SetCurrentSolution(
            oldSolution =>
            {
                CheckDocumentIsInSolution(oldSolution, documentId);
                return oldSolution.WithDocumentSourceCodeKind(documentId, sourceCodeKind);
            },
            WorkspaceChangeKind.DocumentChanged, documentId: documentId,
            onAfterUpdate: (_, newSolution) => this.OnDocumentTextChanged(newSolution.GetRequiredDocument(documentId)));
    }

    /// <summary>
    /// Call this method when an additional document is added to a project in the host environment.
    /// </summary>
    protected internal void OnAdditionalDocumentAdded(DocumentInfo documentInfo)
    {
        var documentId = documentInfo.Id;
        SetCurrentSolution(
            oldSolution =>
            {
                CheckProjectIsInSolution(oldSolution, documentId.ProjectId);
                CheckAdditionalDocumentIsNotInSolution(oldSolution, documentId);
                return oldSolution.AddAdditionalDocument(documentInfo);
            },
            WorkspaceChangeKind.AdditionalDocumentAdded, documentId: documentId);
    }

    /// <summary>
    /// Call this method when an additional document is removed from a project in the host environment.
    /// </summary>
    protected internal void OnAdditionalDocumentRemoved(DocumentId documentId)
    {
        this.SetCurrentSolution(
            oldSolution =>
            {
                CheckAdditionalDocumentIsInSolution(oldSolution, documentId);
                this.CheckDocumentCanBeRemoved(documentId);

                return oldSolution.RemoveAdditionalDocument(documentId);
            },
            WorkspaceChangeKind.AdditionalDocumentRemoved, documentId: documentId,
            onBeforeUpdate: (oldSolution, _) =>
            {
                // Clear out mutable state not associated with the solution snapshot (for example, which documents are
                // currently open).
                this.ClearDocumentData(documentId);
            });
    }

    /// <summary>
    /// Call this method when an analyzer config document is added to a project in the host environment.
    /// </summary>
    protected internal void OnAnalyzerConfigDocumentAdded(DocumentInfo documentInfo)
    {
        var documentId = documentInfo.Id;
        SetCurrentSolution(
            oldSolution =>
        {
            CheckProjectIsInSolution(oldSolution, documentId.ProjectId);
            CheckAnalyzerConfigDocumentIsNotInSolution(oldSolution, documentId);

            return oldSolution.AddAnalyzerConfigDocuments([documentInfo]);
        },
        WorkspaceChangeKind.AnalyzerConfigDocumentAdded, documentId: documentId);
    }

    /// <summary>
    /// Call this method when an analyzer config document is removed from a project in the host environment.
    /// </summary>
    protected internal void OnAnalyzerConfigDocumentRemoved(DocumentId documentId)
    {
        this.SetCurrentSolution(
            oldSolution =>
            {
                CheckAnalyzerConfigDocumentIsInSolution(oldSolution, documentId);

                return oldSolution.RemoveAnalyzerConfigDocument(documentId);
            },
            WorkspaceChangeKind.AnalyzerConfigDocumentRemoved, documentId: documentId,
            onBeforeUpdate: (oldSolution, _) =>
            {
                // Clear out mutable state not associated with teh solution snapshot (for example, which documents are
                // currently open).
                this.ClearDocumentData(documentId);
            });
    }

    /// <summary>
    /// Updates all projects to properly reference other projects as project references instead of metadata references.
    /// </summary>
    protected void UpdateReferencesAfterAdd()
    {
        SetCurrentSolution(
            oldSolution => UpdateReferencesAfterAdd(oldSolution),
            WorkspaceChangeKind.SolutionChanged);

        [System.Diagnostics.Contracts.Pure]
        static Solution UpdateReferencesAfterAdd(Solution solution)
        {
            // Build map from output assembly path to ProjectId
            // Use explicit loop instead of ToDictionary so we don't throw if multiple projects have same output assembly path.
            var outputAssemblyToProjectIdMap = new Dictionary<string, ProjectId>();
            foreach (var p in solution.Projects)
            {
                if (!string.IsNullOrEmpty(p.OutputFilePath))
                {
                    outputAssemblyToProjectIdMap[p.OutputFilePath!] = p.Id;
                }

                if (!string.IsNullOrEmpty(p.OutputRefFilePath))
                {
                    outputAssemblyToProjectIdMap[p.OutputRefFilePath!] = p.Id;
                }
            }

            // now fix each project if necessary
            foreach (var pid in solution.ProjectIds)
            {
                var project = solution.GetProject(pid)!;

                // convert metadata references to project references if the metadata reference matches some project's output assembly.
                foreach (var meta in project.MetadataReferences)
                {
                    if (meta is PortableExecutableReference pemeta)
                    {
                        // check both Display and FilePath. FilePath points to the actually bits, but Display should match output path if
                        // the metadata reference is shadow copied.
                        if ((!RoslynString.IsNullOrEmpty(pemeta.Display) && outputAssemblyToProjectIdMap.TryGetValue(pemeta.Display, out var matchingProjectId)) ||
                            (!RoslynString.IsNullOrEmpty(pemeta.FilePath) && outputAssemblyToProjectIdMap.TryGetValue(pemeta.FilePath, out matchingProjectId)))
                        {
                            var newProjRef = new ProjectReference(matchingProjectId, pemeta.Properties.Aliases, pemeta.Properties.EmbedInteropTypes);

                            if (!project.ProjectReferences.Contains(newProjRef))
                            {
                                project = project.AddProjectReference(newProjRef);
                            }

                            project = project.RemoveMetadataReference(meta);
                        }
                    }
                }

                solution = project.Solution;
            }

            return solution;
        }
    }

    #endregion

    #region Apply Changes

    /// <summary>
    /// Determines if the specific kind of change is supported by the <see cref="TryApplyChanges(Solution)"/> method.
    /// </summary>
    public virtual bool CanApplyChange(ApplyChangesKind feature)
        => false;

    /// <summary>
    /// Returns <see langword="true"/> if a reference to referencedProject can be added to
    /// referencingProject.  <see langword="false"/> otherwise.
    /// </summary>
    internal virtual bool CanAddProjectReference(ProjectId referencingProject, ProjectId referencedProject)
        => false;

    /// <summary>
    /// Apply changes made to a solution back to the workspace.
    ///
    /// The specified solution must be one that originated from this workspace. If it is not, or the workspace
    /// has been updated since the solution was obtained from the workspace, then this method returns false. This method
    /// will still throw if the solution contains changes that are not supported according to the <see cref="CanApplyChange(ApplyChangesKind)"/>
    /// method.
    /// </summary>
    /// <exception cref="NotSupportedException">Thrown if the solution contains changes not supported according to the
    /// <see cref="CanApplyChange(ApplyChangesKind)"/> method.</exception>
    public virtual bool TryApplyChanges(Solution newSolution)
        => TryApplyChanges(newSolution, CodeAnalysisProgress.None);

    internal virtual bool TryApplyChanges(Solution newSolution, IProgress<CodeAnalysisProgress> progressTracker)
    {
        using (Logger.LogBlock(FunctionId.Workspace_ApplyChanges, CancellationToken.None))
        {
            // If solution did not originate from this workspace then fail
            if (newSolution.Workspace != this)
            {
                Logger.Log(FunctionId.Workspace_ApplyChanges, "Apply Failed: workspaces do not match");
                return false;
            }

            var oldSolution = this.CurrentSolution;

            // If the workspace has already accepted an update, then fail
            if (newSolution.WorkspaceVersion != oldSolution.WorkspaceVersion)
            {
                Logger.Log(
                    FunctionId.Workspace_ApplyChanges,
                    static (oldSolution, newSolution) =>
                    {
                        // 'oldSolution' is the current workspace solution; if we reach this point we know
                        // 'oldSolution' is newer than the expected workspace solution 'newSolution'.
                        var oldWorkspaceVersion = oldSolution.WorkspaceVersion;
                        var newWorkspaceVersion = newSolution.WorkspaceVersion;
                        return $"Apply Failed: Workspace has already been updated (from version '{newWorkspaceVersion}' to '{oldWorkspaceVersion}')";
                    },
                    oldSolution,
                    newSolution);
                return false;
            }

            var solutionChanges = newSolution.GetChanges(oldSolution);
            this.CheckAllowedSolutionChanges(solutionChanges);

            var solutionWithLinkedFileChangesMerged = newSolution.WithMergedLinkedFileChangesAsync(oldSolution, solutionChanges, cancellationToken: CancellationToken.None).Result;
            solutionChanges = solutionWithLinkedFileChangesMerged.GetChanges(oldSolution);

            // added projects
            foreach (var proj in solutionChanges.GetAddedProjects())
            {
                this.ApplyProjectAdded(CreateProjectInfo(proj));
            }

            // changed projects
            var projectChangesList = solutionChanges.GetProjectChanges().ToImmutableArray();
            progressTracker.AddItems(projectChangesList.Length);

            foreach (var projectChanges in projectChangesList)
            {
                progressTracker.Report(CodeAnalysisProgress.Description(string.Format(WorkspacesResources.Applying_changes_to_0, projectChanges.NewProject.Name)));
                this.ApplyProjectChanges(projectChanges);
                progressTracker.ItemCompleted();
            }

            this.ApplyDocumentsInfoChange(projectChangesList);

            // changes in mapped files outside the workspace (may span multiple projects)
            this.ApplyMappedFileChanges(solutionChanges);

            // removed projects
            foreach (var proj in solutionChanges.GetRemovedProjects())
            {
                this.ApplyProjectRemoved(proj.Id);
            }

            if (this.CurrentSolution.Options != newSolution.Options)
            {
                var changedOptions = newSolution.SolutionState.Options.GetChangedOptions();
                _legacyOptions.SetOptions(changedOptions.internallyDefined, changedOptions.externallyDefined);
            }

            if (CurrentSolution.FallbackAnalyzerOptions != newSolution.FallbackAnalyzerOptions)
            {
                OnSolutionFallbackAnalyzerOptionsChanged(newSolution.FallbackAnalyzerOptions);
            }

            if (!CurrentSolution.AnalyzerReferences.SequenceEqual(newSolution.AnalyzerReferences))
            {
                foreach (var analyzerReference in solutionChanges.GetRemovedAnalyzerReferences())
                {
                    ApplySolutionAnalyzerReferenceRemoved(analyzerReference);
                }

                foreach (var analyzerReference in solutionChanges.GetAddedAnalyzerReferences())
                {
                    ApplySolutionAnalyzerReferenceAdded(analyzerReference);
                }
            }

            return true;
        }
    }

    private void ApplyDocumentsInfoChange(ImmutableArray<ProjectChanges> projectChanges)
    {
        using var _1 = PooledHashSet<DocumentId>.GetInstance(out var infoChangedDocumentIds);
        using var _2 = PooledHashSet<Document>.GetInstance(out var infoChangedNewDocuments);
        foreach (var projectChange in projectChanges)
        {
            foreach (var docId in projectChange.GetChangedDocuments())
            {
                if (!infoChangedDocumentIds.Contains(docId))
                {
                    var oldDoc = projectChange.OldProject.GetRequiredDocument(docId);
                    var newDoc = projectChange.NewProject.GetRequiredDocument(docId);
                    // For linked documents, when info get changed (e.g. name/folder/filePath)
                    // only apply one document changed because it will update the 'real' file, causing the other linked documents get changed.
                    if (oldDoc.HasInfoChanged(newDoc))
                    {
                        var linkedDocuments = oldDoc.GetLinkedDocumentIds();
                        infoChangedDocumentIds.Add(docId);
                        infoChangedDocumentIds.AddRange(linkedDocuments);
                        infoChangedNewDocuments.Add(newDoc);
                    }
                }
            }
        }

        foreach (var newDoc in infoChangedNewDocuments)
        {
            // ApplyDocumentInfoChanged ignores the loader information, so we can pass null for it
            ApplyDocumentInfoChanged(newDoc.Id,
                new DocumentInfo(newDoc.DocumentState.Attributes, loader: null, documentServiceProvider: newDoc.State.Services));
        }
    }

    internal virtual void ApplyMappedFileChanges(SolutionChanges solutionChanges)
    {
        return;
    }

    private void CheckAllowedSolutionChanges(SolutionChanges solutionChanges)
    {
        // Note: For each kind of change first check if the change is disallowed and only if it is determine whether the change is actually made.
        // This is more efficient since most workspaces allow most changes and CanApplyChange is implementation is usually trivial.

        if (!CanApplyChange(ApplyChangesKind.RemoveProject) && solutionChanges.GetRemovedProjects().Any())
        {
            throw new NotSupportedException(WorkspacesResources.Removing_projects_is_not_supported);
        }

        if (!CanApplyChange(ApplyChangesKind.AddProject) && solutionChanges.GetAddedProjects().Any())
        {
            throw new NotSupportedException(WorkspacesResources.Adding_projects_is_not_supported);
        }

        if (!CanApplyChange(ApplyChangesKind.AddSolutionAnalyzerReference) && solutionChanges.GetAddedAnalyzerReferences().Any())
        {
            throw new NotSupportedException(WorkspacesResources.Adding_analyzer_references_is_not_supported);
        }

        if (!CanApplyChange(ApplyChangesKind.RemoveSolutionAnalyzerReference) && solutionChanges.GetRemovedAnalyzerReferences().Any())
        {
            throw new NotSupportedException(WorkspacesResources.Removing_analyzer_references_is_not_supported);
        }

        foreach (var projectChanges in solutionChanges.GetProjectChanges())
        {
            CheckAllowedProjectChanges(projectChanges);
        }
    }

    private void CheckAllowedProjectChanges(ProjectChanges projectChanges)
    {
        // If CanApplyChange is true for ApplyChangesKind.ChangeCompilationOptions we allow any change to the compilaton options.
        // If only subset of changes is allowed CanApplyChange shall return false and CanApplyCompilationOptionChange
        // determines the outcome for the particular option change.
        if (!CanApplyChange(ApplyChangesKind.ChangeCompilationOptions) &&
            projectChanges.OldProject.CompilationOptions != projectChanges.NewProject.CompilationOptions)
        {
            // It's OK to assert this: if they were both null, the if check above would have been false right away
            // since they didn't change. Thus, at least one is non-null, and once you have a non-null CompilationOptions
            // and ParseOptions, we don't let you ever make it null again. Further, it can't ever start non-null:
            // we replace a null when a project is created with default compilation options.
            Contract.ThrowIfNull(projectChanges.OldProject.CompilationOptions);
            Contract.ThrowIfNull(projectChanges.NewProject.CompilationOptions);

            // The changes in CompilationOptions may include a change to the SyntaxTreeOptionsProvider, which would be happening
            // if an .editorconfig was added, removed, or modified. We'll compute the options without that change, and if there's
            // still changes then we need to verify we can apply those. The .editorconfig changes will also be represented as
            // document edits, which the host is expected to actually apply directly.
            var newOptionsWithoutSyntaxTreeOptionsChange =
                projectChanges.NewProject.CompilationOptions.WithSyntaxTreeOptionsProvider(
                    projectChanges.OldProject.CompilationOptions.SyntaxTreeOptionsProvider);

            if (projectChanges.OldProject.CompilationOptions != newOptionsWithoutSyntaxTreeOptionsChange)
            {
                // We're actually changing in a meaningful way, so now validate that the workspace can take it.
                // We will pass into the CanApplyCompilationOptionChange newOptionsWithoutSyntaxTreeOptionsChange,
                // which means it's only having to validate that the changes it's expected to apply are changing.
                // The common pattern is to reject all changes not recognized, so this keeps existing code running just fine.
                if (!CanApplyCompilationOptionChange(projectChanges.OldProject.CompilationOptions, newOptionsWithoutSyntaxTreeOptionsChange, projectChanges.NewProject))
                {
                    throw new NotSupportedException(WorkspacesResources.Changing_compilation_options_is_not_supported);
                }
            }
        }

        if (!CanApplyChange(ApplyChangesKind.ChangeParseOptions) &&
            projectChanges.OldProject.ParseOptions != projectChanges.NewProject.ParseOptions &&
            !CanApplyParseOptionChange(projectChanges.OldProject.ParseOptions!, projectChanges.NewProject.ParseOptions!, projectChanges.NewProject))
        {
            throw new NotSupportedException(WorkspacesResources.Changing_parse_options_is_not_supported);
        }

        if (!CanApplyChange(ApplyChangesKind.AddDocument) && projectChanges.GetAddedDocuments().Any())
        {
            throw new NotSupportedException(WorkspacesResources.Adding_documents_is_not_supported);
        }

        if (!CanApplyChange(ApplyChangesKind.RemoveDocument) && projectChanges.GetRemovedDocuments().Any())
        {
            throw new NotSupportedException(WorkspacesResources.Removing_documents_is_not_supported);
        }

        if (!CanApplyChange(ApplyChangesKind.ChangeDocumentInfo)
            && projectChanges.GetChangedDocuments().Any(id => projectChanges.NewProject.GetDocument(id)!.HasInfoChanged(projectChanges.OldProject.GetDocument(id)!)))
        {
            throw new NotSupportedException(WorkspacesResources.Changing_document_property_is_not_supported);
        }

        var changedDocumentIds = projectChanges.GetChangedDocuments(onlyGetDocumentsWithTextChanges: true, IgnoreUnchangeableDocumentsWhenApplyingChanges).ToImmutableArray();

        if (!CanApplyChange(ApplyChangesKind.ChangeDocument) && changedDocumentIds.Length > 0)
        {
            throw new NotSupportedException(WorkspacesResources.Changing_documents_is_not_supported);
        }

        // Checking for unchangeable documents will only be done if we were asked not to ignore them.
        foreach (var documentId in changedDocumentIds)
        {
            var document = projectChanges.OldProject.State.DocumentStates.GetState(documentId) ??
                           projectChanges.NewProject.State.DocumentStates.GetState(documentId)!;

            if (!document.CanApplyChange())
            {
                throw new NotSupportedException(string.Format(WorkspacesResources.Changing_document_0_is_not_supported, document.FilePath ?? document.Name));
            }
        }

        if (!CanApplyChange(ApplyChangesKind.AddAdditionalDocument) && projectChanges.GetAddedAdditionalDocuments().Any())
        {
            throw new NotSupportedException(WorkspacesResources.Adding_additional_documents_is_not_supported);
        }

        if (!CanApplyChange(ApplyChangesKind.RemoveAdditionalDocument) && projectChanges.GetRemovedAdditionalDocuments().Any())
        {
            throw new NotSupportedException(WorkspacesResources.Removing_additional_documents_is_not_supported);
        }

        if (!CanApplyChange(ApplyChangesKind.ChangeAdditionalDocument) && projectChanges.GetChangedAdditionalDocuments().Any())
        {
            throw new NotSupportedException(WorkspacesResources.Changing_additional_documents_is_not_supported);
        }

        if (!CanApplyChange(ApplyChangesKind.AddAnalyzerConfigDocument) && projectChanges.GetAddedAnalyzerConfigDocuments().Any())
        {
            throw new NotSupportedException(WorkspacesResources.Adding_analyzer_config_documents_is_not_supported);
        }

        if (!CanApplyChange(ApplyChangesKind.RemoveAnalyzerConfigDocument) && projectChanges.GetRemovedAnalyzerConfigDocuments().Any())
        {
            throw new NotSupportedException(WorkspacesResources.Removing_analyzer_config_documents_is_not_supported);
        }

        if (!CanApplyChange(ApplyChangesKind.ChangeAnalyzerConfigDocument) && projectChanges.GetChangedAnalyzerConfigDocuments().Any())
        {
            throw new NotSupportedException(WorkspacesResources.Changing_analyzer_config_documents_is_not_supported);
        }

        if (!CanApplyChange(ApplyChangesKind.AddProjectReference) && projectChanges.GetAddedProjectReferences().Any())
        {
            throw new NotSupportedException(WorkspacesResources.Adding_project_references_is_not_supported);
        }

        if (!CanApplyChange(ApplyChangesKind.RemoveProjectReference) && projectChanges.GetRemovedProjectReferences().Any())
        {
            throw new NotSupportedException(WorkspacesResources.Removing_project_references_is_not_supported);
        }

        if (!CanApplyChange(ApplyChangesKind.AddMetadataReference) && projectChanges.GetAddedMetadataReferences().Any())
        {
            throw new NotSupportedException(WorkspacesResources.Adding_project_references_is_not_supported);
        }

        if (!CanApplyChange(ApplyChangesKind.RemoveMetadataReference) && projectChanges.GetRemovedMetadataReferences().Any())
        {
            throw new NotSupportedException(WorkspacesResources.Removing_project_references_is_not_supported);
        }

        if (!CanApplyChange(ApplyChangesKind.AddAnalyzerReference) && projectChanges.GetAddedAnalyzerReferences().Any())
        {
            throw new NotSupportedException(WorkspacesResources.Adding_analyzer_references_is_not_supported);
        }

        if (!CanApplyChange(ApplyChangesKind.RemoveAnalyzerReference) && projectChanges.GetRemovedAnalyzerReferences().Any())
        {
            throw new NotSupportedException(WorkspacesResources.Removing_analyzer_references_is_not_supported);
        }
    }

    /// <summary>
    /// Called during a call to <see cref="TryApplyChanges(Solution)"/> to determine if a specific change to <see cref="Project.CompilationOptions"/> is allowed.
    /// </summary>
    /// <remarks>
    /// This method is only called if <see cref="CanApplyChange" /> returns false for <see cref="ApplyChangesKind.ChangeCompilationOptions"/>.
    /// If <see cref="CanApplyChange" /> returns true, then that means all changes are allowed and this method does not need to be called.
    /// </remarks>
    /// <param name="oldOptions">The old <see cref="CompilationOptions"/> of the project from prior to the change.</param>
    /// <param name="newOptions">The new <see cref="CompilationOptions"/> of the project that was passed to <see cref="TryApplyChanges(Solution)"/>.</param>
    /// <param name="project">The project contained in the <see cref="Solution"/> passed to <see cref="TryApplyChanges(Solution)"/>.</param>
    public virtual bool CanApplyCompilationOptionChange(CompilationOptions oldOptions, CompilationOptions newOptions, Project project)
        => false;

    /// <summary>
    /// Called during a call to <see cref="TryApplyChanges(Solution)"/> to determine if a specific change to <see cref="Project.ParseOptions"/> is allowed.
    /// </summary>
    /// <remarks>
    /// This method is only called if <see cref="CanApplyChange" /> returns false for <see cref="ApplyChangesKind.ChangeParseOptions"/>.
    /// If <see cref="CanApplyChange" /> returns true, then that means all changes are allowed and this method does not need to be called.
    /// </remarks>
    /// <param name="oldOptions">The old <see cref="ParseOptions"/> of the project from prior to the change.</param>
    /// <param name="newOptions">The new <see cref="ParseOptions"/> of the project that was passed to <see cref="TryApplyChanges(Solution)"/>.</param>
    /// <param name="project">The project contained in the <see cref="Solution"/> passed to <see cref="TryApplyChanges(Solution)"/>.</param>
    public virtual bool CanApplyParseOptionChange(ParseOptions oldOptions, ParseOptions newOptions, Project project)
        => false;

    /// <summary>
    /// This method is called during <see cref="TryApplyChanges(Solution)"/> for each project
    /// that has been added, removed or changed.
    ///
    /// Override this method if you want to modify how project changes are applied.
    /// </summary>
    protected virtual void ApplyProjectChanges(ProjectChanges projectChanges)
    {
        // It's OK to use the null-suppression operator when calling ApplyCompilation/ParseOptionsChanged: the only change that is allowed
        // is going from one non-null value to another which is blocked by the Project.WithCompilationOptions() API directly.

        // The changes in CompilationOptions may include a change to the SyntaxTreeOptionsProvider, which would be happening
        // if an .editorconfig was added, removed, or modified. We'll compute the options without that change, and if there's
        // still changes then we need to verify we can apply those. The .editorconfig changes will also be represented as
        // document edits, which the host is expected to actually apply directly.
        var newOptionsWithoutSyntaxTreeOptionsChange =
            projectChanges.NewProject.CompilationOptions?.WithSyntaxTreeOptionsProvider(
                projectChanges.OldProject.CompilationOptions!.SyntaxTreeOptionsProvider);
        if (projectChanges.OldProject.CompilationOptions != newOptionsWithoutSyntaxTreeOptionsChange)
        {
            this.ApplyCompilationOptionsChanged(projectChanges.ProjectId, newOptionsWithoutSyntaxTreeOptionsChange!);
        }

        // changed parse options
        if (projectChanges.OldProject.ParseOptions != projectChanges.NewProject.ParseOptions)
        {
            this.ApplyParseOptionsChanged(projectChanges.ProjectId, projectChanges.NewProject.ParseOptions!);
        }

        // removed project references
        foreach (var removedProjectReference in projectChanges.GetRemovedProjectReferences())
        {
            this.ApplyProjectReferenceRemoved(projectChanges.ProjectId, removedProjectReference);
        }

        // added project references
        foreach (var addedProjectReference in projectChanges.GetAddedProjectReferences())
        {
            this.ApplyProjectReferenceAdded(projectChanges.ProjectId, addedProjectReference);
        }

        // removed metadata references
        foreach (var metadata in projectChanges.GetRemovedMetadataReferences())
        {
            this.ApplyMetadataReferenceRemoved(projectChanges.ProjectId, metadata);
        }

        // added metadata references
        foreach (var metadata in projectChanges.GetAddedMetadataReferences())
        {
            this.ApplyMetadataReferenceAdded(projectChanges.ProjectId, metadata);
        }

        // removed analyzer references
        foreach (var analyzerReference in projectChanges.GetRemovedAnalyzerReferences())
        {
            this.ApplyAnalyzerReferenceRemoved(projectChanges.ProjectId, analyzerReference);
        }

        // added analyzer references
        foreach (var analyzerReference in projectChanges.GetAddedAnalyzerReferences())
        {
            this.ApplyAnalyzerReferenceAdded(projectChanges.ProjectId, analyzerReference);
        }

        // removed documents
        foreach (var documentId in projectChanges.GetRemovedDocuments())
        {
            this.ApplyDocumentRemoved(documentId);
        }

        // removed additional documents
        foreach (var documentId in projectChanges.GetRemovedAdditionalDocuments())
        {
            this.ApplyAdditionalDocumentRemoved(documentId);
        }

        // removed analyzer config documents
        foreach (var documentId in projectChanges.GetRemovedAnalyzerConfigDocuments())
        {
            this.ApplyAnalyzerConfigDocumentRemoved(documentId);
        }

        // added documents
        foreach (var documentId in projectChanges.GetAddedDocuments())
        {
            var document = projectChanges.NewProject.GetDocument(documentId)!;
            var text = document.GetTextSynchronously(CancellationToken.None);
            var info = CreateDocumentInfoWithoutText(document);
            this.ApplyDocumentAdded(info, text);
        }

        // added additional documents
        foreach (var documentId in projectChanges.GetAddedAdditionalDocuments())
        {
            var document = projectChanges.NewProject.GetAdditionalDocument(documentId)!;
            var text = document.GetTextSynchronously(CancellationToken.None);
            var info = CreateDocumentInfoWithoutText(document);
            this.ApplyAdditionalDocumentAdded(info, text);
        }

        // added analyzer config documents
        foreach (var documentId in projectChanges.GetAddedAnalyzerConfigDocuments())
        {
            var document = projectChanges.NewProject.GetAnalyzerConfigDocument(documentId)!;
            var text = document.GetTextSynchronously(CancellationToken.None);
            var info = CreateDocumentInfoWithoutText(document);
            this.ApplyAnalyzerConfigDocumentAdded(info, text);
        }

        // changed documents
        foreach (var documentId in projectChanges.GetChangedDocuments())
        {
            ApplyChangedDocument(projectChanges, documentId);
        }

        // changed additional documents
        foreach (var documentId in projectChanges.GetChangedAdditionalDocuments())
        {
            var newDoc = projectChanges.NewProject.GetAdditionalDocument(documentId)!;

            // We don't understand the text of additional documents and so we just replace the entire text.
            var currentText = newDoc.GetTextSynchronously(CancellationToken.None); // needs wait
            this.ApplyAdditionalDocumentTextChanged(documentId, currentText);
        }

        // changed analyzer config documents
        foreach (var documentId in projectChanges.GetChangedAnalyzerConfigDocuments())
        {
            var newDoc = projectChanges.NewProject.GetAnalyzerConfigDocument(documentId)!;

            // We don't understand the text of analyzer config documents and so we just replace the entire text.
            var currentText = newDoc.GetTextSynchronously(CancellationToken.None); // needs wait
            this.ApplyAnalyzerConfigDocumentTextChanged(documentId, currentText);
        }
    }

    private void ApplyChangedDocument(
        ProjectChanges projectChanges, DocumentId documentId)
    {
        var oldDoc = projectChanges.OldProject.GetDocument(documentId)!;
        var newDoc = projectChanges.NewProject.GetDocument(documentId)!;

        // update text if it's changed (unless it's unchangeable and we were asked to exclude them)
        if (newDoc.HasTextChanged(oldDoc, IgnoreUnchangeableDocumentsWhenApplyingChanges))
        {
            // What we'd like to do here is figure out what actual text changes occurred and pass them on to the host.
            // However, since it is likely that the change was done by replacing the syntax tree, getting the actual text changes is non trivial.

            if (!oldDoc.TryGetText(out var oldText))
            {
                // If we don't have easy access to the old text, then either it was never observed or it was kicked out of memory.
                // Either way, the new text cannot possibly hold knowledge of the changes, and any new syntax tree will not likely be able to derive them.
                // So just use whatever new text we have without preserving text changes.
                var currentText = newDoc.GetTextSynchronously(CancellationToken.None); // needs wait
                this.ApplyDocumentTextChanged(documentId, currentText);
            }
            else if (!newDoc.TryGetText(out var newText))
            {
                // We have the old text, but no new text is easily available. This typically happens when the content is modified via changes to the syntax tree.
                // Ask document to compute equivalent text changes by comparing the syntax trees, and use them to
                var textChanges = newDoc.GetTextChangesAsync(oldDoc, CancellationToken.None).WaitAndGetResult_CanCallOnBackground(CancellationToken.None); // needs wait
                this.ApplyDocumentTextChanged(documentId, oldText.WithChanges(textChanges));
            }
            else
            {
                // We have both old and new text, so assume the text was changed manually.
                // So either the new text already knows the individual changes or we do not have a way to compute them.
                this.ApplyDocumentTextChanged(documentId, newText);
            }
        }
    }

    [Conditional("DEBUG")]
    private static void CheckNoChanges(Solution oldSolution, Solution newSolution)
    {
        var changes = newSolution.GetChanges(oldSolution);
        Contract.ThrowIfTrue(changes.GetAddedProjects().Any());
        Contract.ThrowIfTrue(changes.GetRemovedProjects().Any());
        Contract.ThrowIfTrue(changes.GetProjectChanges().Any());
    }

    private static ProjectInfo CreateProjectInfo(Project project)
    {
        return ProjectInfo.Create(
            project.State.Attributes.With(version: VersionStamp.Create()),
            project.CompilationOptions,
            project.ParseOptions,
            project.Documents.Select(CreateDocumentInfoWithText),
            project.ProjectReferences,
            project.MetadataReferences,
            project.AnalyzerReferences,
            additionalDocuments: project.AdditionalDocuments.Select(CreateDocumentInfoWithText),
            analyzerConfigDocuments: project.AnalyzerConfigDocuments.Select(CreateDocumentInfoWithText),
            hostObjectType: project.State.HostObjectType);
    }

    private static DocumentInfo CreateDocumentInfoWithText(TextDocument doc)
        => CreateDocumentInfoWithoutText(doc).WithTextLoader(TextLoader.From(TextAndVersion.Create(doc.GetTextSynchronously(CancellationToken.None), VersionStamp.Create(), doc.FilePath)));

    internal static DocumentInfo CreateDocumentInfoWithoutText(TextDocument doc)
        => DocumentInfo.Create(
            doc.Id,
            doc.Name,
            doc.Folders,
            doc is Document sourceDoc ? sourceDoc.SourceCodeKind : SourceCodeKind.Regular,
            loader: null,
            filePath: doc.FilePath,
            isGenerated: doc.State.Attributes.IsGenerated)
            .WithDesignTimeOnly(doc.State.Attributes.DesignTimeOnly)
            .WithDocumentServiceProvider(doc.Services);

    /// <summary>
    /// This method is called during <see cref="TryApplyChanges(Solution)"/> to add a project to the current solution.
    ///
    /// Override this method to implement the capability of adding projects.
    /// </summary>
    protected virtual void ApplyProjectAdded(ProjectInfo project)
    {
        Debug.Assert(CanApplyChange(ApplyChangesKind.AddProject));
        this.OnProjectAdded(project);
    }

    /// <summary>
    /// This method is called during <see cref="TryApplyChanges(Solution)"/> to remove a project from the current solution.
    ///
    /// Override this method to implement the capability of removing projects.
    /// </summary>
    protected virtual void ApplyProjectRemoved(ProjectId projectId)
    {
        Debug.Assert(CanApplyChange(ApplyChangesKind.RemoveProject));
        this.OnProjectRemoved(projectId);
    }

    /// <summary>
    /// This method is called during <see cref="TryApplyChanges(Solution)"/> to change the compilation options.
    ///
    /// Override this method to implement the capability of changing compilation options.
    /// </summary>
    protected virtual void ApplyCompilationOptionsChanged(ProjectId projectId, CompilationOptions options)
    {
#if DEBUG
        var oldProject = CurrentSolution.GetRequiredProject(projectId);
        var newProjectForAssert = oldProject.WithCompilationOptions(options);

        Debug.Assert(CanApplyChange(ApplyChangesKind.ChangeCompilationOptions) ||
                     CanApplyCompilationOptionChange(oldProject.CompilationOptions!, options, newProjectForAssert));
#endif

        this.OnCompilationOptionsChanged(projectId, options);
    }

    /// <summary>
    /// This method is called during <see cref="TryApplyChanges(Solution)"/> to change the parse options.
    ///
    /// Override this method to implement the capability of changing parse options.
    /// </summary>
    protected virtual void ApplyParseOptionsChanged(ProjectId projectId, ParseOptions options)
    {
#if DEBUG
        var oldProject = CurrentSolution.GetRequiredProject(projectId);
        var newProjectForAssert = oldProject.WithParseOptions(options);

        Debug.Assert(CanApplyChange(ApplyChangesKind.ChangeParseOptions) ||
                     CanApplyParseOptionChange(oldProject.ParseOptions!, options, newProjectForAssert));
#endif
        this.OnParseOptionsChanged(projectId, options);
    }

    /// <summary>
    /// This method is called during <see cref="TryApplyChanges(Solution)"/> to add a project reference to a project.
    ///
    /// Override this method to implement the capability of adding project references.
    /// </summary>
    protected virtual void ApplyProjectReferenceAdded(ProjectId projectId, ProjectReference projectReference)
    {
        Debug.Assert(CanApplyChange(ApplyChangesKind.AddProjectReference));
        this.OnProjectReferenceAdded(projectId, projectReference);
    }

    /// <summary>
    /// This method is called during <see cref="TryApplyChanges(Solution)"/> to remove a project reference from a project.
    ///
    /// Override this method to implement the capability of removing project references.
    /// </summary>
    protected virtual void ApplyProjectReferenceRemoved(ProjectId projectId, ProjectReference projectReference)
    {
        Debug.Assert(CanApplyChange(ApplyChangesKind.RemoveProjectReference));
        this.OnProjectReferenceRemoved(projectId, projectReference);
    }

    /// <summary>
    /// This method is called during <see cref="TryApplyChanges(Solution)"/> to add a metadata reference to a project.
    ///
    /// Override this method to implement the capability of adding metadata references.
    /// </summary>
    protected virtual void ApplyMetadataReferenceAdded(ProjectId projectId, MetadataReference metadataReference)
    {
        Debug.Assert(CanApplyChange(ApplyChangesKind.AddMetadataReference));
        this.OnMetadataReferenceAdded(projectId, metadataReference);
    }

    /// <summary>
    /// This method is called during <see cref="TryApplyChanges(Solution)"/> to remove a metadata reference from a project.
    ///
    /// Override this method to implement the capability of removing metadata references.
    /// </summary>
    protected virtual void ApplyMetadataReferenceRemoved(ProjectId projectId, MetadataReference metadataReference)
    {
        Debug.Assert(CanApplyChange(ApplyChangesKind.RemoveMetadataReference));
        this.OnMetadataReferenceRemoved(projectId, metadataReference);
    }

    /// <summary>
    /// This method is called during <see cref="TryApplyChanges(Solution)"/> to add an analyzer reference to a project.
    ///
    /// Override this method to implement the capability of adding analyzer references.
    /// </summary>
    protected virtual void ApplyAnalyzerReferenceAdded(ProjectId projectId, AnalyzerReference analyzerReference)
    {
        Debug.Assert(CanApplyChange(ApplyChangesKind.AddAnalyzerReference));
        this.OnAnalyzerReferenceAdded(projectId, analyzerReference);
    }

    /// <summary>
    /// This method is called during <see cref="TryApplyChanges(Solution)"/> to remove an analyzer reference from a project.
    ///
    /// Override this method to implement the capability of removing analyzer references.
    /// </summary>
    protected virtual void ApplyAnalyzerReferenceRemoved(ProjectId projectId, AnalyzerReference analyzerReference)
    {
        Debug.Assert(CanApplyChange(ApplyChangesKind.RemoveAnalyzerReference));
        this.OnAnalyzerReferenceRemoved(projectId, analyzerReference);
    }

    /// <summary>
    /// This method is called during <see cref="TryApplyChanges(Solution)"/> to add an analyzer reference to the solution.
    ///
    /// Override this method to implement the capability of adding analyzer references.
    /// </summary>
    internal void ApplySolutionAnalyzerReferenceAdded(AnalyzerReference analyzerReference)
    {
        Debug.Assert(CanApplyChange(ApplyChangesKind.AddSolutionAnalyzerReference));
        this.OnSolutionAnalyzerReferenceAdded(analyzerReference);
    }

    /// <summary>
    /// This method is called during <see cref="TryApplyChanges(Solution)"/> to remove an analyzer reference from the solution.
    ///
    /// Override this method to implement the capability of removing analyzer references.
    /// </summary>
    internal void ApplySolutionAnalyzerReferenceRemoved(AnalyzerReference analyzerReference)
    {
        Debug.Assert(CanApplyChange(ApplyChangesKind.RemoveSolutionAnalyzerReference));
        this.OnSolutionAnalyzerReferenceRemoved(analyzerReference);
    }

    /// <summary>
    /// This method is called during <see cref="TryApplyChanges(Solution)"/> to add a new document to a project.
    ///
    /// Override this method to implement the capability of adding documents.
    /// </summary>
    protected virtual void ApplyDocumentAdded(DocumentInfo info, SourceText text)
    {
        Debug.Assert(CanApplyChange(ApplyChangesKind.AddDocument));
        this.OnDocumentAdded(info.WithTextLoader(TextLoader.From(TextAndVersion.Create(text, VersionStamp.Create()))));
    }

    /// <summary>
    /// This method is called during <see cref="TryApplyChanges(Solution)"/> to remove a document from a project.
    ///
    /// Override this method to implement the capability of removing documents.
    /// </summary>
    protected virtual void ApplyDocumentRemoved(DocumentId documentId)
    {
        Debug.Assert(CanApplyChange(ApplyChangesKind.RemoveDocument));
        this.OnDocumentRemoved(documentId);
    }

    /// <summary>
    /// This method is called to change the text of a document.
    ///
    /// Override this method to implement the capability of changing document text.
    /// </summary>
    protected virtual void ApplyDocumentTextChanged(DocumentId id, SourceText text)
    {
        Debug.Assert(CanApplyChange(ApplyChangesKind.ChangeDocument));
        this.OnDocumentTextChanged(id, text, PreservationMode.PreserveValue);
    }

    /// <summary>
    /// This method is called to change the info of a document.
    ///
    /// Override this method to implement the capability of changing a document's info.
    /// </summary>
    protected virtual void ApplyDocumentInfoChanged(DocumentId id, DocumentInfo info)
    {
        Debug.Assert(CanApplyChange(ApplyChangesKind.ChangeDocumentInfo));
        this.OnDocumentInfoChanged(id, info);
    }

    /// <summary>
    /// This method is called during <see cref="TryApplyChanges(Solution)"/> to add a new additional document to a project.
    ///
    /// Override this method to implement the capability of adding additional documents.
    /// </summary>
    protected virtual void ApplyAdditionalDocumentAdded(DocumentInfo info, SourceText text)
    {
        Debug.Assert(CanApplyChange(ApplyChangesKind.AddAdditionalDocument));
        this.OnAdditionalDocumentAdded(info.WithTextLoader(TextLoader.From(TextAndVersion.Create(text, VersionStamp.Create()))));
    }

    /// <summary>
    /// This method is called during <see cref="TryApplyChanges(Solution)"/> to remove an additional document from a project.
    ///
    /// Override this method to implement the capability of removing additional documents.
    /// </summary>
    protected virtual void ApplyAdditionalDocumentRemoved(DocumentId documentId)
    {
        Debug.Assert(CanApplyChange(ApplyChangesKind.RemoveAdditionalDocument));
        this.OnAdditionalDocumentRemoved(documentId);
    }

    /// <summary>
    /// This method is called to change the text of an additional document.
    ///
    /// Override this method to implement the capability of changing additional document text.
    /// </summary>
    protected virtual void ApplyAdditionalDocumentTextChanged(DocumentId id, SourceText text)
    {
        Debug.Assert(CanApplyChange(ApplyChangesKind.ChangeAdditionalDocument));
        this.OnAdditionalDocumentTextChanged(id, text, PreservationMode.PreserveValue);
    }

    /// <summary>
    /// This method is called during <see cref="TryApplyChanges(Solution)"/> to add a new analyzer config document to a project.
    ///
    /// Override this method to implement the capability of adding analyzer config documents.
    /// </summary>
    protected virtual void ApplyAnalyzerConfigDocumentAdded(DocumentInfo info, SourceText text)
    {
        Debug.Assert(CanApplyChange(ApplyChangesKind.AddAnalyzerConfigDocument));
        this.OnAnalyzerConfigDocumentAdded(info.WithTextLoader(TextLoader.From(TextAndVersion.Create(text, VersionStamp.Create()))));
    }

    /// <summary>
    /// This method is called during <see cref="TryApplyChanges(Solution)"/> to remove an analyzer config document from a project.
    ///
    /// Override this method to implement the capability of removing analyzer config documents.
    /// </summary>
    protected virtual void ApplyAnalyzerConfigDocumentRemoved(DocumentId documentId)
    {
        Debug.Assert(CanApplyChange(ApplyChangesKind.RemoveAnalyzerConfigDocument));
        this.OnAnalyzerConfigDocumentRemoved(documentId);
    }

    /// <summary>
    /// This method is called to change the text of an analyzer config document.
    ///
    /// Override this method to implement the capability of changing analyzer config document text.
    /// </summary>
    protected virtual void ApplyAnalyzerConfigDocumentTextChanged(DocumentId id, SourceText text)
    {
        Debug.Assert(CanApplyChange(ApplyChangesKind.ChangeAnalyzerConfigDocument));
        this.OnAnalyzerConfigDocumentTextLoaderChanged(id, TextLoader.From(TextAndVersion.Create(text, VersionStamp.Create())));
    }

    #endregion

    #region Checks and Asserts
    /// <summary>
    /// Throws an exception is the solution is not empty.
    /// </summary>
    protected void CheckSolutionIsEmpty()
        => CheckSolutionIsEmpty(this.CurrentSolution);

    private static void CheckSolutionIsEmpty(Solution solution)
    {
        if (solution.ProjectIds.Any())
        {
            throw new ArgumentException(WorkspacesResources.Workspace_is_not_empty);
        }
    }

    /// <summary>
    /// Throws an exception if the project is not part of the current solution.
    /// </summary>
    protected void CheckProjectIsInCurrentSolution(ProjectId projectId)
        => CheckProjectIsInSolution(this.CurrentSolution, projectId);

    private static void CheckProjectIsInSolution(Solution solution, ProjectId projectId)
    {
        if (!solution.ContainsProject(projectId))
        {
            throw new ArgumentException(string.Format(
                WorkspacesResources._0_is_not_part_of_the_workspace,
                solution.Workspace.GetProjectName(projectId)));
        }
    }

    /// <summary>
    /// Throws an exception is the project is part of the current solution.
    /// </summary>
    protected void CheckProjectIsNotInCurrentSolution(ProjectId projectId)
        => CheckProjectIsNotInSolution(this.CurrentSolution, projectId);

    private static void CheckProjectIsNotInSolution(Solution solution, ProjectId projectId)
    {
        if (solution.ContainsProject(projectId))
        {
            throw new ArgumentException(string.Format(
                WorkspacesResources._0_is_already_part_of_the_workspace,
                solution.Workspace.GetProjectName(projectId)));
        }
    }

    /// <summary>
    /// Throws an exception if a project does not have a specific project reference.
    /// </summary>
    protected void CheckProjectHasProjectReference(ProjectId fromProjectId, ProjectReference projectReference)
    {
        if (!this.CurrentSolution.GetProject(fromProjectId)!.ProjectReferences.Contains(projectReference))
        {
            throw new ArgumentException(string.Format(
                WorkspacesResources._0_is_not_referenced,
                this.GetProjectName(projectReference.ProjectId)));
        }
    }

    /// <summary>
    /// Throws an exception if a project already has a specific project reference.
    /// </summary>
    protected void CheckProjectDoesNotHaveProjectReference(ProjectId fromProjectId, ProjectReference projectReference)
    {
        if (this.CurrentSolution.GetProject(fromProjectId)!.ProjectReferences.Contains(projectReference))
        {
            throw new ArgumentException(string.Format(
                WorkspacesResources._0_is_already_referenced,
                this.GetProjectName(projectReference.ProjectId)));
        }
    }

    /// <summary>
    /// Throws an exception if project has a transitive reference to another project.
    /// </summary>
    protected void CheckProjectDoesNotHaveTransitiveProjectReference(ProjectId fromProjectId, ProjectId toProjectId)
    {
        var transitiveReferences = this.CurrentSolution.GetProjectDependencyGraph().GetProjectsThatThisProjectTransitivelyDependsOn(toProjectId);
        if (transitiveReferences.Contains(fromProjectId))
        {
            throw new ArgumentException(string.Format(
                WorkspacesResources.Adding_project_reference_from_0_to_1_will_cause_a_circular_reference,
                this.GetProjectName(fromProjectId), this.GetProjectName(toProjectId)));
        }
    }

    /// <summary>
    /// Throws an exception if a project does not have a specific metadata reference.
    /// </summary>
    protected void CheckProjectHasMetadataReference(ProjectId projectId, MetadataReference metadataReference)
    {
        if (!this.CurrentSolution.GetProject(projectId)!.MetadataReferences.Contains(metadataReference))
        {
            throw new ArgumentException(WorkspacesResources.Metadata_is_not_referenced);
        }
    }

    /// <summary>
    /// Throws an exception if a project already has a specific metadata reference.
    /// </summary>
    protected void CheckProjectDoesNotHaveMetadataReference(ProjectId projectId, MetadataReference metadataReference)
    {
        if (this.CurrentSolution.GetProject(projectId)!.MetadataReferences.Contains(metadataReference))
        {
            throw new ArgumentException(WorkspacesResources.Metadata_is_already_referenced);
        }
    }

    /// <summary>
    /// Throws an exception if a project does not have a specific analyzer reference.
    /// </summary>
    protected void CheckProjectHasAnalyzerReference(ProjectId projectId, AnalyzerReference analyzerReference)
    {
        if (!this.CurrentSolution.GetProject(projectId)!.AnalyzerReferences.Contains(analyzerReference))
        {
            throw new ArgumentException(string.Format(WorkspacesResources._0_is_not_present, analyzerReference));
        }
    }

    /// <summary>
    /// Throws an exception if a project already has a specific analyzer reference.
    /// </summary>
    protected void CheckProjectDoesNotHaveAnalyzerReference(ProjectId projectId, AnalyzerReference analyzerReference)
    {
        if (this.CurrentSolution.GetProject(projectId)!.AnalyzerReferences.Contains(analyzerReference))
        {
            throw new ArgumentException(string.Format(WorkspacesResources._0_is_already_present, analyzerReference));
        }
    }

    /// <summary>
    /// Throws an exception if a project already has a specific analyzer reference.
    /// </summary>
    internal static void CheckSolutionHasAnalyzerReference(Solution solution, AnalyzerReference analyzerReference)
    {
        if (!solution.AnalyzerReferences.Contains(analyzerReference))
        {
            throw new ArgumentException(string.Format(WorkspacesResources._0_is_not_present, analyzerReference));
        }
    }

    /// <summary>
    /// Throws an exception if a project already has a specific analyzer reference.
    /// </summary>
    internal static void CheckSolutionDoesNotHaveAnalyzerReference(Solution solution, AnalyzerReference analyzerReference)
    {
        if (solution.AnalyzerReferences.Contains(analyzerReference))
        {
            throw new ArgumentException(string.Format(WorkspacesResources._0_is_already_present, analyzerReference));
        }
    }

    /// <summary>
    /// Throws an exception if a document is not part of the current solution.
    /// </summary>
    protected void CheckDocumentIsInCurrentSolution(DocumentId documentId)
        => CheckDocumentIsInSolution(this.CurrentSolution, documentId);

    private static void CheckDocumentIsInSolution(Solution solution, DocumentId documentId)
    {
        if (solution.GetDocument(documentId) == null)
        {
            throw new ArgumentException(string.Format(
                WorkspacesResources._0_is_not_part_of_the_workspace,
                solution.Workspace.GetDocumentName(documentId)));
        }
    }

    /// <summary>
    /// Throws an exception if an additional document is not part of the current solution.
    /// </summary>
    protected void CheckAdditionalDocumentIsInCurrentSolution(DocumentId documentId)
        => CheckAdditionalDocumentIsInSolution(this.CurrentSolution, documentId);

    private static void CheckAdditionalDocumentIsInSolution(Solution solution, DocumentId documentId)
    {
        if (solution.GetAdditionalDocument(documentId) == null)
        {
            throw new ArgumentException(string.Format(
                WorkspacesResources._0_is_not_part_of_the_workspace,
                solution.Workspace.GetDocumentName(documentId)));
        }
    }

    /// <summary>
    /// Throws an exception if an analyzer config is not part of the current solution.
    /// </summary>
    protected void CheckAnalyzerConfigDocumentIsInCurrentSolution(DocumentId documentId)
        => CheckAnalyzerConfigDocumentIsInSolution(this.CurrentSolution, documentId);

    private static void CheckAnalyzerConfigDocumentIsInSolution(Solution solution, DocumentId documentId)
    {
        if (!solution.ContainsAnalyzerConfigDocument(documentId))
        {
            throw new ArgumentException(string.Format(
                WorkspacesResources._0_is_not_part_of_the_workspace,
                solution.Workspace.GetDocumentName(documentId)));
        }
    }

    /// <summary>
    /// Throws an exception if a document is already part of the current solution.
    /// </summary>
    protected void CheckDocumentIsNotInCurrentSolution(DocumentId documentId)
    {
        if (this.CurrentSolution.ContainsDocument(documentId))
        {
            throw new ArgumentException(string.Format(
                WorkspacesResources._0_is_already_part_of_the_workspace,
                this.GetDocumentName(documentId)));
        }
    }

    /// <summary>
    /// Throws an exception if an additional document is already part of the current solution.
    /// </summary>
    protected void CheckAdditionalDocumentIsNotInCurrentSolution(DocumentId documentId)
        => CheckAdditionalDocumentIsNotInSolution(this.CurrentSolution, documentId);

    private static void CheckAdditionalDocumentIsNotInSolution(Solution solution, DocumentId documentId)
    {
        if (solution.ContainsAdditionalDocument(documentId))
        {
            throw new ArgumentException(string.Format(
                WorkspacesResources._0_is_already_part_of_the_workspace,
                solution.Workspace.GetAdditionalDocumentName(documentId)));
        }
    }

    /// <summary>
    /// Throws an exception if the analyzer config document is already part of the current solution.
    /// </summary>
    protected void CheckAnalyzerConfigDocumentIsNotInCurrentSolution(DocumentId documentId)
        => CheckAnalyzerConfigDocumentIsNotInSolution(this.CurrentSolution, documentId);

    private static void CheckAnalyzerConfigDocumentIsNotInSolution(Solution solution, DocumentId documentId)
    {
        if (solution.ContainsAnalyzerConfigDocument(documentId))
        {
            throw new ArgumentException(string.Format(
                WorkspacesResources._0_is_already_part_of_the_workspace,
                solution.Workspace.GetAnalyzerConfigDocumentName(documentId)));
        }
    }

    /// <summary>
    /// Gets the name to use for a project in an error message.
    /// </summary>
    protected virtual string GetProjectName(ProjectId projectId)
    {
        var project = this.CurrentSolution.GetProject(projectId);
        var name = project != null ? project.Name : "<Project" + projectId.Id + ">";
        return name;
    }

    /// <summary>
    /// Gets the name to use for a document in an error message.
    /// </summary>
    protected virtual string GetDocumentName(DocumentId documentId)
    {
        var document = this.CurrentSolution.GetTextDocument(documentId);
        var name = document != null ? document.Name : "<Document" + documentId.Id + ">";
        return name;
    }

    /// <summary>
    /// Gets the name to use for an additional document in an error message.
    /// </summary>
    protected virtual string GetAdditionalDocumentName(DocumentId documentId)
        => GetDocumentName(documentId);

    /// <summary>
    /// Gets the name to use for an analyzer document in an error message.
    /// </summary>
    protected virtual string GetAnalyzerConfigDocumentName(DocumentId documentId)
        => GetDocumentName(documentId);

    #endregion
}<|MERGE_RESOLUTION|>--- conflicted
+++ resolved
@@ -19,6 +19,7 @@
 using Microsoft.CodeAnalysis.PooledObjects;
 using Microsoft.CodeAnalysis.Shared.Extensions;
 using Microsoft.CodeAnalysis.Shared.TestHooks;
+using Microsoft.CodeAnalysis.Shared.Utilities;
 using Microsoft.CodeAnalysis.Text;
 using Roslyn.Utilities;
 
@@ -429,13 +430,6 @@
                 continue;
             }
 
-<<<<<<< HEAD
-            _legacyOptions.UnregisterWorkspace(this);
-
-            // Dispose per-instance services created for this workspace (direct MEF exports, including factories, will
-            // be disposed when the MEF catalog is disposed).
-            Services.Dispose();
-=======
             if (newFallbackOptions.ContainsKey(language))
             {
                 continue;
@@ -443,7 +437,6 @@
 
             var provider = Services.GetRequiredService<IFallbackAnalyzerConfigOptionsProvider>();
             newFallbackOptions = newFallbackOptions.Add(language, provider.GetOptions(language));
->>>>>>> fa643d6e
         }
 
         return newSolution.WithFallbackAnalyzerOptions(newFallbackOptions);
@@ -699,13 +692,9 @@
 
         _legacyOptions.UnregisterWorkspace(this);
 
-        // Directly dispose IRemoteHostClientProvider if necessary. This is a test hook to ensure RemoteWorkspace
-        // gets disposed in unit tests as soon as TestWorkspace gets disposed. This would be superseded by direct
-        // support for IDisposable in https://github.com/dotnet/roslyn/pull/47951.
-        if (Services.GetService<IRemoteHostClientProvider>() is IDisposable disposableService)
-        {
-            disposableService.Dispose();
-        }
+        // Dispose per-instance services created for this workspace (direct MEF exports, including factories, will
+        // be disposed when the MEF catalog is disposed).
+        Services.Dispose();
 
         // We're disposing this workspace.  Stop any work to update SG docs in the background.
         _updateSourceGeneratorsQueueTokenSource.Cancel();
