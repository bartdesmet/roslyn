--- conflicted
+++ resolved
@@ -18,7 +18,6 @@
 using Microsoft.CodeAnalysis.Internal.Log;
 using Microsoft.CodeAnalysis.Options;
 using Microsoft.CodeAnalysis.Options.EditorConfig;
-using Microsoft.CodeAnalysis.Remote;
 using Microsoft.CodeAnalysis.Shared.Extensions;
 using Microsoft.CodeAnalysis.Shared.Utilities;
 using Microsoft.CodeAnalysis.Text;
@@ -377,19 +376,9 @@
             (_optionService as IWorkspaceOptionService)?.OnWorkspaceDisposed(this);
             _optionService.UnregisterWorkspace(this);
 
-<<<<<<< HEAD
             // Dispose per-instance services created for this workspace (direct MEF exports, including factories, will
             // be disposed when the MEF catalog is disposed).
             Services.Dispose();
-=======
-            // Directly dispose IRemoteHostClientProvider if necessary. This is a test hook to ensure RemoteWorkspace
-            // gets disposed in unit tests as soon as TestWorkspace gets disposed. This would be superseded by direct
-            // support for IDisposable in https://github.com/dotnet/roslyn/pull/47951.
-            if (Services.GetService<IRemoteHostClientProvider>() is IDisposable disposableService)
-            {
-                disposableService.Dispose();
-            }
->>>>>>> 5adae171
         }
 
         #region Host API
