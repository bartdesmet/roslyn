﻿// Licensed to the .NET Foundation under one or more agreements.
// The .NET Foundation licenses this file to you under the MIT license.
// See the LICENSE file in the project root for more information.

using System;
using System.Collections.Generic;
using System.Collections.Immutable;
using System.Composition;
using System.IO;
using Microsoft.CodeAnalysis.Host.Mef;
using Microsoft.CodeAnalysis.Diagnostics;

#if NET
using System.Runtime.Loader;
#endif

namespace Microsoft.CodeAnalysis.Host;

internal interface IAnalyzerAssemblyLoaderProvider : IWorkspaceService
{
    IAnalyzerAssemblyLoaderInternal SharedShadowCopyLoader { get; }

#if NET
    /// <summary>
    /// Creates a fresh shadow copying loader that will load all <see cref="AnalyzerReference"/>s and <see
    /// cref="ISourceGenerator"/>s in a fresh <see cref="AssemblyLoadContext"/>.
    /// </summary>
    IAnalyzerAssemblyLoaderInternal CreateNewShadowCopyLoader();
#endif
}

/// <summary>
/// Abstract implementation of an analyzer assembly loader that can be used by VS/VSCode to provide a <see
/// cref="IAnalyzerAssemblyLoader"/> with an appropriate path.
/// </summary>
internal abstract class AbstractAnalyzerAssemblyLoaderProvider : IAnalyzerAssemblyLoaderProvider
{
    private readonly ImmutableArray<IAnalyzerAssemblyResolver> _externalResolvers;
    private readonly Lazy<IAnalyzerAssemblyLoaderInternal> _shadowCopyLoader;

    public AbstractAnalyzerAssemblyLoaderProvider(IEnumerable<IAnalyzerAssemblyResolver> externalResolvers)
    {
        _externalResolvers = externalResolvers.ToImmutableArray();
        _shadowCopyLoader = new(CreateShadowCopyLoader);
    }

<<<<<<< HEAD
        public DefaultAnalyzerAssemblyLoaderProvider(
            AbstractAnalyzerAssemblyLoaderProviderFactory factory,
            string workspaceKind)
        {
            _factory = factory;
            _workspaceKind = workspaceKind;
            _shadowCopyLoader = new(CreateNewShadowCopyLoader);
        }
=======
    public IAnalyzerAssemblyLoaderInternal SharedShadowCopyLoader
        => _shadowCopyLoader.Value;
>>>>>>> b8a923fc

    private IAnalyzerAssemblyLoaderInternal CreateShadowCopyLoader()
        => this.WrapLoader(DefaultAnalyzerAssemblyLoader.CreateNonLockingLoader(
                Path.Combine(Path.GetTempPath(), nameof(Roslyn), "AnalyzerAssemblyLoader"),
                _externalResolvers));

<<<<<<< HEAD
        public IAnalyzerAssemblyLoaderInternal CreateNewShadowCopyLoader()
            => _factory.WrapLoader(DefaultAnalyzerAssemblyLoader.CreateNonLockingLoader(
                    Path.Combine(Path.GetTempPath(), nameof(Roslyn), "AnalyzerAssemblyLoader", _workspaceKind),
                    _factory._externalResolvers));
    }
=======
    protected virtual IAnalyzerAssemblyLoaderInternal WrapLoader(IAnalyzerAssemblyLoaderInternal loader)
        => loader;
>>>>>>> b8a923fc
}

[ExportWorkspaceService(typeof(IAnalyzerAssemblyLoaderProvider)), Shared]
[method: ImportingConstructor]
[method: Obsolete(MefConstruction.ImportingConstructorMessage, error: true)]
internal sealed class DefaultAnalyzerAssemblyLoaderProvider(
    [ImportMany] IEnumerable<IAnalyzerAssemblyResolver> externalResolvers)
    : AbstractAnalyzerAssemblyLoaderProvider(externalResolvers);<|MERGE_RESOLUTION|>--- conflicted
+++ resolved
@@ -41,38 +41,19 @@
     public AbstractAnalyzerAssemblyLoaderProvider(IEnumerable<IAnalyzerAssemblyResolver> externalResolvers)
     {
         _externalResolvers = externalResolvers.ToImmutableArray();
-        _shadowCopyLoader = new(CreateShadowCopyLoader);
+        _shadowCopyLoader = new(CreateNewShadowCopyLoader);
     }
 
-<<<<<<< HEAD
-        public DefaultAnalyzerAssemblyLoaderProvider(
-            AbstractAnalyzerAssemblyLoaderProviderFactory factory,
-            string workspaceKind)
-        {
-            _factory = factory;
-            _workspaceKind = workspaceKind;
-            _shadowCopyLoader = new(CreateNewShadowCopyLoader);
-        }
-=======
     public IAnalyzerAssemblyLoaderInternal SharedShadowCopyLoader
         => _shadowCopyLoader.Value;
->>>>>>> b8a923fc
 
-    private IAnalyzerAssemblyLoaderInternal CreateShadowCopyLoader()
+    public IAnalyzerAssemblyLoaderInternal CreateNewShadowCopyLoader()
         => this.WrapLoader(DefaultAnalyzerAssemblyLoader.CreateNonLockingLoader(
                 Path.Combine(Path.GetTempPath(), nameof(Roslyn), "AnalyzerAssemblyLoader"),
                 _externalResolvers));
 
-<<<<<<< HEAD
-        public IAnalyzerAssemblyLoaderInternal CreateNewShadowCopyLoader()
-            => _factory.WrapLoader(DefaultAnalyzerAssemblyLoader.CreateNonLockingLoader(
-                    Path.Combine(Path.GetTempPath(), nameof(Roslyn), "AnalyzerAssemblyLoader", _workspaceKind),
-                    _factory._externalResolvers));
-    }
-=======
     protected virtual IAnalyzerAssemblyLoaderInternal WrapLoader(IAnalyzerAssemblyLoaderInternal loader)
         => loader;
->>>>>>> b8a923fc
 }
 
 [ExportWorkspaceService(typeof(IAnalyzerAssemblyLoaderProvider)), Shared]
