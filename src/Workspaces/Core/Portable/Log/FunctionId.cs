// Copyright (c) Microsoft.  All Rights Reserved.  Licensed under the Apache License, Version 2.0.  See License.txt in the project root for license information.

namespace Microsoft.CodeAnalysis.Internal.Log
{
    /// <summary>
    /// Enum to uniquely identify each function location.
    /// </summary>
    internal enum FunctionId
    {
        // a value to use in unit tests that won't interfere with reporting
        // for our other scenarios.
        TestEvent_NotUsed = 1,

        WorkCoordinator_DocumentWorker_Enqueue,
        WorkCoordinator_ProcessProjectAsync,
        WorkCoordinator_ProcessDocumentAsync,
        WorkCoordinator_SemanticChange_Enqueue,
        WorkCoordinator_SemanticChange_EnqueueFromMember,
        WorkCoordinator_SemanticChange_EnqueueFromType,
        WorkCoordinator_SemanticChange_FullProjects,
        WorkCoordinator_Project_Enqueue,
        WorkCoordinator_AsyncWorkItemQueue_LastItem,
        WorkCoordinator_AsyncWorkItemQueue_FirstItem,

        Diagnostics_SyntaxDiagnostic,
        Diagnostics_SemanticDiagnostic,
        Diagnostics_ProjectDiagnostic,
        Diagnostics_DocumentReset,
        Diagnostics_DocumentOpen,
        Diagnostics_RemoveDocument,
        Diagnostics_RemoveProject,
        Diagnostics_DocumentClose,

        // add new values after this
        Run_Environment,
        Run_Environment_Options,

        Tagger_AdornmentManager_OnLayoutChanged,
        Tagger_AdornmentManager_UpdateInvalidSpans,
        Tagger_BatchChangeNotifier_NotifyEditorNow,
        Tagger_BatchChangeNotifier_NotifyEditor,
        Tagger_TagSource_RecomputeTags,
        Tagger_TagSource_ProcessNewTags,
        Tagger_SyntacticClassification_TagComputer_GetTags,
        Tagger_SemanticClassification_TagProducer_ProduceTags,
        Tagger_BraceHighlighting_TagProducer_ProduceTags,
        Tagger_LineSeparator_TagProducer_ProduceTags,
        Tagger_Outlining_TagProducer_ProduceTags,
        Tagger_Highlighter_TagProducer_ProduceTags,
        Tagger_ReferenceHighlighting_TagProducer_ProduceTags,

        CaseCorrection_CaseCorrect,
        CaseCorrection_ReplaceTokens,
        CaseCorrection_AddReplacements,

        CodeCleanup_CleanupAsync,
        CodeCleanup_Cleanup,
        CodeCleanup_IterateAllCodeCleanupProviders,
        CodeCleanup_IterateOneCodeCleanup,

        CommandHandler_GetCommandState,
        CommandHandler_ExecuteHandlers,
        CommandHandler_FormatCommand,
        CommandHandler_CompleteStatement,
        CommandHandler_ToggleBlockComment,
        CommandHandler_ToggleLineComment,

        Workspace_SourceText_GetChangeRanges,
        Workspace_Recoverable_RecoverRootAsync,
        Workspace_Recoverable_RecoverRoot,
        Workspace_Recoverable_RecoverTextAsync,
        Workspace_Recoverable_RecoverText,
        Workspace_SkeletonAssembly_GetMetadataOnlyImage,
        Workspace_SkeletonAssembly_EmitMetadataOnlyImage,
        Workspace_Document_State_FullyParseSyntaxTree,
        Workspace_Document_State_IncrementallyParseSyntaxTree,
        Workspace_Document_GetSemanticModel,
        Workspace_Document_GetSyntaxTree,
        Workspace_Document_GetTextChanges,
        Workspace_Project_GetCompilation,
        Workspace_Project_CompilationTracker_BuildCompilationAsync,
        Workspace_ApplyChanges,
        Workspace_TryGetDocument,
        Workspace_TryGetDocumentFromInProgressSolution,
        Workspace_Solution_LinkedFileDiffMergingSession,
        Workspace_Solution_LinkedFileDiffMergingSession_LinkedFileGroup,
        Workspace_Solution_Info,

        EndConstruct_DoStatement,
        EndConstruct_XmlCData,
        EndConstruct_XmlComment,
        EndConstruct_XmlElement,
        EndConstruct_XmlEmbeddedExpression,
        EndConstruct_XmlProcessingInstruction,

        FindReference_Rename,
        FindReference_ChangeSignature,
        FindReference,
        FindReference_DetermineAllSymbolsAsync,
        FindReference_CreateProjectMapAsync,
        FindReference_CreateDocumentMapAsync,
        FindReference_ProcessAsync,
        FindReference_ProcessProjectAsync,
        FindReference_ProcessDocumentAsync,

        LineCommit_CommitRegion,

        Formatting_TokenStreamConstruction,
        Formatting_ContextInitialization,
        Formatting_Format,
        Formatting_ApplyResultToBuffer,
        Formatting_IterateNodes,
        Formatting_CollectIndentBlock,
        Formatting_CollectSuppressOperation,
        Formatting_CollectAlignOperation,
        Formatting_CollectAnchorOperation,
        Formatting_CollectTokenOperation,
        Formatting_BuildContext,
        Formatting_ApplySpaceAndLine,
        Formatting_ApplyAnchorOperation,
        Formatting_ApplyAlignOperation,
        Formatting_AggregateCreateTextChanges,
        Formatting_AggregateCreateFormattedRoot,
        Formatting_CreateTextChanges,
        Formatting_CreateFormattedRoot,
        Formatting_Partitions,

        SmartIndentation_Start,
        SmartIndentation_OpenCurly,
        SmartIndentation_CloseCurly,

        Rename_InlineSession,
        Rename_InlineSession_Session,
        Rename_FindLinkedSpans,
        Rename_GetSymbolRenameInfo,
        Rename_OnTextBufferChanged,
        Rename_ApplyReplacementText,
        Rename_CommitCore,
        Rename_CommitCoreWithPreview,
        Rename_GetAsynchronousLocationsSource,
        Rename_AllRenameLocations,
        Rename_StartSearchingForSpansInAllOpenDocuments,
        Rename_StartSearchingForSpansInOpenDocument,
        Rename_CreateOpenTextBufferManagerForAllOpenDocs,
        Rename_CreateOpenTextBufferManagerForAllOpenDocument,
        Rename_ReportSpan,
        Rename_GetNoChangeConflictResolution,
        Rename_Tracking_BufferChanged,

        TPLTask_TaskScheduled,
        TPLTask_TaskStarted,
        TPLTask_TaskCompleted,

        Get_QuickInfo_Async,

        Completion_ModelComputer_DoInBackground,
        Completion_ModelComputation_FilterModelInBackground,
        Completion_ModelComputation_WaitForModel,
        Completion_SymbolCompletionProvider_GetItemsWorker,
        Completion_KeywordCompletionProvider_GetItemsWorker,
        Completion_SnippetCompletionProvider_GetItemsWorker_CSharp,
        Completion_TypeImportCompletionProvider_GetCompletionItemsAsync,

        SignatureHelp_ModelComputation_ComputeModelInBackground,
        SignatureHelp_ModelComputation_UpdateModelInBackground,

        Refactoring_CodeRefactoringService_GetRefactoringsAsync,
        Refactoring_AddImport,
        Refactoring_FullyQualify,
        Refactoring_GenerateFromMembers_AddConstructorParametersFromMembers,
        Refactoring_GenerateFromMembers_GenerateConstructorFromMembers,
        Refactoring_GenerateFromMembers_GenerateEqualsAndGetHashCode,
        Refactoring_GenerateMember_GenerateConstructor,
        Refactoring_GenerateMember_GenerateDefaultConstructors,
        Refactoring_GenerateMember_GenerateEnumMember,
        Refactoring_GenerateMember_GenerateMethod,
        Refactoring_GenerateMember_GenerateVariable,
        Refactoring_ImplementAbstractClass,
        Refactoring_ImplementInterface,
        Refactoring_IntroduceVariable,
        Refactoring_GenerateType,
        Refactoring_RemoveUnnecessaryImports_CSharp,
        Refactoring_RemoveUnnecessaryImports_VisualBasic,

        Snippet_OnBeforeInsertion,
        Snippet_OnAfterInsertion,

        Misc_NonReentrantLock_BlockingWait,
        Misc_VisualStudioWaitIndicator_Wait,
        Misc_SaveEventsSink_OnBeforeSave,

        TaskList_Refresh,
        TaskList_NavigateTo,

        WinformDesigner_GenerateXML,

        NavigateTo_Search,

        NavigationService_VSDocumentNavigationService_NavigateTo,

        NavigationBar_ComputeModelAsync,
        NavigationBar_ItemService_GetMembersInTypes_CSharp,
        NavigationBar_ItemService_GetTypesInFile_CSharp,
        NavigationBar_UpdateDropDownsSynchronously_WaitForModel,
        NavigationBar_UpdateDropDownsSynchronously_WaitForSelectedItemInfo,

        EventHookup_Determine_If_Event_Hookup,
        EventHookup_Generate_Handler,
        EventHookup_Type_Char,

        Cache_Created,
        Cache_AddOrAccess,
        Cache_Remove,
        Cache_Evict,
        Cache_EvictAll,
        Cache_ItemRank,

        TextStructureNavigator_GetExtentOfWord,
        TextStructureNavigator_GetSpanOfEnclosing,
        TextStructureNavigator_GetSpanOfFirstChild,
        TextStructureNavigator_GetSpanOfNextSibling,
        TextStructureNavigator_GetSpanOfPreviousSibling,

        Debugging_LanguageDebugInfoService_GetDataTipSpanAndText,
        Debugging_VsLanguageDebugInfo_ValidateBreakpointLocation,
        Debugging_VsLanguageDebugInfo_GetProximityExpressions,
        Debugging_VsLanguageDebugInfo_ResolveName,
        Debugging_VsLanguageDebugInfo_GetNameOfLocation,
        Debugging_VsLanguageDebugInfo_GetDataTipText,
        Debugging_EncSession,
        Debugging_EncSession_EditSession,
        Debugging_EncSession_EditSession_EmitDeltaErrorId,
        Debugging_EncSession_EditSession_RudeEdit,

        Simplifier_ReduceAsync,
        Simplifier_ExpandNode,
        Simplifier_ExpandToken,

        ForegroundNotificationService_Processed,
        ForegroundNotificationService_NotifyOnForeground,

        BackgroundCompiler_BuildCompilationsAsync,

        PersistenceService_ReadAsync,
        PersistenceService_WriteAsync,
        PersistenceService_ReadAsyncFailed,
        PersistenceService_WriteAsyncFailed,
        PersistenceService_Initialization,

        TemporaryStorageServiceFactory_ReadText,
        TemporaryStorageServiceFactory_WriteText,
        TemporaryStorageServiceFactory_ReadStream,
        TemporaryStorageServiceFactory_WriteStream,

        PullMembersUpWarning_ChangeTargetToAbstract,
        PullMembersUpWarning_ChangeOriginToPublic,
        PullMembersUpWarning_ChangeOriginToNonStatic,
        PullMembersUpWarning_UserProceedToFinish,
        PullMembersUpWarning_UserGoBack,

        // currently no-one uses these
        SmartTags_RefreshSession,
        SmartTags_SmartTagInitializeFixes,
        SmartTags_ApplyQuickFix,

        EditorTestApp_RefreshTask,
        EditorTestApp_UpdateDiagnostics,

        IncrementalAnalyzerProcessor_Analyzers,
        IncrementalAnalyzerProcessor_Analyzer,
        IncrementalAnalyzerProcessor_ActiveFileAnalyzers,
        IncrementalAnalyzerProcessor_ActiveFileAnalyzer,
        IncrementalAnalyzerProcessor_Shutdown,

        WorkCoordinatorRegistrationService_Register,
        WorkCoordinatorRegistrationService_Unregister,
        WorkCoordinatorRegistrationService_Reanalyze,

        WorkCoordinator_SolutionCrawlerOption,
        WorkCoordinator_PersistentStorageAdded,
        WorkCoordinator_PersistentStorageRemoved,
        WorkCoordinator_Shutdown,

        DiagnosticAnalyzerService_Analyzers,
        DiagnosticAnalyzerDriver_AnalyzerCrash,
        DiagnosticAnalyzerDriver_AnalyzerTypeCount,
        PersistedSemanticVersion_Info,
        StorageDatabase_Exceptions,
        WorkCoordinator_ShutdownTimeout,
        Diagnostics_HyperLink,

        CodeFixes_FixAllOccurrencesSession,
        CodeFixes_FixAllOccurrencesContext,
        CodeFixes_FixAllOccurrencesComputation,
        CodeFixes_FixAllOccurrencesComputation_Document_Diagnostics,
        CodeFixes_FixAllOccurrencesComputation_Project_Diagnostics,
        CodeFixes_FixAllOccurrencesComputation_Document_Fixes,
        CodeFixes_FixAllOccurrencesComputation_Project_Fixes,
        CodeFixes_FixAllOccurrencesComputation_Document_Merge,
        CodeFixes_FixAllOccurrencesComputation_Project_Merge,
        CodeFixes_FixAllOccurrencesPreviewChanges,
        CodeFixes_ApplyChanges,

        SolutionExplorer_AnalyzerItemSource_GetItems,
        SolutionExplorer_DiagnosticItemSource_GetItems,
        WorkCoordinator_ActiveFileEnqueue,
        SymbolFinder_FindDeclarationsAsync,
        SymbolFinder_Project_AddDeclarationsAsync,
        SymbolFinder_Assembly_AddDeclarationsAsync,
        SymbolFinder_Solution_Name_FindSourceDeclarationsAsync,
        SymbolFinder_Project_Name_FindSourceDeclarationsAsync,
        SymbolFinder_Solution_Predicate_FindSourceDeclarationsAsync,
        SymbolFinder_Project_Predicate_FindSourceDeclarationsAsync,
        Tagger_Diagnostics_RecomputeTags,
        Tagger_Diagnostics_Updated,
        SuggestedActions_HasSuggestedActionsAsync,
        SuggestedActions_GetSuggestedActions,
        AnalyzerDependencyCheckingService_LogConflict,
        AnalyzerDependencyCheckingService_LogMissingDependency,
        VirtualMemory_MemoryLow,
        Extension_Exception,

        WorkCoordinator_WaitForHigherPriorityOperationsAsync,

        CSharp_Interactive_Window,
        VisualBasic_Interactive_Window,

        NonFatalWatson,
        GlobalOperationRegistration,
        CommandHandler_FindAllReference,

        CodefixInfobar_Enable,
        CodefixInfobar_EnableAndIgnoreFutureErrors,
        CodefixInfobar_LeaveDisabled,
        CodefixInfobar_ErrorIgnored,

        Refactoring_NamingStyle,

        // Caches
        SymbolTreeInfo_ExceptionInCacheRead,
        SpellChecker_ExceptionInCacheRead,
        BKTree_ExceptionInCacheRead,
        IntellisenseBuild_Failed,

        FileTextLoader_FileLengthThresholdExceeded,

        // Generic performance measurement action IDs
        MeasurePerformance_StartAction,
        MeasurePerformance_StopAction,

        Serializer_CreateChecksum,
        Serializer_Serialize,
        Serializer_Deserialize,

        CodeAnalysisService_CalculateDiagnosticsAsync,
        CodeAnalysisService_SerializeDiagnosticResultAsync,
        CodeAnalysisService_GetReferenceCountAsync,
        CodeAnalysisService_FindReferenceLocationsAsync,
        CodeAnalysisService_FindReferenceMethodsAsync,
        CodeAnalysisService_GetFullyQualifiedName,
        CodeAnalysisService_GetTodoCommentsAsync,
        CodeAnalysisService_GetDesignerAttributesAsync,

        ServiceHubRemoteHostClient_CreateAsync,
        PinnedRemotableDataScope_GetRemotableData,

        RemoteHost_Connect,
        RemoteHost_Disconnect,

        RemoteHostClientService_AddGlobalAssetsAsync,
        RemoteHostClientService_RemoveGlobalAssets,
        RemoteHostClientService_Enabled,
        RemoteHostClientService_Restarted,

        RemoteHostService_SynchronizePrimaryWorkspaceAsync,
        RemoteHostService_SynchronizeGlobalAssetsAsync,

        AssetStorage_CleanAssets,
        AssetStorage_TryGetAsset,

        AssetService_GetAssetAsync,
        AssetService_SynchronizeAssetsAsync,
        AssetService_SynchronizeSolutionAssetsAsync,
        AssetService_SynchronizeProjectAssetsAsync,

        CodeLens_GetReferenceCountAsync,
        CodeLens_FindReferenceLocationsAsync,
        CodeLens_FindReferenceMethodsAsync,
        CodeLens_GetFullyQualifiedName,

        SolutionState_ComputeChecksumsAsync,
        ProjectState_ComputeChecksumsAsync,
        DocumentState_ComputeChecksumsAsync,

        SolutionSynchronizationService_GetRemotableData,
        SolutionSynchronizationServiceFactory_CreatePinnedRemotableDataScopeAsync,

        SolutionChecksumUpdater_SynchronizePrimaryWorkspace,

        JsonRpcSession_RequestAssetAsync,

        SolutionService_GetSolutionAsync,
        SolutionService_UpdatePrimaryWorkspaceAsync,

        SnapshotService_RequestAssetAsync,

        CompilationService_GetCompilationAsync,
        SolutionCreator_AssetDifferences,
        Extension_InfoBar,
        FxCopAnalyzersInstall,
        AssetStorage_ForceGC,
        RemoteHost_Bitness,
        Intellisense_Completion,
        MetadataOnlyImage_EmitFailure,
        LiveTableDataSource_OnDiagnosticsUpdated,
        Experiment_KeybindingsReset,
        Diagnostics_GeneratePerformaceReport,
        Diagnostics_BadAnalyzer,
        CodeAnalysisService_ReportAnalyzerPerformance,
        PerformanceTrackerService_AddSnapshot,
        AbstractProject_SetIntelliSenseBuild,
        AbstractProject_Created,
        AbstractProject_PushedToWorkspace,
        ExternalErrorDiagnosticUpdateSource_AddError,
        DiagnosticIncrementalAnalyzer_SynchronizeWithBuildAsync,
        Completion_ExecuteCommand_TypeChar,
        RemoteHostService_SynchronizeTextAsync,

        SymbolFinder_Solution_Pattern_FindSourceDeclarationsAsync,
        SymbolFinder_Project_Pattern_FindSourceDeclarationsAsync,
        Intellisense_Completion_Commit,

        CodeCleanupInfobar_BarDisplayed,
        CodeCleanupInfobar_ConfigureNow,
        CodeCleanupInfobar_NeverShowCodeCleanupInfoBarAgain,

        FormatDocument,
        CodeCleanup_ApplyCodeFixesAsync,
        CodeCleanup_RemoveUnusedImports,
        CodeCleanup_SortImports,
        CodeCleanup_Format,
        CodeCleanupABTest_AssignedToOnByDefault,
        CodeCleanupABTest_AssignedToOffByDefault,
        Workspace_Events,

        Refactoring_ExtractMethod_UnknownMatrixItem,

        SyntaxTreeIndex_Precalculate,
        SyntaxTreeIndex_Precalculate_Create,
        SymbolTreeInfo_Create,
        SymbolTreeInfo_TryLoadOrCreate,
        CommandHandler_GoToImplementation,
        GraphQuery_ImplementedBy,
        GraphQuery_Implements,
        GraphQuery_IsCalledBy,
        GraphQuery_IsUsedBy,
        GraphQuery_Overrides,

        Intellisense_AsyncCompletion_Data,
        Intellisense_CompletionProviders_Data,
        SnapshotService_IsExperimentEnabledAsync,
<<<<<<< HEAD
        PartialLoad_FullyLoaded,
=======

        Liveshare_UnknownCodeAction,
>>>>>>> 32149eb8
    }
}<|MERGE_RESOLUTION|>--- conflicted
+++ resolved
@@ -459,11 +459,7 @@
         Intellisense_AsyncCompletion_Data,
         Intellisense_CompletionProviders_Data,
         SnapshotService_IsExperimentEnabledAsync,
-<<<<<<< HEAD
         PartialLoad_FullyLoaded,
-=======
-
         Liveshare_UnknownCodeAction,
->>>>>>> 32149eb8
     }
 }