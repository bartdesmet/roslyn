--- conflicted
+++ resolved
@@ -797,7 +797,6 @@
         <target state="translated">문서 속성 변경은 지원되지 않습니다.</target>
         <note />
       </trans-unit>
-<<<<<<< HEAD
       <trans-unit id="Alternation_conditions_cannot_be_comments">
         <source>Alternation conditions cannot be comments</source>
         <target state="new">Alternation conditions cannot be comments</target>
@@ -951,11 +950,11 @@
       <trans-unit id="x_y_range_in_reverse_order">
         <source>[x-y] range in reverse order</source>
         <target state="new">[x-y] range in reverse order</target>
-=======
+        <note />
+      </trans-unit>
       <trans-unit id="Variables_captured_colon">
         <source>Variables captured:</source>
         <target state="new">Variables captured:</target>
->>>>>>> d3ff0182
         <note />
       </trans-unit>
     </body>
