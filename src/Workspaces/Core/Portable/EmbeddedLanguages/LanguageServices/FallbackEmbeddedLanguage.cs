﻿// Copyright (c) Microsoft.  All Rights Reserved.  Licensed under the Apache License, Version 2.0.  See License.txt in the project root for license information.
using Microsoft.CodeAnalysis.EmbeddedLanguages.VirtualChars;
using Microsoft.CodeAnalysis.LanguageServices;

namespace Microsoft.CodeAnalysis.EmbeddedLanguages.LanguageServices
{
    /// <summary>
    /// A 'fallback' embedded language that can classify normal escape sequences in 
    /// C# or VB strings if no other embedded languages produce results.
    /// </summary>
    internal partial class FallbackEmbeddedLanguage : IEmbeddedLanguage
    {
        private readonly int _stringLiteralTokenKind;
        private readonly int _interpolatedTextTokenKind;
        private readonly ISyntaxFactsService _syntaxFacts;
        private readonly ISemanticFactsService _semanticFacts;
        private readonly IVirtualCharService _virtualCharService;

        public FallbackEmbeddedLanguage(
            int stringLiteralTokenKind,
            int interpolatedTextTokenKind,
            ISyntaxFactsService syntaxFacts,
            ISemanticFactsService semanticFacts,
            IVirtualCharService virtualCharService)
        {
            _stringLiteralTokenKind = stringLiteralTokenKind;
            _interpolatedTextTokenKind = interpolatedTextTokenKind;
            _syntaxFacts = syntaxFacts;
            _semanticFacts = semanticFacts;
            _virtualCharService = virtualCharService;

            Classifier = new FallbackEmbeddedClassifier(this);
        }

        public IEmbeddedClassifier Classifier { get; }

<<<<<<< HEAD
        // None of the rest of these services are supported.
=======
        // The rest of these services are not provided.
>>>>>>> 0eca7ce3
        public IEmbeddedBraceMatcher BraceMatcher => null;
        public IEmbeddedHighlighter Highlighter => null;
        public IEmbeddedDiagnosticAnalyzer DiagnosticAnalyzer => null;
        public IEmbeddedCodeFixProvider CodeFixProvider => null;
    }
}<|MERGE_RESOLUTION|>--- conflicted
+++ resolved
@@ -34,11 +34,7 @@
 
         public IEmbeddedClassifier Classifier { get; }
 
-<<<<<<< HEAD
-        // None of the rest of these services are supported.
-=======
         // The rest of these services are not provided.
->>>>>>> 0eca7ce3
         public IEmbeddedBraceMatcher BraceMatcher => null;
         public IEmbeddedHighlighter Highlighter => null;
         public IEmbeddedDiagnosticAnalyzer DiagnosticAnalyzer => null;
