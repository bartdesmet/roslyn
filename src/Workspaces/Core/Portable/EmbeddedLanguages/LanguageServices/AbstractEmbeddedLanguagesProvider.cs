﻿// Copyright (c) Microsoft.  All Rights Reserved.  Licensed under the Apache License, Version 2.0.  See License.txt in the project root for license information.

using System.Collections.Immutable;
using Microsoft.CodeAnalysis.Editing;
<<<<<<< HEAD
using Microsoft.CodeAnalysis.EmbeddedLanguages.Json.LanguageServices;
=======
>>>>>>> b3c39f04
using Microsoft.CodeAnalysis.EmbeddedLanguages.RegularExpressions.LanguageServices;
using Microsoft.CodeAnalysis.EmbeddedLanguages.VirtualChars;
using Microsoft.CodeAnalysis.LanguageServices;

namespace Microsoft.CodeAnalysis.EmbeddedLanguages.LanguageServices
{
    /// <summary>
    /// Abstract implementation of the C# and VB embedded language providers.
    /// </summary>
    internal abstract class AbstractEmbeddedLanguagesProvider : IEmbeddedLanguagesProvider
    {
        private readonly ImmutableArray<IEmbeddedLanguage> _embeddedLanguages;
         
        protected AbstractEmbeddedLanguagesProvider(
            int stringLiteralTokenKind,
            int interpolatedTextTokenKind,
            ISyntaxFactsService syntaxFacts,
            ISemanticFactsService semanticFacts,
            IVirtualCharService virtualCharService)
        {
            _embeddedLanguages = ImmutableArray.Create<IEmbeddedLanguage>(
<<<<<<< HEAD
                new RegexEmbeddedLanguage(this, stringLiteralTokenKind, syntaxFacts, semanticFacts, virtualCharService),
                new JsonEmbeddedLanguage(this, stringLiteralTokenKind, syntaxFacts, semanticFacts, virtualCharService),
=======
                new RegexEmbeddedLanguage(stringLiteralTokenKind, syntaxFacts, semanticFacts, virtualCharService),
>>>>>>> b3c39f04
                new FallbackEmbeddedLanguage(stringLiteralTokenKind, interpolatedTextTokenKind, syntaxFacts, semanticFacts, virtualCharService));
        }

        public ImmutableArray<IEmbeddedLanguage> GetEmbeddedLanguages()
            => _embeddedLanguages;

        /// <summary>
        /// Helper method used by the VB and C# <see cref="IEmbeddedCodeFixProvider"/>s so they can
        /// add special comments to string literals to convey that language services should light up
        /// for them.
        /// </summary>
        internal abstract void AddComment(
            SyntaxEditor editor, SyntaxToken stringLiteral, string commentContents);
    }
}<|MERGE_RESOLUTION|>--- conflicted
+++ resolved
@@ -2,10 +2,7 @@
 
 using System.Collections.Immutable;
 using Microsoft.CodeAnalysis.Editing;
-<<<<<<< HEAD
 using Microsoft.CodeAnalysis.EmbeddedLanguages.Json.LanguageServices;
-=======
->>>>>>> b3c39f04
 using Microsoft.CodeAnalysis.EmbeddedLanguages.RegularExpressions.LanguageServices;
 using Microsoft.CodeAnalysis.EmbeddedLanguages.VirtualChars;
 using Microsoft.CodeAnalysis.LanguageServices;
@@ -27,12 +24,8 @@
             IVirtualCharService virtualCharService)
         {
             _embeddedLanguages = ImmutableArray.Create<IEmbeddedLanguage>(
-<<<<<<< HEAD
-                new RegexEmbeddedLanguage(this, stringLiteralTokenKind, syntaxFacts, semanticFacts, virtualCharService),
+                new RegexEmbeddedLanguage(stringLiteralTokenKind, syntaxFacts, semanticFacts, virtualCharService),
                 new JsonEmbeddedLanguage(this, stringLiteralTokenKind, syntaxFacts, semanticFacts, virtualCharService),
-=======
-                new RegexEmbeddedLanguage(stringLiteralTokenKind, syntaxFacts, semanticFacts, virtualCharService),
->>>>>>> b3c39f04
                 new FallbackEmbeddedLanguage(stringLiteralTokenKind, interpolatedTextTokenKind, syntaxFacts, semanticFacts, virtualCharService));
         }
 
