﻿// Licensed to the .NET Foundation under one or more agreements.
// The .NET Foundation licenses this file to you under the MIT license.
// See the LICENSE file in the project root for more information.

using System;
using System.Collections.Immutable;
using System.Composition;
using Microsoft.CodeAnalysis.Host.Mef;
using Microsoft.CodeAnalysis.Options;
using Microsoft.CodeAnalysis.Options.Providers;

namespace Microsoft.CodeAnalysis.Storage
{
<<<<<<< HEAD
    [ExportOptionProvider, Shared]
=======
    [ExportSolutionOptionProvider, Shared]
>>>>>>> 67d940c4
    internal sealed class StorageOptions : IOptionProvider
    {
        internal const string LocalRegistryPath = @"Roslyn\Internal\OnOff\Features\";

        private const string FeatureName = "FeatureManager/Storage";

        public static readonly Option<StorageDatabase> Database = new(
            FeatureName, nameof(Database), defaultValue: StorageDatabase.SQLite,
            new LocalUserProfileStorageLocation(LocalRegistryPath + nameof(Database)));

        public static readonly Option<bool> CloudCacheFeatureFlag = new(
            FeatureName, nameof(CloudCacheFeatureFlag), defaultValue: false,
<<<<<<< HEAD
            new FeatureFlagStorageLocation("Roslyn.CloudCache"));
=======
            new FeatureFlagStorageLocation("Roslyn.CloudCache3"));
>>>>>>> 67d940c4

        ImmutableArray<IOption> IOptionProvider.Options { get; } = ImmutableArray.Create<IOption>(
            Database,
            CloudCacheFeatureFlag);

        [ImportingConstructor]
        [Obsolete(MefConstruction.ImportingConstructorMessage, error: true)]
        public StorageOptions()
        {
        }
    }
}<|MERGE_RESOLUTION|>--- conflicted
+++ resolved
@@ -11,11 +11,7 @@
 
 namespace Microsoft.CodeAnalysis.Storage
 {
-<<<<<<< HEAD
-    [ExportOptionProvider, Shared]
-=======
     [ExportSolutionOptionProvider, Shared]
->>>>>>> 67d940c4
     internal sealed class StorageOptions : IOptionProvider
     {
         internal const string LocalRegistryPath = @"Roslyn\Internal\OnOff\Features\";
@@ -28,11 +24,7 @@
 
         public static readonly Option<bool> CloudCacheFeatureFlag = new(
             FeatureName, nameof(CloudCacheFeatureFlag), defaultValue: false,
-<<<<<<< HEAD
-            new FeatureFlagStorageLocation("Roslyn.CloudCache"));
-=======
             new FeatureFlagStorageLocation("Roslyn.CloudCache3"));
->>>>>>> 67d940c4
 
         ImmutableArray<IOption> IOptionProvider.Options { get; } = ImmutableArray.Create<IOption>(
             Database,
