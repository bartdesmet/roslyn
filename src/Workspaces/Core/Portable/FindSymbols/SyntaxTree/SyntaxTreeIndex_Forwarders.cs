﻿// Licensed to the .NET Foundation under one or more agreements.
// The .NET Foundation licenses this file to you under the MIT license.
// See the LICENSE file in the project root for more information.

using System.Collections.Immutable;
using Microsoft.CodeAnalysis.LanguageService;
using Microsoft.CodeAnalysis.Shared.Collections;
using Microsoft.CodeAnalysis.Shared.Utilities;
using Microsoft.CodeAnalysis.Text;

namespace Microsoft.CodeAnalysis.FindSymbols;

internal sealed partial class SyntaxTreeIndex
{
    public bool ProbablyContainsIdentifier(string identifier) => _identifierInfo.ProbablyContainsIdentifier(identifier);
    public bool ProbablyContainsEscapedIdentifier(string identifier) => _identifierInfo.ProbablyContainsEscapedIdentifier(identifier);

    public bool ContainsPredefinedType(PredefinedType type) => _contextInfo.ContainsPredefinedType(type);
    public bool ContainsPredefinedOperator(PredefinedOperator op) => _contextInfo.ContainsPredefinedOperator(op);

    public bool ProbablyContainsStringValue(string value) => _literalInfo.ProbablyContainsStringValue(value);
    public bool ProbablyContainsInt64Value(long value) => _literalInfo.ProbablyContainsInt64Value(value);

    public bool ContainsAwait => _contextInfo.ContainsAwait;
    public bool ContainsBaseConstructorInitializer => _contextInfo.ContainsBaseConstructorInitializer;
    public bool ContainsConversion => _contextInfo.ContainsConversion;
    public bool ContainsDeconstruction => _contextInfo.ContainsDeconstruction;
    public bool ContainsExplicitOrImplicitElementAccessExpression => _contextInfo.ContainsExplicitOrImplicitElementAccessExpression;
    public bool ContainsForEachStatement => _contextInfo.ContainsForEachStatement;
    public bool ContainsGlobalKeyword => _contextInfo.ContainsGlobalKeyword;
    public bool ContainsGlobalSuppressMessageAttribute => _contextInfo.ContainsGlobalSuppressMessageAttribute;
    public bool ContainsImplicitObjectCreation => _contextInfo.ContainsImplicitObjectCreation;
    public bool ContainsIndexerMemberCref => _contextInfo.ContainsIndexerMemberCref;
    public bool ContainsLockStatement => _contextInfo.ContainsLockStatement;
    public bool ContainsQueryExpression => _contextInfo.ContainsQueryExpression;
    public bool ContainsThisConstructorInitializer => _contextInfo.ContainsThisConstructorInitializer;
    public bool ContainsTupleExpressionOrTupleType => _contextInfo.ContainsTupleExpressionOrTupleType;
    public bool ContainsUsingStatement => _contextInfo.ContainsUsingStatement;
    public bool ContainsCollectionInitializer => _contextInfo.ContainsCollectionInitializer;
<<<<<<< HEAD
    public bool ContainsDirective => _contextInfo.ContainsDirective;
=======
    public bool ContainsAttribute => _contextInfo.ContainsAttribute;
>>>>>>> 13b65d3b

    /// <summary>
    /// Gets the set of global aliases that point to something with the provided name and arity.
    /// For example of there is <c>global alias X = A.B.C&lt;int&gt;</c>, then looking up with
    /// <c>name="C"</c> and arity=1 will return <c>X</c>.
    /// </summary>
    public ImmutableArray<string> GetGlobalAliases(string name, int arity)
        => GetAliasesWorker(name, arity, isGlobal: true);

    public ImmutableArray<string> GetAliases(string name, int arity)
        => GetAliasesWorker(name, arity, isGlobal: false);

    private ImmutableArray<string> GetAliasesWorker(
        string name, int arity, bool isGlobal)
    {
        if (_aliasInfo == null)
            return [];

        using var result = TemporaryArray<string>.Empty;

        foreach (var (alias, aliasName, aliasArity, aliasIsGlobal) in _aliasInfo)
        {
            if (aliasIsGlobal == isGlobal && aliasArity == arity && aliasName == name)
                result.Add(alias);
        }

        return result.ToImmutableAndClear();
    }

    public bool TryGetInterceptsLocation(InterceptsLocationData data, out TextSpan span)
    {
        if (_interceptsLocationInfo == null)
        {
            span = default;
            return false;
        }

        return _interceptsLocationInfo.TryGetValue(data, out span);
    }
}<|MERGE_RESOLUTION|>--- conflicted
+++ resolved
@@ -37,11 +37,8 @@
     public bool ContainsTupleExpressionOrTupleType => _contextInfo.ContainsTupleExpressionOrTupleType;
     public bool ContainsUsingStatement => _contextInfo.ContainsUsingStatement;
     public bool ContainsCollectionInitializer => _contextInfo.ContainsCollectionInitializer;
-<<<<<<< HEAD
+    public bool ContainsAttribute => _contextInfo.ContainsAttribute;
     public bool ContainsDirective => _contextInfo.ContainsDirective;
-=======
-    public bool ContainsAttribute => _contextInfo.ContainsAttribute;
->>>>>>> 13b65d3b
 
     /// <summary>
     /// Gets the set of global aliases that point to something with the provided name and arity.
