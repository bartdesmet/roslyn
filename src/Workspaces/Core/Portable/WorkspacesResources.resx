--- conflicted
+++ resolved
@@ -613,91 +613,6 @@
   <data name="Changing_document_property_is_not_supported" xml:space="preserve">
     <value>Changing document properties is not supported</value>
   </data>
-  <data name="Invalid_number" xml:space="preserve">
-    <value>Invalid number</value>
-  </data>
-  <data name="Unterminated_comment" xml:space="preserve">
-    <value>Unterminated comment</value>
-  </data>
-  <data name="Unterminated_string" xml:space="preserve">
-    <value>Unterminated string</value>
-  </data>
-  <data name="_0_expected" xml:space="preserve">
-    <value>'{0}' expected</value>
-  </data>
-  <data name="_0_unexpected" xml:space="preserve">
-    <value>'{0}' unexpected</value>
-  </data>
-  <data name="Invalid_escape_sequence" xml:space="preserve">
-    <value>Invalid escape sequence</value>
-  </data>
-  <data name="Error_parsing_comment" xml:space="preserve">
-    <value>Error parsing comment</value>
-  </data>
-  <data name="Syntax_error" xml:space="preserve">
-    <value>Syntax error</value>
-  </data>
-  <data name="Invalid_property_name" xml:space="preserve">
-    <value>Invalid property name</value>
-  </data>
-  <data name="Missing_property_value" xml:space="preserve">
-    <value>Missing property value</value>
-  </data>
-  <data name="Nested_properties_not_allowed" xml:space="preserve">
-    <value>Nested properties not allowed</value>
-  </data>
-  <data name="Name_expected" xml:space="preserve">
-    <value>Name expected</value>
-  </data>
-  <data name="Invalid_constructor_name" xml:space="preserve">
-    <value>Invalid constructor name</value>
-  </data>
-  <data name="Comments_not_allowed" xml:space="preserve">
-    <value>Comments not allowed</value>
-  </data>
-  <data name="Constructors_not_allowed" xml:space="preserve">
-    <value>Constructors not allowed</value>
-  </data>
-  <data name="Illegal_string_character" xml:space="preserve">
-    <value>Illegal string character</value>
-  </data>
-  <data name="Illegal_whitespace_character" xml:space="preserve">
-    <value>Illegal whitespace character</value>
-  </data>
-  <data name="Only_properties_allowed_in_an_object" xml:space="preserve">
-    <value>Only properties allowed in an object</value>
-  </data>
-  <data name="Properties_not_allowed_in_an_array" xml:space="preserve">
-    <value>Properties not allowed in an array</value>
-  </data>
-  <data name="Property_name_must_be_a_string" xml:space="preserve">
-    <value>Property name must be a string</value>
-  </data>
-  <data name="Strings_must_start_with_double_quote_not_single_quote" xml:space="preserve">
-    <value>Strings must start with " not '</value>
-  </data>
-  <data name="Trailing_comma_not_allowed" xml:space="preserve">
-    <value>Trailing comma not allowed</value>
-  </data>
-  <data name="Value_required" xml:space="preserve">
-    <value>Value required</value>
-  </data>
-  <data name="_0_literal_not_allowed" xml:space="preserve">
-    <value>'{0}' literal not allowed</value>
-  </data>
-  <data name="JSON_issue_0" xml:space="preserve">
-    <value>JSON issue: {0}</value>
-  </data>
-  <data name="Probable_JSON_string_detected" xml:space="preserve">
-    <value>Probable JSON string detected</value>
-  </data>
-  <data name="Enable_JSON_editor_features" xml:space="preserve">
-    <value>Enable JSON editor features</value>
-  </data>
-  <data name="Variables_captured_colon" xml:space="preserve">
-    <value>Variables captured:</value>
-  </data>
->>>>>>> jsonParsing
   <data name="Alternation_conditions_cannot_be_comments" xml:space="preserve">
     <value>Alternation conditions cannot be comments</value>
     <comment>This is an error message shown to the user when they write an invalid Regular Expression. Example: a|(?#b)</comment>
@@ -821,7 +736,9 @@
   <data name="x_y_range_in_reverse_order" xml:space="preserve">
     <value>[x-y] range in reverse order</value>
   </data>
-<<<<<<< HEAD
+  <data name="Variables_captured_colon"  xml:space="preserve">
+    <value>Variables captured:</value>
+  </data>
   <data name="Invalid_number" xml:space="preserve">
     <value>Invalid number</value>
   </data>
@@ -901,12 +818,11 @@
     <value>Probable JSON string detected</value>
   </data>
   <data name="Enable_JSON_editor_features" xml:space="preserve">
-    <value>Enable JSON editor features</value>
-=======
+    <value>Enable JSON editor features</value>=======
+  </data>
   <data name="Regex_issue_0" xml:space="preserve">
     <value>Regex issue: {0}</value>
     <comment>This is an error message shown to the user when they write an invalid Regular Expression. {0} will be the actual text of one of the above Regular Expression errors.</comment>
->>>>>>> 73553f76
   </data>
   <data name="Refactoring_Only" xml:space="preserve">
     <value>Refactoring Only</value>
