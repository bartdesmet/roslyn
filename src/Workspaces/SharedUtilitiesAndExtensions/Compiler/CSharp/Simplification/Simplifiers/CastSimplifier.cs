﻿// Licensed to the .NET Foundation under one or more agreements.
// The .NET Foundation licenses this file to you under the MIT license.
// See the LICENSE file in the project root for more information.

using System.Diagnostics;
using System.Diagnostics.CodeAnalysis;
using System.Linq;
using System.Threading;
using Microsoft.CodeAnalysis.CSharp.Extensions;
using Microsoft.CodeAnalysis.CSharp.Symbols;
using Microsoft.CodeAnalysis.CSharp.Syntax;
using Microsoft.CodeAnalysis.CSharp.Utilities;
using Microsoft.CodeAnalysis.Operations;
using Microsoft.CodeAnalysis.Shared.Extensions;
using Microsoft.CodeAnalysis.Shared.Utilities;
using Roslyn.Utilities;

namespace Microsoft.CodeAnalysis.CSharp.Simplification.Simplifiers
{
    /// <summary>
    /// By default the cast simplifier operates under several main principles:
    /// <list type="number">
    /// <item>The final type that a cast-expression was converted to should be the same as the final
    /// type that the underlying expression should convert to without the cast.  This tells us that 
    /// the compiler thinks that value should convert to that type implicitly, not just explicitly.</item>
    /// <item>Static semantics of the code should remain the same.  This means that things like overload
    /// resolution of the invocations the casted expression is contained within should not change.</item>
    /// <item>Runtime types and values should not observably change.  This means that if casting the 
    /// value would cause a different type to be seen in a <see cref="System.Object.GetType()"/> call, 
    /// or a different value could be observed at runtime, then it must remain.</item>
    /// </list>
    /// 
    /// These rules serve as a good foundational intuition about when casts should be kept and when 
    /// they should be removable.  However, they are not entirely complete.  There are cases when we
    /// can weaken some of the above rules if it would not be observable at runtime.  For example,
    /// if it can be proven that calling through an interface method would lead to the exact same
    /// call at runtime to a specific implementation of that interface method, then it can be legal to
    /// remove such a cast as at runtime this would not be observable.  This does in effect mean that
    /// the emitted IL will be different, but this matches the user expectation that the *end* behavior
    /// of their code remains the same.
    /// </summary>
    internal static class CastSimplifier
    {
        public static bool IsUnnecessaryCast(ExpressionSyntax cast, SemanticModel semanticModel, CancellationToken cancellationToken)
            => cast switch
            {
                CastExpressionSyntax castExpression => IsUnnecessaryCast(castExpression, semanticModel, cancellationToken),
                BinaryExpressionSyntax binaryExpression => IsUnnecessaryAsCast(binaryExpression, semanticModel, cancellationToken),
                _ => false,
            };

        public static bool IsUnnecessaryAsCast(BinaryExpressionSyntax cast, SemanticModel semanticModel, CancellationToken cancellationToken)
        {
            return cast.Kind() == SyntaxKind.AsExpression &&
                !cast.WalkUpParentheses().ContainsDiagnostics &&
                IsCastSafeToRemove(cast, cast.Left, semanticModel, cancellationToken);
        }

        public static bool IsUnnecessaryCast(CastExpressionSyntax cast, SemanticModel semanticModel, CancellationToken cancellationToken)
        {
            // Can't remove casts in code that has syntax errors.
            if (cast.WalkUpParentheses().ContainsDiagnostics)
                return false;

            // First handle very special cases where casts are safe to remove, but where we violate 
            // the general rules of CastSimplifier.  Specifically, look for cases where there are multiple
            // casts in an expression, which push values out of, but back into the same initial domain,
            // and which can be proven to generate the same resultant values with some of the casts
            // removed.
            //
            // This violates the rule that the same set of instructions would be emitted at runtime.
            // However, it follows the spirit of the rule that this is not observable, and so removing
            // the cast is beneficial to avoid unnecessary work at runtime.

            // Special case for: (int)E == 0 case.  Enums can always compare against the constant
            // 0 without needing a cast.
            if (IsEnumCastWithZeroCompare(cast, semanticModel, cancellationToken))
                return true;

            // Special case for: (E)~(int)e case.  Enums don't need to be converted to ints to get bitwise negated.
            if (IsRemovableBitwiseEnumNegation(cast, semanticModel, cancellationToken))
                return true;

            return IsCastSafeToRemove(cast, cast.Expression, semanticModel, cancellationToken);
        }

        private static bool IsEnumCastWithZeroCompare(
            CastExpressionSyntax castExpression,
            SemanticModel semanticModel,
            CancellationToken cancellationToken)
        {
            var leftOrRightChild = castExpression.WalkUpParentheses();
            if (leftOrRightChild.Parent is BinaryExpressionSyntax { RawKind: (int)SyntaxKind.EqualsExpression or (int)SyntaxKind.NotEqualsExpression } binary)
            {
                var enumType = semanticModel.GetTypeInfo(castExpression.Expression, cancellationToken).Type as INamedTypeSymbol;
                var castedType = semanticModel.GetTypeInfo(castExpression.Type, cancellationToken).Type;

                if (Equals(enumType?.EnumUnderlyingType, castedType))
                {
                    if (leftOrRightChild == binary.Left && IsConstantZero(binary.Right) ||
                        leftOrRightChild == binary.Right && IsConstantZero(binary.Left))
                    {
                        return true;
                    }
                }
            }

            return false;

            bool IsConstantZero(ExpressionSyntax child)
            {
                var constantValue = semanticModel.GetConstantValue(child, cancellationToken);
                return constantValue.HasValue &&
                       IntegerUtilities.IsIntegral(constantValue.Value) &&
                       IntegerUtilities.ToInt64(constantValue.Value) == 0;
            }
        }

        private static bool IsRemovableBitwiseEnumNegation(
            CastExpressionSyntax castExpression,
            SemanticModel semanticModel,
            CancellationToken cancellationToken)
        {
            // Special case for: (E)~(int)e case or (E?)~(int)e case.  Enums don't need to be converted to ints to get
            // bitwise negated. The above is equivalent to `~e` as that keeps the same value and the same type. 

            if (castExpression.WalkUpParentheses().Parent is PrefixUnaryExpressionSyntax(SyntaxKind.BitwiseNotExpression) parent &&
                parent.WalkUpParentheses().Parent is CastExpressionSyntax parentCast)
            {
                var enumType = semanticModel.GetTypeInfo(castExpression.Expression, cancellationToken).Type as INamedTypeSymbol;
                var castedType = semanticModel.GetTypeInfo(castExpression.Type, cancellationToken).Type;

                if (Equals(enumType?.EnumUnderlyingType, castedType))
                {
                    var parentCastType = semanticModel.GetTypeInfo(parentCast.Type, cancellationToken).Type;
                    if (Equals(enumType, parentCastType.RemoveNullableIfPresent()))
                        return true;
                }
            }

            return false;
        }

        private static bool IsCastSafeToRemove(
            ExpressionSyntax castNode, ExpressionSyntax castedExpressionNode,
            SemanticModel originalSemanticModel, CancellationToken cancellationToken)
        {
            #region blocked cases that disqualify this cast from being removed.

            // callers should have checked this.
            Contract.ThrowIfTrue(castNode.WalkUpParentheses().ContainsDiagnostics);

            // Quick syntactic checks we can do before semantic work.
            var isDefaultLiteralCast = castedExpressionNode.WalkDownParentheses().IsKind(SyntaxKind.DefaultLiteralExpression);

            // Language does not allow `if (x is default)` ever.  So if we have `if (x is (Y)default)`
            // then we can't remove the cast.  This was special cased in the language due to user 
            // confusion, and so we have to preserve this despite the standard conversion rules
            // indicating this should be fine.
            if (isDefaultLiteralCast && castNode.WalkUpParentheses().Parent is PatternSyntax or CaseSwitchLabelSyntax)
                return false;

            #endregion blocked cases

            #region allowed cases

            // There are cases in the roslyn API where a direct cast does not result in a conversion operation
            // (for example, casting a anonymous-method to a delegate type).  We have to handle these cases
            // specially.

            var originalOperation = originalSemanticModel.GetOperation(castNode, cancellationToken);
            if (originalOperation is IConversionOperation originalConversionOperation)
            {
                return IsConversionCastSafeToRemove(
                    castNode, castedExpressionNode, originalSemanticModel, originalConversionOperation, cancellationToken);
            }

            if (originalOperation is IDelegateCreationOperation originalDelegateCreationOperation)
            {
                return IsDelegateCreationCastSafeToRemove(
                    castNode, castedExpressionNode, originalSemanticModel, originalDelegateCreationOperation, cancellationToken);
            }

            #endregion allowed cases

            return false;
        }

        private static bool CastRemovalCouldCauseSignExtensionWarning(ExpressionSyntax castSyntax, IConversionOperation conversionOperation)
        {
            // if we have  `... | (T)x` then disallow this cast if we have a widening numeric cast and both T and x are
            // signed integers.  This can often lead to confusing situations due to sign extension bits getting padded
            // to the front of the value.  The compiler even warns here in many cases.  We don't want to reimplement the
            // entire complex compiler algorithm.  So just look for the general case and disallow entirely.
            //
            // Note: it is intentional that this only triggers when both types are integral, and the value that is 
            // being cast is a signed integer.  In other words, the compiler warns both for (long)int, as well as (ulong)int.
            if (castSyntax.WalkUpParentheses().GetRequiredParent().Kind() is SyntaxKind.BitwiseOrExpression or SyntaxKind.OrAssignmentExpression)
            {
                var conversion = conversionOperation.GetConversion();
                if (conversion.IsImplicit &&
                    (conversion.IsNumeric || conversion.IsNullable) &&
                    conversionOperation.Type.RemoveNullableIfPresent() is var type1 &&
                    conversionOperation.Operand.Type.RemoveNullableIfPresent() is var type2 &&
                    type1.IsIntegralType() &&
                    type2.IsSignedIntegralType())
                {
                    return true;
                }
            }

            return false;
        }
        private static bool IsDelegateCreationCastSafeToRemove(
            ExpressionSyntax castNode, ExpressionSyntax castedExpressionNode,
            SemanticModel originalSemanticModel, IDelegateCreationOperation originalDelegateCreationOperation,
            CancellationToken cancellationToken)
        {
            if (originalDelegateCreationOperation.Type?.TypeKind != TypeKind.Delegate)
                return false;

            // for a cast of an anonymous method to a delegate, we have to make sure that after cast-removal
            // that we still have the same.
            var (rewrittenSemanticModel, rewrittenExpression) = GetSemanticModelWithCastRemoved(
                castNode, castedExpressionNode, originalSemanticModel, cancellationToken);
            if (rewrittenSemanticModel is null || rewrittenExpression is null)
                return false;

            var rewrittenOperation = rewrittenSemanticModel.GetOperation(rewrittenExpression.WalkDownParentheses(), cancellationToken);
            if (rewrittenOperation is not (IAnonymousFunctionOperation or IMethodReferenceOperation))
            {
                return false;
            }

            if (rewrittenOperation.Parent is not IDelegateCreationOperation rewrittenDelegateCreationOperation)
                return false;

            if (rewrittenDelegateCreationOperation.Type?.TypeKind != TypeKind.Delegate)
                return false;

            // having to be converting to the same delegate type.
            return Equals(originalDelegateCreationOperation.Type, rewrittenDelegateCreationOperation.Type);
        }

        private static bool IsConversionCastSafeToRemove(
            ExpressionSyntax castNode, ExpressionSyntax castedExpressionNode,
            SemanticModel originalSemanticModel, IConversionOperation originalConversionOperation,
            CancellationToken cancellationToken)
        {
            #region blocked cases

            // If the conversion doesn't exist then we can't do anything with this as the code isn't
            // semantically valid.
            var originalConversion = originalConversionOperation.GetConversion();
            if (!originalConversion.Exists)
                return false;

            // A conversion must either not exist, or it must be explicit or implicit. At this point we
            // have conversions that will always succeed, but which could have impact on the code by 
            // changing the types of things (which can affect other things like overload resolution),
            // or the runtime values of code.  We only want to remove the cast if it will do none of those
            // things.

            // Explicit conversions are conversions that cannot be proven to always succeed, conversions
            // that are known to possibly lose information.  As such, we need to preserve this as it 
            // has necessary runtime behavior that must be kept.
            if (IsExplicitCastThatMustBePreserved(castNode, originalConversion))
                return false;

            // we are starting with code like `(X)expr` and converting to just `expr`. Post rewrite we need
            // to ensure that the final converted-type of `expr` matches the final converted type of `(X)expr`.
            var originalConvertedType = originalSemanticModel.GetTypeInfo(castNode.WalkUpParentheses(), cancellationToken).ConvertedType;
            if (originalConvertedType is null || originalConvertedType.TypeKind == TypeKind.Error)
                return false;

            // If removing the cast could cause the compiler to issue a new warning, then we have to preserve it.
            if (CastRemovalCouldCauseSignExtensionWarning(castNode, originalConversionOperation))
                return false;

            // if the expression being casted is the `null` literal, then we can't remove the cast if the final
            // converted type isn't known to be a reference type.  This can happen with code like: 
            //
            // void Goo<T, S>() where T : class, S
            // {
            //     S y = (T)null;
            // }
            //
            // Effectively, this constrains S to be a reference type (as T could not otherwise derive from it).
            // However, such a invariant isn't understood by the compiler.  So if the (T) cast is removed it will
            // fail as 'null' cannot be converted to an unconstrained generic type.
            var isNullLiteralCast = castedExpressionNode.WalkDownParentheses().IsKind(SyntaxKind.NullLiteralExpression);
            if (isNullLiteralCast && !originalConvertedType.IsReferenceType && !originalConvertedType.IsNullable())
                return false;

            // So far, this looks potentially possible to remove.  Now, actually do the removal and get the
            // semantic model for the rewritten code so we can check it to make sure semantics were preserved.
            var (rewrittenSemanticModel, rewrittenExpression) = GetSemanticModelWithCastRemoved(
                castNode, castedExpressionNode, originalSemanticModel, cancellationToken);
            if (rewrittenSemanticModel is null || rewrittenExpression is null)
                return false;

            var (rewrittenConvertedType, rewrittenConversion) = GetRewrittenInfo(
                castNode, rewrittenExpression,
                originalSemanticModel, rewrittenSemanticModel,
                originalConversion, originalConvertedType, cancellationToken);
            if (rewrittenConvertedType is null || rewrittenConvertedType.TypeKind == TypeKind.Error || !rewrittenConversion.Exists)
                return false;

            if (CastRemovalWouldCauseUnintendedReferenceComparisonWarning(rewrittenExpression, rewrittenSemanticModel, cancellationToken))
                return false;

            // The final converted type may be the same even after removing the cast.  However, the cast may 
            // have been necessary to convert the type and/or value in a way that could be observable.  For example:
            //
            // object o1 = (long)expr; // or (long)0
            //
            // We need to keep the cast so that the stored value stays a 'long'.
            if (originalConversion.IsConstantExpression || originalConversion.IsNumeric || originalConversion.IsEnumeration)
            {
                if (rewrittenConversion.IsBoxing)
                    return false;
            }

            // We have to specially handle formattable string conversions.  If we remove them, we may end up with
            // a string value instead.  For example:
            //
            // object o2 = (IFormattable)$"";
            if (originalConversion.IsInterpolatedString && !rewrittenConversion.IsInterpolatedString)
                return false;

            // If we have:
            //
            //      public static implicit operator A(string x)
            //      A x = (string)null;
            //
            // Then the original code has an implicit user defined conversion in it.  We can only remove this
            // if the new code would have the same conversion as well.
            if (originalConversionOperation.Parent is IConversionOperation { IsImplicit: true, Conversion: { IsUserDefined: true } } originalParentImplicitConversion)
            {
                if (!rewrittenConversion.IsUserDefined)
                    return false;

                if (!Equals(originalParentImplicitConversion.Conversion.MethodSymbol, rewrittenConversion.MethodSymbol))
                    return false;
            }

            // Identity fp-casts can actually change the runtime value of the fp number.  This can happen because the
            // runtime is allowed to perform the operations with wider precision than the actual specified fp-precision.
            // i.e. 64-bit doubles can actually be 80 bits at runtime.  Even though the language considers this to be an
            // identity cast, we don't want to remove these because the user may be depending on that truncation.
            if (IsIdentityFloatingPointCastThatMustBePreserved(castNode, castedExpressionNode, originalSemanticModel, cancellationToken))
                return false;

            #endregion blocked cases

            #region allowed cases that allow this cast to be removed.

            // In code like `((X)y).Z()` the cast to (X) can be removed if the same 'Z' method would be called.
            // The rules here can be subtle.  For example, if Z is virtual, and (X) is a cast up the inheritance
            // hierarchy then this is *normally* ok.  HOwever, the language resolve default parameter values 
            // from the overridden method.  So if they differ, we can't actually remove the cast.
            //
            // Similarly, if (X) is a cast to an interface, and Z is an impl of that interface method, it might
            // be possible to remove, but only if y's type is sealed, as otherwise the interface method could be
            // reimplemented in a derived type.
            //
            // Note: this path is fundamentally different from the other forms of cast removal we perform.  The
            // casts are removed because statically they make no difference to the meaning of the code.  Here,
            // the code statically changes meaning.  However, we can use our knowledge of how the language/runtime
            // works to know at *runtime* that the user will get the exact same behavior.
            if (castNode.WalkUpParentheses().Parent is MemberAccessExpressionSyntax memberAccessExpression)
            {
                if (IsComplementaryMemberAccessAfterCastRemoval(
                        memberAccessExpression, rewrittenExpression, originalSemanticModel, rewrittenSemanticModel, cancellationToken))
                {
                    return true;
                }
            }

            // In code like `((X)y)()` the cast to (X) can be removed if this was an implicit reference conversion
            // to a complementary delegate (because of delegate variance) *and* the return type of the delegate
            // invoke methods are the same.  For example:
            //
            //      Action<object> a = Console.WriteLine;
            //      ((Action<string>)a)("A");
            //
            // This is safe as delegate variance ensures that any parameter type has an implicit ref conversion to
            // the original delegate type.  However, the following would not be safe:
            //
            //      Func<object, string> a = ...;
            //      var v = ((Func<string, object>)a)("A");
            //
            // Here the type of 'v' would change to 'object' from 'string'.
            //
            // Note: this path is fundamentally different from the other forms of cast removal we perform.  The
            // casts are removed because statically they make no difference to the meaning of the code.  Here,
            // the code statically changes meaning.  However, we can use our knowledge of how the language/runtime
            // works to know at *runtime* that the user will get the exact same behavior.
            if (castNode.WalkUpParentheses().Parent is InvocationExpressionSyntax invocationExpression)
            {
                if (IsComplementaryInvocationAfterCastRemoval(
                        invocationExpression, rewrittenExpression, originalSemanticModel, rewrittenSemanticModel, cancellationToken))
                {
                    return true;
                }
            }

<<<<<<< HEAD
                // Given (nuint)(nint)myIntPtr we would normally suggest removing the (nint) cast as being identity
                // but it is required as a means to get from IntPtr to nuint, and vice versa from UIntPtr to nint,
                // so we check for an identity cast from [U]IntPtr to n[u]int and then to a number type.
                if (castedExpressionType.SpecialType == castType.SpecialType &&
                    !castedExpressionType.IsNativeIntegerType &&
                    castType.IsNativeIntegerType &&
                    parentCastType.IsNumericType())
=======
            // If we have an implicit reference conversion in an 'is' expression then we remove the cast.  For example
            //
            //  if ((object)someRefType is string)
            //
            // However if we have:
            //
            //   List<int> list = null;
            //   if ((object)list is string)
            //
            // then we don't want to remove the cast as it can cause an error.
            if (castNode.WalkUpParentheses().Parent is BinaryExpressionSyntax(SyntaxKind.IsExpression) isExpression &&
                originalConversion.IsIdentityOrImplicitReference())
            {
                var castedExpressionType = originalSemanticModel.GetTypeInfo(castedExpressionNode, cancellationToken).Type;
                var isType = originalSemanticModel.GetTypeInfo(isExpression.Right, cancellationToken).Type;

                if (castedExpressionType != null && isType != null &&
                    originalSemanticModel.Compilation.ClassifyConversion(castedExpressionType, isType).Exists)
>>>>>>> 67d940c4
                {
                    return true;
                }
            }

            // If the types of the expressions are the same, then we can remove safely.
            if (originalConvertedType.Equals(rewrittenConvertedType, SymbolEqualityComparer.IncludeNullability))
                return true;

            // There are cases where the types change but things may still be safe to remove.

            // Case1.  A value type casted to `object` is safe if it's now getting converted to `dynamic`.
            // At runtime `dynamic` is just an `object` as well, and precasting to `object` will end up
            // with the same value and type still in the `dynamic` final location.
            if (originalConversion.IsBoxing && rewrittenConversion.IsBoxing &&
                originalConvertedType.IsReferenceType && rewrittenConvertedType.TypeKind == TypeKind.Dynamic)
            {
                return true;
            }

            // There are cases where a cast does have runtime meaning, but can be removed from one location because
            // the same effective conversion would happen in the code in a different location.  For example:
            //
            //      int? a = b ? (int?)0 : 1
            //
            // remove this cast will change the meaning of that conditional.  It will now produce an int instead of
            // an int?.  However, we know the same integral value will be produced by the conditional, but will then
            // be wrapped with a final conversion back into an int?.
            if (IsConditionalCastSafeToRemove(
                    castNode, originalSemanticModel,
                    rewrittenExpression, rewrittenSemanticModel, cancellationToken))
            {
                return true;
            }

            // Widening a value before bitwise negation produces the same value as bitwise negation
            // followed by the same widening.  For example:
            //
            // public static long P(long a, int b)
            //     => a & ~[|(long)|]b;
            if (IsRemovableWideningSignedBitwiseNegation(
                    castNode, originalConversionOperation,
                    rewrittenExpression, rewrittenSemanticModel, cancellationToken))
            {
                return true;
            }

            // (float?)(int?)2147483647
            //
            // The inner cast is not necessary here because there is already a lifted nullable conversion
            // of the innermost expression to the outer conversion type.
            if (IsMultipleImplicitNullableConversion(originalConversionOperation))
                return true;

            #endregion allowed cases.

            return false;
        }

        private static bool IsMultipleImplicitNullableConversion(IConversionOperation originalConversionOperation)
        {
            // (float?)(int?)2147483647

            var innerOriginalConversion = originalConversionOperation.GetConversion();
            if (!innerOriginalConversion.IsImplicit || !innerOriginalConversion.IsNullable)
                return false;

            // if the inner conversion was user defined, we need to keep it as it may have executed user code.
            if (innerOriginalConversion.IsUserDefined)
                return false;

            if (originalConversionOperation.Parent is not IConversionOperation outerOriginalConversionOperation)
                return false;

            var outerOriginalConversion = outerOriginalConversionOperation.GetConversion();
            if (!outerOriginalConversion.IsImplicit || !outerOriginalConversion.IsNullable)
                return false;

            return true;
        }

        private static bool IsRemovableWideningSignedBitwiseNegation(
            ExpressionSyntax castNode, IConversionOperation originalConversionOperation,
            ExpressionSyntax rewrittenExpression, SemanticModel rewrittenSemanticModel,
            CancellationToken cancellationToken)
        {
            // Can potentially remove the cast in:
            //
            // public static long P(long a, int b)
            //     => a & ~[|(long)|]b;
            //
            // We need to have an implicit numeric conversion.  Parented by a ~. After removing the cast, we should
            // have the same conversion now implicitly on the outside of the `~`.
            // 
            // Similarly, the casted type needs to be the same type we get post rewrite outside the `~`.
            //
            // Note: this removal only works with signed integers.  With unsigned integers the distinction matters.
            // Consider ~(ulong)uintVal vs (ulong)~uintVal.  the former will extend out the value with 0s, which
            // will all be flipped to 1s.  The latter will flip any leading 0s to 1s, but will then extend out the
            // rest with 1s.

            var originalConversion = originalConversionOperation.GetConversion();
            if (!originalConversion.IsImplicit || !originalConversion.IsNumeric)
                return false;

            if (!IsSignedIntegralOrIntPtrType(originalConversionOperation.Type) ||
                !IsSignedIntegralOrIntPtrType(originalConversionOperation.Operand.Type))
            {
                return false;
            }

<<<<<<< HEAD
            return false;
        }

        private static bool CastRemovalWouldCauseSignExtensionWarning(ExpressionSyntax expression, SemanticModel semanticModel, CancellationToken cancellationToken)
        {
            // Logic copied from DiagnosticsPass_Warnings.CheckForBitwiseOrSignExtend.  Including comments.

            if (expression is not CastExpressionSyntax castExpression)
=======
            var parent = castNode.WalkUpParentheses().GetRequiredParent();
            if (parent is not PrefixUnaryExpressionSyntax(SyntaxKind.BitwiseNotExpression) originalBitwiseNotExpression)
>>>>>>> 67d940c4
                return false;

            // If we were parented by a bitwise negation before, we must also be afterwards.
            var rewrittenBitwiseNotExpression = (PrefixUnaryExpressionSyntax)rewrittenExpression.WalkUpParentheses().GetRequiredParent();
            Debug.Assert(rewrittenBitwiseNotExpression.Kind() == SyntaxKind.BitwiseNotExpression);

            var rewrittenOperation = rewrittenSemanticModel.GetOperation(rewrittenBitwiseNotExpression, cancellationToken);
            if (rewrittenOperation is not IUnaryOperation { OperatorKind: UnaryOperatorKind.BitwiseNegation } unaryOperation)
                return false;

            // Post rewrite we need to have the same conversion outside that `~` that we had inside.
            if (rewrittenOperation.Parent is not IConversionOperation rewrittenBitwiseNotConversionOperation)
                return false;

            var rewrittenBitwiseNotConversion = rewrittenBitwiseNotConversionOperation.GetConversion();
            if (originalConversion != rewrittenBitwiseNotConversion)
                return false;

            // Ensure the types of the cast-inside is the same as the type outside the rewritten `~`.
            var originalConvertedType = originalConversionOperation.Type;
            var rewrittenBitwiseNotConversionType = rewrittenBitwiseNotConversionOperation.Type;
            if (IsNullOrErrorType(originalConvertedType) ||
                IsNullOrErrorType(rewrittenBitwiseNotConversionType))
            {
                return false;
            }

            if (!originalConvertedType.Equals(rewrittenBitwiseNotConversionType, SymbolEqualityComparer.IncludeNullability))
                return false;

            return true;
        }

        private static bool IsSignedIntegralOrIntPtrType(ITypeSymbol? type)
            => type.IsSignedIntegralType() || type?.SpecialType is SpecialType.System_IntPtr;

        private static bool IsConditionalCastSafeToRemove(
            ExpressionSyntax castNode, SemanticModel originalSemanticModel,
            ExpressionSyntax rewrittenExpression, SemanticModel rewrittenSemanticModel, CancellationToken cancellationToken)
        {
            if (castNode is not CastExpressionSyntax castExpression)
                return false;

            var parent = castExpression.WalkUpParentheses();
            if (parent.Parent is not ConditionalExpressionSyntax originalConditionalExpression)
                return false;

            // if we were parented by a conditional before, we must be parented by a conditional afterwards.
            var rewrittenConditionalExpression = (ConditionalExpressionSyntax)rewrittenExpression.WalkUpParentheses().GetRequiredParent();

            if (parent != originalConditionalExpression.WhenFalse && parent != originalConditionalExpression.WhenTrue)
                return false;

            if (originalSemanticModel.GetOperation(castExpression, cancellationToken) is not IConversionOperation conversionOperation)
                return false;

            var originalConversion = conversionOperation.GetConversion();
            if (!originalConversion.IsNullable && !originalConversion.IsNumeric)
                return false;

            if (originalConversion.IsNullable)
            {
                // if we have `a ? (int?)b : default` then we can't remove the nullable cast as it changes the
                // meaning of `default`.
                if (originalConditionalExpression.WhenTrue.WalkDownParentheses().IsKind(SyntaxKind.DefaultLiteralExpression) ||
                    originalConditionalExpression.WhenFalse.WalkDownParentheses().IsKind(SyntaxKind.DefaultLiteralExpression))
                {
                    return false;
                }
            }

            var originalCastExpressionTypeInfo = originalSemanticModel.GetTypeInfo(castExpression, cancellationToken);
            var originalConditionalTypeInfo = originalSemanticModel.GetTypeInfo(originalConditionalExpression, cancellationToken);
            var rewrittenConditionalTypeInfo = rewrittenSemanticModel.GetTypeInfo(rewrittenConditionalExpression, cancellationToken);

            if (IsNullOrErrorType(originalCastExpressionTypeInfo) ||
                IsNullOrErrorType(originalConditionalTypeInfo) ||
                IsNullOrErrorType(rewrittenConditionalTypeInfo))
            {
                return false;
            }

            // when we have    a ? (T)b : c
            // 
            // then we want the type of the written conditional to be T as well.  And we want the final converted
            // type of `a ? b : c` to be the same as what `a ? (T)b : c` is converted to.

            if (!originalConditionalTypeInfo.ConvertedType!.Equals(rewrittenConditionalTypeInfo.ConvertedType, SymbolEqualityComparer.IncludeNullability))
                return false;

            var castType = originalSemanticModel.GetTypeInfo(castExpression, cancellationToken).Type;
            if (IsNullOrErrorType(castType))
                return false;

            if (rewrittenSemanticModel.GetOperation(rewrittenConditionalExpression, cancellationToken) is not IConditionalOperation rewrittenConditionalOperation)
                return false;

<<<<<<< HEAD
        private static ulong FindSurprisingSignExtensionBits(IOperation? operation, bool treatExplicitCastAsImplicit)
        {
            if (operation is not IConversionOperation conversion)
                return 0;
=======
            if (castType.Equals(rewrittenConditionalOperation.Type, SymbolEqualityComparer.IncludeNullability))
                return true;
>>>>>>> 67d940c4

            if (rewrittenConditionalOperation.Parent is IConversionOperation { IsImplicit: true } implicitConversion &&
                castType.Equals(implicitConversion.Type, SymbolEqualityComparer.IncludeNullability))
            {
                return true;
            }

            return false;
        }

        private static bool IsNullOrErrorType(TypeInfo info)
            => IsNullOrErrorType(info.Type) || IsNullOrErrorType(info.ConvertedType);

        private static bool IsNullOrErrorType([NotNullWhen(false)] ITypeSymbol? type)
            => type is null || type is IErrorTypeSymbol;

        private static bool CastRemovalWouldCauseUnintendedReferenceComparisonWarning(
            ExpressionSyntax expression,
            SemanticModel semanticModel,
            CancellationToken cancellationToken)
        {
            // Translated from DiagnosticPass.CheckRelationals
            var parentBinary = expression.WalkUpParentheses().GetRequiredParent() as BinaryExpressionSyntax;
            if (parentBinary != null && parentBinary.Kind() is SyntaxKind.EqualsExpression or SyntaxKind.NotEqualsExpression)
            {
                var operation = semanticModel.GetOperation(parentBinary, cancellationToken);
                if (UnwrapImplicitConversion(operation) is IBinaryOperation binaryOperation)
                {
                    if (binaryOperation.LeftOperand.Type?.SpecialType == SpecialType.System_Object &&
                        !IsExplicitCast(parentBinary.Left) &&
                        !IsConstantNull(binaryOperation.LeftOperand) &&
                        ConvertedHasUserDefinedEquals(binaryOperation.OperatorKind, binaryOperation.RightOperand))
                    {
                        return true;
                    }
                    else if (binaryOperation.RightOperand.Type?.SpecialType == SpecialType.System_Object &&
                        !IsExplicitCast(parentBinary.Right) &&
                        !IsConstantNull(binaryOperation.RightOperand) &&
                        ConvertedHasUserDefinedEquals(binaryOperation.OperatorKind, binaryOperation.LeftOperand))
                    {
                        return true;
                    }
                }
            }

            return false;
        }

        private static bool ConvertedHasUserDefinedEquals(BinaryOperatorKind operatorKind, IOperation operation)
        {
            // translated from DiagnosticPass.ConvertedHasEqual

            if (operation is not IConversionOperation conversionOperation)
                return false;

            if (IsExplicitCast(conversionOperation.Syntax))
                return false;

            if (conversionOperation.Operand.Type is not INamedTypeSymbol original)
                return false;

            if (!original.IsReferenceType || original.TypeKind == TypeKind.Interface)
                return false;

            var opName = operatorKind == BinaryOperatorKind.Equals
                ? WellKnownMemberNames.EqualityOperatorName
                : WellKnownMemberNames.InequalityOperatorName;
            for (var type = original; type != null; type = type.BaseType)
            {
                foreach (var sym in type.GetMembers(opName))
                {
                    if (sym is IMethodSymbol { MethodKind: MethodKind.UserDefinedOperator } op)
                    {
                        var parameters = op.GetParameters();
                        if (parameters.Length == 2 &&
                            type.Equals(parameters[0].Type) &&
                            type.Equals(parameters[1].Type))
                        {
                            return true;
                        }
                    }
                }
<<<<<<< HEAD

                Debug.Assert(false, "How did we get here?");
                return recursive;
=======
>>>>>>> 67d940c4
            }

            return false;
        }

        private static bool IsConstantNull(IOperation operation)
            => operation.ConstantValue.HasValue && operation.ConstantValue.Value is null;

        private static bool IsExplicitCast(SyntaxNode node)
            => node is ExpressionSyntax expression && expression.WalkDownParentheses().Kind() is SyntaxKind.CastExpression or SyntaxKind.AsExpression;

        private static IOperation? UnwrapImplicitConversion(IOperation? value)
            => value is IConversionOperation conversion && conversion.IsImplicit
                ? conversion.Operand
                : value;

        private static bool IsExplicitCastThatMustBePreserved(ExpressionSyntax castNode, Conversion conversion)
        {
            if (!conversion.IsExplicit)
                return false;

            // Some explicit casts are safe to remove as they still will have no runtime impact, (or the compiler would
            // insert the implicit cast for it later due to surrounding context).

            // Explicit identity casts arise with things like `(string?)""`.  In this case, there is no runtime impact,
            // just type system impact.  This is a candidate for removal, and our later checks will ensure the same 
            // types remain.
            if (conversion.IsIdentity)
                return false;

            // Explicit nullable casts arise with things like `(int?)0`.  These will succeed at runtime, but are potentially
            // removable if the language would insert such a cast anyways (for things like `x ? (int?)0 : null`).  In C# 9
            // and above this will create a legal conditional conversion that implicitly adds that cast.
            //
            // Note: this does not apply for `as byte?`.  This is an explicit as-cast that can produce null values and
            // so it should be maintained.
            if (conversion.IsNullable && castNode is CastExpressionSyntax)
            {
                var parent = castNode.WalkUpParentheses();
                if (parent.Parent is ConditionalExpressionSyntax conditionalExpression)
                {
                    if ((conditionalExpression.WhenTrue == parent && conditionalExpression.WhenFalse.WalkDownParentheses().Kind() == SyntaxKind.NullLiteralExpression) ||
                        (conditionalExpression.WhenFalse == parent && conditionalExpression.WhenTrue.WalkDownParentheses().Kind() == SyntaxKind.NullLiteralExpression))
                    {
                        return false;
                    }
                }
            }

            return true;
        }

        private static bool IsIdentityFloatingPointCastThatMustBePreserved(
           ExpressionSyntax castNode, ExpressionSyntax castedExpressionNode,
           SemanticModel semanticModel, CancellationToken cancellationToken)
        {
            var conversion = semanticModel.GetConversion(castedExpressionNode, cancellationToken);
            if (!conversion.IsIdentity)
                return false;

            var castType = semanticModel.GetTypeInfo(castNode, cancellationToken).Type;
            var castedExpressionType = semanticModel.GetTypeInfo(castedExpressionNode, cancellationToken).Type;

            // Floating point casts can have subtle runtime behavior, even between the same fp types. For example, a
            // cast from float-to-float can still change behavior because it may take a higher precision computation and
            // truncate it to 32bits.
            //
            // Because of this we keep floating point conversions unless we can prove that it's safe.  The only safe
            // times are when we're loading or storing into a location we know has the same size as the cast size
            // (i.e. reading/writing into a field).
            if (!IsFloatingPointType(castedExpressionType) ||
                !IsFloatingPointType(castType))
            {
                // wasn't a floating point conversion.
                return false;
            }

            // Identity fp conversion is safe if this is a read from a fp field/array
            if (IsFieldOrArrayElement(semanticModel, castedExpressionNode, cancellationToken))
                return false;

            // Boxing the result will automatically truncate this as well as this must be stored into a real 32bit or
            // 64bit location.  As such, the explicit cast to truncate to 32/64 isn't necessary.  See
            // https://github.com/dotnet/roslyn/pull/56932#discussion_r725241921 for more details.
            var parentConversion = semanticModel.GetConversion(castNode, cancellationToken);
            if (parentConversion.Exists && parentConversion.IsBoxing)
                return false;

            // It wasn't a read from a fp/field/array.  But it might be a write into one.

            castNode = castNode.WalkUpParentheses();
            if (castNode.Parent is AssignmentExpressionSyntax assignmentExpression &&
                assignmentExpression.Right == castNode)
            {
                // Identity fp conversion is safe if this is a write to a fp field/array
                if (IsFieldOrArrayElement(semanticModel, assignmentExpression.Left, cancellationToken))
                    return false;
            }
            else if (castNode.Parent.IsKind(SyntaxKind.ArrayInitializerExpression, out InitializerExpressionSyntax? arrayInitializer))
            {
                // Identity fp conversion is safe if this is in an array initializer.
                var typeInfo = semanticModel.GetTypeInfo(arrayInitializer, cancellationToken);
                return typeInfo.Type?.Kind == SymbolKind.ArrayType;
            }
            else if (castNode.Parent is EqualsValueClauseSyntax equalsValue &&
                     equalsValue.Value == castNode &&
                     equalsValue.Parent is VariableDeclaratorSyntax variableDeclarator)
            {
                // Identity fp conversion is safe if this is in a field initializer.
                var symbol = semanticModel.GetDeclaredSymbol(variableDeclarator, cancellationToken);
                if (symbol?.Kind == SymbolKind.Field)
                    return false;
            }

            // We have to preserve this cast.
            return true;
        }

        private static bool IsFloatingPointType(ITypeSymbol? type)
            => type?.SpecialType is SpecialType.System_Double or SpecialType.System_Single;

        private static bool IsFieldOrArrayElement(SemanticModel semanticModel, ExpressionSyntax expression, CancellationToken cancellationToken)
        {
            var operation = semanticModel.GetOperation(expression.WalkDownParentheses(), cancellationToken);
            return operation is IFieldReferenceOperation or IArrayElementReferenceOperation;
        }

        private static bool IntroducedConditionalExpressionConversion(
            ExpressionSyntax expression, SemanticModel semanticModel, CancellationToken cancellationToken)
        {
<<<<<<< HEAD
            if (castNode.WalkUpParentheses().Parent is not ArgumentSyntax argument)
            {
                return false;
            }

            if (argument.Parent is not ArgumentListSyntax argumentList)
            {
                return false;
            }

            if (argumentList.Parent is not ObjectCreationExpressionSyntax objectCreation)
=======
            for (SyntaxNode? current = expression; current != null; current = current.Parent)
>>>>>>> 67d940c4
            {
                var conversion = semanticModel.GetConversion(current, cancellationToken);
                if (conversion.IsConditionalExpression)
                    return true;
            }

            return false;
        }

        private static bool IntroducedAmbiguity(
            ExpressionSyntax castNode, ExpressionSyntax rewrittenExpression,
            SemanticModel originalSemanticModel, SemanticModel rewrittenSemanticModel,
            CancellationToken cancellationToken)
        {
            for (SyntaxNode? currentOld = castNode.WalkUpParentheses().Parent, currentNew = rewrittenExpression.WalkUpParentheses().Parent;
                 currentOld != null && currentNew != null;
                 currentOld = currentOld.Parent, currentNew = currentNew.Parent)
            {
                Debug.Assert(currentOld.Kind() == currentNew.Kind());
                var oldSymbolInfo = originalSemanticModel.GetSymbolInfo(currentOld, cancellationToken);
                if (oldSymbolInfo.Symbol != null)
                {
                    // if previously we bound to a single symbol, but now we don't, then we introduced an
                    // error of some sort.  Have to bail out immediately and keep the cast.
                    var newSymbolInfo = rewrittenSemanticModel.GetSymbolInfo(currentNew, cancellationToken);
                    if (newSymbolInfo.Symbol is null)
                        return true;
                }
            }

            return false;
        }

        private static bool ChangedOverloadResolution(
            ExpressionSyntax castNode, ExpressionSyntax rewrittenExpression,
            SemanticModel originalSemanticModel, SemanticModel rewrittenSemanticModel,
            CancellationToken cancellationToken)
        {
            // walk upwards checking overload resolution results.  note: we skip until we hit the first argument
            // as we don't care about symbol resolution changing when removing a cast in something like `((D)b).X()`
            var haveHitArgumentNode = false;
            for (SyntaxNode? currentOld = castNode.WalkUpParentheses().Parent, currentNew = rewrittenExpression.WalkUpParentheses().Parent;
                 currentOld != null && currentNew != null;
                 currentOld = currentOld.Parent, currentNew = currentNew.Parent)
            {
                Debug.Assert(currentOld.Kind() == currentNew.Kind());
                if (!haveHitArgumentNode && currentOld.Kind() != SyntaxKind.Argument)
                    continue;

                haveHitArgumentNode = true;

                var oldSymbolInfo = originalSemanticModel.GetSymbolInfo(currentOld, cancellationToken).Symbol;
                var newSymbolInfo = rewrittenSemanticModel.GetSymbolInfo(currentNew, cancellationToken).Symbol;

                // ignore local functions.  First, we can't test them for equality in speculative situations, but also we 
                // can't end up with an overload resolution issue for them as they don't have overloads.
                if (oldSymbolInfo is IMethodSymbol method &&
                    method.MethodKind is not (MethodKind.LocalFunction or MethodKind.LambdaMethod) &&
                    !Equals(oldSymbolInfo, newSymbolInfo))
                {
                    return true;
                }
            }

            return false;
        }

        private static bool ChangedForEachResolution(
            ExpressionSyntax castNode, ExpressionSyntax rewrittenExpression,
            SemanticModel originalSemanticModel, SemanticModel rewrittenSemanticModel)
        {
            for (SyntaxNode? currentOld = castNode.WalkUpParentheses().Parent, currentNew = rewrittenExpression.WalkUpParentheses().Parent;
                 currentOld != null && currentNew != null;
                 currentOld = currentOld.Parent, currentNew = currentNew.Parent)
            {
                Debug.Assert(currentOld.Kind() == currentNew.Kind());
                if (currentOld is CommonForEachStatementSyntax oldForEach &&
                    currentNew is CommonForEachStatementSyntax newForEach)
                {
                    // TODO(cyrusn): Do we need to validate anything else in the foreach infos?
                    var oldForEachInfo = originalSemanticModel.GetForEachStatementInfo(oldForEach);
                    var newForEachInfo = rewrittenSemanticModel.GetForEachStatementInfo(newForEach);

                    var oldConversion = oldForEachInfo.ElementConversion;
                    var newConversion = newForEachInfo.ElementConversion;

                    if (oldConversion.IsUserDefined != newConversion.IsUserDefined)
                        return true;

                    if (!Equals(oldConversion.MethodSymbol, newConversion.MethodSymbol))
                        return true;
                }
            }

            return false;
        }

        private static bool IsComplementaryMemberAccessAfterCastRemoval(
            MemberAccessExpressionSyntax memberAccessExpression,
            ExpressionSyntax rewrittenExpression,
            SemanticModel originalSemanticModel,
            SemanticModel rewrittenSemanticModel,
            CancellationToken cancellationToken)
        {
<<<<<<< HEAD
            // Based on the check in DiagnosticPass.CheckRelationals.

            // (object)"" == someObj
            //
            // This cast can be removed with no runtime or static-semantics change.  However, the compiler warns here
            // that this could be confusing (since it's not clear it's calling `==(object,object)` instead of
            // `==(string,string)`), so we have to preserve this.

            // compiler: if (node.Left.Type.SpecialType == SpecialType.System_Object
            if (castType?.SpecialType != SpecialType.System_Object)
                return false;

            // compiler: node.OperatorKind == BinaryOperatorKind.ObjectEqual || node.OperatorKind == BinaryOperatorKind.ObjectNotEqual
            castNode = castNode.WalkUpParentheses();
            var parent = castNode.Parent;
            if (parent is not BinaryExpressionSyntax binaryExpression)
                return false;

            if (!binaryExpression.IsKind(SyntaxKind.EqualsExpression, SyntaxKind.NotEqualsExpression))
=======
            var originalMemberSymbol = originalSemanticModel.GetSymbolInfo(memberAccessExpression, cancellationToken).Symbol;
            if (originalMemberSymbol is null)
>>>>>>> 67d940c4
                return false;

            var rewrittenMemberAccessExpression = (MemberAccessExpressionSyntax)rewrittenExpression.WalkUpParentheses().GetRequiredParent();
            var rewrittenMemberSymbol = rewrittenSemanticModel.GetSymbolInfo(rewrittenMemberAccessExpression, cancellationToken).Symbol;
            if (rewrittenMemberSymbol is null)
                return false;

            if (originalMemberSymbol.Kind != rewrittenMemberSymbol.Kind)
                return false;

<<<<<<< HEAD
            var operatorName = binaryMethod.Name;
            if (operatorName is not WellKnownMemberNames.EqualityOperatorName and not WellKnownMemberNames.InequalityOperatorName)
                return false;
=======
            // check for: ((X)expr).Invoke(...);
            if (IsComplementaryDelegateInvoke(originalMemberSymbol, rewrittenMemberSymbol))
                return true;
>>>>>>> 67d940c4

            // Ok, we had two good member symbols before/after the cast removal.  In other words we have:
            //
            //      ((X)expr).Y
            //      (expr).Y

            // Next, see if this is a call to an interface method.
            if (originalMemberSymbol.ContainingType.TypeKind == TypeKind.Interface)
            {
                var rewrittenType = rewrittenSemanticModel.GetTypeInfo(rewrittenExpression, cancellationToken).Type;
                if (IsNullOrErrorType(rewrittenType))
                    return false;

                // If we don't have a reference type, then it may not be safe to remove the cast.  The cast could
                // could have been boxing the value and removing that could cause us to operate not on the copy.
                //
                // Note: intrinsics and enums are also safe as we know they don't have state and thus
                // will have the same semantics whether or not they're boxed.
                //
                // It is also safe if we know the value is already a copy to begin with.
                //
                // TODO(cyrusn): this may not be true of floating point numbers.  Are we sure that it's
                // safe to remove an interface cast in that case?  Could that cast narrow the precision of 
                // a wider FP number to a narrower amount (like 80bit FP to 64bit)?

                if (!rewrittenType.IsReferenceType &&
                    !IsIntrinsicOrEnum(rewrittenType) &&
                    !IsCopy(rewrittenSemanticModel, rewrittenExpression, rewrittenType, cancellationToken))
                {
                    return false;
                }

                // if we are still calling through to the same interface method, then this is safe to call.
                if (Equals(originalMemberSymbol, rewrittenMemberSymbol))
                    return true;

                // Ok, we have a type casted to an interface.  It may be safe to remove this interface cast
                // if we still call into the implementation of that interface member afterwards.  Note: the
                // type has to be sealed, otherwise the interface method may have been reimplemented lower
                // in the inheritance hierarchy.
                //
                // However, if this was an object creation expression, then we know the exact type that was
                // created, and don't have to worry about subclassing.

                var isSealed =
                    rewrittenType.IsSealed ||
                    rewrittenType.IsValueType ||
                    rewrittenType.TypeKind == TypeKind.Array ||
                    IsIntrinsicOrEnum(rewrittenType) ||
                    rewrittenExpression.WalkDownParentheses() is ObjectCreationExpressionSyntax;

                if (!isSealed)
                    return false;

                // Then look for the current implementation of that interface member.
                var rewrittenContainingType = rewrittenMemberSymbol.ContainingType;
                var implementationMember = rewrittenContainingType.FindImplementationForInterfaceMember(originalMemberSymbol);
                if (implementationMember is null)
                    return false;

                // if that's not the method we're currently calling, then this definitely isn't safe to remove.
                return
                    Equals(implementationMember, rewrittenMemberSymbol) &&
                    ParameterNamesAndDefaultValuesAndReturnTypesMatch(
                        memberAccessExpression, originalSemanticModel, originalMemberSymbol, rewrittenMemberSymbol, cancellationToken);
            }

            // Second, check if this is a virtual call to a different location in the inheritance hierarchy.
            // Importantly though, because of covariant return types, we have to make sure the overrides 
            // agree on the return type, or else this could change the final type of hte expression.
            for (var current = rewrittenMemberSymbol; current != null; current = current.GetOverriddenMember())
            {
                if (Equals(originalMemberSymbol, current))
                {
                    // we're calling into a override of a higher up virtual in the original code.
                    // This is safe as long as the names of the parameters and all default values
                    // are the same.  This is because the compiler uses the names and default
                    // values of the overridden member, even though it emits a virtual call to the
                    // the highest in the inheritance chain.
                    return ParameterNamesAndDefaultValuesAndReturnTypesMatch(
                        memberAccessExpression, originalSemanticModel, originalMemberSymbol, rewrittenMemberSymbol, cancellationToken);
                }
            }

            return false;
        }

        private static bool IsComplementaryInvocationAfterCastRemoval(
            InvocationExpressionSyntax memberAccessExpression,
            ExpressionSyntax rewrittenExpression,
            SemanticModel originalSemanticModel,
            SemanticModel rewrittenSemanticModel,
            CancellationToken cancellationToken)
        {
            var originalMemberSymbol = originalSemanticModel.GetSymbolInfo(memberAccessExpression, cancellationToken).Symbol;
            if (originalMemberSymbol is null)
                return false;

            var rewrittenMemberAccessExpression = (InvocationExpressionSyntax)rewrittenExpression.WalkUpParentheses().GetRequiredParent();
            var rewrittenMemberSymbol = rewrittenSemanticModel.GetSymbolInfo(rewrittenMemberAccessExpression, cancellationToken).Symbol;
            if (rewrittenMemberSymbol is null)
                return false;

            return IsComplementaryDelegateInvoke(originalMemberSymbol, rewrittenMemberSymbol);
        }

        private static bool IsComplementaryDelegateInvoke(ISymbol originalMemberSymbol, ISymbol rewrittenMemberSymbol)
        {
            if (originalMemberSymbol is not IMethodSymbol { MethodKind: MethodKind.DelegateInvoke } originalMethodSymbol ||
                rewrittenMemberSymbol is not IMethodSymbol { MethodKind: MethodKind.DelegateInvoke } rewrittenMethodSymbol)
            {
                return false;
            }

            // if we're invoking a delegate method, then the removal of the cast is mostly safe (as the 
            // compiler will only allow implicit reference conversions between variant delegates and 
            // variant delegates will only allow different implicit reference conversions of their
            // parameters and return type.

            // However, if the delegate return type differs, then that could change semantics higher
            // up, so we must disallow this if they're not the same.
            return Equals(originalMethodSymbol.ReturnType, rewrittenMethodSymbol.ReturnType);
        }

        private static bool IsIntrinsicOrEnum(ITypeSymbol rewrittenType)
            => rewrittenType.IsIntrinsicType() ||
               rewrittenType.IsEnumType() ||
               rewrittenType.SpecialType == SpecialType.System_Enum;

        private static bool IsCopy(
            SemanticModel semanticModel,
            ExpressionSyntax expression,
            ITypeSymbol rewrittenType,
            CancellationToken cancellationToken)
        {
            // Checked by caller first.
            Debug.Assert(!rewrittenType.IsReferenceType && !IsIntrinsicOrEnum(rewrittenType));

            // Be conservative here.  If we can't prove it's not a copy assume it's a copy.
            expression = expression.WalkDownParentheses();
            var operation = semanticModel.GetOperation(expression, cancellationToken);
            if (operation != null)
            {
                // All operators return a fresh copy.  Note: this may need to be revisited if operators
                // ever can return byref in the future.
                if (operation is IBinaryOperation { OperatorMethod: not null })
                    return true;

                if (operation is IUnaryOperation { OperatorMethod: not null })
                    return true;

                // if we're getting the struct through a non-ref property, then it will make a copy.
                if (operation is IPropertyReferenceOperation { Property.RefKind: not RefKind.Ref })
                    return true;

                // if we're getting the struct as the return value of a non-ref method, then it will make a copy.
                if (operation is IInvocationOperation { TargetMethod.RefKind: not RefKind.Ref })
                    return true;

                // If we're new'ing up this struct then we have a fresh copy that we can operate on.
                if (operation is IObjectCreationOperation)
                    return true;
            }

            return false;
        }

        private static bool ParameterNamesAndDefaultValuesAndReturnTypesMatch(
            MemberAccessExpressionSyntax memberAccessExpression, SemanticModel semanticModel,
            ISymbol originalMemberSymbol, ISymbol rewrittenMemberSymbol, CancellationToken cancellationToken)
        {
            var originalMemberType = originalMemberSymbol.GetMemberType();
            var rewrittenMemberType = rewrittenMemberSymbol.GetMemberType();
            if (!Equals(originalMemberType, rewrittenMemberType))
                return false;

            // if this member actually invoked, ensure that we end up with the same values for default
            // parameters, and that the same names are used.  Note: we technically only need to check
            // default values for arguments not passed, and we only need to check names for those that
            // are passed.
            if (memberAccessExpression.GetRequiredParent() is InvocationExpressionSyntax invocationExpression &&
                semanticModel.GetOperation(invocationExpression, cancellationToken) is IInvocationOperation invocationOperation)
            {
<<<<<<< HEAD
                // if the method is defined with errors: void M(params int wrongDefined), parameter.IsParams == true but parameter.Type is not an array.
                // In such cases is better to be conservative and opt out.
                if (parameter.Type is not IArrayTypeSymbol parameterType)
=======
                if (originalMemberSymbol is IMethodSymbol originalMethodSymbol &&
                    rewrittenMemberSymbol is IMethodSymbol rewrittenMethodSymbol)
>>>>>>> 67d940c4
                {
                    var originalParameters = originalMethodSymbol.Parameters;
                    var rewrittenParameters = rewrittenMethodSymbol.Parameters;
                    if (originalParameters.Length != rewrittenParameters.Length)
                        return false;

                    for (var i = 0; i < originalParameters.Length; i++)
                    {
                        var originalParameter = originalParameters[i];
                        var rewrittenParameter = rewrittenParameters[i];

                        var argument = invocationOperation.Arguments.FirstOrDefault(a => Equals(originalParameter, a.Parameter));
                        var argumentSyntax = argument?.Syntax as ArgumentSyntax;

                        if (originalParameter.Name != rewrittenParameter.Name &&
                            argumentSyntax?.NameColon != null)
                        {
                            // names are different.  this is a problem if the original user code provided a named arg here.
                            return false;
                        }

                        if (originalParameter.HasExplicitDefaultValue &&
                            rewrittenParameter.HasExplicitDefaultValue &&
                            !Equals(originalParameter.ExplicitDefaultValue, rewrittenParameter.ExplicitDefaultValue) &&
                            argumentSyntax == null)
                        {
                            // parameter values are different, this is a problem if the original user code did *not* provide
                            // an argument here.
                            return false;
                        }
                    }
                }
            }

            return true;
        }

        private static (ITypeSymbol? rewrittenConvertedType, Conversion rewrittenConversion) GetRewrittenInfo(
            ExpressionSyntax castNode, ExpressionSyntax rewrittenExpression,
            SemanticModel originalSemanticModel, SemanticModel rewrittenSemanticModel,
            Conversion originalConversion, ITypeSymbol originalConvertedType,
            CancellationToken cancellationToken)
        {
            if (castNode.WalkUpParentheses().Parent is InterpolationSyntax)
            {
                // Workaround https://github.com/dotnet/roslyn/issues/56934
                // Compiler does not give a conversion inside an interpolation. However, all values in the interpolation
                // holes are converted to object.
                //
                // Note: this may need to be revisited with improved interpolated strings (as they could take
                // strongly typed args and could avoid the object boxing).
                var convertedType = originalConversion.IsIdentity ? originalConvertedType : originalSemanticModel.Compilation.ObjectType;
                return (convertedType, default);
            }

            var rewrittenConvertedType = rewrittenSemanticModel.GetTypeInfo(rewrittenExpression, cancellationToken).ConvertedType;
            var rewrittenConversion = rewrittenSemanticModel.GetConversion(rewrittenExpression, cancellationToken);

            return (rewrittenConvertedType, rewrittenConversion);
        }

        private static (SemanticModel? rewrittenSemanticModel, ExpressionSyntax? rewrittenExpression) GetSemanticModelWithCastRemoved(
            ExpressionSyntax castNode,
            ExpressionSyntax castedExpressionNode,
            SemanticModel originalSemanticModel,
            CancellationToken cancellationToken)
        {
            var analyzer = new SpeculationAnalyzer(castNode, castedExpressionNode, originalSemanticModel, cancellationToken);

            var rewrittenExpression = analyzer.ReplacedExpression;
            var rewrittenSemanticModel = analyzer.SpeculativeSemanticModel;

            // Because of error tolerance in the compiler layer, it's possible for an overload resolution error
            // to occur, but all the checks above pass.  Specifically, with overload resolution, the binding layer
            // will still return results (in lambdas especially) for one of the overloads.  For example:
            //
            //    Goo(x => (int)x);
            //    void Goo(Func<int, object> x)
            //    Goo(Func<string, object> x)
            //
            // Here, removing the cast will cause an ambiguity issue. However, the type of 'x' will still appear to
            // be an 'int' because of error tolerance.  To address this, walk up all containing invocations and 
            // make sure they're calls to the same methods.
            if (IntroducedAmbiguity(castNode, rewrittenExpression, originalSemanticModel, rewrittenSemanticModel, cancellationToken))
                return default;

            if (ChangedOverloadResolution(castNode, rewrittenExpression, originalSemanticModel, rewrittenSemanticModel, cancellationToken))
                return default;

            // It's possible that removing a cast in a foreach collection expression will change how the foreach methods
            // and conversions resolve.  Ensure these stay the same to proceed.
            if (ChangedForEachResolution(castNode, rewrittenExpression, originalSemanticModel, rewrittenSemanticModel))
                return default;

            // Removing a cast may cause a conditional-expression conversion to come into existence.  This is
            // fine as long as we're in C# 9 or above.
            var languageVersion = ((CSharpCompilation)originalSemanticModel.Compilation).LanguageVersion;
            if (languageVersion < LanguageVersion.CSharp9 &&
                IntroducedConditionalExpressionConversion(rewrittenExpression, rewrittenSemanticModel, cancellationToken))
            {
                return default;
            }

            return (rewrittenSemanticModel, rewrittenExpression);
        }
    }
}<|MERGE_RESOLUTION|>--- conflicted
+++ resolved
@@ -405,15 +405,6 @@
                 }
             }
 
-<<<<<<< HEAD
-                // Given (nuint)(nint)myIntPtr we would normally suggest removing the (nint) cast as being identity
-                // but it is required as a means to get from IntPtr to nuint, and vice versa from UIntPtr to nint,
-                // so we check for an identity cast from [U]IntPtr to n[u]int and then to a number type.
-                if (castedExpressionType.SpecialType == castType.SpecialType &&
-                    !castedExpressionType.IsNativeIntegerType &&
-                    castType.IsNativeIntegerType &&
-                    parentCastType.IsNumericType())
-=======
             // If we have an implicit reference conversion in an 'is' expression then we remove the cast.  For example
             //
             //  if ((object)someRefType is string)
@@ -432,7 +423,6 @@
 
                 if (castedExpressionType != null && isType != null &&
                     originalSemanticModel.Compilation.ClassifyConversion(castedExpressionType, isType).Exists)
->>>>>>> 67d940c4
                 {
                     return true;
                 }
@@ -544,19 +534,8 @@
                 return false;
             }
 
-<<<<<<< HEAD
-            return false;
-        }
-
-        private static bool CastRemovalWouldCauseSignExtensionWarning(ExpressionSyntax expression, SemanticModel semanticModel, CancellationToken cancellationToken)
-        {
-            // Logic copied from DiagnosticsPass_Warnings.CheckForBitwiseOrSignExtend.  Including comments.
-
-            if (expression is not CastExpressionSyntax castExpression)
-=======
             var parent = castNode.WalkUpParentheses().GetRequiredParent();
             if (parent is not PrefixUnaryExpressionSyntax(SyntaxKind.BitwiseNotExpression) originalBitwiseNotExpression)
->>>>>>> 67d940c4
                 return false;
 
             // If we were parented by a bitwise negation before, we must also be afterwards.
@@ -654,15 +633,8 @@
             if (rewrittenSemanticModel.GetOperation(rewrittenConditionalExpression, cancellationToken) is not IConditionalOperation rewrittenConditionalOperation)
                 return false;
 
-<<<<<<< HEAD
-        private static ulong FindSurprisingSignExtensionBits(IOperation? operation, bool treatExplicitCastAsImplicit)
-        {
-            if (operation is not IConversionOperation conversion)
-                return 0;
-=======
             if (castType.Equals(rewrittenConditionalOperation.Type, SymbolEqualityComparer.IncludeNullability))
                 return true;
->>>>>>> 67d940c4
 
             if (rewrittenConditionalOperation.Parent is IConversionOperation { IsImplicit: true } implicitConversion &&
                 castType.Equals(implicitConversion.Type, SymbolEqualityComparer.IncludeNullability))
@@ -745,12 +717,6 @@
                         }
                     }
                 }
-<<<<<<< HEAD
-
-                Debug.Assert(false, "How did we get here?");
-                return recursive;
-=======
->>>>>>> 67d940c4
             }
 
             return false;
@@ -881,21 +847,7 @@
         private static bool IntroducedConditionalExpressionConversion(
             ExpressionSyntax expression, SemanticModel semanticModel, CancellationToken cancellationToken)
         {
-<<<<<<< HEAD
-            if (castNode.WalkUpParentheses().Parent is not ArgumentSyntax argument)
-            {
-                return false;
-            }
-
-            if (argument.Parent is not ArgumentListSyntax argumentList)
-            {
-                return false;
-            }
-
-            if (argumentList.Parent is not ObjectCreationExpressionSyntax objectCreation)
-=======
             for (SyntaxNode? current = expression; current != null; current = current.Parent)
->>>>>>> 67d940c4
             {
                 var conversion = semanticModel.GetConversion(current, cancellationToken);
                 if (conversion.IsConditionalExpression)
@@ -1000,30 +952,8 @@
             SemanticModel rewrittenSemanticModel,
             CancellationToken cancellationToken)
         {
-<<<<<<< HEAD
-            // Based on the check in DiagnosticPass.CheckRelationals.
-
-            // (object)"" == someObj
-            //
-            // This cast can be removed with no runtime or static-semantics change.  However, the compiler warns here
-            // that this could be confusing (since it's not clear it's calling `==(object,object)` instead of
-            // `==(string,string)`), so we have to preserve this.
-
-            // compiler: if (node.Left.Type.SpecialType == SpecialType.System_Object
-            if (castType?.SpecialType != SpecialType.System_Object)
-                return false;
-
-            // compiler: node.OperatorKind == BinaryOperatorKind.ObjectEqual || node.OperatorKind == BinaryOperatorKind.ObjectNotEqual
-            castNode = castNode.WalkUpParentheses();
-            var parent = castNode.Parent;
-            if (parent is not BinaryExpressionSyntax binaryExpression)
-                return false;
-
-            if (!binaryExpression.IsKind(SyntaxKind.EqualsExpression, SyntaxKind.NotEqualsExpression))
-=======
             var originalMemberSymbol = originalSemanticModel.GetSymbolInfo(memberAccessExpression, cancellationToken).Symbol;
             if (originalMemberSymbol is null)
->>>>>>> 67d940c4
                 return false;
 
             var rewrittenMemberAccessExpression = (MemberAccessExpressionSyntax)rewrittenExpression.WalkUpParentheses().GetRequiredParent();
@@ -1034,15 +964,9 @@
             if (originalMemberSymbol.Kind != rewrittenMemberSymbol.Kind)
                 return false;
 
-<<<<<<< HEAD
-            var operatorName = binaryMethod.Name;
-            if (operatorName is not WellKnownMemberNames.EqualityOperatorName and not WellKnownMemberNames.InequalityOperatorName)
-                return false;
-=======
             // check for: ((X)expr).Invoke(...);
             if (IsComplementaryDelegateInvoke(originalMemberSymbol, rewrittenMemberSymbol))
                 return true;
->>>>>>> 67d940c4
 
             // Ok, we had two good member symbols before/after the cast removal.  In other words we have:
             //
@@ -1226,14 +1150,8 @@
             if (memberAccessExpression.GetRequiredParent() is InvocationExpressionSyntax invocationExpression &&
                 semanticModel.GetOperation(invocationExpression, cancellationToken) is IInvocationOperation invocationOperation)
             {
-<<<<<<< HEAD
-                // if the method is defined with errors: void M(params int wrongDefined), parameter.IsParams == true but parameter.Type is not an array.
-                // In such cases is better to be conservative and opt out.
-                if (parameter.Type is not IArrayTypeSymbol parameterType)
-=======
                 if (originalMemberSymbol is IMethodSymbol originalMethodSymbol &&
                     rewrittenMemberSymbol is IMethodSymbol rewrittenMethodSymbol)
->>>>>>> 67d940c4
                 {
                     var originalParameters = originalMethodSymbol.Parameters;
                     var rewrittenParameters = rewrittenMethodSymbol.Parameters;
