--- conflicted
+++ resolved
@@ -231,11 +231,7 @@
             Return DirectCast(argument, ArgumentSyntax).DetermineParameter(semanticModel, allowUncertainCandidates, allowParamArray:=False, cancellationToken)
         End Function
 
-<<<<<<< HEAD
         Public Function FindParameterForAttributeArgument(semanticModel As SemanticModel, argument As SyntaxNode, allowUncertainCandidates As Boolean, cancellationToken As CancellationToken) As IParameterSymbol Implements ISemanticFacts.FindParameterForAttributeArgument
-            Return FindParameterForArgument(semanticModel, argument, allowUncertainCandidates, cancellationToken)
-=======
-        Public Function FindParameterForAttributeArgument(semanticModel As SemanticModel, argument As SyntaxNode, cancellationToken As CancellationToken) As IParameterSymbol Implements ISemanticFacts.FindParameterForAttributeArgument
             Return Nothing
         End Function
 
@@ -256,7 +252,6 @@
 
         Public Function FindFieldOrPropertyForAttributeArgument(semanticModel As SemanticModel, node As SyntaxNode, cancellationToken As CancellationToken) As ISymbol Implements ISemanticFacts.FindFieldOrPropertyForAttributeArgument
             Return Nothing
->>>>>>> 64983bb8
         End Function
 
         Public Function GetBestOrAllSymbols(semanticModel As SemanticModel, node As SyntaxNode, token As SyntaxToken, cancellationToken As CancellationToken) As ImmutableArray(Of ISymbol) Implements ISemanticFacts.GetBestOrAllSymbols
