﻿// Licensed to the .NET Foundation under one or more agreements.
// The .NET Foundation licenses this file to you under the MIT license.
// See the LICENSE file in the project root for more information.

namespace Microsoft.CodeAnalysis.Internal.Log
{
    /// <summary>
    /// Enum to uniquely identify each function location.
    /// </summary>
    internal enum FunctionId
    {
        // a value to use in unit tests that won't interfere with reporting
        // for our other scenarios.
        TestEvent_NotUsed = 1,

        WorkCoordinator_DocumentWorker_Enqueue = 2,
        WorkCoordinator_ProcessProjectAsync = 3,
        WorkCoordinator_ProcessDocumentAsync = 4,
        WorkCoordinator_SemanticChange_Enqueue = 5,
        WorkCoordinator_SemanticChange_EnqueueFromMember = 6,
        WorkCoordinator_SemanticChange_EnqueueFromType = 7,
        WorkCoordinator_SemanticChange_FullProjects = 8,
        WorkCoordinator_Project_Enqueue = 9,
        WorkCoordinator_AsyncWorkItemQueue_LastItem = 10,
        WorkCoordinator_AsyncWorkItemQueue_FirstItem = 11,

        Diagnostics_SyntaxDiagnostic = 12,
        Diagnostics_SemanticDiagnostic = 13,
        Diagnostics_ProjectDiagnostic = 14,
        Diagnostics_DocumentReset = 15,
        Diagnostics_DocumentOpen = 16,
        Diagnostics_RemoveDocument = 17,
        Diagnostics_RemoveProject = 18,
        Diagnostics_DocumentClose = 19,

        // add new values after this
        Run_Environment = 20,
        Run_Environment_Options = 21,

        Tagger_AdornmentManager_OnLayoutChanged = 22,
        Tagger_AdornmentManager_UpdateInvalidSpans = 23,
        Tagger_BatchChangeNotifier_NotifyEditorNow = 24,
        Tagger_BatchChangeNotifier_NotifyEditor = 25,
        Tagger_TagSource_RecomputeTags = 26,
        Tagger_TagSource_ProcessNewTags = 27,
        Tagger_SyntacticClassification_TagComputer_GetTags = 28,
        Tagger_SemanticClassification_TagProducer_ProduceTags = 29,
        Tagger_BraceHighlighting_TagProducer_ProduceTags = 30,
        Tagger_LineSeparator_TagProducer_ProduceTags = 31,
        Tagger_Outlining_TagProducer_ProduceTags = 32,
        Tagger_Highlighter_TagProducer_ProduceTags = 33,
        Tagger_ReferenceHighlighting_TagProducer_ProduceTags = 34,

        CaseCorrection_CaseCorrect = 35,
        CaseCorrection_ReplaceTokens = 36,
        CaseCorrection_AddReplacements = 37,

        CodeCleanup_CleanupAsync = 38,
        CodeCleanup_Cleanup = 39,
        CodeCleanup_IterateAllCodeCleanupProviders = 40,
        CodeCleanup_IterateOneCodeCleanup = 41,

        CommandHandler_GetCommandState = 42,
        CommandHandler_ExecuteHandlers = 43,
        CommandHandler_FormatCommand = 44,
        CommandHandler_CompleteStatement = 45,
        CommandHandler_ToggleBlockComment = 46,
        CommandHandler_ToggleLineComment = 47,

        Workspace_SourceText_GetChangeRanges = 48,
        Workspace_Recoverable_RecoverRootAsync = 49,
        Workspace_Recoverable_RecoverRoot = 50,
        Workspace_Recoverable_RecoverTextAsync = 51,
        Workspace_Recoverable_RecoverText = 52,
        Workspace_SkeletonAssembly_GetMetadataOnlyImage = 53,
        Workspace_SkeletonAssembly_EmitMetadataOnlyImage = 54,
        Workspace_Document_State_FullyParseSyntaxTree = 55,
        Workspace_Document_State_IncrementallyParseSyntaxTree = 56,
        Workspace_Document_GetSemanticModel = 57,
        Workspace_Document_GetSyntaxTree = 58,
        Workspace_Document_GetTextChanges = 59,
        Workspace_Project_GetCompilation = 60,
        Workspace_Project_CompilationTracker_BuildCompilationAsync = 61,
        Workspace_ApplyChanges = 62,
        Workspace_TryGetDocument = 63,
        Workspace_TryGetDocumentFromInProgressSolution = 64,
        // obsolete: Workspace_Solution_LinkedFileDiffMergingSession = 65,
        // obsolete: Workspace_Solution_LinkedFileDiffMergingSession_LinkedFileGroup = 66,
        Workspace_Solution_Info = 67,

        EndConstruct_DoStatement = 68,
        EndConstruct_XmlCData = 69,
        EndConstruct_XmlComment = 70,
        EndConstruct_XmlElement = 71,
        EndConstruct_XmlEmbeddedExpression = 72,
        EndConstruct_XmlProcessingInstruction = 73,

        FindReference_Rename = 74,
        FindReference_ChangeSignature = 75,
        FindReference = 76,
        FindReference_DetermineAllSymbolsAsync = 77,
        FindReference_CreateProjectMapAsync = 78,
        FindReference_CreateDocumentMapAsync = 79,
        FindReference_ProcessAsync = 80,
        FindReference_ProcessProjectAsync = 81,
        FindReference_ProcessDocumentAsync = 82,

        LineCommit_CommitRegion = 83,

        Formatting_TokenStreamConstruction = 84,
        Formatting_ContextInitialization = 85,
        Formatting_Format = 86,
        Formatting_ApplyResultToBuffer = 87,
        Formatting_IterateNodes = 88,
        Formatting_CollectIndentBlock = 89,
        Formatting_CollectSuppressOperation = 90,
        Formatting_CollectAlignOperation = 91,
        Formatting_CollectAnchorOperation = 92,
        Formatting_CollectTokenOperation = 93,
        Formatting_BuildContext = 94,
        Formatting_ApplySpaceAndLine = 95,
        Formatting_ApplyAnchorOperation = 96,
        Formatting_ApplyAlignOperation = 97,
        Formatting_AggregateCreateTextChanges = 98,
        Formatting_AggregateCreateFormattedRoot = 99,
        Formatting_CreateTextChanges = 100,
        Formatting_CreateFormattedRoot = 101,
        Formatting_Partitions = 102,

        SmartIndentation_Start = 103,
        SmartIndentation_OpenCurly = 104,
        SmartIndentation_CloseCurly = 105,

        Rename_InlineSession = 106,
        Rename_InlineSession_Session = 107,
        Rename_FindLinkedSpans = 108,
        Rename_GetSymbolRenameInfo = 109,
        Rename_OnTextBufferChanged = 110,
        Rename_ApplyReplacementText = 111,
        Rename_CommitCore = 112,
        Rename_CommitCoreWithPreview = 113,
        Rename_GetAsynchronousLocationsSource = 114,
        Rename_AllRenameLocations = 115,
        Rename_StartSearchingForSpansInAllOpenDocuments = 116,
        Rename_StartSearchingForSpansInOpenDocument = 117,
        Rename_CreateOpenTextBufferManagerForAllOpenDocs = 118,
        Rename_CreateOpenTextBufferManagerForAllOpenDocument = 119,
        Rename_ReportSpan = 120,
        Rename_GetNoChangeConflictResolution = 121,
        Rename_Tracking_BufferChanged = 122,

        TPLTask_TaskScheduled = 123,
        TPLTask_TaskStarted = 124,
        TPLTask_TaskCompleted = 125,

        Get_QuickInfo_Async = 126,

        Completion_ModelComputer_DoInBackground = 127,
        Completion_ModelComputation_FilterModelInBackground = 128,
        Completion_ModelComputation_WaitForModel = 129,
        Completion_SymbolCompletionProvider_GetItemsWorker = 130,
        Completion_KeywordCompletionProvider_GetItemsWorker = 131,
        Completion_SnippetCompletionProvider_GetItemsWorker_CSharp = 132,
        Completion_TypeImportCompletionProvider_GetCompletionItemsAsync = 133,
        Completion_ExtensionMethodImportCompletionProvider_GetCompletionItemsAsync = 134,

        SignatureHelp_ModelComputation_ComputeModelInBackground = 135,
        SignatureHelp_ModelComputation_UpdateModelInBackground = 136,

        Refactoring_CodeRefactoringService_GetRefactoringsAsync = 137,
        Refactoring_AddImport = 138,
        Refactoring_FullyQualify = 139,
        Refactoring_GenerateFromMembers_AddConstructorParametersFromMembers = 140,
        Refactoring_GenerateFromMembers_GenerateConstructorFromMembers = 141,
        Refactoring_GenerateFromMembers_GenerateEqualsAndGetHashCode = 142,
        Refactoring_GenerateMember_GenerateConstructor = 143,
        Refactoring_GenerateMember_GenerateDefaultConstructors = 144,
        Refactoring_GenerateMember_GenerateEnumMember = 145,
        Refactoring_GenerateMember_GenerateMethod = 146,
        Refactoring_GenerateMember_GenerateVariable = 147,
        Refactoring_ImplementAbstractClass = 148,
        Refactoring_ImplementInterface = 149,
        Refactoring_IntroduceVariable = 150,
        Refactoring_GenerateType = 151,
        Refactoring_RemoveUnnecessaryImports_CSharp = 152,
        Refactoring_RemoveUnnecessaryImports_VisualBasic = 153,

        Snippet_OnBeforeInsertion = 154,
        Snippet_OnAfterInsertion = 155,

        Misc_NonReentrantLock_BlockingWait = 156,
        Misc_VisualStudioWaitIndicator_Wait = 157,
        Misc_SaveEventsSink_OnBeforeSave = 158,

        TaskList_Refresh = 159,
        TaskList_NavigateTo = 160,

        WinformDesigner_GenerateXML = 161,

        NavigateTo_Search = 162,

        NavigationService_VSDocumentNavigationService_NavigateTo = 163,

        NavigationBar_ComputeModelAsync = 164,
        NavigationBar_ItemService_GetMembersInTypes_CSharp = 165,
        NavigationBar_ItemService_GetTypesInFile_CSharp = 166,
        NavigationBar_UpdateDropDownsSynchronously_WaitForModel = 167,
        NavigationBar_UpdateDropDownsSynchronously_WaitForSelectedItemInfo = 168,

        EventHookup_Determine_If_Event_Hookup = 169,
        EventHookup_Generate_Handler = 170,
        EventHookup_Type_Char = 171,

        Cache_Created = 172,
        Cache_AddOrAccess = 173,
        Cache_Remove = 174,
        Cache_Evict = 175,
        Cache_EvictAll = 176,
        Cache_ItemRank = 177,

        TextStructureNavigator_GetExtentOfWord = 178,
        TextStructureNavigator_GetSpanOfEnclosing = 179,
        TextStructureNavigator_GetSpanOfFirstChild = 180,
        TextStructureNavigator_GetSpanOfNextSibling = 181,
        TextStructureNavigator_GetSpanOfPreviousSibling = 182,

        Debugging_LanguageDebugInfoService_GetDataTipSpanAndText = 183,
        Debugging_VsLanguageDebugInfo_ValidateBreakpointLocation = 184,
        Debugging_VsLanguageDebugInfo_GetProximityExpressions = 185,
        Debugging_VsLanguageDebugInfo_ResolveName = 186,
        Debugging_VsLanguageDebugInfo_GetNameOfLocation = 187,
        Debugging_VsLanguageDebugInfo_GetDataTipText = 188,
        Debugging_EncSession = 189,
        Debugging_EncSession_EditSession = 190,
        Debugging_EncSession_EditSession_EmitDeltaErrorId = 191,
        Debugging_EncSession_EditSession_RudeEdit = 192,

        Simplifier_ReduceAsync = 193,
        Simplifier_ExpandNode = 194,
        Simplifier_ExpandToken = 195,

        ForegroundNotificationService_Processed = 196,
        ForegroundNotificationService_NotifyOnForeground = 197,

        BackgroundCompiler_BuildCompilationsAsync = 198,

        PersistenceService_ReadAsync = 199,
        PersistenceService_WriteAsync = 200,
        PersistenceService_ReadAsyncFailed = 201,
        PersistenceService_WriteAsyncFailed = 202,
        PersistenceService_Initialization = 203,

        TemporaryStorageServiceFactory_ReadText = 204,
        TemporaryStorageServiceFactory_WriteText = 205,
        TemporaryStorageServiceFactory_ReadStream = 206,
        TemporaryStorageServiceFactory_WriteStream = 207,

        PullMembersUpWarning_ChangeTargetToAbstract = 208,
        PullMembersUpWarning_ChangeOriginToPublic = 209,
        PullMembersUpWarning_ChangeOriginToNonStatic = 210,
        PullMembersUpWarning_UserProceedToFinish = 211,
        PullMembersUpWarning_UserGoBack = 212,

        // currently no-one uses these
        SmartTags_RefreshSession = 213,
        SmartTags_SmartTagInitializeFixes = 214,
        SmartTags_ApplyQuickFix = 215,

        EditorTestApp_RefreshTask = 216,
        EditorTestApp_UpdateDiagnostics = 217,

        IncrementalAnalyzerProcessor_Analyzers = 218,
        IncrementalAnalyzerProcessor_Analyzer = 219,
        IncrementalAnalyzerProcessor_ActiveFileAnalyzers = 220,
        IncrementalAnalyzerProcessor_ActiveFileAnalyzer = 221,
        IncrementalAnalyzerProcessor_Shutdown = 222,

        WorkCoordinatorRegistrationService_Register = 223,
        WorkCoordinatorRegistrationService_Unregister = 224,
        WorkCoordinatorRegistrationService_Reanalyze = 225,

        WorkCoordinator_SolutionCrawlerOption = 226,
        WorkCoordinator_PersistentStorageAdded = 227,
        WorkCoordinator_PersistentStorageRemoved = 228,
        WorkCoordinator_Shutdown = 229,

        DiagnosticAnalyzerService_Analyzers = 230,
        DiagnosticAnalyzerDriver_AnalyzerCrash = 231,
        DiagnosticAnalyzerDriver_AnalyzerTypeCount = 232,
        // obsolete: PersistedSemanticVersion_Info = 233,
        StorageDatabase_Exceptions = 234,
        WorkCoordinator_ShutdownTimeout = 235,
        Diagnostics_HyperLink = 236,

        CodeFixes_FixAllOccurrencesSession = 237,
        CodeFixes_FixAllOccurrencesContext = 238,
        CodeFixes_FixAllOccurrencesComputation = 239,
        CodeFixes_FixAllOccurrencesComputation_Document_Diagnostics = 240,
        CodeFixes_FixAllOccurrencesComputation_Project_Diagnostics = 241,
        CodeFixes_FixAllOccurrencesComputation_Document_Fixes = 242,
        CodeFixes_FixAllOccurrencesComputation_Project_Fixes = 243,
        CodeFixes_FixAllOccurrencesComputation_Document_Merge = 244,
        CodeFixes_FixAllOccurrencesComputation_Project_Merge = 245,
        CodeFixes_FixAllOccurrencesPreviewChanges = 246,
        CodeFixes_ApplyChanges = 247,

        SolutionExplorer_AnalyzerItemSource_GetItems = 248,
        SolutionExplorer_DiagnosticItemSource_GetItems = 249,
        WorkCoordinator_ActiveFileEnqueue = 250,
        SymbolFinder_FindDeclarationsAsync = 251,
        SymbolFinder_Project_AddDeclarationsAsync = 252,
        SymbolFinder_Assembly_AddDeclarationsAsync = 253,
        SymbolFinder_Solution_Name_FindSourceDeclarationsAsync = 254,
        SymbolFinder_Project_Name_FindSourceDeclarationsAsync = 255,
        SymbolFinder_Solution_Predicate_FindSourceDeclarationsAsync = 256,
        SymbolFinder_Project_Predicate_FindSourceDeclarationsAsync = 257,
        Tagger_Diagnostics_RecomputeTags = 258,
        Tagger_Diagnostics_Updated = 259,
        SuggestedActions_HasSuggestedActionsAsync = 260,
        SuggestedActions_GetSuggestedActions = 261,
        AnalyzerDependencyCheckingService_LogConflict = 262,
        AnalyzerDependencyCheckingService_LogMissingDependency = 263,
        VirtualMemory_MemoryLow = 264,
        Extension_Exception = 265,

        WorkCoordinator_WaitForHigherPriorityOperationsAsync = 266,

        CSharp_Interactive_Window = 267,
        VisualBasic_Interactive_Window = 268,

        NonFatalWatson = 269,
        GlobalOperationRegistration = 270,
        CommandHandler_FindAllReference = 271,

        CodefixInfobar_Enable = 272,
        CodefixInfobar_EnableAndIgnoreFutureErrors = 273,
        CodefixInfobar_LeaveDisabled = 274,
        CodefixInfobar_ErrorIgnored = 275,

        Refactoring_NamingStyle = 276,

        // Caches
        SymbolTreeInfo_ExceptionInCacheRead = 277,
        SpellChecker_ExceptionInCacheRead = 278,
        BKTree_ExceptionInCacheRead = 279,
        IntellisenseBuild_Failed = 280,

        FileTextLoader_FileLengthThresholdExceeded = 281,

        // Generic performance measurement action IDs
        MeasurePerformance_StartAction = 282,
        MeasurePerformance_StopAction = 283,

        Serializer_CreateChecksum = 284,
        Serializer_Serialize = 285,
        Serializer_Deserialize = 286,

        CodeAnalysisService_CalculateDiagnosticsAsync = 287,
        CodeAnalysisService_SerializeDiagnosticResultAsync = 288,
        CodeAnalysisService_GetReferenceCountAsync = 289,
        CodeAnalysisService_FindReferenceLocationsAsync = 290,
        CodeAnalysisService_FindReferenceMethodsAsync = 291,
        CodeAnalysisService_GetFullyQualifiedName = 292,
        CodeAnalysisService_GetTodoCommentsAsync = 293,
        CodeAnalysisService_GetDesignerAttributesAsync = 294,

        ServiceHubRemoteHostClient_CreateAsync = 295,
        // obsolete: PinnedRemotableDataScope_GetRemotableData = 296,

        RemoteHost_Connect = 297,
        RemoteHost_Disconnect = 298,

        // obsolete: RemoteHostClientService_AddGlobalAssetsAsync = 299,
        // obsolete: RemoteHostClientService_RemoveGlobalAssets = 300,
        // obsolete: RemoteHostClientService_Enabled = 301,
        // obsolete: RemoteHostClientService_Restarted = 302,

        RemoteHostService_SynchronizePrimaryWorkspaceAsync = 303,
        // obsolete: RemoteHostService_SynchronizeGlobalAssetsAsync = 304,

        AssetStorage_CleanAssets = 305,
        AssetStorage_TryGetAsset = 306,

        AssetService_GetAssetAsync = 307,
        AssetService_SynchronizeAssetsAsync = 308,
        AssetService_SynchronizeSolutionAssetsAsync = 309,
        AssetService_SynchronizeProjectAssetsAsync = 310,

        CodeLens_GetReferenceCountAsync = 311,
        CodeLens_FindReferenceLocationsAsync = 312,
        CodeLens_FindReferenceMethodsAsync = 313,
        CodeLens_GetFullyQualifiedName = 314,

        SolutionState_ComputeChecksumsAsync = 315,
        ProjectState_ComputeChecksumsAsync = 316,
        DocumentState_ComputeChecksumsAsync = 317,

        // obsolete: SolutionSynchronizationService_GetRemotableData = 318,
        // obsolete: SolutionSynchronizationServiceFactory_CreatePinnedRemotableDataScopeAsync = 319,

        SolutionChecksumUpdater_SynchronizePrimaryWorkspace = 320,

        JsonRpcSession_RequestAssetAsync = 321,

        SolutionService_GetSolutionAsync = 322,
        SolutionService_UpdatePrimaryWorkspaceAsync = 323,

        RemoteHostService_GetAssetsAsync = 324,

        // obsolete: CompilationService_GetCompilationAsync = 325,
        SolutionCreator_AssetDifferences = 326,
        Extension_InfoBar = 327,
        FxCopAnalyzersInstall = 328,
        AssetStorage_ForceGC = 329,
        // obsolete: RemoteHost_Bitness = 330,
        Intellisense_Completion = 331,
        MetadataOnlyImage_EmitFailure = 332,
        LiveTableDataSource_OnDiagnosticsUpdated = 333,
        Experiment_KeybindingsReset = 334,
        Diagnostics_GeneratePerformaceReport = 335,
        Diagnostics_BadAnalyzer = 336,
        CodeAnalysisService_ReportAnalyzerPerformance = 337,
        PerformanceTrackerService_AddSnapshot = 338,
        // obsolete: AbstractProject_SetIntelliSenseBuild = 339,
        // obsolete: AbstractProject_Created = 340,
        // obsolete: AbstractProject_PushedToWorkspace = 341,
        ExternalErrorDiagnosticUpdateSource_AddError = 342,
        DiagnosticIncrementalAnalyzer_SynchronizeWithBuildAsync = 343,
        Completion_ExecuteCommand_TypeChar = 344,
        RemoteHostService_SynchronizeTextAsync = 345,

        SymbolFinder_Solution_Pattern_FindSourceDeclarationsAsync = 346,
        SymbolFinder_Project_Pattern_FindSourceDeclarationsAsync = 347,
        // obsolete: Intellisense_Completion_Commit = 348,

        CodeCleanupInfobar_BarDisplayed = 349,
        CodeCleanupInfobar_ConfigureNow = 350,
        CodeCleanupInfobar_NeverShowCodeCleanupInfoBarAgain = 351,

        FormatDocument = 352,
        CodeCleanup_ApplyCodeFixesAsync = 353,
        CodeCleanup_RemoveUnusedImports = 354,
        CodeCleanup_SortImports = 355,
        CodeCleanup_Format = 356,
        CodeCleanupABTest_AssignedToOnByDefault = 357,
        CodeCleanupABTest_AssignedToOffByDefault = 358,
        Workspace_Events = 359,

        Refactoring_ExtractMethod_UnknownMatrixItem = 360,

        SyntaxTreeIndex_Precalculate = 361,
        SyntaxTreeIndex_Precalculate_Create = 362,
        SymbolTreeInfo_Create = 363,
        SymbolTreeInfo_TryLoadOrCreate = 364,
        CommandHandler_GoToImplementation = 365,
        GraphQuery_ImplementedBy = 366,
        GraphQuery_Implements = 367,
        GraphQuery_IsCalledBy = 368,
        GraphQuery_IsUsedBy = 369,
        GraphQuery_Overrides = 370,

        Intellisense_AsyncCompletion_Data = 371,
        Intellisense_CompletionProviders_Data = 372,
        RemoteHostService_IsExperimentEnabledAsync = 373,
        PartialLoad_FullyLoaded = 374,
        Liveshare_UnknownCodeAction = 375,
        // obsolete: Liveshare_LexicalClassifications = 376,
        // obsolete: Liveshare_SyntacticClassifications = 377,
        // obsolete: Liveshare_SyntacticTagger = 378,

        CommandHandler_GoToBase = 379,

        DiagnosticAnalyzerService_GetDiagnosticsForSpanAsync = 380,
        CodeFixes_GetCodeFixesAsync = 381,

        LanguageServer_ActivateFailed = 382,
        LanguageServer_OnLoadedFailed = 383,

        CodeFixes_AddExplicitCast = 384,

        ToolsOptions_GenerateEditorconfig = 385,

        Renamer_RenameSymbolAsync = 386,
        Renamer_FindRenameLocationsAsync = 387,
        Renamer_ResolveConflictsAsync = 388,

        ChangeSignature_Data = 400,

        AbstractEncapsulateFieldService_EncapsulateFieldsAsync = 410,

        AbstractConvertTupleToStructCodeRefactoringProvider_ConvertToStructAsync = 420,

        DependentTypeFinder_FindAndCacheDerivedClassesAsync = 430,
        DependentTypeFinder_FindAndCacheDerivedInterfacesAsync = 431,
        DependentTypeFinder_FindAndCacheImplementingTypesAsync = 432,

        RemoteSemanticClassificationCacheService_ExceptionInCacheRead = 440,
        FeatureNotAvailable = 441,

        LSPCompletion_MissingLSPCompletionTriggerKind = 450,
        LSPCompletion_MissingLSPCompletionInvokeKind = 451,

        Workspace_Project_CompilationThrownAway = 460,

        CommandHandler_Paste_ImportsOnPaste = 470,

        FindDocumentInWorkspace = 480,
        RegisterWorkspace = 481,

        LSP_RequestCounter = 482,
        LSP_RequestDuration = 483,
        LSP_TimeInQueue = 484,

        Intellicode_UnknownIntent = 485,

        LSP_CompletionListCacheMiss = 486,

        InheritanceMargin_TargetsMenuOpen = 487,
        InheritanceMargin_NavigateToTarget = 488,

        VS_ErrorReportingService_ShowGlobalErrorInfo = 489,

<<<<<<< HEAD
        SuggestedActions_GetSuggestedActionsAsync = 490,
=======
        ValueTracking_Command = 490,
        ValueTracking_TrackValueSource = 491,
>>>>>>> ea54d998
    }
}<|MERGE_RESOLUTION|>--- conflicted
+++ resolved
@@ -520,11 +520,9 @@
 
         VS_ErrorReportingService_ShowGlobalErrorInfo = 489,
 
-<<<<<<< HEAD
-        SuggestedActions_GetSuggestedActionsAsync = 490,
-=======
         ValueTracking_Command = 490,
         ValueTracking_TrackValueSource = 491,
->>>>>>> ea54d998
+
+        SuggestedActions_GetSuggestedActionsAsync = 500,
     }
 }