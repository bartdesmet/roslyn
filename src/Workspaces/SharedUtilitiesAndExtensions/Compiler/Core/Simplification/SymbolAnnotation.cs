﻿// Licensed to the .NET Foundation under one or more agreements.
// The .NET Foundation licenses this file to you under the MIT license.
// See the LICENSE file in the project root for more information.

using System.Collections.Immutable;
using System.Linq;

namespace Microsoft.CodeAnalysis.Simplification;

/// <summary>
/// An annotation that holds onto information about a type or namespace symbol.
/// </summary>
internal sealed class SymbolAnnotation
{
<<<<<<< HEAD
    /// <summary>
    /// An annotation that holds onto information about a type or namespace symbol.
    /// </summary>
    internal static class SymbolAnnotation
    {
        public const string Kind = "SymbolId";
=======
    public const string Kind = "SymbolId";
>>>>>>> 5213c18c

    public static SyntaxAnnotation Create(ISymbol symbol)
        => new(Kind, DocumentationCommentId.CreateReferenceId(symbol));

    public static ISymbol? GetSymbol(SyntaxAnnotation annotation, Compilation compilation)
        => GetSymbols(annotation, compilation).FirstOrDefault();

    public static ImmutableArray<ISymbol> GetSymbols(SyntaxAnnotation annotation, Compilation compilation)
        => annotation.Data is null
            ? ImmutableArray<ISymbol>.Empty
            : DocumentationCommentId.GetSymbolsForReferenceId(annotation.Data, compilation);
}<|MERGE_RESOLUTION|>--- conflicted
+++ resolved
@@ -10,18 +10,9 @@
 /// <summary>
 /// An annotation that holds onto information about a type or namespace symbol.
 /// </summary>
-internal sealed class SymbolAnnotation
+internal static class SymbolAnnotation
 {
-<<<<<<< HEAD
-    /// <summary>
-    /// An annotation that holds onto information about a type or namespace symbol.
-    /// </summary>
-    internal static class SymbolAnnotation
-    {
-        public const string Kind = "SymbolId";
-=======
     public const string Kind = "SymbolId";
->>>>>>> 5213c18c
 
     public static SyntaxAnnotation Create(ISymbol symbol)
         => new(Kind, DocumentationCommentId.CreateReferenceId(symbol));
