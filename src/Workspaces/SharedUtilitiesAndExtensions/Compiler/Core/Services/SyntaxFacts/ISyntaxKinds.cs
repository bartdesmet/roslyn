--- conflicted
+++ resolved
@@ -31,224 +31,6 @@
     /// </value>
     int? MultiLineCommentTrivia { get; }
 
-<<<<<<< HEAD
-        int ConflictMarkerTrivia { get; }
-        int DisabledTextTrivia { get; }
-        int EndOfLineTrivia { get; }
-        int SkippedTokensTrivia { get; }
-        int WhitespaceTrivia { get; }
-        int SingleLineCommentTrivia { get; }
-
-        /// <summary>
-        /// Gets the syntax kind for a multi-line comment.
-        /// </summary>
-        /// <value>
-        /// The raw syntax kind for a multi-line comment; otherwise, <see langword="null"/> if the language does not
-        /// support multi-line comments.
-        /// </value>
-        int? MultiLineCommentTrivia { get; }
-
-        int SingleLineDocCommentTrivia { get; }
-        int? MultiLineDocCommentTrivia { get; }
-
-        int IfDirectiveTrivia { get; }
-        int ElifDirectiveTrivia { get; }
-        int ElseDirectiveTrivia { get; }
-        int EndIfDirectiveTrivia { get; }
-        int EndRegionDirectiveTrivia { get; }
-        int DefineDirectiveTrivia { get; }
-        int? UndefDirectiveTrivia { get; }
-        int RegionDirectiveTrivia { get; }
-        int? ShebangDirectiveTrivia { get; }
-
-        #endregion
-
-        #region keywords
-
-        int AwaitKeyword { get; }
-        int AsyncKeyword { get; }
-        int DelegateKeyword { get; }
-        int GlobalKeyword { get; }
-        int IfKeyword { get; }
-        int? GlobalStatement { get; }
-        int TrueKeyword { get; }
-        int FalseKeyword { get; }
-        int UsingKeyword { get; }
-
-        #endregion
-
-        #region literal tokens
-
-        int CharacterLiteralToken { get; }
-        int StringLiteralToken { get; }
-        int? SingleLineRawStringLiteralToken { get; }
-        int? MultiLineRawStringLiteralToken { get; }
-        int? Utf8StringLiteralToken { get; }
-        int? Utf8SingleLineRawStringLiteralToken { get; }
-        int? Utf8MultiLineRawStringLiteralToken { get; }
-
-        #endregion
-
-        #region tokens
-
-        int CloseBraceToken { get; }
-        int? CloseBracketToken { get; }
-        int CloseParenToken { get; }
-        int CommaToken { get; }
-        int ColonToken { get; }
-        int DotToken { get; }
-        int EndOfFileToken { get; }
-        int HashToken { get; }
-        int GreaterThanToken { get; }
-        int IdentifierToken { get; }
-        int InterpolatedStringTextToken { get; }
-        int LessThanSlashToken { get; }
-        int LessThanToken { get; }
-        int OpenBraceToken { get; }
-        int? OpenBracketToken { get; }
-        int OpenParenToken { get; }
-        int QuestionToken { get; }
-
-        #endregion
-
-        #region xml tokens
-
-        int XmlTextLiteralToken { get; }
-
-        #endregion
-
-        #region names
-
-        int GenericName { get; }
-        int IdentifierName { get; }
-        int QualifiedName { get; }
-
-        #endregion
-
-        #region types
-
-        int TupleType { get; }
-
-        #endregion
-
-        #region literal expressions
-
-        int CharacterLiteralExpression { get; }
-        int DefaultLiteralExpression { get; }
-        int FalseLiteralExpression { get; }
-        int NullLiteralExpression { get; }
-        int NumericLiteralExpression { get; }
-        int StringLiteralExpression { get; }
-        int TrueLiteralExpression { get; }
-
-        #endregion
-
-        #region expressions
-
-        int AddressOfExpression { get; }
-        int AnonymousObjectCreationExpression { get; }
-        int ArrayCreationExpression { get; }
-        int AwaitExpression { get; }
-        int BaseExpression { get; }
-        int CollectionInitializerExpression { get; }
-        int ConditionalAccessExpression { get; }
-        int ConditionalExpression { get; }
-        int? ImplicitArrayCreationExpression { get; }
-        int? ImplicitObjectCreationExpression { get; }
-        int? IndexExpression { get; }
-        int InterpolatedStringExpression { get; }
-        int InvocationExpression { get; }
-        int IsTypeExpression { get; }
-        int? IsNotTypeExpression { get; }
-        int? IsPatternExpression { get; }
-        int LogicalAndExpression { get; }
-        int LogicalOrExpression { get; }
-        int LogicalNotExpression { get; }
-        int ObjectCreationExpression { get; }
-        int ParenthesizedExpression { get; }
-        int QueryExpression { get; }
-        int? RangeExpression { get; }
-        int? RefExpression { get; }
-        int ReferenceEqualsExpression { get; }
-        int ReferenceNotEqualsExpression { get; }
-        int SimpleMemberAccessExpression { get; }
-        int TernaryConditionalExpression { get; }
-        int ThisExpression { get; }
-        int? ThrowExpression { get; }
-        int TupleExpression { get; }
-
-        #endregion
-
-        #region patterns
-
-        int? AndPattern { get; }
-        int? ConstantPattern { get; }
-        int? DeclarationPattern { get; }
-        int? ListPattern { get; }
-        int? NotPattern { get; }
-        int? OrPattern { get; }
-        int? ParenthesizedPattern { get; }
-        int? RecursivePattern { get; }
-        int? RelationalPattern { get; }
-        int? TypePattern { get; }
-        int? VarPattern { get; }
-
-        #endregion
-
-        #region statements
-
-        int ExpressionStatement { get; }
-        int ForEachStatement { get; }
-        int ForStatement { get; }
-        int IfStatement { get; }
-        int LocalDeclarationStatement { get; }
-        int? LocalFunctionStatement { get; }
-        int LockStatement { get; }
-        int ReturnStatement { get; }
-        int ThrowStatement { get; }
-        int UsingStatement { get; }
-        int WhileStatement { get; }
-        int YieldReturnStatement { get; }
-
-        #endregion
-
-        #region members/declarations
-
-        int Attribute { get; }
-        int ClassDeclaration { get; }
-        int ConstructorDeclaration { get; }
-        int EnumDeclaration { get; }
-        int InterfaceDeclaration { get; }
-        int? StructDeclaration { get; }
-        int Parameter { get; }
-        int TypeConstraint { get; }
-        int VariableDeclarator { get; }
-        int FieldDeclaration { get; }
-        int PropertyDeclaration { get; }
-
-        int IncompleteMember { get; }
-        int TypeArgumentList { get; }
-        int ParameterList { get; }
-
-        #endregion
-
-        #region clauses
-
-        int ElseClause { get; }
-        int EqualsValueClause { get; }
-
-        #endregion
-
-        #region other
-
-        int? ImplicitElementAccess { get; }
-        int Interpolation { get; }
-        int InterpolatedStringText { get; }
-        int? IndexerMemberCref { get; }
-
-        #endregion
-    }
-=======
     int SingleLineDocCommentTrivia { get; }
     int? MultiLineDocCommentTrivia { get; }
 
@@ -259,6 +41,8 @@
     int EndRegionDirectiveTrivia { get; }
     int RegionDirectiveTrivia { get; }
     int? ShebangDirectiveTrivia { get; }
+    int DefineDirectiveTrivia { get; }
+    int? UndefDirectiveTrivia { get; }
 
     #endregion
 
@@ -447,5 +231,4 @@
     int? IndexerMemberCref { get; }
 
     #endregion
->>>>>>> 7f3fb334
 }