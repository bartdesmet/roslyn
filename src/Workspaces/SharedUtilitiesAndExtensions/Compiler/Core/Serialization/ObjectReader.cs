--- conflicted
+++ resolved
@@ -567,15 +567,6 @@
         return array;
     }
 
-<<<<<<< HEAD
-    public Type ReadType()
-    {
-        ReadByte();
-        return Type.GetType(ReadString());
-    }
-
-=======
->>>>>>> 41de6ef7
     private static Exception DeserializationReadIncorrectNumberOfValuesException(string typeName)
     {
         throw new InvalidOperationException(String.Format(Resources.Deserialization_reader_for_0_read_incorrect_number_of_values, typeName));
