--- conflicted
+++ resolved
@@ -40,13 +40,8 @@
         {
             var lastMember = members.Last();
             var trailingTrivia = lastMember.GetTrailingTrivia();
-<<<<<<< HEAD
             members[^1] = lastMember.WithTrailingTrivia();
-            members.Add(SyntaxFactory.Token(SyntaxKind.CommaToken).WithTrailingTrivia(trailingTrivia));
-=======
-            members[members.Count - 1] = lastMember.WithTrailingTrivia();
             members.Add(Token(SyntaxKind.CommaToken).WithTrailingTrivia(trailingTrivia));
->>>>>>> 1efdc407
             members.Add(member);
         }
 
