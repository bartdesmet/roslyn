﻿// Licensed to the .NET Foundation under one or more agreements.
// The .NET Foundation licenses this file to you under the MIT license.
// See the LICENSE file in the project root for more information.

using System;
using System.Collections.Generic;
using System.Linq;
using System.Threading;
using Microsoft.CodeAnalysis.CodeGeneration;
using Microsoft.CodeAnalysis.CSharp.Extensions;
using Microsoft.CodeAnalysis.CSharp.Syntax;
using Microsoft.CodeAnalysis.Editing;
using Microsoft.CodeAnalysis.Shared.Utilities;

namespace Microsoft.CodeAnalysis.CSharp.CodeGeneration;

using static CodeGenerationHelpers;
using static CSharpCodeGenerationHelpers;
using static CSharpSyntaxTokens;
using static SyntaxFactory;

internal static class EnumMemberGenerator
{
    internal static EnumDeclarationSyntax AddEnumMemberTo(EnumDeclarationSyntax destination, IFieldSymbol enumMember, CSharpCodeGenerationContextInfo info, CancellationToken cancellationToken)
    {
        var members = new List<SyntaxNodeOrToken>();
        members.AddRange(destination.Members.GetWithSeparators());

        var member = GenerateEnumMemberDeclaration(enumMember, destination, info, cancellationToken);

        if (members.Count == 0)
        {
            members.Add(member);
        }
        else if (members.LastOrDefault().Kind() == SyntaxKind.CommaToken)
        {
            members.Add(member);
            members.Add(CommaToken);
        }
        else
        {
            var lastMember = members.Last();
            var trailingTrivia = lastMember.GetTrailingTrivia();
<<<<<<< HEAD
            members[members.Count - 1] = lastMember.WithTrailingTrivia();
            members.Add(CommaToken.WithTrailingTrivia(trailingTrivia));
=======
            members[^1] = lastMember.WithTrailingTrivia();
            members.Add(Token(SyntaxKind.CommaToken).WithTrailingTrivia(trailingTrivia));
>>>>>>> a1e2c331
            members.Add(member);
        }

        return destination.EnsureOpenAndCloseBraceTokens()
            .WithMembers(SeparatedList<EnumMemberDeclarationSyntax>(members));
    }

    public static EnumMemberDeclarationSyntax GenerateEnumMemberDeclaration(
        IFieldSymbol enumMember,
        EnumDeclarationSyntax? destination,
        CSharpCodeGenerationContextInfo info,
        CancellationToken cancellationToken)
    {
        var reusableSyntax = GetReuseableSyntaxNodeForSymbol<EnumMemberDeclarationSyntax>(enumMember, info);
        if (reusableSyntax != null)
        {
            return reusableSyntax;
        }

        var value = CreateEnumMemberValue(info.Generator, destination, enumMember);
        var member = EnumMemberDeclaration(enumMember.Name.ToIdentifierToken())
            .WithEqualsValue(value == null ? null : EqualsValueClause(value: value));

        return AddFormatterAndCodeGeneratorAnnotationsTo(
            ConditionallyAddDocumentationCommentTo(member, enumMember, info, cancellationToken));
    }

    private static ExpressionSyntax? CreateEnumMemberValue(
        SyntaxGenerator generator, EnumDeclarationSyntax? destination, IFieldSymbol enumMember)
    {
        if (!enumMember.HasConstantValue)
        {
            return null;
        }

        if (enumMember.ConstantValue is not byte and
            not sbyte and
            not ushort and
            not short and
            not int and
            not uint and
            not long and
            not ulong)
        {
            return null;
        }

        var value = IntegerUtilities.ToInt64(enumMember.ConstantValue);

        if (destination != null)
        {
            if (destination.Members.Count == 0)
            {
                if (value == 0)
                {
                    return null;
                }
            }
            else
            {
                // Don't generate an initializer if no other members have them, and our value
                // would be correctly inferred from our position.
                if (destination.Members.Count == value &&
                    destination.Members.All(m => m.EqualsValue == null))
                {
                    return null;
                }

                // Existing members, try to stay consistent with their style.
                var lastMember = destination.Members.LastOrDefault(m => m.EqualsValue != null);
                if (lastMember != null)
                {
                    var lastExpression = lastMember.EqualsValue!.Value;
                    if (lastExpression.Kind() == SyntaxKind.LeftShiftExpression &&
                        IntegerUtilities.HasOneBitSet(value))
                    {
                        var binaryExpression = (BinaryExpressionSyntax)lastExpression;
                        if (binaryExpression.Left.Kind() == SyntaxKind.NumericLiteralExpression)
                        {
                            var numericLiteral = (LiteralExpressionSyntax)binaryExpression.Left;
                            if (numericLiteral.Token.ValueText == "1")
                            {
                                // The user is left shifting ones, stick with that pattern
                                var shiftValue = IntegerUtilities.LogBase2(value);

                                // Re-use the numericLiteral text so type suffixes match too
                                return BinaryExpression(
                                    SyntaxKind.LeftShiftExpression,
                                    LiteralExpression(SyntaxKind.NumericLiteralExpression, Literal(numericLiteral.Token.Text, 1)),
                                    LiteralExpression(SyntaxKind.NumericLiteralExpression, Literal(shiftValue.ToString(), shiftValue)));
                            }
                        }
                    }
                    else if (lastExpression is LiteralExpressionSyntax(SyntaxKind.NumericLiteralExpression) numericLiteral)
                    {
                        var numericToken = numericLiteral.Token;
                        var numericText = numericToken.ToString();

                        if (numericText.StartsWith("0x", StringComparison.OrdinalIgnoreCase))
                        {
                            // Hex
                            return LiteralExpression(SyntaxKind.NumericLiteralExpression,
                                Literal(numericText[..2] + value.ToString("X"), value));
                        }
                        else if (numericText.StartsWith("0b", StringComparison.OrdinalIgnoreCase))
                        {
                            return LiteralExpression(SyntaxKind.NumericLiteralExpression,
                                Literal(numericText[..2] + Convert.ToString(value, 2), value));
                        }
                    }
                }
            }
        }

        var namedType = enumMember.Type as INamedTypeSymbol;
        var underlyingType = namedType?.EnumUnderlyingType;

        return ExpressionGenerator.GenerateNonEnumValueExpression(
            generator,
            underlyingType,
            enumMember.ConstantValue,
            canUseFieldReference: true);
    }
}<|MERGE_RESOLUTION|>--- conflicted
+++ resolved
@@ -41,13 +41,8 @@
         {
             var lastMember = members.Last();
             var trailingTrivia = lastMember.GetTrailingTrivia();
-<<<<<<< HEAD
-            members[members.Count - 1] = lastMember.WithTrailingTrivia();
+            members[^1] = lastMember.WithTrailingTrivia();
             members.Add(CommaToken.WithTrailingTrivia(trailingTrivia));
-=======
-            members[^1] = lastMember.WithTrailingTrivia();
-            members.Add(Token(SyntaxKind.CommaToken).WithTrailingTrivia(trailingTrivia));
->>>>>>> a1e2c331
             members.Add(member);
         }
 
