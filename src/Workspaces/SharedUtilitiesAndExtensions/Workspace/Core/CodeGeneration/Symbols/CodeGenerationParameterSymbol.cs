﻿// Licensed to the .NET Foundation under one or more agreements.
// The .NET Foundation licenses this file to you under the MIT license.
// See the LICENSE file in the project root for more information.

#nullable disable

using System.Collections.Immutable;

#if CODE_STYLE
using Microsoft.CodeAnalysis.Internal.Editing;
#else
using Microsoft.CodeAnalysis.Editing;
#endif

namespace Microsoft.CodeAnalysis.CodeGeneration;

internal class CodeGenerationParameterSymbol(
    INamedTypeSymbol containingType,
    ImmutableArray<AttributeData> attributes,
    RefKind refKind,
    bool isParams,
    ITypeSymbol type,
    string name,
    bool isOptional,
    bool hasDefaultValue,
    object defaultValue) : CodeGenerationSymbol(containingType?.ContainingAssembly, containingType, attributes, Accessibility.NotApplicable, new DeclarationModifiers(), name), IParameterSymbol
{
<<<<<<< HEAD
    internal class CodeGenerationParameterSymbol(
        INamedTypeSymbol containingType,
        ImmutableArray<AttributeData> attributes,
        RefKind refKind,
        bool isParams,
        ITypeSymbol type,
        string name,
        bool isOptional,
        bool hasDefaultValue,
        object defaultValue) : CodeGenerationSymbol(containingType?.ContainingAssembly, containingType, attributes, Accessibility.NotApplicable, new DeclarationModifiers(), name), IParameterSymbol
    {
        public RefKind RefKind { get; } = refKind;
        public bool IsParams { get; } = isParams;
        bool IParameterSymbol.IsParamsArray => IsParams;
        bool IParameterSymbol.IsParamsCollection => false;
        public ITypeSymbol Type { get; } = type;
        public NullableAnnotation NullableAnnotation => Type.NullableAnnotation;
        public bool IsOptional { get; } = isOptional;
        public int Ordinal { get; }
=======
    public RefKind RefKind { get; } = refKind;
    public bool IsParams { get; } = isParams;
    public ITypeSymbol Type { get; } = type;
    public NullableAnnotation NullableAnnotation => Type.NullableAnnotation;
    public bool IsOptional { get; } = isOptional;
    public int Ordinal { get; }
>>>>>>> afe03b25

    public bool HasExplicitDefaultValue { get; } = hasDefaultValue;
    public object ExplicitDefaultValue { get; } = defaultValue;

    protected override CodeGenerationSymbol Clone()
    {
        return new CodeGenerationParameterSymbol(
            this.ContainingType, this.GetAttributes(), this.RefKind,
            this.IsParams, this.Type, this.Name, this.IsOptional, this.HasExplicitDefaultValue,
            this.ExplicitDefaultValue);
    }

    public new IParameterSymbol OriginalDefinition => this;

    public override SymbolKind Kind => SymbolKind.Parameter;

    public override void Accept(SymbolVisitor visitor)
        => visitor.VisitParameter(this);

    public override TResult Accept<TResult>(SymbolVisitor<TResult> visitor)
        => visitor.VisitParameter(this);

    public override TResult Accept<TArgument, TResult>(SymbolVisitor<TArgument, TResult> visitor, TArgument argument)
        => visitor.VisitParameter(this, argument);

    public bool IsThis => false;

    public ImmutableArray<CustomModifier> RefCustomModifiers => [];

    public ImmutableArray<CustomModifier> CustomModifiers => [];

    public ScopedKind ScopedKind => ScopedKind.None;

    public bool IsDiscard => false;
}<|MERGE_RESOLUTION|>--- conflicted
+++ resolved
@@ -25,34 +25,14 @@
     bool hasDefaultValue,
     object defaultValue) : CodeGenerationSymbol(containingType?.ContainingAssembly, containingType, attributes, Accessibility.NotApplicable, new DeclarationModifiers(), name), IParameterSymbol
 {
-<<<<<<< HEAD
-    internal class CodeGenerationParameterSymbol(
-        INamedTypeSymbol containingType,
-        ImmutableArray<AttributeData> attributes,
-        RefKind refKind,
-        bool isParams,
-        ITypeSymbol type,
-        string name,
-        bool isOptional,
-        bool hasDefaultValue,
-        object defaultValue) : CodeGenerationSymbol(containingType?.ContainingAssembly, containingType, attributes, Accessibility.NotApplicable, new DeclarationModifiers(), name), IParameterSymbol
-    {
-        public RefKind RefKind { get; } = refKind;
-        public bool IsParams { get; } = isParams;
-        bool IParameterSymbol.IsParamsArray => IsParams;
-        bool IParameterSymbol.IsParamsCollection => false;
-        public ITypeSymbol Type { get; } = type;
-        public NullableAnnotation NullableAnnotation => Type.NullableAnnotation;
-        public bool IsOptional { get; } = isOptional;
-        public int Ordinal { get; }
-=======
     public RefKind RefKind { get; } = refKind;
     public bool IsParams { get; } = isParams;
+    bool IParameterSymbol.IsParamsArray => IsParams;
+    bool IParameterSymbol.IsParamsCollection => false;
     public ITypeSymbol Type { get; } = type;
     public NullableAnnotation NullableAnnotation => Type.NullableAnnotation;
     public bool IsOptional { get; } = isOptional;
     public int Ordinal { get; }
->>>>>>> afe03b25
 
     public bool HasExplicitDefaultValue { get; } = hasDefaultValue;
     public object ExplicitDefaultValue { get; } = defaultValue;
