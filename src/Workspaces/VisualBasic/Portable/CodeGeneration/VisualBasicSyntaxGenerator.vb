﻿' Licensed to the .NET Foundation under one or more agreements.
' The .NET Foundation licenses this file to you under the MIT license.
' See the LICENSE file in the project root for more information.

Imports System.Collections.Immutable
Imports System.Composition
Imports System.Diagnostics.CodeAnalysis
Imports Microsoft.CodeAnalysis
Imports Microsoft.CodeAnalysis.Editing
Imports Microsoft.CodeAnalysis.Host.Mef
Imports Microsoft.CodeAnalysis.LanguageServices
Imports Microsoft.CodeAnalysis.PooledObjects
Imports Microsoft.CodeAnalysis.Simplification
Imports Microsoft.CodeAnalysis.VisualBasic.LanguageServices
Imports Microsoft.CodeAnalysis.VisualBasic.Syntax

Namespace Microsoft.CodeAnalysis.VisualBasic.CodeGeneration
    <ExportLanguageService(GetType(SyntaxGenerator), LanguageNames.VisualBasic), [Shared]>
    Friend Class VisualBasicSyntaxGenerator
        Inherits SyntaxGenerator

        Public Shared ReadOnly Instance As SyntaxGenerator = New VisualBasicSyntaxGenerator()

        <ImportingConstructor>
        <SuppressMessage("RoslynDiagnosticsReliability", "RS0033:Importing constructor should be [Obsolete]", Justification:="Incorrectly used in production code: https://github.com/dotnet/roslyn/issues/42839")>
        Public Sub New()
        End Sub

        Friend Overrides ReadOnly Property ElasticCarriageReturnLineFeed As SyntaxTrivia = SyntaxFactory.ElasticCarriageReturnLineFeed
        Friend Overrides ReadOnly Property CarriageReturnLineFeed As SyntaxTrivia = SyntaxFactory.CarriageReturnLineFeed

        Friend Overrides ReadOnly Property RequiresExplicitImplementationForInterfaceMembers As Boolean = True

        Friend Overrides ReadOnly Property SyntaxGeneratorInternal As SyntaxGeneratorInternal = VisualBasicSyntaxGeneratorInternal.Instance

        Friend Overrides Function EndOfLine(text As String) As SyntaxTrivia
            Return SyntaxFactory.EndOfLine(text)
        End Function

        Friend Overrides Function Whitespace(text As String) As SyntaxTrivia
            Return SyntaxFactory.Whitespace(text)
        End Function

        Friend Overrides Function SingleLineComment(text As String) As SyntaxTrivia
            Return SyntaxFactory.CommentTrivia("'" + text)
        End Function

        Friend Overrides Function SeparatedList(Of TElement As SyntaxNode)(list As SyntaxNodeOrTokenList) As SeparatedSyntaxList(Of TElement)
            Return SyntaxFactory.SeparatedList(Of TElement)(list)
        End Function

        Friend Overrides Function SeparatedList(Of TElement As SyntaxNode)(nodes As IEnumerable(Of TElement), separators As IEnumerable(Of SyntaxToken)) As SeparatedSyntaxList(Of TElement)
            Return SyntaxFactory.SeparatedList(nodes, separators)
        End Function

        Friend Overrides Function Trivia(node As SyntaxNode) As SyntaxTrivia
            Dim structuredTrivia = TryCast(node, StructuredTriviaSyntax)
            If structuredTrivia IsNot Nothing Then
                Return SyntaxFactory.Trivia(structuredTrivia)
            End If

            Return Nothing
        End Function

        Friend Overrides Function DocumentationCommentTrivia(nodes As IEnumerable(Of SyntaxNode), trailingTrivia As SyntaxTriviaList, lastWhitespaceTrivia As SyntaxTrivia, endOfLineString As String) As SyntaxNode
            Dim node = SyntaxFactory.DocumentationCommentTrivia(SyntaxFactory.List(nodes))
            Return node.WithLeadingTrivia(SyntaxFactory.DocumentationCommentExteriorTrivia("''' ")).
                    WithTrailingTrivia(node.GetTrailingTrivia()).
                    WithTrailingTrivia(SyntaxFactory.EndOfLine(endOfLineString), lastWhitespaceTrivia)
        End Function

        Friend Overrides Function IsNamedArgument(syntaxNode As SyntaxNode) As Boolean
            Dim argument = TryCast(syntaxNode, ArgumentSyntax)
            If argument IsNot Nothing Then
                Return argument.IsNamed
            Else
                Return False
            End If
        End Function

        Friend Overrides Function IsWhitespaceTrivia(trivia As SyntaxTrivia) As Boolean
            Return trivia.IsKind(SyntaxKind.WhitespaceTrivia)
        End Function

        Friend Overrides Function IsDocumentationCommentTriviaSyntax(node As SyntaxNode) As Boolean
            Return node.IsKind(SyntaxKind.DocumentationCommentTrivia)
        End Function

        Friend Overrides Function IsParameterNameXmlElementSyntax(node As SyntaxNode) As Boolean
            Dim xmlElement = TryCast(node, XmlElementSyntax)
            If xmlElement IsNot Nothing Then
                Return xmlElement.StartTag.Name.ToString() = DocumentationCommentXmlNames.ParameterElementName
            End If

            Return False
        End Function

        Friend Overrides Function GetContentFromDocumentationCommentTriviaSyntax(trivia As SyntaxTrivia) As SyntaxNode()
            Dim documentationCommentTrivia = TryCast(trivia.GetStructure(), DocumentationCommentTriviaSyntax)
            If documentationCommentTrivia IsNot Nothing Then
                Return documentationCommentTrivia.Content.ToArray()
            End If

            Return Nothing
        End Function

        Friend Overrides Function DocumentationCommentTriviaWithUpdatedContent(trivia As SyntaxTrivia, content As IEnumerable(Of SyntaxNode)) As SyntaxNode
            Dim documentationCommentTrivia = TryCast(trivia.GetStructure(), DocumentationCommentTriviaSyntax)
            If documentationCommentTrivia IsNot Nothing Then
                Return SyntaxFactory.DocumentationCommentTrivia(SyntaxFactory.List(content))
            End If

            Return Nothing
        End Function

#Region "Expressions and Statements"

        Public Overrides Function AddEventHandler([event] As SyntaxNode, handler As SyntaxNode) As SyntaxNode
            Return SyntaxFactory.AddHandlerStatement(CType([event], ExpressionSyntax), CType(handler, ExpressionSyntax))
        End Function

        Public Overrides Function RemoveEventHandler([event] As SyntaxNode, handler As SyntaxNode) As SyntaxNode
            Return SyntaxFactory.RemoveHandlerStatement(CType([event], ExpressionSyntax), CType(handler, ExpressionSyntax))
        End Function

        Public Overrides Function AwaitExpression(expression As SyntaxNode) As SyntaxNode
            Return SyntaxFactory.AwaitExpression(DirectCast(expression, ExpressionSyntax))
        End Function

        Public Overrides Function NameOfExpression(expression As SyntaxNode) As SyntaxNode
            Return SyntaxFactory.NameOfExpression(DirectCast(expression, ExpressionSyntax))
        End Function

        Public Overrides Function TupleExpression(arguments As IEnumerable(Of SyntaxNode)) As SyntaxNode
            Return SyntaxFactory.TupleExpression(SyntaxFactory.SeparatedList(arguments.Select(AddressOf AsSimpleArgument)))
        End Function

        Private Function Parenthesize(expression As SyntaxNode, Optional addSimplifierAnnotation As Boolean = True) As ParenthesizedExpressionSyntax
            Return VisualBasicSyntaxGeneratorInternal.Parenthesize(expression, addSimplifierAnnotation)
        End Function

        Public Overrides Function AddExpression(left As SyntaxNode, right As SyntaxNode) As SyntaxNode
            Return SyntaxFactory.AddExpression(Parenthesize(left), Parenthesize(right))
        End Function

        Public Overloads Overrides Function Argument(name As String, refKind As RefKind, expression As SyntaxNode) As SyntaxNode
            If name Is Nothing Then
                Return SyntaxFactory.SimpleArgument(DirectCast(expression, ExpressionSyntax))
            Else
                Return SyntaxFactory.SimpleArgument(SyntaxFactory.NameColonEquals(name.ToIdentifierName()), DirectCast(expression, ExpressionSyntax))
            End If
        End Function

        Public Overrides Function TryCastExpression(expression As SyntaxNode, type As SyntaxNode) As SyntaxNode
            Return SyntaxFactory.TryCastExpression(DirectCast(expression, ExpressionSyntax), DirectCast(type, TypeSyntax))
        End Function

        Public Overrides Function AssignmentStatement(left As SyntaxNode, right As SyntaxNode) As SyntaxNode
            Return SyntaxFactory.SimpleAssignmentStatement(
                DirectCast(left, ExpressionSyntax),
                SyntaxFactory.Token(SyntaxKind.EqualsToken),
                DirectCast(right, ExpressionSyntax))
        End Function

        Public Overrides Function BaseExpression() As SyntaxNode
            Return SyntaxFactory.MyBaseExpression()
        End Function

        Public Overrides Function BitwiseAndExpression(left As SyntaxNode, right As SyntaxNode) As SyntaxNode
            Return SyntaxFactory.AndExpression(Parenthesize(left), Parenthesize(right))
        End Function

        Public Overrides Function BitwiseOrExpression(left As SyntaxNode, right As SyntaxNode) As SyntaxNode
            Return SyntaxFactory.OrExpression(Parenthesize(left), Parenthesize(right))
        End Function

        Public Overrides Function CastExpression(type As SyntaxNode, expression As SyntaxNode) As SyntaxNode
            Return SyntaxFactory.DirectCastExpression(DirectCast(expression, ExpressionSyntax), DirectCast(type, TypeSyntax)).WithAdditionalAnnotations(Simplifier.Annotation)
        End Function

        Public Overrides Function ConvertExpression(type As SyntaxNode, expression As SyntaxNode) As SyntaxNode
            Return SyntaxFactory.CTypeExpression(DirectCast(expression, ExpressionSyntax), DirectCast(type, TypeSyntax)).WithAdditionalAnnotations(Simplifier.Annotation)
        End Function

        Public Overrides Function ConditionalExpression(condition As SyntaxNode, whenTrue As SyntaxNode, whenFalse As SyntaxNode) As SyntaxNode
            Return SyntaxFactory.TernaryConditionalExpression(
                DirectCast(condition, ExpressionSyntax),
                DirectCast(whenTrue, ExpressionSyntax),
                DirectCast(whenFalse, ExpressionSyntax))
        End Function

        Public Overrides Function LiteralExpression(value As Object) As SyntaxNode
            Return ExpressionGenerator.GenerateNonEnumValueExpression(Nothing, value, canUseFieldReference:=True)
        End Function

        Public Overrides Function TypedConstantExpression(value As TypedConstant) As SyntaxNode
            Return ExpressionGenerator.GenerateExpression(value)
        End Function

        Friend Overrides Function InterpolatedStringExpression(startToken As SyntaxToken, content As IEnumerable(Of SyntaxNode), endToken As SyntaxToken) As SyntaxNode
            Return SyntaxFactory.InterpolatedStringExpression(
                startToken, SyntaxFactory.List(content.Cast(Of InterpolatedStringContentSyntax)), endToken)
        End Function

        Friend Overrides Function InterpolatedStringText(textToken As SyntaxToken) As SyntaxNode
            Return SyntaxFactory.InterpolatedStringText(textToken)
        End Function

        Friend Overrides Function InterpolatedStringTextToken(content As String) As SyntaxToken
            Return SyntaxFactory.InterpolatedStringTextToken(content, "")
        End Function

        Friend Overrides Function Interpolation(syntaxNode As SyntaxNode) As SyntaxNode
            Return SyntaxFactory.Interpolation(DirectCast(syntaxNode, ExpressionSyntax))
        End Function

        Friend Overrides Function InterpolationAlignmentClause(alignment As SyntaxNode) As SyntaxNode
            Return SyntaxFactory.InterpolationAlignmentClause(
                SyntaxFactory.Token(SyntaxKind.CommaToken),
                DirectCast(alignment, ExpressionSyntax))
        End Function

        Friend Overrides Function InterpolationFormatClause(format As String) As SyntaxNode
            Return SyntaxFactory.InterpolationFormatClause(
                SyntaxFactory.Token(SyntaxKind.ColonToken),
                SyntaxFactory.InterpolatedStringTextToken(format, format))
        End Function

        Friend Overrides Function NumericLiteralToken(text As String, value As ULong) As SyntaxToken
            Return SyntaxFactory.Literal(text, value)
        End Function

        Public Overrides Function DefaultExpression(type As ITypeSymbol) As SyntaxNode
            Return SyntaxFactory.NothingLiteralExpression(SyntaxFactory.Token(SyntaxKind.NothingKeyword))
        End Function

        Public Overrides Function DefaultExpression(type As SyntaxNode) As SyntaxNode
            Return SyntaxFactory.NothingLiteralExpression(SyntaxFactory.Token(SyntaxKind.NothingKeyword))
        End Function

        Public Overloads Overrides Function ElementAccessExpression(expression As SyntaxNode, arguments As IEnumerable(Of SyntaxNode)) As SyntaxNode
            Return SyntaxFactory.InvocationExpression(ParenthesizeLeft(expression), CreateArgumentList(arguments))
        End Function

        Public Overrides Function ExpressionStatement(expression As SyntaxNode) As SyntaxNode
            If TypeOf expression Is StatementSyntax Then
                Return expression
            End If

            Return SyntaxFactory.ExpressionStatement(DirectCast(expression, ExpressionSyntax))
        End Function

        Public Overloads Overrides Function GenericName(identifier As String, typeArguments As IEnumerable(Of SyntaxNode)) As SyntaxNode
            Return GenericName(identifier.ToIdentifierToken(), typeArguments)
        End Function

        Friend Overrides Function GenericName(identifier As SyntaxToken, typeArguments As IEnumerable(Of SyntaxNode)) As SyntaxNode
            Return SyntaxFactory.GenericName(
                identifier,
                SyntaxFactory.TypeArgumentList(
                    SyntaxFactory.SeparatedList(typeArguments.Cast(Of TypeSyntax)()))).WithAdditionalAnnotations(Simplifier.Annotation)
        End Function

        Public Overrides Function IdentifierName(identifier As String) As SyntaxNode
            Return identifier.ToIdentifierName()
        End Function

        Public Overrides Function IfStatement(condition As SyntaxNode, trueStatements As IEnumerable(Of SyntaxNode), Optional falseStatements As IEnumerable(Of SyntaxNode) = Nothing) As SyntaxNode

            Dim ifStmt = SyntaxFactory.IfStatement(SyntaxFactory.Token(SyntaxKind.IfKeyword),
                                                   DirectCast(condition, ExpressionSyntax),
                                                   SyntaxFactory.Token(SyntaxKind.ThenKeyword))

            If falseStatements Is Nothing Then
                Return SyntaxFactory.MultiLineIfBlock(
                           ifStmt,
                           GetStatementList(trueStatements),
                           Nothing,
                           Nothing
                       )
            End If

            ' convert nested if-blocks into else-if parts
            Dim statements = falseStatements.ToList()
            If statements.Count = 1 AndAlso TypeOf statements(0) Is MultiLineIfBlockSyntax Then
                Dim mifBlock = DirectCast(statements(0), MultiLineIfBlockSyntax)

                ' insert block's if-part onto head of elseIf-parts
                Dim elseIfBlocks = mifBlock.ElseIfBlocks.Insert(0,
                    SyntaxFactory.ElseIfBlock(
                        SyntaxFactory.ElseIfStatement(SyntaxFactory.Token(SyntaxKind.ElseIfKeyword), mifBlock.IfStatement.Condition, SyntaxFactory.Token(SyntaxKind.ThenKeyword)),
                        mifBlock.Statements)
                    )

                Return SyntaxFactory.MultiLineIfBlock(
                           ifStmt,
                           GetStatementList(trueStatements),
                           elseIfBlocks,
                           mifBlock.ElseBlock
                       )
            End If

            Return SyntaxFactory.MultiLineIfBlock(
                       ifStmt,
                       GetStatementList(trueStatements),
                       Nothing,
                       SyntaxFactory.ElseBlock(GetStatementList(falseStatements))
                   )
        End Function

        Private Function GetStatementList(nodes As IEnumerable(Of SyntaxNode)) As SyntaxList(Of StatementSyntax)
            If nodes Is Nothing Then
                Return Nothing
            Else
                Return SyntaxFactory.List(nodes.Select(AddressOf AsStatement))
            End If
        End Function

        Private Function AsStatement(node As SyntaxNode) As StatementSyntax
            Dim expr = TryCast(node, ExpressionSyntax)
            If expr IsNot Nothing Then
                Return SyntaxFactory.ExpressionStatement(expr)
            Else
                Return DirectCast(node, StatementSyntax)
            End If
        End Function

        Public Overloads Overrides Function InvocationExpression(expression As SyntaxNode, arguments As IEnumerable(Of SyntaxNode)) As SyntaxNode
            Return SyntaxFactory.InvocationExpression(ParenthesizeLeft(expression), CreateArgumentList(arguments))
        End Function

        Public Overrides Function IsTypeExpression(expression As SyntaxNode, type As SyntaxNode) As SyntaxNode
            Return SyntaxFactory.TypeOfIsExpression(Parenthesize(expression), DirectCast(type, TypeSyntax))
        End Function

        Public Overrides Function TypeOfExpression(type As SyntaxNode) As SyntaxNode
            Return SyntaxFactory.GetTypeExpression(DirectCast(type, TypeSyntax))
        End Function

        Public Overrides Function LogicalAndExpression(left As SyntaxNode, right As SyntaxNode) As SyntaxNode
            Return SyntaxFactory.AndAlsoExpression(Parenthesize(left), Parenthesize(right))
        End Function

        Public Overrides Function LogicalNotExpression(expression As SyntaxNode) As SyntaxNode
            Return SyntaxFactory.NotExpression(Parenthesize(expression))
        End Function

        Public Overrides Function LogicalOrExpression(left As SyntaxNode, right As SyntaxNode) As SyntaxNode
            Return SyntaxFactory.OrElseExpression(Parenthesize(left), Parenthesize(right))
        End Function

        Friend Overrides Function MemberAccessExpressionWorker(expression As SyntaxNode, simpleName As SyntaxNode) As SyntaxNode
            Return SyntaxFactory.SimpleMemberAccessExpression(
                ParenthesizeLeft(expression),
                SyntaxFactory.Token(SyntaxKind.DotToken),
                DirectCast(simpleName, SimpleNameSyntax))
        End Function

        Public Overrides Function ConditionalAccessExpression(expression As SyntaxNode, whenNotNull As SyntaxNode) As SyntaxNode
            Return SyntaxGeneratorInternal.ConditionalAccessExpression(expression, whenNotNull)
        End Function

        Public Overrides Function MemberBindingExpression(name As SyntaxNode) As SyntaxNode
            Return SyntaxGeneratorInternal.MemberBindingExpression(name)
        End Function

        Public Overrides Function ElementBindingExpression(arguments As IEnumerable(Of SyntaxNode)) As SyntaxNode
            Return SyntaxFactory.InvocationExpression(expression:=Nothing,
                SyntaxFactory.ArgumentList(SyntaxFactory.SeparatedList(arguments)))
        End Function

        ' parenthesize the left-side of a dot or target of an invocation if not unnecessary
        Private Function ParenthesizeLeft(expression As SyntaxNode) As ExpressionSyntax
            Dim expressionSyntax = DirectCast(expression, ExpressionSyntax)
            If TypeOf expressionSyntax Is TypeSyntax _
               OrElse expressionSyntax.IsMeMyBaseOrMyClass() _
               OrElse expressionSyntax.IsKind(SyntaxKind.ParenthesizedExpression) _
               OrElse expressionSyntax.IsKind(SyntaxKind.InvocationExpression) _
               OrElse expressionSyntax.IsKind(SyntaxKind.SimpleMemberAccessExpression) Then
                Return expressionSyntax
            Else
                Return expressionSyntax.Parenthesize()
            End If
        End Function

        Public Overrides Function MultiplyExpression(left As SyntaxNode, right As SyntaxNode) As SyntaxNode
            Return SyntaxFactory.MultiplyExpression(Parenthesize(left), Parenthesize(right))
        End Function

        Public Overrides Function NegateExpression(expression As SyntaxNode) As SyntaxNode
            Return SyntaxFactory.UnaryMinusExpression(Parenthesize(expression))
        End Function

        Private Function AsExpressionList(expressions As IEnumerable(Of SyntaxNode)) As SeparatedSyntaxList(Of ExpressionSyntax)
            Return SyntaxFactory.SeparatedList(Of ExpressionSyntax)(expressions.OfType(Of ExpressionSyntax)())
        End Function

        Public Overrides Function ArrayCreationExpression(elementType As SyntaxNode, size As SyntaxNode) As SyntaxNode
            Dim sizes = SyntaxFactory.ArgumentList(SyntaxFactory.SingletonSeparatedList(AsArgument(size)))
            Dim initializer = SyntaxFactory.CollectionInitializer()
            Return SyntaxFactory.ArrayCreationExpression(Nothing, DirectCast(elementType, TypeSyntax), sizes, initializer)
        End Function

        Public Overrides Function ArrayCreationExpression(elementType As SyntaxNode, elements As IEnumerable(Of SyntaxNode)) As SyntaxNode
            Dim sizes = SyntaxFactory.ArgumentList()
            Dim initializer = SyntaxFactory.CollectionInitializer(AsExpressionList(elements))
            Return SyntaxFactory.ArrayCreationExpression(Nothing, DirectCast(elementType, TypeSyntax), sizes, initializer)
        End Function

        Public Overloads Overrides Function ObjectCreationExpression(typeName As SyntaxNode, arguments As IEnumerable(Of SyntaxNode)) As SyntaxNode
            Return SyntaxFactory.ObjectCreationExpression(
                Nothing,
                DirectCast(typeName, TypeSyntax),
                CreateArgumentList(arguments),
                Nothing)
        End Function

        Public Overrides Function QualifiedName(left As SyntaxNode, right As SyntaxNode) As SyntaxNode
            Return SyntaxFactory.QualifiedName(DirectCast(left, NameSyntax), DirectCast(right, SimpleNameSyntax))
        End Function

        Friend Overrides Function GlobalAliasedName(name As SyntaxNode) As SyntaxNode
            Return QualifiedName(SyntaxFactory.GlobalName(), name)
        End Function

        Public Overrides Function ReferenceEqualsExpression(left As SyntaxNode, right As SyntaxNode) As SyntaxNode
            Return SyntaxFactory.IsExpression(Parenthesize(left), Parenthesize(right))
        End Function

        Public Overrides Function ReferenceNotEqualsExpression(left As SyntaxNode, right As SyntaxNode) As SyntaxNode
            Return SyntaxFactory.IsNotExpression(Parenthesize(left), Parenthesize(right))
        End Function

        Public Overrides Function ReturnStatement(Optional expressionOpt As SyntaxNode = Nothing) As SyntaxNode
            Return SyntaxFactory.ReturnStatement(DirectCast(expressionOpt, ExpressionSyntax))
        End Function

        Public Overrides Function ThisExpression() As SyntaxNode
            Return SyntaxFactory.MeExpression()
        End Function

        Public Overrides Function ThrowStatement(Optional expressionOpt As SyntaxNode = Nothing) As SyntaxNode
            Return SyntaxFactory.ThrowStatement(DirectCast(expressionOpt, ExpressionSyntax))
        End Function

        Public Overrides Function ThrowExpression(expression As SyntaxNode) As SyntaxNode
            Throw New NotSupportedException("ThrowExpressions are not supported in Visual Basic")
        End Function

        Friend Overrides Function SupportsThrowExpression() As Boolean
            Return False
        End Function

        Public Overrides Function NameExpression(namespaceOrTypeSymbol As INamespaceOrTypeSymbol) As SyntaxNode
            Return namespaceOrTypeSymbol.GenerateTypeSyntax()
        End Function

        Public Overrides Function TypeExpression(typeSymbol As ITypeSymbol) As SyntaxNode
            Return typeSymbol.GenerateTypeSyntax()
        End Function

        Public Overrides Function TypeExpression(specialType As SpecialType) As SyntaxNode
            Select Case specialType
                Case SpecialType.System_Boolean
                    Return SyntaxFactory.PredefinedType(SyntaxFactory.Token(SyntaxKind.BooleanKeyword))
                Case SpecialType.System_Byte
                    Return SyntaxFactory.PredefinedType(SyntaxFactory.Token(SyntaxKind.ByteKeyword))
                Case SpecialType.System_Char
                    Return SyntaxFactory.PredefinedType(SyntaxFactory.Token(SyntaxKind.CharKeyword))
                Case SpecialType.System_Decimal
                    Return SyntaxFactory.PredefinedType(SyntaxFactory.Token(SyntaxKind.DecimalKeyword))
                Case SpecialType.System_Double
                    Return SyntaxFactory.PredefinedType(SyntaxFactory.Token(SyntaxKind.DoubleKeyword))
                Case SpecialType.System_Int16
                    Return SyntaxFactory.PredefinedType(SyntaxFactory.Token(SyntaxKind.ShortKeyword))
                Case SpecialType.System_Int32
                    Return SyntaxFactory.PredefinedType(SyntaxFactory.Token(SyntaxKind.IntegerKeyword))
                Case SpecialType.System_Int64
                    Return SyntaxFactory.PredefinedType(SyntaxFactory.Token(SyntaxKind.LongKeyword))
                Case SpecialType.System_Object
                    Return SyntaxFactory.PredefinedType(SyntaxFactory.Token(SyntaxKind.ObjectKeyword))
                Case SpecialType.System_SByte
                    Return SyntaxFactory.PredefinedType(SyntaxFactory.Token(SyntaxKind.SByteKeyword))
                Case SpecialType.System_Single
                    Return SyntaxFactory.PredefinedType(SyntaxFactory.Token(SyntaxKind.SingleKeyword))
                Case SpecialType.System_String
                    Return SyntaxFactory.PredefinedType(SyntaxFactory.Token(SyntaxKind.StringKeyword))
                Case SpecialType.System_UInt16
                    Return SyntaxFactory.PredefinedType(SyntaxFactory.Token(SyntaxKind.UShortKeyword))
                Case SpecialType.System_UInt32
                    Return SyntaxFactory.PredefinedType(SyntaxFactory.Token(SyntaxKind.UIntegerKeyword))
                Case SpecialType.System_UInt64
                    Return SyntaxFactory.PredefinedType(SyntaxFactory.Token(SyntaxKind.ULongKeyword))
                Case SpecialType.System_DateTime
                    Return SyntaxFactory.PredefinedType(SyntaxFactory.Token(SyntaxKind.DateKeyword))
                Case Else
                    Throw New NotSupportedException("Unsupported SpecialType")
            End Select
        End Function

        Public Overloads Overrides Function UsingStatement(type As SyntaxNode, identifier As String, expression As SyntaxNode, statements As IEnumerable(Of SyntaxNode)) As SyntaxNode
            Return SyntaxFactory.UsingBlock(
                SyntaxFactory.UsingStatement(
                    expression:=Nothing,
                    variables:=SyntaxFactory.SingletonSeparatedList(VisualBasicSyntaxGeneratorInternal.VariableDeclarator(type, identifier.ToModifiedIdentifier, expression))),
                GetStatementList(statements))
        End Function

        Public Overloads Overrides Function UsingStatement(expression As SyntaxNode, statements As IEnumerable(Of SyntaxNode)) As SyntaxNode
            Return SyntaxFactory.UsingBlock(
                SyntaxFactory.UsingStatement(
                    expression:=DirectCast(expression, ExpressionSyntax),
                    variables:=Nothing),
                GetStatementList(statements))
        End Function

        Public Overrides Function LockStatement(expression As SyntaxNode, statements As IEnumerable(Of SyntaxNode)) As SyntaxNode
            Return SyntaxFactory.SyncLockBlock(
                SyntaxFactory.SyncLockStatement(
                    expression:=DirectCast(expression, ExpressionSyntax)),
                GetStatementList(statements))
        End Function

        Public Overrides Function ValueEqualsExpression(left As SyntaxNode, right As SyntaxNode) As SyntaxNode
            Return SyntaxFactory.EqualsExpression(Parenthesize(left), Parenthesize(right))
        End Function

        Public Overrides Function ValueNotEqualsExpression(left As SyntaxNode, right As SyntaxNode) As SyntaxNode
            Return SyntaxFactory.NotEqualsExpression(Parenthesize(left), Parenthesize(right))
        End Function

        Private Function CreateArgumentList(arguments As IEnumerable(Of SyntaxNode)) As ArgumentListSyntax
            Return SyntaxFactory.ArgumentList(CreateArguments(arguments))
        End Function

        Private Function CreateArguments(arguments As IEnumerable(Of SyntaxNode)) As SeparatedSyntaxList(Of ArgumentSyntax)
            Return SyntaxFactory.SeparatedList(arguments.Select(AddressOf AsArgument))
        End Function

        Private Function AsArgument(argOrExpression As SyntaxNode) As ArgumentSyntax
            Return If(TryCast(argOrExpression, ArgumentSyntax),
                      SyntaxFactory.SimpleArgument(DirectCast(argOrExpression, ExpressionSyntax)))
        End Function

        Private Function AsSimpleArgument(argOrExpression As SyntaxNode) As SimpleArgumentSyntax
            Return If(TryCast(argOrExpression, SimpleArgumentSyntax),
                      SyntaxFactory.SimpleArgument(DirectCast(argOrExpression, ExpressionSyntax)))
        End Function

        Public Overloads Overrides Function LocalDeclarationStatement(type As SyntaxNode, identifier As String, Optional initializer As SyntaxNode = Nothing, Optional isConst As Boolean = False) As SyntaxNode
            Return LocalDeclarationStatement(type, identifier.ToIdentifierToken, initializer, isConst)
        End Function

        Public Overloads Overrides Function SwitchStatement(expression As SyntaxNode, caseClauses As IEnumerable(Of SyntaxNode)) As SyntaxNode
            Return SyntaxFactory.SelectBlock(
                SyntaxFactory.SelectStatement(DirectCast(expression, ExpressionSyntax)),
                SyntaxFactory.List(caseClauses.Cast(Of CaseBlockSyntax)))
        End Function

        Public Overloads Overrides Function SwitchSection(expressions As IEnumerable(Of SyntaxNode), statements As IEnumerable(Of SyntaxNode)) As SyntaxNode
            Return SyntaxFactory.CaseBlock(
                SyntaxFactory.CaseStatement(GetCaseClauses(expressions)),
                GetStatementList(statements))
        End Function

        Friend Overrides Function SwitchSectionFromLabels(labels As IEnumerable(Of SyntaxNode), statements As IEnumerable(Of SyntaxNode)) As SyntaxNode
            Return SyntaxFactory.CaseBlock(
                SyntaxFactory.CaseStatement(SyntaxFactory.SeparatedList(labels.Cast(Of CaseClauseSyntax))),
                GetStatementList(statements))
        End Function

        Public Overrides Function DefaultSwitchSection(statements As IEnumerable(Of SyntaxNode)) As SyntaxNode
            Return SyntaxFactory.CaseElseBlock(
                SyntaxFactory.CaseElseStatement(SyntaxFactory.ElseCaseClause()),
                GetStatementList(statements))
        End Function

        Private Function GetCaseClauses(expressions As IEnumerable(Of SyntaxNode)) As SeparatedSyntaxList(Of CaseClauseSyntax)
            Dim cases = SyntaxFactory.SeparatedList(Of CaseClauseSyntax)

            If expressions IsNot Nothing Then
                cases = cases.AddRange(expressions.Select(Function(e) SyntaxFactory.SimpleCaseClause(DirectCast(e, ExpressionSyntax))))
            End If

            Return cases
        End Function

        Private Function AsCaseClause(expression As SyntaxNode) As CaseClauseSyntax
            Return SyntaxFactory.SimpleCaseClause(DirectCast(expression, ExpressionSyntax))
        End Function

        Public Overrides Function ExitSwitchStatement() As SyntaxNode
            Return SyntaxFactory.ExitSelectStatement()
        End Function

        Public Overloads Overrides Function ValueReturningLambdaExpression(parameters As IEnumerable(Of SyntaxNode), expression As SyntaxNode) As SyntaxNode
            Return SyntaxFactory.SingleLineFunctionLambdaExpression(
                SyntaxFactory.FunctionLambdaHeader().WithParameterList(GetParameterList(parameters)),
                DirectCast(expression, ExpressionSyntax))
        End Function

        Public Overrides Function VoidReturningLambdaExpression(lambdaParameters As IEnumerable(Of SyntaxNode), expression As SyntaxNode) As SyntaxNode
            Return SyntaxFactory.SingleLineSubLambdaExpression(
                    SyntaxFactory.SubLambdaHeader().WithParameterList(GetParameterList(lambdaParameters)),
                    AsStatement(expression))
        End Function

        Public Overloads Overrides Function ValueReturningLambdaExpression(lambdaParameters As IEnumerable(Of SyntaxNode), statements As IEnumerable(Of SyntaxNode)) As SyntaxNode
            Return SyntaxFactory.MultiLineFunctionLambdaExpression(
                SyntaxFactory.FunctionLambdaHeader().WithParameterList(GetParameterList(lambdaParameters)),
                GetStatementList(statements),
                SyntaxFactory.EndFunctionStatement())
        End Function

        Public Overrides Function VoidReturningLambdaExpression(lambdaParameters As IEnumerable(Of SyntaxNode), statements As IEnumerable(Of SyntaxNode)) As SyntaxNode
            Return SyntaxFactory.MultiLineSubLambdaExpression(
                        SyntaxFactory.SubLambdaHeader().WithParameterList(GetParameterList(lambdaParameters)),
                        GetStatementList(statements),
                        SyntaxFactory.EndSubStatement())
        End Function

        Public Overrides Function LambdaParameter(identifier As String, Optional type As SyntaxNode = Nothing) As SyntaxNode
            Return ParameterDeclaration(identifier, type)
        End Function

        Public Overrides Function ArrayTypeExpression(type As SyntaxNode) As SyntaxNode
            Dim arrayType = TryCast(type, ArrayTypeSyntax)
            If arrayType IsNot Nothing Then
                Return arrayType.WithRankSpecifiers(arrayType.RankSpecifiers.Add(SyntaxFactory.ArrayRankSpecifier()))
            Else
                Return SyntaxFactory.ArrayType(DirectCast(type, TypeSyntax), SyntaxFactory.SingletonList(SyntaxFactory.ArrayRankSpecifier()))
            End If
        End Function

        Public Overrides Function NullableTypeExpression(type As SyntaxNode) As SyntaxNode
            Dim nullableType = TryCast(type, NullableTypeSyntax)
            If nullableType IsNot Nothing Then
                Return nullableType
            Else
                Return SyntaxFactory.NullableType(DirectCast(type, TypeSyntax))
            End If
        End Function

        Friend Overrides Function CreateTupleType(elements As IEnumerable(Of SyntaxNode)) As SyntaxNode
            Return SyntaxFactory.TupleType(SyntaxFactory.SeparatedList(elements.Cast(Of TupleElementSyntax)()))
        End Function

        Public Overrides Function TupleElementExpression(type As SyntaxNode, Optional name As String = Nothing) As SyntaxNode
            If name Is Nothing Then
                Return SyntaxFactory.TypedTupleElement(DirectCast(type, TypeSyntax))
            Else
                Return SyntaxFactory.NamedTupleElement(name.ToIdentifierToken(), SyntaxFactory.SimpleAsClause(DirectCast(type, TypeSyntax)))
            End If
        End Function

        Public Overrides Function WithTypeArguments(name As SyntaxNode, typeArguments As IEnumerable(Of SyntaxNode)) As SyntaxNode
            If name.IsKind(SyntaxKind.IdentifierName) OrElse name.IsKind(SyntaxKind.GenericName) Then
                Dim sname = DirectCast(name, SimpleNameSyntax)
                Return SyntaxFactory.GenericName(sname.Identifier, SyntaxFactory.TypeArgumentList(SyntaxFactory.SeparatedList(typeArguments.Cast(Of TypeSyntax)())))
            ElseIf name.IsKind(SyntaxKind.QualifiedName) Then
                Dim qname = DirectCast(name, QualifiedNameSyntax)
                Return SyntaxFactory.QualifiedName(qname.Left, DirectCast(WithTypeArguments(qname.Right, typeArguments), SimpleNameSyntax))
            ElseIf name.IsKind(SyntaxKind.SimpleMemberAccessExpression) Then
                Dim sma = DirectCast(name, MemberAccessExpressionSyntax)
                Return SyntaxFactory.MemberAccessExpression(name.Kind(), sma.Expression, sma.OperatorToken, DirectCast(WithTypeArguments(sma.Name, typeArguments), SimpleNameSyntax))
            Else
                Throw New NotSupportedException()
            End If
        End Function

        Public Overrides Function SubtractExpression(left As SyntaxNode, right As SyntaxNode) As SyntaxNode
            Return SyntaxFactory.SubtractExpression(Parenthesize(left), Parenthesize(right))
        End Function

        Public Overrides Function DivideExpression(left As SyntaxNode, right As SyntaxNode) As SyntaxNode
            Return SyntaxFactory.DivideExpression(Parenthesize(left), Parenthesize(right))
        End Function

        Public Overrides Function ModuloExpression(left As SyntaxNode, right As SyntaxNode) As SyntaxNode
            Return SyntaxFactory.ModuloExpression(Parenthesize(left), Parenthesize(right))
        End Function

        Public Overrides Function BitwiseNotExpression(operand As SyntaxNode) As SyntaxNode
            Return SyntaxFactory.NotExpression(Parenthesize(operand))
        End Function

        Public Overrides Function CoalesceExpression(left As SyntaxNode, right As SyntaxNode) As SyntaxNode
            Return SyntaxFactory.BinaryConditionalExpression(DirectCast(left, ExpressionSyntax), DirectCast(right, ExpressionSyntax))
        End Function

        Public Overrides Function LessThanExpression(left As SyntaxNode, right As SyntaxNode) As SyntaxNode
            Return SyntaxFactory.LessThanExpression(Parenthesize(left), Parenthesize(right))
        End Function

        Public Overrides Function LessThanOrEqualExpression(left As SyntaxNode, right As SyntaxNode) As SyntaxNode
            Return SyntaxFactory.LessThanOrEqualExpression(Parenthesize(left), Parenthesize(right))
        End Function

        Public Overrides Function GreaterThanExpression(left As SyntaxNode, right As SyntaxNode) As SyntaxNode
            Return SyntaxFactory.GreaterThanExpression(Parenthesize(left), Parenthesize(right))
        End Function

        Public Overrides Function GreaterThanOrEqualExpression(left As SyntaxNode, right As SyntaxNode) As SyntaxNode
            Return SyntaxFactory.GreaterThanOrEqualExpression(Parenthesize(left), Parenthesize(right))
        End Function

        Public Overrides Function TryCatchStatement(tryStatements As IEnumerable(Of SyntaxNode), catchClauses As IEnumerable(Of SyntaxNode), Optional finallyStatements As IEnumerable(Of SyntaxNode) = Nothing) As SyntaxNode
            Return SyntaxFactory.TryBlock(
                       GetStatementList(tryStatements),
                       If(catchClauses IsNot Nothing, SyntaxFactory.List(catchClauses.Cast(Of CatchBlockSyntax)()), Nothing),
                       If(finallyStatements IsNot Nothing, SyntaxFactory.FinallyBlock(GetStatementList(finallyStatements)), Nothing)
                   )
        End Function

        Public Overrides Function CatchClause(type As SyntaxNode, identifier As String, statements As IEnumerable(Of SyntaxNode)) As SyntaxNode
            Return SyntaxFactory.CatchBlock(
                SyntaxFactory.CatchStatement(
                    SyntaxFactory.IdentifierName(identifier),
                    SyntaxFactory.SimpleAsClause(DirectCast(type, TypeSyntax)),
                           whenClause:=Nothing
                       ),
                       GetStatementList(statements)
                   )
        End Function

        Public Overrides Function WhileStatement(condition As SyntaxNode, statements As IEnumerable(Of SyntaxNode)) As SyntaxNode
            Return SyntaxFactory.WhileBlock(
                SyntaxFactory.WhileStatement(DirectCast(condition, ExpressionSyntax)),
                GetStatementList(statements))
        End Function

        Friend Overrides Function ScopeBlock(statements As IEnumerable(Of SyntaxNode)) As SyntaxNode
            Throw New NotSupportedException()
        End Function

        Friend Overrides Function ParseExpression(stringToParse As String) As SyntaxNode
            Return SyntaxFactory.ParseExpression(stringToParse)
        End Function

        Friend Overrides Function CommaTokenWithElasticSpace() As SyntaxToken
            Return SyntaxFactory.Token(SyntaxKind.CommaToken).WithTrailingTrivia(SyntaxFactory.ElasticSpace)
        End Function

#End Region

#Region "Declarations"

        Private Shared s_fieldModifiers As DeclarationModifiers = DeclarationModifiers.Const Or DeclarationModifiers.[New] Or DeclarationModifiers.ReadOnly Or DeclarationModifiers.Static Or DeclarationModifiers.WithEvents
        Private Shared s_methodModifiers As DeclarationModifiers = DeclarationModifiers.Abstract Or DeclarationModifiers.Async Or DeclarationModifiers.[New] Or DeclarationModifiers.Override Or DeclarationModifiers.Partial Or DeclarationModifiers.Sealed Or DeclarationModifiers.Static Or DeclarationModifiers.Virtual
        Private Shared s_constructorModifiers As DeclarationModifiers = DeclarationModifiers.Static
        Private Shared s_propertyModifiers As DeclarationModifiers = DeclarationModifiers.Abstract Or DeclarationModifiers.[New] Or DeclarationModifiers.Override Or DeclarationModifiers.ReadOnly Or DeclarationModifiers.WriteOnly Or DeclarationModifiers.Sealed Or DeclarationModifiers.Static Or DeclarationModifiers.Virtual
        Private Shared s_indexerModifiers As DeclarationModifiers = DeclarationModifiers.Abstract Or DeclarationModifiers.[New] Or DeclarationModifiers.Override Or DeclarationModifiers.ReadOnly Or DeclarationModifiers.WriteOnly Or DeclarationModifiers.Sealed Or DeclarationModifiers.Static Or DeclarationModifiers.Virtual
        Private Shared s_classModifiers As DeclarationModifiers = DeclarationModifiers.Abstract Or DeclarationModifiers.[New] Or DeclarationModifiers.Partial Or DeclarationModifiers.Sealed Or DeclarationModifiers.Static
        Private Shared s_structModifiers As DeclarationModifiers = DeclarationModifiers.[New] Or DeclarationModifiers.Partial
        Private Shared s_interfaceModifiers As DeclarationModifiers = DeclarationModifiers.[New] Or DeclarationModifiers.Partial
        Private Shared s_accessorModifiers As DeclarationModifiers = DeclarationModifiers.Abstract Or DeclarationModifiers.[New] Or DeclarationModifiers.Override Or DeclarationModifiers.Virtual

        Private Function GetAllowedModifiers(kind As SyntaxKind) As DeclarationModifiers
            Select Case kind
                Case SyntaxKind.ClassBlock, SyntaxKind.ClassStatement
                    Return s_classModifiers

                Case SyntaxKind.EnumBlock, SyntaxKind.EnumStatement
                    Return DeclarationModifiers.[New]

                Case SyntaxKind.DelegateFunctionStatement, SyntaxKind.DelegateSubStatement
                    Return DeclarationModifiers.[New]

                Case SyntaxKind.InterfaceBlock, SyntaxKind.InterfaceStatement
                    Return s_interfaceModifiers

                Case SyntaxKind.StructureBlock, SyntaxKind.StructureStatement
                    Return s_structModifiers

                Case SyntaxKind.FunctionBlock,
                     SyntaxKind.FunctionStatement,
                     SyntaxKind.SubBlock,
                     SyntaxKind.SubStatement,
                     SyntaxKind.OperatorBlock,
                     SyntaxKind.OperatorStatement
                    Return s_methodModifiers

                Case SyntaxKind.ConstructorBlock,
                     SyntaxKind.SubNewStatement
                    Return s_constructorModifiers

                Case SyntaxKind.FieldDeclaration
                    Return s_fieldModifiers

                Case SyntaxKind.PropertyBlock,
                     SyntaxKind.PropertyStatement
                    Return s_propertyModifiers

                Case SyntaxKind.EventBlock,
                     SyntaxKind.EventStatement
                    Return s_propertyModifiers

                Case SyntaxKind.GetAccessorBlock,
                     SyntaxKind.GetAccessorStatement,
                     SyntaxKind.SetAccessorBlock,
                     SyntaxKind.SetAccessorStatement,
                     SyntaxKind.AddHandlerAccessorBlock,
                     SyntaxKind.AddHandlerAccessorStatement,
                     SyntaxKind.RemoveHandlerAccessorBlock,
                     SyntaxKind.RemoveHandlerAccessorStatement,
                     SyntaxKind.RaiseEventAccessorBlock,
                     SyntaxKind.RaiseEventAccessorStatement
                    Return s_accessorModifiers

                Case SyntaxKind.EnumMemberDeclaration
                Case SyntaxKind.Parameter
                Case SyntaxKind.LocalDeclarationStatement
                Case Else
                    Return DeclarationModifiers.None
            End Select
        End Function

        Public Overrides Function FieldDeclaration(name As String, type As SyntaxNode, Optional accessibility As Accessibility = Nothing, Optional modifiers As DeclarationModifiers = Nothing, Optional initializer As SyntaxNode = Nothing) As SyntaxNode
            Return SyntaxFactory.FieldDeclaration(
                attributeLists:=Nothing,
                modifiers:=GetModifierList(accessibility, modifiers And s_fieldModifiers, DeclarationKind.Field),
                declarators:=SyntaxFactory.SingletonSeparatedList(VisualBasicSyntaxGeneratorInternal.VariableDeclarator(type, name.ToModifiedIdentifier, initializer)))
        End Function

        Public Overrides Function MethodDeclaration(
            identifier As String,
            Optional parameters As IEnumerable(Of SyntaxNode) = Nothing,
            Optional typeParameters As IEnumerable(Of String) = Nothing,
            Optional returnType As SyntaxNode = Nothing,
            Optional accessibility As Accessibility = Nothing,
            Optional modifiers As DeclarationModifiers = Nothing,
            Optional statements As IEnumerable(Of SyntaxNode) = Nothing) As SyntaxNode

            Dim statement = SyntaxFactory.MethodStatement(
                kind:=If(returnType Is Nothing, SyntaxKind.SubStatement, SyntaxKind.FunctionStatement),
                attributeLists:=Nothing,
                modifiers:=GetModifierList(accessibility, modifiers And s_methodModifiers, DeclarationKind.Method),
                subOrFunctionKeyword:=If(returnType Is Nothing, SyntaxFactory.Token(SyntaxKind.SubKeyword), SyntaxFactory.Token(SyntaxKind.FunctionKeyword)),
                identifier:=identifier.ToIdentifierToken(),
                typeParameterList:=GetTypeParameters(typeParameters),
                parameterList:=GetParameterList(parameters),
                asClause:=If(returnType IsNot Nothing, SyntaxFactory.SimpleAsClause(DirectCast(returnType, TypeSyntax)), Nothing),
                handlesClause:=Nothing,
                implementsClause:=Nothing)

            If modifiers.IsAbstract Then
                Return statement
            Else
                Return SyntaxFactory.MethodBlock(
                    kind:=If(returnType Is Nothing, SyntaxKind.SubBlock, SyntaxKind.FunctionBlock),
                    subOrFunctionStatement:=statement,
                    statements:=GetStatementList(statements),
                    endSubOrFunctionStatement:=If(returnType Is Nothing, SyntaxFactory.EndSubStatement(), SyntaxFactory.EndFunctionStatement()))
            End If
        End Function

        Public Overrides Function OperatorDeclaration(kind As OperatorKind,
                                                      Optional parameters As IEnumerable(Of SyntaxNode) = Nothing,
                                                      Optional returnType As SyntaxNode = Nothing,
                                                      Optional accessibility As Accessibility = Accessibility.NotApplicable,
                                                      Optional modifiers As DeclarationModifiers = Nothing,
                                                      Optional statements As IEnumerable(Of SyntaxNode) = Nothing) As SyntaxNode

            Dim statement As OperatorStatementSyntax
            Dim asClause = If(returnType IsNot Nothing, SyntaxFactory.SimpleAsClause(DirectCast(returnType, TypeSyntax)), Nothing)
            Dim parameterList = GetParameterList(parameters)
            Dim operatorToken = SyntaxFactory.Token(GetTokenKind(kind))
            Dim modifierList As SyntaxTokenList = GetModifierList(accessibility, modifiers And s_methodModifiers, DeclarationKind.Operator)

            If kind = OperatorKind.ImplicitConversion OrElse kind = OperatorKind.ExplicitConversion Then
                modifierList = modifierList.Add(SyntaxFactory.Token(
                    If(kind = OperatorKind.ImplicitConversion, SyntaxKind.WideningKeyword, SyntaxKind.NarrowingKeyword)))
                statement = SyntaxFactory.OperatorStatement(
                    attributeLists:=Nothing, modifiers:=modifierList, operatorToken:=operatorToken,
                    parameterList:=parameterList, asClause:=asClause)
            Else
                statement = SyntaxFactory.OperatorStatement(
                    attributeLists:=Nothing, modifiers:=modifierList,
                    operatorToken:=operatorToken, parameterList:=parameterList,
                    asClause:=asClause)
            End If


            If modifiers.IsAbstract Then
                Return statement
            Else
                Return SyntaxFactory.OperatorBlock(
                    operatorStatement:=statement,
                    statements:=GetStatementList(statements),
                    endOperatorStatement:=SyntaxFactory.EndOperatorStatement())
            End If
        End Function

        Private Function GetTokenKind(kind As OperatorKind) As SyntaxKind
            Select Case kind
                Case OperatorKind.ImplicitConversion,
                     OperatorKind.ExplicitConversion
                    Return SyntaxKind.CTypeKeyword
                Case OperatorKind.Addition
                    Return SyntaxKind.PlusToken
                Case OperatorKind.BitwiseAnd
                    Return SyntaxKind.AndKeyword
                Case OperatorKind.BitwiseOr
                    Return SyntaxKind.OrKeyword
                Case OperatorKind.Division
                    Return SyntaxKind.SlashToken
                Case OperatorKind.Equality
                    Return SyntaxKind.EqualsToken
                Case OperatorKind.ExclusiveOr
                    Return SyntaxKind.XorKeyword
                Case OperatorKind.False
                    Return SyntaxKind.IsFalseKeyword
                Case OperatorKind.GreaterThan
                    Return SyntaxKind.GreaterThanToken
                Case OperatorKind.GreaterThanOrEqual
                    Return SyntaxKind.GreaterThanEqualsToken
                Case OperatorKind.Inequality
                    Return SyntaxKind.LessThanGreaterThanToken
                Case OperatorKind.LeftShift
                    Return SyntaxKind.LessThanLessThanToken
                Case OperatorKind.LessThan
                    Return SyntaxKind.LessThanToken
                Case OperatorKind.LessThanOrEqual
                    Return SyntaxKind.LessThanEqualsToken
                Case OperatorKind.LogicalNot
                    Return SyntaxKind.NotKeyword
                Case OperatorKind.Modulus
                    Return SyntaxKind.ModKeyword
                Case OperatorKind.Multiply
                    Return SyntaxKind.AsteriskToken
                Case OperatorKind.RightShift
                    Return SyntaxKind.GreaterThanGreaterThanToken
                Case OperatorKind.Subtraction
                    Return SyntaxKind.MinusToken
                Case OperatorKind.True
                    Return SyntaxKind.IsTrueKeyword
                Case OperatorKind.UnaryNegation
                    Return SyntaxKind.MinusToken
                Case OperatorKind.UnaryPlus
                    Return SyntaxKind.PlusToken
                Case Else
                    Throw New ArgumentException($"Operator {kind} cannot be generated in Visual Basic.")
            End Select
        End Function

        Private Function GetParameterList(parameters As IEnumerable(Of SyntaxNode)) As ParameterListSyntax
            Return If(parameters IsNot Nothing, SyntaxFactory.ParameterList(SyntaxFactory.SeparatedList(parameters.Cast(Of ParameterSyntax)())), SyntaxFactory.ParameterList())
        End Function

        Public Overrides Function ParameterDeclaration(name As String, Optional type As SyntaxNode = Nothing, Optional initializer As SyntaxNode = Nothing, Optional refKind As RefKind = Nothing) As SyntaxNode
            Return SyntaxFactory.Parameter(
                attributeLists:=Nothing,
                modifiers:=GetParameterModifiers(refKind, initializer),
                identifier:=name.ToModifiedIdentifier(),
                asClause:=If(type IsNot Nothing, SyntaxFactory.SimpleAsClause(DirectCast(type, TypeSyntax)), Nothing),
                [default]:=If(initializer IsNot Nothing, SyntaxFactory.EqualsValue(DirectCast(initializer, ExpressionSyntax)), Nothing))
        End Function

        Private Function GetParameterModifiers(refKind As RefKind, initializer As SyntaxNode) As SyntaxTokenList
            Dim tokens As SyntaxTokenList = Nothing
            If initializer IsNot Nothing Then
                tokens = tokens.Add(SyntaxFactory.Token(SyntaxKind.OptionalKeyword))
            End If
            If refKind <> RefKind.None Then
                tokens = tokens.Add(SyntaxFactory.Token(SyntaxKind.ByRefKeyword))
            End If
            Return tokens
        End Function

        Public Overrides Function GetAccessorDeclaration(Optional accessibility As Accessibility = Accessibility.NotApplicable, Optional statements As IEnumerable(Of SyntaxNode) = Nothing) As SyntaxNode
            Return SyntaxFactory.GetAccessorBlock(
                SyntaxFactory.GetAccessorStatement().WithModifiers(GetModifierList(accessibility, DeclarationModifiers.None, DeclarationKind.Property)),
                GetStatementList(statements))
        End Function

        Public Overrides Function SetAccessorDeclaration(Optional accessibility As Accessibility = Accessibility.NotApplicable, Optional statements As IEnumerable(Of SyntaxNode) = Nothing) As SyntaxNode
            Return SyntaxFactory.SetAccessorBlock(
                SyntaxFactory.SetAccessorStatement().WithModifiers(GetModifierList(accessibility, DeclarationModifiers.None, DeclarationKind.Property)),
                GetStatementList(statements))
        End Function

        Public Overrides Function WithAccessorDeclarations(declaration As SyntaxNode, accessorDeclarations As IEnumerable(Of SyntaxNode)) As SyntaxNode
            Dim propertyBlock = GetPropertyBlock(declaration)
            If propertyBlock Is Nothing Then
                Return declaration
            End If

            propertyBlock = propertyBlock.WithAccessors(
                SyntaxFactory.List(accessorDeclarations.OfType(Of AccessorBlockSyntax)))

            Dim hasGetAccessor = propertyBlock.Accessors.Any(SyntaxKind.GetAccessorBlock)
            Dim hasSetAccessor = propertyBlock.Accessors.Any(SyntaxKind.SetAccessorBlock)

            If hasGetAccessor AndAlso Not hasSetAccessor Then
                propertyBlock = DirectCast(WithModifiers(propertyBlock, GetModifiers(propertyBlock) Or DeclarationModifiers.ReadOnly), PropertyBlockSyntax)
            ElseIf Not hasGetAccessor AndAlso hasSetAccessor Then
                propertyBlock = DirectCast(WithModifiers(propertyBlock, GetModifiers(propertyBlock) Or DeclarationModifiers.WriteOnly), PropertyBlockSyntax)
            ElseIf hasGetAccessor AndAlso hasSetAccessor Then
                propertyBlock = DirectCast(WithModifiers(propertyBlock, GetModifiers(propertyBlock).WithIsReadOnly(False).WithIsWriteOnly(False)), PropertyBlockSyntax)
            End If

            Return If(propertyBlock.Accessors.Count = 0,
                      propertyBlock.PropertyStatement,
                      DirectCast(propertyBlock, SyntaxNode))
        End Function

        Private Function GetPropertyBlock(declaration As SyntaxNode) As PropertyBlockSyntax
            Dim propertyBlock = TryCast(declaration, PropertyBlockSyntax)
            If propertyBlock IsNot Nothing Then
                Return propertyBlock
            End If

            Dim propertyStatement = TryCast(declaration, PropertyStatementSyntax)
            If propertyStatement IsNot Nothing Then
                Return SyntaxFactory.PropertyBlock(propertyStatement, SyntaxFactory.List(Of AccessorBlockSyntax))
            End If

            Return Nothing
        End Function

        Public Overrides Function PropertyDeclaration(
            identifier As String,
            type As SyntaxNode,
            Optional accessibility As Accessibility = Nothing,
            Optional modifiers As DeclarationModifiers = Nothing,
            Optional getAccessorStatements As IEnumerable(Of SyntaxNode) = Nothing,
            Optional setAccessorStatements As IEnumerable(Of SyntaxNode) = Nothing) As SyntaxNode

            Dim asClause = SyntaxFactory.SimpleAsClause(DirectCast(type, TypeSyntax))
            Dim statement = SyntaxFactory.PropertyStatement(
                attributeLists:=Nothing,
                modifiers:=GetModifierList(accessibility, modifiers And s_propertyModifiers, DeclarationKind.Property),
                identifier:=identifier.ToIdentifierToken(),
                parameterList:=Nothing,
                asClause:=asClause,
                initializer:=Nothing,
                implementsClause:=Nothing)

            If modifiers.IsAbstract Then
                Return statement
            Else
                Dim accessors = New List(Of AccessorBlockSyntax)

                If Not modifiers.IsWriteOnly Then
                    accessors.Add(CreateGetAccessorBlock(getAccessorStatements))
                End If

                If Not modifiers.IsReadOnly Then
                    accessors.Add(CreateSetAccessorBlock(type, setAccessorStatements))
                End If

                Return SyntaxFactory.PropertyBlock(
                    propertyStatement:=statement,
                    accessors:=SyntaxFactory.List(accessors),
                    endPropertyStatement:=SyntaxFactory.EndPropertyStatement())
            End If
        End Function

        Public Overrides Function IndexerDeclaration(
            parameters As IEnumerable(Of SyntaxNode),
            type As SyntaxNode,
            Optional accessibility As Accessibility = Nothing,
            Optional modifiers As DeclarationModifiers = Nothing,
            Optional getAccessorStatements As IEnumerable(Of SyntaxNode) = Nothing,
            Optional setAccessorStatements As IEnumerable(Of SyntaxNode) = Nothing) As SyntaxNode

            Dim asClause = SyntaxFactory.SimpleAsClause(DirectCast(type, TypeSyntax))
            Dim statement = SyntaxFactory.PropertyStatement(
                attributeLists:=Nothing,
                modifiers:=GetModifierList(accessibility, modifiers And s_indexerModifiers, DeclarationKind.Indexer, isDefault:=True),
                identifier:=SyntaxFactory.Identifier("Item"),
                parameterList:=SyntaxFactory.ParameterList(SyntaxFactory.SeparatedList(parameters.Cast(Of ParameterSyntax))),
                asClause:=asClause,
                initializer:=Nothing,
                implementsClause:=Nothing)

            If modifiers.IsAbstract Then
                Return statement
            Else
                Dim accessors = New List(Of AccessorBlockSyntax)

                If Not modifiers.IsWriteOnly Then
                    accessors.Add(CreateGetAccessorBlock(getAccessorStatements))
                End If

                If Not modifiers.IsReadOnly Then
                    accessors.Add(CreateSetAccessorBlock(type, setAccessorStatements))
                End If

                Return SyntaxFactory.PropertyBlock(
                    propertyStatement:=statement,
                    accessors:=SyntaxFactory.List(accessors),
                    endPropertyStatement:=SyntaxFactory.EndPropertyStatement())
            End If
        End Function

        Private Function AccessorBlock(kind As SyntaxKind, statements As IEnumerable(Of SyntaxNode), type As SyntaxNode) As AccessorBlockSyntax
            Select Case kind
                Case SyntaxKind.GetAccessorBlock
                    Return CreateGetAccessorBlock(statements)
                Case SyntaxKind.SetAccessorBlock
                    Return CreateSetAccessorBlock(type, statements)
                Case SyntaxKind.AddHandlerAccessorBlock
                    Return CreateAddHandlerAccessorBlock(type, statements)
                Case SyntaxKind.RemoveHandlerAccessorBlock
                    Return CreateRemoveHandlerAccessorBlock(type, statements)
                Case Else
                    Return Nothing
            End Select
        End Function

        Private Function CreateGetAccessorBlock(statements As IEnumerable(Of SyntaxNode)) As AccessorBlockSyntax
            Return SyntaxFactory.AccessorBlock(
                SyntaxKind.GetAccessorBlock,
                SyntaxFactory.AccessorStatement(SyntaxKind.GetAccessorStatement, SyntaxFactory.Token(SyntaxKind.GetKeyword)),
                GetStatementList(statements),
                SyntaxFactory.EndGetStatement())
        End Function

        Private Function CreateSetAccessorBlock(type As SyntaxNode, statements As IEnumerable(Of SyntaxNode)) As AccessorBlockSyntax
            Dim asClause = SyntaxFactory.SimpleAsClause(DirectCast(type, TypeSyntax))

            Dim valueParameter = SyntaxFactory.Parameter(
                        attributeLists:=Nothing,
                        modifiers:=Nothing,
                        identifier:=SyntaxFactory.ModifiedIdentifier("value"),
                        asClause:=asClause,
                        [default]:=Nothing)

            Return SyntaxFactory.AccessorBlock(
                SyntaxKind.SetAccessorBlock,
                SyntaxFactory.AccessorStatement(
                    kind:=SyntaxKind.SetAccessorStatement,
                    attributeLists:=Nothing,
                    modifiers:=Nothing,
                    accessorKeyword:=SyntaxFactory.Token(SyntaxKind.SetKeyword),
                    parameterList:=SyntaxFactory.ParameterList(SyntaxFactory.SingletonSeparatedList(valueParameter))),
                GetStatementList(statements),
                SyntaxFactory.EndSetStatement())
        End Function

        Private Function CreateAddHandlerAccessorBlock(delegateType As SyntaxNode, statements As IEnumerable(Of SyntaxNode)) As AccessorBlockSyntax
            Dim asClause = SyntaxFactory.SimpleAsClause(DirectCast(delegateType, TypeSyntax))

            Dim valueParameter = SyntaxFactory.Parameter(
                attributeLists:=Nothing,
                modifiers:=Nothing,
                identifier:=SyntaxFactory.ModifiedIdentifier("value"),
                asClause:=asClause,
                [default]:=Nothing)

            Return SyntaxFactory.AccessorBlock(
                SyntaxKind.AddHandlerAccessorBlock,
                SyntaxFactory.AccessorStatement(
                    kind:=SyntaxKind.AddHandlerAccessorStatement,
                    attributeLists:=Nothing,
                    modifiers:=Nothing,
                    accessorKeyword:=SyntaxFactory.Token(SyntaxKind.AddHandlerKeyword),
                    parameterList:=SyntaxFactory.ParameterList(SyntaxFactory.SingletonSeparatedList(valueParameter))),
                GetStatementList(statements),
                SyntaxFactory.EndAddHandlerStatement())
        End Function

        Private Function CreateRemoveHandlerAccessorBlock(delegateType As SyntaxNode, statements As IEnumerable(Of SyntaxNode)) As AccessorBlockSyntax
            Dim asClause = SyntaxFactory.SimpleAsClause(DirectCast(delegateType, TypeSyntax))

            Dim valueParameter = SyntaxFactory.Parameter(
                attributeLists:=Nothing,
                modifiers:=Nothing,
                identifier:=SyntaxFactory.ModifiedIdentifier("value"),
                asClause:=asClause,
                [default]:=Nothing)

            Return SyntaxFactory.AccessorBlock(
                SyntaxKind.RemoveHandlerAccessorBlock,
                SyntaxFactory.AccessorStatement(
                    kind:=SyntaxKind.RemoveHandlerAccessorStatement,
                    attributeLists:=Nothing,
                    modifiers:=Nothing,
                    accessorKeyword:=SyntaxFactory.Token(SyntaxKind.RemoveHandlerKeyword),
                    parameterList:=SyntaxFactory.ParameterList(SyntaxFactory.SingletonSeparatedList(valueParameter))),
                GetStatementList(statements),
                SyntaxFactory.EndRemoveHandlerStatement())
        End Function

        Private Function CreateRaiseEventAccessorBlock(parameters As IEnumerable(Of SyntaxNode), statements As IEnumerable(Of SyntaxNode)) As AccessorBlockSyntax
            Dim parameterList = GetParameterList(parameters)

            Return SyntaxFactory.AccessorBlock(
                SyntaxKind.RaiseEventAccessorBlock,
                SyntaxFactory.AccessorStatement(
                    kind:=SyntaxKind.RaiseEventAccessorStatement,
                    attributeLists:=Nothing,
                    modifiers:=Nothing,
                    accessorKeyword:=SyntaxFactory.Token(SyntaxKind.RaiseEventKeyword),
                    parameterList:=parameterList),
                GetStatementList(statements),
                SyntaxFactory.EndRaiseEventStatement())
        End Function

        Public Overrides Function AsPublicInterfaceImplementation(declaration As SyntaxNode, interfaceTypeName As SyntaxNode, interfaceMemberName As String) As SyntaxNode
            Return Isolate(declaration, Function(decl) AsPublicInterfaceImplementationInternal(decl, interfaceTypeName, interfaceMemberName))
        End Function

        Private Function AsPublicInterfaceImplementationInternal(declaration As SyntaxNode, interfaceTypeName As SyntaxNode, interfaceMemberName As String) As SyntaxNode
            Dim type = DirectCast(interfaceTypeName, NameSyntax)

            declaration = WithBody(declaration, allowDefault:=True)
            declaration = WithAccessibility(declaration, Accessibility.Public)

            Dim memberName = If(interfaceMemberName IsNot Nothing, interfaceMemberName, GetInterfaceMemberName(declaration))
            declaration = WithName(declaration, memberName)
            declaration = WithImplementsClause(declaration, SyntaxFactory.ImplementsClause(SyntaxFactory.QualifiedName(type, SyntaxFactory.IdentifierName(memberName))))

            Return declaration
        End Function

        Public Overrides Function AsPrivateInterfaceImplementation(declaration As SyntaxNode, interfaceTypeName As SyntaxNode, interfaceMemberName As String) As SyntaxNode
            Return Isolate(declaration, Function(decl) AsPrivateInterfaceImplementationInternal(decl, interfaceTypeName, interfaceMemberName))
        End Function

        Private Function AsPrivateInterfaceImplementationInternal(declaration As SyntaxNode, interfaceTypeName As SyntaxNode, interfaceMemberName As String) As SyntaxNode
            Dim type = DirectCast(interfaceTypeName, NameSyntax)

            declaration = WithBody(declaration, allowDefault:=False)
            declaration = WithAccessibility(declaration, Accessibility.Private)

            Dim memberName = If(interfaceMemberName IsNot Nothing, interfaceMemberName, GetInterfaceMemberName(declaration))
            declaration = WithName(declaration, GetNameAsIdentifier(interfaceTypeName) & "_" & memberName)
            declaration = WithImplementsClause(declaration, SyntaxFactory.ImplementsClause(SyntaxFactory.QualifiedName(type, SyntaxFactory.IdentifierName(memberName))))

            Return declaration
        End Function

        Private Function GetInterfaceMemberName(declaration As SyntaxNode) As String
            Dim clause = GetImplementsClause(declaration)
            If clause IsNot Nothing Then
                Dim qname = clause.InterfaceMembers.FirstOrDefault(Function(n) n.Right IsNot Nothing)
                If qname IsNot Nothing Then
                    Return qname.Right.ToString()
                End If
            End If
            Return GetName(declaration)
        End Function

        Private Function GetImplementsClause(declaration As SyntaxNode) As ImplementsClauseSyntax
            Select Case declaration.Kind
                Case SyntaxKind.SubBlock,
                    SyntaxKind.FunctionBlock
                    Return DirectCast(declaration, MethodBlockSyntax).SubOrFunctionStatement.ImplementsClause
                Case SyntaxKind.SubStatement,
                    SyntaxKind.FunctionStatement
                    Return DirectCast(declaration, MethodStatementSyntax).ImplementsClause
                Case SyntaxKind.PropertyBlock
                    Return DirectCast(declaration, PropertyBlockSyntax).PropertyStatement.ImplementsClause
                Case SyntaxKind.PropertyStatement
                    Return DirectCast(declaration, PropertyStatementSyntax).ImplementsClause
                Case Else
                    Return Nothing
            End Select
        End Function

        Private Function WithImplementsClause(declaration As SyntaxNode, clause As ImplementsClauseSyntax) As SyntaxNode
            Select Case declaration.Kind
                Case SyntaxKind.SubBlock,
                    SyntaxKind.FunctionBlock
                    Dim mb = DirectCast(declaration, MethodBlockSyntax)
                    Return mb.WithSubOrFunctionStatement(mb.SubOrFunctionStatement.WithImplementsClause(clause))
                Case SyntaxKind.SubStatement,
                    SyntaxKind.FunctionStatement
                    Return DirectCast(declaration, MethodStatementSyntax).WithImplementsClause(clause)
                Case SyntaxKind.PropertyBlock
                    Dim pb = DirectCast(declaration, PropertyBlockSyntax)
                    Return pb.WithPropertyStatement(pb.PropertyStatement.WithImplementsClause(clause))
                Case SyntaxKind.PropertyStatement
                    Return DirectCast(declaration, PropertyStatementSyntax).WithImplementsClause(clause)
                Case Else
                    Return declaration
            End Select
        End Function

        Private Function GetNameAsIdentifier(type As SyntaxNode) As String
            Dim name = TryCast(type, IdentifierNameSyntax)
            If name IsNot Nothing Then
                Return name.Identifier.ValueText
            End If

            Dim gname = TryCast(type, GenericNameSyntax)
            If gname IsNot Nothing Then
                Return gname.Identifier.ValueText & "_" & gname.TypeArgumentList.Arguments.Select(Function(t) GetNameAsIdentifier(t)).Aggregate(Function(a, b) a & "_" & b)
            End If

            Dim qname = TryCast(type, QualifiedNameSyntax)
            If qname IsNot Nothing Then
                Return GetNameAsIdentifier(qname.Right)
            End If

            Return "[" & type.ToString() & "]"
        End Function

        Private Function WithBody(declaration As SyntaxNode, allowDefault As Boolean) As SyntaxNode

            declaration = Me.WithModifiersInternal(declaration, Me.GetModifiers(declaration) - DeclarationModifiers.Abstract)

            Dim method = TryCast(declaration, MethodStatementSyntax)
            If method IsNot Nothing Then
                Return SyntaxFactory.MethodBlock(
                    kind:=If(method.IsKind(SyntaxKind.FunctionStatement), SyntaxKind.FunctionBlock, SyntaxKind.SubBlock),
                    subOrFunctionStatement:=method,
                    endSubOrFunctionStatement:=If(method.IsKind(SyntaxKind.FunctionStatement), SyntaxFactory.EndFunctionStatement(), SyntaxFactory.EndSubStatement()))
            End If

            Dim prop = TryCast(declaration, PropertyStatementSyntax)
            If prop IsNot Nothing Then
                prop = prop.WithModifiers(WithIsDefault(prop.Modifiers, GetIsDefault(prop.Modifiers) And allowDefault, GetDeclarationKind(declaration)))

                Dim accessors = New List(Of AccessorBlockSyntax)
                accessors.Add(CreateGetAccessorBlock(Nothing))

                If (Not prop.Modifiers.Any(SyntaxKind.ReadOnlyKeyword)) Then
                    accessors.Add(CreateSetAccessorBlock(prop.AsClause.Type, Nothing))
                End If

                Return SyntaxFactory.PropertyBlock(
                    propertyStatement:=prop,
                    accessors:=SyntaxFactory.List(accessors),
                    endPropertyStatement:=SyntaxFactory.EndPropertyStatement())
            End If

            Return declaration
        End Function

        Private Function GetIsDefault(modifierList As SyntaxTokenList) As Boolean
            Dim access As Accessibility
            Dim modifiers As DeclarationModifiers
            Dim isDefault As Boolean

            SyntaxFacts.GetAccessibilityAndModifiers(modifierList, access, modifiers, isDefault)

            Return isDefault
        End Function

        Private Function WithIsDefault(modifierList As SyntaxTokenList, isDefault As Boolean, kind As DeclarationKind) As SyntaxTokenList
            Dim access As Accessibility
            Dim modifiers As DeclarationModifiers
            Dim currentIsDefault As Boolean

            SyntaxFacts.GetAccessibilityAndModifiers(modifierList, access, modifiers, currentIsDefault)

            If currentIsDefault <> isDefault Then
                Return GetModifierList(access, modifiers, kind, isDefault)
            Else
                Return modifierList
            End If
        End Function

        Public Overrides Function ConstructorDeclaration(
            Optional name As String = Nothing,
            Optional parameters As IEnumerable(Of SyntaxNode) = Nothing,
            Optional accessibility As Accessibility = Nothing,
            Optional modifiers As DeclarationModifiers = Nothing,
            Optional baseConstructorArguments As IEnumerable(Of SyntaxNode) = Nothing,
            Optional statements As IEnumerable(Of SyntaxNode) = Nothing) As SyntaxNode

            Dim stats = GetStatementList(statements)

            If (baseConstructorArguments IsNot Nothing) Then
                Dim baseCall = DirectCast(Me.ExpressionStatement(Me.InvocationExpression(Me.MemberAccessExpression(Me.BaseExpression(), SyntaxFactory.IdentifierName("New")), baseConstructorArguments)), StatementSyntax)
                stats = stats.Insert(0, baseCall)
            End If

            Return SyntaxFactory.ConstructorBlock(
                subNewStatement:=SyntaxFactory.SubNewStatement(
                    attributeLists:=Nothing,
                    modifiers:=GetModifierList(accessibility, modifiers And s_constructorModifiers, DeclarationKind.Constructor),
                    parameterList:=If(parameters IsNot Nothing, SyntaxFactory.ParameterList(SyntaxFactory.SeparatedList(parameters.Cast(Of ParameterSyntax)())), SyntaxFactory.ParameterList())),
                statements:=stats)
        End Function

        Public Overrides Function ClassDeclaration(
            name As String,
            Optional typeParameters As IEnumerable(Of String) = Nothing,
            Optional accessibility As Accessibility = Nothing,
            Optional modifiers As DeclarationModifiers = Nothing,
            Optional baseType As SyntaxNode = Nothing,
            Optional interfaceTypes As IEnumerable(Of SyntaxNode) = Nothing,
            Optional members As IEnumerable(Of SyntaxNode) = Nothing) As SyntaxNode

            Dim itypes = If(interfaceTypes IsNot Nothing, interfaceTypes.Cast(Of TypeSyntax), Nothing)
            If itypes IsNot Nothing AndAlso itypes.Count = 0 Then
                itypes = Nothing
            End If

            Return SyntaxFactory.ClassBlock(
                classStatement:=SyntaxFactory.ClassStatement(
                    attributeLists:=Nothing,
                    modifiers:=GetModifierList(accessibility, modifiers And s_classModifiers, DeclarationKind.Class),
                    identifier:=name.ToIdentifierToken(),
                    typeParameterList:=GetTypeParameters(typeParameters)),
                    [inherits]:=If(baseType IsNot Nothing, SyntaxFactory.SingletonList(SyntaxFactory.InheritsStatement(DirectCast(baseType, TypeSyntax))), Nothing),
                    [implements]:=If(itypes IsNot Nothing, SyntaxFactory.SingletonList(SyntaxFactory.ImplementsStatement(SyntaxFactory.SeparatedList(itypes))), Nothing),
                    members:=AsClassMembers(members))
        End Function

        Private Function AsClassMembers(nodes As IEnumerable(Of SyntaxNode)) As SyntaxList(Of StatementSyntax)
            If nodes IsNot Nothing Then
                Return SyntaxFactory.List(nodes.Select(AddressOf AsClassMember).Where(Function(n) n IsNot Nothing))
            Else
                Return Nothing
            End If
        End Function

        Private Function AsClassMember(node As SyntaxNode) As StatementSyntax
            Return TryCast(AsIsolatedDeclaration(node), StatementSyntax)
        End Function

        Public Overrides Function StructDeclaration(
            name As String,
            Optional typeParameters As IEnumerable(Of String) = Nothing,
            Optional accessibility As Accessibility = Nothing,
            Optional modifiers As DeclarationModifiers = Nothing,
            Optional interfaceTypes As IEnumerable(Of SyntaxNode) = Nothing,
            Optional members As IEnumerable(Of SyntaxNode) = Nothing) As SyntaxNode

            Dim itypes = If(interfaceTypes IsNot Nothing, interfaceTypes.Cast(Of TypeSyntax), Nothing)
            If itypes IsNot Nothing AndAlso itypes.Count = 0 Then
                itypes = Nothing
            End If

            Return SyntaxFactory.StructureBlock(
                structureStatement:=SyntaxFactory.StructureStatement(
                    attributeLists:=Nothing,
                    modifiers:=GetModifierList(accessibility, modifiers And s_structModifiers, DeclarationKind.Struct),
                    identifier:=name.ToIdentifierToken(),
                    typeParameterList:=GetTypeParameters(typeParameters)),
                [inherits]:=Nothing,
                [implements]:=If(itypes IsNot Nothing, SyntaxFactory.SingletonList(SyntaxFactory.ImplementsStatement(SyntaxFactory.SeparatedList(itypes))), Nothing),
                members:=If(members IsNot Nothing, SyntaxFactory.List(members.Cast(Of StatementSyntax)()), Nothing))
        End Function

        Private Function AsStructureMembers(nodes As IEnumerable(Of SyntaxNode)) As SyntaxList(Of StatementSyntax)
            If nodes IsNot Nothing Then
                Return SyntaxFactory.List(nodes.Select(AddressOf AsStructureMember).Where(Function(n) n IsNot Nothing))
            Else
                Return Nothing
            End If
        End Function

        Private Function AsStructureMember(node As SyntaxNode) As StatementSyntax
            Return TryCast(node, StatementSyntax)
        End Function

        Public Overrides Function InterfaceDeclaration(
            name As String,
            Optional typeParameters As IEnumerable(Of String) = Nothing,
            Optional accessibility As Accessibility = Nothing,
            Optional interfaceTypes As IEnumerable(Of SyntaxNode) = Nothing,
            Optional members As IEnumerable(Of SyntaxNode) = Nothing) As SyntaxNode

            Dim itypes = If(interfaceTypes IsNot Nothing, interfaceTypes.Cast(Of TypeSyntax), Nothing)
            If itypes IsNot Nothing AndAlso itypes.Count = 0 Then
                itypes = Nothing
            End If

            Return SyntaxFactory.InterfaceBlock(
                interfaceStatement:=SyntaxFactory.InterfaceStatement(
                    attributeLists:=Nothing,
                    modifiers:=GetModifierList(accessibility, DeclarationModifiers.None, DeclarationKind.Interface),
                    identifier:=name.ToIdentifierToken(),
                    typeParameterList:=GetTypeParameters(typeParameters)),
                [inherits]:=If(itypes IsNot Nothing, SyntaxFactory.SingletonList(SyntaxFactory.InheritsStatement(SyntaxFactory.SeparatedList(itypes))), Nothing),
                [implements]:=Nothing,
                members:=AsInterfaceMembers(members))
        End Function

        Private Function AsInterfaceMembers(nodes As IEnumerable(Of SyntaxNode)) As SyntaxList(Of StatementSyntax)
            If nodes IsNot Nothing Then
                Return SyntaxFactory.List(nodes.Select(AddressOf AsInterfaceMember).Where(Function(n) n IsNot Nothing))
            Else
                Return Nothing
            End If
        End Function

        Friend Overrides Function AsInterfaceMember(node As SyntaxNode) As SyntaxNode
            If node IsNot Nothing Then
                Select Case node.Kind
                    Case SyntaxKind.FunctionBlock,
                     SyntaxKind.SubBlock
                        Return AsInterfaceMember(DirectCast(node, MethodBlockSyntax).BlockStatement)
                    Case SyntaxKind.FunctionStatement,
                     SyntaxKind.SubStatement
                        Return Isolate(node, Function(d) DirectCast(d, MethodStatementSyntax).WithModifiers(Nothing))
                    Case SyntaxKind.PropertyBlock
                        Return AsInterfaceMember(DirectCast(node, PropertyBlockSyntax).PropertyStatement)
                    Case SyntaxKind.PropertyStatement
                        Return Isolate(
                            node,
                            Function(d)
                                Dim propertyStatement = DirectCast(d, PropertyStatementSyntax)
                                Dim mods = SyntaxFactory.TokenList(propertyStatement.Modifiers.Where(Function(tk) tk.IsKind(SyntaxKind.ReadOnlyKeyword) Or tk.IsKind(SyntaxKind.DefaultKeyword)))
                                Return propertyStatement.WithModifiers(mods)
                            End Function)
                    Case SyntaxKind.EventBlock
                        Return AsInterfaceMember(DirectCast(node, EventBlockSyntax).EventStatement)
                    Case SyntaxKind.EventStatement
                        Return Isolate(node, Function(d) DirectCast(d, EventStatementSyntax).WithModifiers(Nothing).WithCustomKeyword(Nothing))
                End Select
            End If

            Return Nothing
        End Function

        Public Overrides Function EnumDeclaration(
            name As String,
            Optional accessibility As Accessibility = Nothing,
            Optional modifiers As DeclarationModifiers = Nothing,
            Optional members As IEnumerable(Of SyntaxNode) = Nothing) As SyntaxNode

            Return SyntaxFactory.EnumBlock(
                enumStatement:=SyntaxFactory.EnumStatement(
                    attributeLists:=Nothing,
                    modifiers:=GetModifierList(accessibility, modifiers And GetAllowedModifiers(SyntaxKind.EnumStatement), DeclarationKind.Enum),
                    identifier:=name.ToIdentifierToken(),
                    underlyingType:=Nothing),
                    members:=AsEnumMembers(members))
        End Function

        Public Overrides Function EnumMember(name As String, Optional expression As SyntaxNode = Nothing) As SyntaxNode
            Return SyntaxFactory.EnumMemberDeclaration(
                attributeLists:=Nothing,
                identifier:=name.ToIdentifierToken(),
                initializer:=If(expression IsNot Nothing, SyntaxFactory.EqualsValue(DirectCast(expression, ExpressionSyntax)), Nothing))
        End Function

        Private Function AsEnumMembers(nodes As IEnumerable(Of SyntaxNode)) As SyntaxList(Of StatementSyntax)
            If nodes IsNot Nothing Then
                Return SyntaxFactory.List(nodes.Select(AddressOf AsEnumMember).Where(Function(n) n IsNot Nothing))
            Else
                Return Nothing
            End If
        End Function

        Private Function AsEnumMember(node As SyntaxNode) As StatementSyntax
            Dim id = TryCast(node, IdentifierNameSyntax)
            If id IsNot Nothing Then
                Return DirectCast(EnumMember(id.Identifier.ValueText), EnumMemberDeclarationSyntax)
            End If

            Return TryCast(node, EnumMemberDeclarationSyntax)
        End Function

        Public Overrides Function DelegateDeclaration(
            name As String,
            Optional parameters As IEnumerable(Of SyntaxNode) = Nothing,
            Optional typeParameters As IEnumerable(Of String) = Nothing,
            Optional returnType As SyntaxNode = Nothing,
            Optional accessibility As Accessibility = Accessibility.NotApplicable,
            Optional modifiers As DeclarationModifiers = Nothing) As SyntaxNode

            Dim kind = If(returnType Is Nothing, SyntaxKind.DelegateSubStatement, SyntaxKind.DelegateFunctionStatement)

            Return SyntaxFactory.DelegateStatement(
                kind:=kind,
                attributeLists:=Nothing,
                modifiers:=GetModifierList(accessibility, modifiers And GetAllowedModifiers(kind), DeclarationKind.Delegate),
                subOrFunctionKeyword:=If(kind = SyntaxKind.DelegateSubStatement, SyntaxFactory.Token(SyntaxKind.SubKeyword), SyntaxFactory.Token(SyntaxKind.FunctionKeyword)),
                identifier:=name.ToIdentifierToken(),
                typeParameterList:=GetTypeParameters(typeParameters),
                parameterList:=GetParameterList(parameters),
                asClause:=If(kind = SyntaxKind.DelegateFunctionStatement, SyntaxFactory.SimpleAsClause(DirectCast(returnType, TypeSyntax)), Nothing))
        End Function

        Public Overrides Function CompilationUnit(declarations As IEnumerable(Of SyntaxNode)) As SyntaxNode
            Return SyntaxFactory.CompilationUnit().WithImports(AsImports(declarations)).WithMembers(AsNamespaceMembers(declarations))
        End Function

        Private Function AsImports(declarations As IEnumerable(Of SyntaxNode)) As SyntaxList(Of ImportsStatementSyntax)
            Return If(declarations Is Nothing, Nothing, SyntaxFactory.List(declarations.Select(AddressOf AsNamespaceImport).OfType(Of ImportsStatementSyntax)()))
        End Function

        Private Function AsNamespaceImport(node As SyntaxNode) As SyntaxNode
            Dim name = TryCast(node, NameSyntax)
            If name IsNot Nothing Then
                Return Me.NamespaceImportDeclaration(name)
            End If
            Return TryCast(node, ImportsStatementSyntax)
        End Function

        Private Function AsNamespaceMembers(declarations As IEnumerable(Of SyntaxNode)) As SyntaxList(Of StatementSyntax)
            Return If(declarations Is Nothing, Nothing, SyntaxFactory.List(declarations.OfType(Of StatementSyntax)().Where(Function(s) Not TypeOf s Is ImportsStatementSyntax)))
        End Function

        Public Overrides Function NamespaceImportDeclaration(name As SyntaxNode) As SyntaxNode
            Return SyntaxFactory.ImportsStatement(SyntaxFactory.SingletonSeparatedList(Of ImportsClauseSyntax)(SyntaxFactory.SimpleImportsClause(DirectCast(name, NameSyntax))))
        End Function

        Public Overrides Function AliasImportDeclaration(aliasIdentifierName As String, name As SyntaxNode) As SyntaxNode
            If TypeOf name Is NameSyntax Then
                Return SyntaxFactory.ImportsStatement(SyntaxFactory.SeparatedList(Of ImportsClauseSyntax).Add(
                                                      SyntaxFactory.SimpleImportsClause(
                                                      SyntaxFactory.ImportAliasClause(aliasIdentifierName),
                                                      CType(name, NameSyntax))))

            End If
            Throw New ArgumentException("name is not a NameSyntax.", NameOf(name))
        End Function

        Public Overrides Function NamespaceDeclaration(name As SyntaxNode, nestedDeclarations As IEnumerable(Of SyntaxNode)) As SyntaxNode
            Dim imps As IEnumerable(Of StatementSyntax) = AsImports(nestedDeclarations)
            Dim members As IEnumerable(Of StatementSyntax) = AsNamespaceMembers(nestedDeclarations)

            ' put imports at start
            Dim statements = imps.Concat(members)

            Return SyntaxFactory.NamespaceBlock(
                SyntaxFactory.NamespaceStatement(DirectCast(name, NameSyntax)),
                members:=SyntaxFactory.List(statements))
        End Function

        Public Overrides Function Attribute(name As SyntaxNode, Optional attributeArguments As IEnumerable(Of SyntaxNode) = Nothing) As SyntaxNode
            Dim attr = SyntaxFactory.Attribute(
                target:=Nothing,
                name:=DirectCast(name, TypeSyntax),
                argumentList:=AsArgumentList(attributeArguments))

            Return AsAttributeList(attr)
        End Function

        Private Function AsArgumentList(arguments As IEnumerable(Of SyntaxNode)) As ArgumentListSyntax
            If arguments IsNot Nothing Then
                Return SyntaxFactory.ArgumentList(SyntaxFactory.SeparatedList(arguments.Select(AddressOf AsArgument)))
            Else
                Return Nothing
            End If
        End Function

        Public Overrides Function AttributeArgument(name As String, expression As SyntaxNode) As SyntaxNode
            Return Argument(name, RefKind.None, expression)
        End Function

        Public Overrides Function ClearTrivia(Of TNode As SyntaxNode)(node As TNode) As TNode
            If node IsNot Nothing Then
                Return node.WithLeadingTrivia(SyntaxFactory.ElasticMarker).WithTrailingTrivia(SyntaxFactory.ElasticMarker)
            Else
                Return Nothing
            End If
        End Function

        Private Function AsAttributeLists(attributes As IEnumerable(Of SyntaxNode)) As SyntaxList(Of AttributeListSyntax)
            If attributes IsNot Nothing Then
                Return SyntaxFactory.List(attributes.Select(AddressOf AsAttributeList))
            Else
                Return Nothing
            End If
        End Function

        Private Function AsAttributeList(node As SyntaxNode) As AttributeListSyntax
            Dim attr = TryCast(node, AttributeSyntax)
            If attr IsNot Nothing Then
                Return SyntaxFactory.AttributeList(SyntaxFactory.SingletonSeparatedList(WithNoTarget(attr)))
            Else
                Return WithNoTargets(DirectCast(node, AttributeListSyntax))
            End If
        End Function

        Private Overloads Function WithNoTargets(attrs As AttributeListSyntax) As AttributeListSyntax
            If (attrs.Attributes.Any(Function(a) a.Target IsNot Nothing)) Then
                Return attrs.WithAttributes(SyntaxFactory.SeparatedList(attrs.Attributes.Select(AddressOf WithAssemblyTarget)))
            Else
                Return attrs
            End If
        End Function

        Private Overloads Function WithNoTarget(attr As AttributeSyntax) As AttributeSyntax
            Return attr.WithTarget(Nothing)
        End Function

        Friend Overrides Function GetTypeInheritance(declaration As SyntaxNode) As ImmutableArray(Of SyntaxNode)
            Dim typeDecl = TryCast(declaration, TypeBlockSyntax)
            If typeDecl Is Nothing Then
                Return ImmutableArray(Of SyntaxNode).Empty
            End If

            Dim builder = ArrayBuilder(Of SyntaxNode).GetInstance()
            builder.AddRange(typeDecl.Inherits)
            builder.AddRange(typeDecl.Implements)
            Return builder.ToImmutableAndFree()
        End Function

        Public Overrides Function GetAttributes(declaration As SyntaxNode) As IReadOnlyList(Of SyntaxNode)
            Return Me.Flatten(declaration.GetAttributeLists())
        End Function

        Public Overrides Function InsertAttributes(declaration As SyntaxNode, index As Integer, attributes As IEnumerable(Of SyntaxNode)) As SyntaxNode
            Return Isolate(declaration, Function(d) InsertAttributesInternal(d, index, attributes))
        End Function

        Private Function InsertAttributesInternal(declaration As SyntaxNode, index As Integer, attributes As IEnumerable(Of SyntaxNode)) As SyntaxNode
            Dim newAttributes = AsAttributeLists(attributes)
            Dim existingAttributes = Me.GetAttributes(declaration)

            If index >= 0 AndAlso index < existingAttributes.Count Then
                Return Me.InsertNodesBefore(declaration, existingAttributes(index), newAttributes)
            ElseIf existingAttributes.Count > 0 Then
                Return Me.InsertNodesAfter(declaration, existingAttributes(existingAttributes.Count - 1), newAttributes)
            Else
                Dim lists = GetAttributeLists(declaration)
                Return Me.WithAttributeLists(declaration, lists.AddRange(AsAttributeLists(attributes)))
            End If
        End Function

        Private Shared Function HasAssemblyTarget(attr As AttributeSyntax) As Boolean
            Return attr.Target IsNot Nothing AndAlso attr.Target.AttributeModifier.IsKind(SyntaxKind.AssemblyKeyword)
        End Function

        Private Overloads Function WithAssemblyTargets(attrs As AttributeListSyntax) As AttributeListSyntax
            If attrs.Attributes.Any(Function(a) Not HasAssemblyTarget(a)) Then
                Return attrs.WithAttributes(SyntaxFactory.SeparatedList(attrs.Attributes.Select(AddressOf WithAssemblyTarget)))
            Else
                Return attrs
            End If
        End Function

        Private Overloads Function WithAssemblyTarget(attr As AttributeSyntax) As AttributeSyntax
            If Not HasAssemblyTarget(attr) Then
                Return attr.WithTarget(SyntaxFactory.AttributeTarget(SyntaxFactory.Token(SyntaxKind.AssemblyKeyword)))
            Else
                Return attr
            End If
        End Function

        Public Overrides Function GetReturnAttributes(declaration As SyntaxNode) As IReadOnlyList(Of SyntaxNode)
            Return Me.Flatten(GetReturnAttributeLists(declaration))
        End Function

        Public Overrides Function InsertReturnAttributes(declaration As SyntaxNode, index As Integer, attributes As IEnumerable(Of SyntaxNode)) As SyntaxNode
            Select Case declaration.Kind
                Case SyntaxKind.FunctionBlock,
                     SyntaxKind.FunctionStatement,
                     SyntaxKind.DelegateFunctionStatement
                    Return Isolate(declaration, Function(d) InsertReturnAttributesInternal(d, index, attributes))
                Case Else
                    Return declaration
            End Select
        End Function

        Private Function InsertReturnAttributesInternal(declaration As SyntaxNode, index As Integer, attributes As IEnumerable(Of SyntaxNode)) As SyntaxNode
            Dim newAttributes = AsAttributeLists(attributes)
            Dim existingReturnAttributes = Me.GetReturnAttributes(declaration)

            If index >= 0 AndAlso index < existingReturnAttributes.Count Then
                Return Me.InsertNodesBefore(declaration, existingReturnAttributes(index), newAttributes)
            ElseIf existingReturnAttributes.Count > 0 Then
                Return Me.InsertNodesAfter(declaration, existingReturnAttributes(existingReturnAttributes.Count - 1), newAttributes)
            Else
                Dim lists = Me.GetReturnAttributeLists(declaration)
                Dim newLists = lists.AddRange(newAttributes)
                Return Me.WithReturnAttributeLists(declaration, newLists)
            End If
        End Function

        Private Function GetReturnAttributeLists(declaration As SyntaxNode) As SyntaxList(Of AttributeListSyntax)
            Dim asClause = GetAsClause(declaration)
            If asClause IsNot Nothing Then
                Select Case declaration.Kind()
                    Case SyntaxKind.FunctionBlock,
                    SyntaxKind.FunctionStatement,
                    SyntaxKind.DelegateFunctionStatement
                        Return asClause.Attributes
                End Select
            End If
            Return Nothing
        End Function

        Private Function WithReturnAttributeLists(declaration As SyntaxNode, lists As IEnumerable(Of AttributeListSyntax)) As SyntaxNode
            If declaration Is Nothing Then
                Return Nothing
            End If

            Select Case declaration.Kind()
                Case SyntaxKind.FunctionBlock
                    Dim fb = DirectCast(declaration, MethodBlockSyntax)
                    Dim asClause = DirectCast(WithReturnAttributeLists(GetAsClause(declaration), lists), SimpleAsClauseSyntax)
                    Return fb.WithSubOrFunctionStatement(fb.SubOrFunctionStatement.WithAsClause(asClause))
                Case SyntaxKind.FunctionStatement
                    Dim ms = DirectCast(declaration, MethodStatementSyntax)
                    Dim asClause = DirectCast(WithReturnAttributeLists(GetAsClause(declaration), lists), SimpleAsClauseSyntax)
                    Return ms.WithAsClause(asClause)
                Case SyntaxKind.DelegateFunctionStatement
                    Dim df = DirectCast(declaration, DelegateStatementSyntax)
                    Dim asClause = DirectCast(WithReturnAttributeLists(GetAsClause(declaration), lists), SimpleAsClauseSyntax)
                    Return df.WithAsClause(asClause)
                Case SyntaxKind.SimpleAsClause
                    Return DirectCast(declaration, SimpleAsClauseSyntax).WithAttributeLists(SyntaxFactory.List(lists))
                Case Else
                    Return Nothing
            End Select
        End Function

        Private Function WithAttributeLists(node As SyntaxNode, lists As IEnumerable(Of AttributeListSyntax)) As SyntaxNode
            Dim arg = SyntaxFactory.List(lists)

            Select Case node.Kind
                Case SyntaxKind.CompilationUnit
                    'convert to assembly target 
                    arg = SyntaxFactory.List(lists.Select(Function(lst) Me.WithAssemblyTargets(lst)))
                    ' add as single attributes statement
                    Return DirectCast(node, CompilationUnitSyntax).WithAttributes(SyntaxFactory.SingletonList(SyntaxFactory.AttributesStatement(arg)))
                Case SyntaxKind.ClassBlock
                    Return DirectCast(node, ClassBlockSyntax).WithClassStatement(DirectCast(node, ClassBlockSyntax).ClassStatement.WithAttributeLists(arg))
                Case SyntaxKind.ClassStatement
                    Return DirectCast(node, ClassStatementSyntax).WithAttributeLists(arg)
                Case SyntaxKind.StructureBlock
                    Return DirectCast(node, StructureBlockSyntax).WithStructureStatement(DirectCast(node, StructureBlockSyntax).StructureStatement.WithAttributeLists(arg))
                Case SyntaxKind.StructureStatement
                    Return DirectCast(node, StructureStatementSyntax).WithAttributeLists(arg)
                Case SyntaxKind.InterfaceBlock
                    Return DirectCast(node, InterfaceBlockSyntax).WithInterfaceStatement(DirectCast(node, InterfaceBlockSyntax).InterfaceStatement.WithAttributeLists(arg))
                Case SyntaxKind.InterfaceStatement
                    Return DirectCast(node, InterfaceStatementSyntax).WithAttributeLists(arg)
                Case SyntaxKind.EnumBlock
                    Return DirectCast(node, EnumBlockSyntax).WithEnumStatement(DirectCast(node, EnumBlockSyntax).EnumStatement.WithAttributeLists(arg))
                Case SyntaxKind.EnumStatement
                    Return DirectCast(node, EnumStatementSyntax).WithAttributeLists(arg)
                Case SyntaxKind.EnumMemberDeclaration
                    Return DirectCast(node, EnumMemberDeclarationSyntax).WithAttributeLists(arg)
                Case SyntaxKind.DelegateFunctionStatement,
                     SyntaxKind.DelegateSubStatement
                    Return DirectCast(node, DelegateStatementSyntax).WithAttributeLists(arg)
                Case SyntaxKind.FieldDeclaration
                    Return DirectCast(node, FieldDeclarationSyntax).WithAttributeLists(arg)
                Case SyntaxKind.FunctionBlock,
                     SyntaxKind.SubBlock
                    Return DirectCast(node, MethodBlockSyntax).WithSubOrFunctionStatement(DirectCast(node, MethodBlockSyntax).SubOrFunctionStatement.WithAttributeLists(arg))
                Case SyntaxKind.FunctionStatement,
                     SyntaxKind.SubStatement
                    Return DirectCast(node, MethodStatementSyntax).WithAttributeLists(arg)
                Case SyntaxKind.ConstructorBlock
                    Return DirectCast(node, ConstructorBlockSyntax).WithSubNewStatement(DirectCast(node, ConstructorBlockSyntax).SubNewStatement.WithAttributeLists(arg))
                Case SyntaxKind.SubNewStatement
                    Return DirectCast(node, SubNewStatementSyntax).WithAttributeLists(arg)
                Case SyntaxKind.Parameter
                    Return DirectCast(node, ParameterSyntax).WithAttributeLists(arg)
                Case SyntaxKind.PropertyBlock
                    Return DirectCast(node, PropertyBlockSyntax).WithPropertyStatement(DirectCast(node, PropertyBlockSyntax).PropertyStatement.WithAttributeLists(arg))
                Case SyntaxKind.PropertyStatement
                    Return DirectCast(node, PropertyStatementSyntax).WithAttributeLists(arg)
                Case SyntaxKind.OperatorBlock
                    Return DirectCast(node, OperatorBlockSyntax).WithOperatorStatement(DirectCast(node, OperatorBlockSyntax).OperatorStatement.WithAttributeLists(arg))
                Case SyntaxKind.OperatorStatement
                    Return DirectCast(node, OperatorStatementSyntax).WithAttributeLists(arg)
                Case SyntaxKind.EventBlock
                    Return DirectCast(node, EventBlockSyntax).WithEventStatement(DirectCast(node, EventBlockSyntax).EventStatement.WithAttributeLists(arg))
                Case SyntaxKind.EventStatement
                    Return DirectCast(node, EventStatementSyntax).WithAttributeLists(arg)
                Case SyntaxKind.GetAccessorBlock,
                    SyntaxKind.SetAccessorBlock,
                    SyntaxKind.AddHandlerAccessorBlock,
                    SyntaxKind.RemoveHandlerAccessorBlock,
                    SyntaxKind.RaiseEventAccessorBlock
                    Return DirectCast(node, AccessorBlockSyntax).WithAccessorStatement(DirectCast(node, AccessorBlockSyntax).AccessorStatement.WithAttributeLists(arg))
                Case SyntaxKind.GetAccessorStatement,
                    SyntaxKind.SetAccessorStatement,
                    SyntaxKind.AddHandlerAccessorStatement,
                    SyntaxKind.RemoveHandlerAccessorStatement,
                    SyntaxKind.RaiseEventAccessorStatement
                    Return DirectCast(node, AccessorStatementSyntax).WithAttributeLists(arg)
                Case Else
                    Return node
            End Select
        End Function

        Public Overrides Function GetDeclarationKind(declaration As SyntaxNode) As DeclarationKind
            Return SyntaxFacts.GetDeclarationKind(declaration)
        End Function

        Private Function GetDeclarationCount(node As SyntaxNode) As Integer
            Return VisualBasicSyntaxFacts.GetDeclarationCount(node)
        End Function

        Private Shared Function IsChildOf(node As SyntaxNode, kind As SyntaxKind) As Boolean
            Return VisualBasicSyntaxFacts.IsChildOf(node, kind)
        End Function

        Private Shared Function IsChildOfVariableDeclaration(node As SyntaxNode) As Boolean
            Return VisualBasicSyntaxFacts.IsChildOfVariableDeclaration(node)
        End Function

        Private Function Isolate(declaration As SyntaxNode, editor As Func(Of SyntaxNode, SyntaxNode)) As SyntaxNode
            Dim isolated = AsIsolatedDeclaration(declaration)

            Return PreserveTrivia(isolated, editor)
        End Function

        Private Function GetFullDeclaration(declaration As SyntaxNode) As SyntaxNode
            Select Case declaration.Kind
                Case SyntaxKind.ModifiedIdentifier
                    If IsChildOf(declaration, SyntaxKind.VariableDeclarator) Then
                        Return GetFullDeclaration(declaration.Parent)
                    End If
                Case SyntaxKind.VariableDeclarator
                    If IsChildOfVariableDeclaration(declaration) Then
                        Return declaration.Parent
                    End If
                Case SyntaxKind.Attribute
                    If declaration.Parent IsNot Nothing Then
                        Return declaration.Parent
                    End If
                Case SyntaxKind.SimpleImportsClause,
                     SyntaxKind.XmlNamespaceImportsClause
                    If declaration.Parent IsNot Nothing Then
                        Return declaration.Parent
                    End If
            End Select
            Return declaration
        End Function

        Private Function AsIsolatedDeclaration(declaration As SyntaxNode) As SyntaxNode
            Select Case declaration.Kind
                Case SyntaxKind.ModifiedIdentifier
                    Dim full = GetFullDeclaration(declaration)
                    If full IsNot declaration Then
                        Return WithSingleVariable(full, DirectCast(declaration, ModifiedIdentifierSyntax))
                    End If
                Case SyntaxKind.Attribute
                    Dim list = TryCast(declaration.Parent, AttributeListSyntax)
                    If list IsNot Nothing Then
                        Return list.WithAttributes(SyntaxFactory.SingletonSeparatedList(DirectCast(declaration, AttributeSyntax)))
                    End If
                Case SyntaxKind.SimpleImportsClause,
                     SyntaxKind.XmlNamespaceImportsClause
                    Dim stmt = TryCast(declaration.Parent, ImportsStatementSyntax)
                    If stmt IsNot Nothing Then
                        Return stmt.WithImportsClauses(SyntaxFactory.SingletonSeparatedList(DirectCast(declaration, ImportsClauseSyntax)))
                    End If
            End Select
            Return declaration
        End Function

        Private Function WithSingleVariable(declaration As SyntaxNode, variable As ModifiedIdentifierSyntax) As SyntaxNode
            Select Case declaration.Kind
                Case SyntaxKind.FieldDeclaration
                    Dim fd = DirectCast(declaration, FieldDeclarationSyntax)
                    Return ReplaceWithTrivia(declaration, fd.Declarators(0), fd.Declarators(0).WithNames(SyntaxFactory.SingletonSeparatedList(variable)))
                Case SyntaxKind.LocalDeclarationStatement
                    Dim ld = DirectCast(declaration, LocalDeclarationStatementSyntax)
                    Return ReplaceWithTrivia(declaration, ld.Declarators(0), ld.Declarators(0).WithNames(SyntaxFactory.SingletonSeparatedList(variable)))
                Case SyntaxKind.VariableDeclarator
                    Dim vd = DirectCast(declaration, VariableDeclaratorSyntax)
                    Return vd.WithNames(SyntaxFactory.SingletonSeparatedList(variable))
                Case Else
                    Return declaration
            End Select
        End Function

        Public Overrides Function GetName(declaration As SyntaxNode) As String
            Select Case declaration.Kind
                Case SyntaxKind.ClassBlock
                    Return DirectCast(declaration, ClassBlockSyntax).BlockStatement.Identifier.ValueText
                Case SyntaxKind.StructureBlock
                    Return DirectCast(declaration, StructureBlockSyntax).BlockStatement.Identifier.ValueText
                Case SyntaxKind.InterfaceBlock
                    Return DirectCast(declaration, InterfaceBlockSyntax).BlockStatement.Identifier.ValueText
                Case SyntaxKind.EnumBlock
                    Return DirectCast(declaration, EnumBlockSyntax).EnumStatement.Identifier.ValueText
                Case SyntaxKind.EnumMemberDeclaration
                    Return DirectCast(declaration, EnumMemberDeclarationSyntax).Identifier.ValueText
                Case SyntaxKind.DelegateFunctionStatement,
                     SyntaxKind.DelegateSubStatement
                    Return DirectCast(declaration, DelegateStatementSyntax).Identifier.ValueText
                Case SyntaxKind.FunctionBlock,
                     SyntaxKind.SubBlock
                    Return DirectCast(declaration, MethodBlockSyntax).SubOrFunctionStatement.Identifier.ValueText
                Case SyntaxKind.FunctionStatement,
                     SyntaxKind.SubStatement
                    Return DirectCast(declaration, MethodStatementSyntax).Identifier.ValueText
                Case SyntaxKind.PropertyBlock
                    Return DirectCast(declaration, PropertyBlockSyntax).PropertyStatement.Identifier.ValueText
                Case SyntaxKind.PropertyStatement
                    Return DirectCast(declaration, PropertyStatementSyntax).Identifier.ValueText
                Case SyntaxKind.EventBlock
                    Return DirectCast(declaration, EventBlockSyntax).EventStatement.Identifier.ValueText
                Case SyntaxKind.EventStatement
                    Return DirectCast(declaration, EventStatementSyntax).Identifier.ValueText
                Case SyntaxKind.EventStatement
                    Return DirectCast(declaration, EventStatementSyntax).Identifier.ValueText
                Case SyntaxKind.Parameter
                    Return DirectCast(declaration, ParameterSyntax).Identifier.Identifier.ValueText
                Case SyntaxKind.NamespaceBlock
                    Return DirectCast(declaration, NamespaceBlockSyntax).NamespaceStatement.Name.ToString()

                Case SyntaxKind.FieldDeclaration
                    Dim fd = DirectCast(declaration, FieldDeclarationSyntax)
                    If GetDeclarationCount(fd) = 1 Then
                        Return fd.Declarators(0).Names(0).Identifier.ValueText
                    End If

                Case SyntaxKind.LocalDeclarationStatement
                    Dim ld = DirectCast(declaration, LocalDeclarationStatementSyntax)
                    If GetDeclarationCount(ld) = 1 Then
                        Return ld.Declarators(0).Names(0).Identifier.ValueText
                    End If

                Case SyntaxKind.VariableDeclarator
                    Dim vd = DirectCast(declaration, VariableDeclaratorSyntax)
                    If vd.Names.Count = 1 Then
                        Return vd.Names(0).Identifier.ValueText
                    End If

                Case SyntaxKind.ModifiedIdentifier
                    Return DirectCast(declaration, ModifiedIdentifierSyntax).Identifier.ValueText

                Case SyntaxKind.Attribute
                    Return DirectCast(declaration, AttributeSyntax).Name.ToString()

                Case SyntaxKind.AttributeList
                    Dim list = DirectCast(declaration, AttributeListSyntax)
                    If list.Attributes.Count = 1 Then
                        Return list.Attributes(0).Name.ToString()
                    End If

                Case SyntaxKind.ImportsStatement
                    Dim stmt = DirectCast(declaration, ImportsStatementSyntax)
                    If stmt.ImportsClauses.Count = 1 Then
                        Return GetName(stmt.ImportsClauses(0))
                    End If

                Case SyntaxKind.SimpleImportsClause
                    Return DirectCast(declaration, SimpleImportsClauseSyntax).Name.ToString()
            End Select
            Return String.Empty
        End Function

        Public Overrides Function WithName(declaration As SyntaxNode, name As String) As SyntaxNode
            Return Isolate(declaration, Function(d) WithNameInternal(d, name))
        End Function

        Private Function WithNameInternal(declaration As SyntaxNode, name As String) As SyntaxNode
            Dim id = name.ToIdentifierToken()

            Select Case declaration.Kind
                Case SyntaxKind.ClassBlock
                    Return ReplaceWithTrivia(declaration, DirectCast(declaration, ClassBlockSyntax).BlockStatement.Identifier, id)
                Case SyntaxKind.StructureBlock
                    Return ReplaceWithTrivia(declaration, DirectCast(declaration, StructureBlockSyntax).BlockStatement.Identifier, id)
                Case SyntaxKind.InterfaceBlock
                    Return ReplaceWithTrivia(declaration, DirectCast(declaration, InterfaceBlockSyntax).BlockStatement.Identifier, id)
                Case SyntaxKind.EnumBlock
                    Return ReplaceWithTrivia(declaration, DirectCast(declaration, EnumBlockSyntax).EnumStatement.Identifier, id)
                Case SyntaxKind.EnumMemberDeclaration
                    Return ReplaceWithTrivia(declaration, DirectCast(declaration, EnumMemberDeclarationSyntax).Identifier, id)
                Case SyntaxKind.DelegateFunctionStatement,
                     SyntaxKind.DelegateSubStatement
                    Return ReplaceWithTrivia(declaration, DirectCast(declaration, DelegateStatementSyntax).Identifier, id)
                Case SyntaxKind.FunctionBlock,
                     SyntaxKind.SubBlock
                    Return ReplaceWithTrivia(declaration, DirectCast(declaration, MethodBlockSyntax).SubOrFunctionStatement.Identifier, id)
                Case SyntaxKind.FunctionStatement,
                     SyntaxKind.SubStatement
                    Return ReplaceWithTrivia(declaration, DirectCast(declaration, MethodStatementSyntax).Identifier, id)
                Case SyntaxKind.PropertyBlock
                    Return ReplaceWithTrivia(declaration, DirectCast(declaration, PropertyBlockSyntax).PropertyStatement.Identifier, id)
                Case SyntaxKind.PropertyStatement
                    Return ReplaceWithTrivia(declaration, DirectCast(declaration, PropertyStatementSyntax).Identifier, id)
                Case SyntaxKind.EventBlock
                    Return ReplaceWithTrivia(declaration, DirectCast(declaration, EventBlockSyntax).EventStatement.Identifier, id)
                Case SyntaxKind.EventStatement
                    Return ReplaceWithTrivia(declaration, DirectCast(declaration, EventStatementSyntax).Identifier, id)
                Case SyntaxKind.EventStatement
                    Return ReplaceWithTrivia(declaration, DirectCast(declaration, EventStatementSyntax).Identifier, id)
                Case SyntaxKind.Parameter
                    Return ReplaceWithTrivia(declaration, DirectCast(declaration, ParameterSyntax).Identifier.Identifier, id)
                Case SyntaxKind.NamespaceBlock
                    Return ReplaceWithTrivia(declaration, DirectCast(declaration, NamespaceBlockSyntax).NamespaceStatement.Name, Me.DottedName(name))
                Case SyntaxKind.LocalDeclarationStatement
                    Dim ld = DirectCast(declaration, LocalDeclarationStatementSyntax)
                    If ld.Declarators.Count = 1 AndAlso ld.Declarators(0).Names.Count = 1 Then
                        Return ReplaceWithTrivia(declaration, ld.Declarators(0).Names(0).Identifier, id)
                    End If
                Case SyntaxKind.FieldDeclaration
                    Dim fd = DirectCast(declaration, FieldDeclarationSyntax)
                    If fd.Declarators.Count = 1 AndAlso fd.Declarators(0).Names.Count = 1 Then
                        Return ReplaceWithTrivia(declaration, fd.Declarators(0).Names(0).Identifier, id)
                    End If
                Case SyntaxKind.Attribute
                    Return ReplaceWithTrivia(declaration, DirectCast(declaration, AttributeSyntax).Name, Me.DottedName(name))
                Case SyntaxKind.AttributeList
                    Dim al = DirectCast(declaration, AttributeListSyntax)
                    If al.Attributes.Count = 1 Then
                        Return ReplaceWithTrivia(declaration, al.Attributes(0).Name, Me.DottedName(name))
                    End If
                Case SyntaxKind.ImportsStatement
                    Dim stmt = DirectCast(declaration, ImportsStatementSyntax)
                    If stmt.ImportsClauses.Count = 1 Then
                        Dim clause = stmt.ImportsClauses(0)
                        Select Case clause.Kind
                            Case SyntaxKind.SimpleImportsClause
                                Return ReplaceWithTrivia(declaration, DirectCast(clause, SimpleImportsClauseSyntax).Name, Me.DottedName(name))
                        End Select
                    End If
            End Select

            Return declaration
        End Function

        Public Overrides Function [GetType](declaration As SyntaxNode) As SyntaxNode
            Select Case declaration.Kind
                Case SyntaxKind.ModifiedIdentifier
                    Dim vd = TryCast(declaration.Parent, VariableDeclaratorSyntax)
                    If vd IsNot Nothing Then
                        Return [GetType](vd)
                    End If
                Case Else
                    Dim asClause = GetAsClause(declaration)
                    If asClause IsNot Nothing Then
                        Return asClause.Type
                    End If
            End Select
            Return Nothing
        End Function

        Public Overrides Function WithType(declaration As SyntaxNode, type As SyntaxNode) As SyntaxNode
            Return Isolate(declaration, Function(d) WithTypeInternal(d, type))
        End Function

        Private Function WithTypeInternal(declaration As SyntaxNode, type As SyntaxNode) As SyntaxNode

            If type Is Nothing Then
                declaration = AsSub(declaration)
            Else
                declaration = AsFunction(declaration)
            End If

            Dim asClause = GetAsClause(declaration)

            If asClause IsNot Nothing Then
                If type IsNot Nothing Then
                    Select Case asClause.Kind
                        Case SyntaxKind.SimpleAsClause
                            asClause = DirectCast(asClause, SimpleAsClauseSyntax).WithType(DirectCast(type, TypeSyntax))
                        Case SyntaxKind.AsNewClause
                            Dim asNew = DirectCast(asClause, AsNewClauseSyntax)
                            Select Case asNew.NewExpression.Kind
                                Case SyntaxKind.ObjectCreationExpression
                                    asClause = asNew.WithNewExpression(DirectCast(asNew.NewExpression, ObjectCreationExpressionSyntax).WithType(DirectCast(type, TypeSyntax)))
                                Case SyntaxKind.ArrayCreationExpression
                                    asClause = asNew.WithNewExpression(DirectCast(asNew.NewExpression, ArrayCreationExpressionSyntax).WithType(DirectCast(type, TypeSyntax)))
                            End Select
                    End Select
                Else
                    asClause = Nothing
                End If
            ElseIf type IsNot Nothing Then
                asClause = SyntaxFactory.SimpleAsClause(DirectCast(type, TypeSyntax))
            End If

            Return WithAsClause(declaration, asClause)
        End Function

        Private Function GetAsClause(declaration As SyntaxNode) As AsClauseSyntax
            Select Case declaration.Kind
                Case SyntaxKind.DelegateFunctionStatement
                    Return DirectCast(declaration, DelegateStatementSyntax).AsClause
                Case SyntaxKind.FunctionBlock
                    Return DirectCast(declaration, MethodBlockSyntax).SubOrFunctionStatement.AsClause
                Case SyntaxKind.FunctionStatement
                    Return DirectCast(declaration, MethodStatementSyntax).AsClause
                Case SyntaxKind.PropertyBlock
                    Return DirectCast(declaration, PropertyBlockSyntax).PropertyStatement.AsClause
                Case SyntaxKind.PropertyStatement
                    Return DirectCast(declaration, PropertyStatementSyntax).AsClause
                Case SyntaxKind.EventBlock
                    Return DirectCast(declaration, EventBlockSyntax).EventStatement.AsClause
                Case SyntaxKind.EventStatement
                    Return DirectCast(declaration, EventStatementSyntax).AsClause
                Case SyntaxKind.Parameter
                    Return DirectCast(declaration, ParameterSyntax).AsClause
                Case SyntaxKind.FieldDeclaration
                    Dim fd = DirectCast(declaration, FieldDeclarationSyntax)
                    If fd.Declarators.Count = 1 Then
                        Return fd.Declarators(0).AsClause
                    End If
                Case SyntaxKind.LocalDeclarationStatement
                    Dim ld = DirectCast(declaration, LocalDeclarationStatementSyntax)
                    If ld.Declarators.Count = 1 Then
                        Return ld.Declarators(0).AsClause
                    End If
                Case SyntaxKind.VariableDeclarator
                    Return DirectCast(declaration, VariableDeclaratorSyntax).AsClause
                Case SyntaxKind.ModifiedIdentifier
                    Dim vd = TryCast(declaration.Parent, VariableDeclaratorSyntax)
                    If vd IsNot Nothing Then
                        Return vd.AsClause
                    End If
            End Select
            Return Nothing
        End Function

        Private Function WithAsClause(declaration As SyntaxNode, asClause As AsClauseSyntax) As SyntaxNode
            Select Case declaration.Kind
                Case SyntaxKind.DelegateFunctionStatement
                    Return DirectCast(declaration, DelegateStatementSyntax).WithAsClause(DirectCast(asClause, SimpleAsClauseSyntax))
                Case SyntaxKind.FieldDeclaration
                    Dim fd = DirectCast(declaration, FieldDeclarationSyntax)
                    If fd.Declarators.Count = 1 Then
                        Return ReplaceWithTrivia(declaration, fd.Declarators(0), fd.Declarators(0).WithAsClause(asClause))
                    End If
                Case SyntaxKind.FunctionBlock
                    Return DirectCast(declaration, MethodBlockSyntax).WithSubOrFunctionStatement(DirectCast(declaration, MethodBlockSyntax).SubOrFunctionStatement.WithAsClause(DirectCast(asClause, SimpleAsClauseSyntax)))
                Case SyntaxKind.FunctionStatement
                    Return DirectCast(declaration, MethodStatementSyntax).WithAsClause(DirectCast(asClause, SimpleAsClauseSyntax))
                Case SyntaxKind.PropertyBlock
                    Return DirectCast(declaration, PropertyBlockSyntax).WithPropertyStatement(DirectCast(declaration, PropertyBlockSyntax).PropertyStatement.WithAsClause(asClause))
                Case SyntaxKind.PropertyStatement
                    Return DirectCast(declaration, PropertyStatementSyntax).WithAsClause(asClause)
                Case SyntaxKind.EventBlock
                    Return DirectCast(declaration, EventBlockSyntax).WithEventStatement(DirectCast(declaration, EventBlockSyntax).EventStatement.WithAsClause(DirectCast(asClause, SimpleAsClauseSyntax)))
                Case SyntaxKind.EventStatement
                    Return DirectCast(declaration, EventStatementSyntax).WithAsClause(DirectCast(asClause, SimpleAsClauseSyntax))
                Case SyntaxKind.Parameter
                    Return DirectCast(declaration, ParameterSyntax).WithAsClause(DirectCast(asClause, SimpleAsClauseSyntax))
                Case SyntaxKind.LocalDeclarationStatement
                    Dim ld = DirectCast(declaration, LocalDeclarationStatementSyntax)
                    If ld.Declarators.Count = 1 Then
                        Return ReplaceWithTrivia(declaration, ld.Declarators(0), ld.Declarators(0).WithAsClause(asClause))
                    End If
                Case SyntaxKind.VariableDeclarator
                    Return DirectCast(declaration, VariableDeclaratorSyntax).WithAsClause(asClause)
            End Select
            Return declaration
        End Function

        Private Function AsFunction(declaration As SyntaxNode) As SyntaxNode
            Return Isolate(declaration, AddressOf AsFunctionInternal)
        End Function

        Private Function AsFunctionInternal(declaration As SyntaxNode) As SyntaxNode
            Select Case declaration.Kind
                Case SyntaxKind.SubBlock
                    Dim sb = DirectCast(declaration, MethodBlockSyntax)
                    Return SyntaxFactory.MethodBlock(
                        SyntaxKind.FunctionBlock,
                        DirectCast(AsFunction(sb.BlockStatement), MethodStatementSyntax),
                        sb.Statements,
                        SyntaxFactory.EndBlockStatement(
                            SyntaxKind.EndFunctionStatement,
                            sb.EndBlockStatement.EndKeyword,
                            SyntaxFactory.Token(sb.EndBlockStatement.BlockKeyword.LeadingTrivia, SyntaxKind.FunctionKeyword, sb.EndBlockStatement.BlockKeyword.TrailingTrivia)
                            ))
                Case SyntaxKind.SubStatement
                    Dim ss = DirectCast(declaration, MethodStatementSyntax)
                    Return SyntaxFactory.MethodStatement(
                        SyntaxKind.FunctionStatement,
                        ss.AttributeLists,
                        ss.Modifiers,
                        SyntaxFactory.Token(ss.DeclarationKeyword.LeadingTrivia, SyntaxKind.FunctionKeyword, ss.DeclarationKeyword.TrailingTrivia),
                        ss.Identifier,
                        ss.TypeParameterList,
                        ss.ParameterList,
                        SyntaxFactory.SimpleAsClause(SyntaxFactory.IdentifierName("Object")),
                        ss.HandlesClause,
                        ss.ImplementsClause)
                Case SyntaxKind.DelegateSubStatement
                    Dim ds = DirectCast(declaration, DelegateStatementSyntax)
                    Return SyntaxFactory.DelegateStatement(
                        SyntaxKind.DelegateFunctionStatement,
                        ds.AttributeLists,
                        ds.Modifiers,
                        SyntaxFactory.Token(ds.DeclarationKeyword.LeadingTrivia, SyntaxKind.FunctionKeyword, ds.DeclarationKeyword.TrailingTrivia),
                        ds.Identifier,
                        ds.TypeParameterList,
                        ds.ParameterList,
                        SyntaxFactory.SimpleAsClause(SyntaxFactory.IdentifierName("Object")))
                Case SyntaxKind.MultiLineSubLambdaExpression
                    Dim ml = DirectCast(declaration, MultiLineLambdaExpressionSyntax)
                    Return SyntaxFactory.MultiLineLambdaExpression(
                        SyntaxKind.MultiLineFunctionLambdaExpression,
                        DirectCast(AsFunction(ml.SubOrFunctionHeader), LambdaHeaderSyntax),
                        ml.Statements,
                        SyntaxFactory.EndBlockStatement(
                            SyntaxKind.EndFunctionStatement,
                            ml.EndSubOrFunctionStatement.EndKeyword,
                            SyntaxFactory.Token(ml.EndSubOrFunctionStatement.BlockKeyword.LeadingTrivia, SyntaxKind.FunctionKeyword, ml.EndSubOrFunctionStatement.BlockKeyword.TrailingTrivia)
                            ))
                Case SyntaxKind.SingleLineSubLambdaExpression
                    Dim sl = DirectCast(declaration, SingleLineLambdaExpressionSyntax)
                    Return SyntaxFactory.SingleLineLambdaExpression(
                        SyntaxKind.SingleLineFunctionLambdaExpression,
                        DirectCast(AsFunction(sl.SubOrFunctionHeader), LambdaHeaderSyntax),
                        sl.Body)
                Case SyntaxKind.SubLambdaHeader
                    Dim lh = DirectCast(declaration, LambdaHeaderSyntax)
                    Return SyntaxFactory.LambdaHeader(
                        SyntaxKind.FunctionLambdaHeader,
                        lh.AttributeLists,
                        lh.Modifiers,
                        SyntaxFactory.Token(lh.DeclarationKeyword.LeadingTrivia, SyntaxKind.FunctionKeyword, lh.DeclarationKeyword.TrailingTrivia),
                        lh.ParameterList,
                        asClause:=Nothing)
                Case SyntaxKind.DeclareSubStatement
                    Dim ds = DirectCast(declaration, DeclareStatementSyntax)
                    Return SyntaxFactory.DeclareStatement(
                        SyntaxKind.DeclareFunctionStatement,
                        ds.AttributeLists,
                        ds.Modifiers,
                        ds.CharsetKeyword,
                        SyntaxFactory.Token(ds.DeclarationKeyword.LeadingTrivia, SyntaxKind.FunctionKeyword, ds.DeclarationKeyword.TrailingTrivia),
                        ds.Identifier,
                        ds.LibraryName,
                        ds.AliasName,
                        ds.ParameterList,
                        SyntaxFactory.SimpleAsClause(SyntaxFactory.IdentifierName("Object")))
                Case Else
                    Return declaration
            End Select
        End Function

        Private Function AsSub(declaration As SyntaxNode) As SyntaxNode
            Return Isolate(declaration, AddressOf AsSubInternal)
        End Function

        Private Function AsSubInternal(declaration As SyntaxNode) As SyntaxNode
            Select Case declaration.Kind
                Case SyntaxKind.FunctionBlock
                    Dim mb = DirectCast(declaration, MethodBlockSyntax)
                    Return SyntaxFactory.MethodBlock(
                        SyntaxKind.SubBlock,
                        DirectCast(AsSub(mb.BlockStatement), MethodStatementSyntax),
                        mb.Statements,
                        SyntaxFactory.EndBlockStatement(
                            SyntaxKind.EndSubStatement,
                            mb.EndBlockStatement.EndKeyword,
                            SyntaxFactory.Token(mb.EndBlockStatement.BlockKeyword.LeadingTrivia, SyntaxKind.SubKeyword, mb.EndBlockStatement.BlockKeyword.TrailingTrivia)
                            ))
                Case SyntaxKind.FunctionStatement
                    Dim ms = DirectCast(declaration, MethodStatementSyntax)
                    Return SyntaxFactory.MethodStatement(
                        SyntaxKind.SubStatement,
                        ms.AttributeLists,
                        ms.Modifiers,
                        SyntaxFactory.Token(ms.DeclarationKeyword.LeadingTrivia, SyntaxKind.SubKeyword, ms.DeclarationKeyword.TrailingTrivia),
                        ms.Identifier,
                        ms.TypeParameterList,
                        ms.ParameterList,
                        asClause:=Nothing,
                        handlesClause:=ms.HandlesClause,
                        implementsClause:=ms.ImplementsClause)
                Case SyntaxKind.DelegateFunctionStatement
                    Dim ds = DirectCast(declaration, DelegateStatementSyntax)
                    Return SyntaxFactory.DelegateStatement(
                        SyntaxKind.DelegateSubStatement,
                        ds.AttributeLists,
                        ds.Modifiers,
                        SyntaxFactory.Token(ds.DeclarationKeyword.LeadingTrivia, SyntaxKind.SubKeyword, ds.DeclarationKeyword.TrailingTrivia),
                        ds.Identifier,
                        ds.TypeParameterList,
                        ds.ParameterList,
                        asClause:=Nothing)
                Case SyntaxKind.MultiLineFunctionLambdaExpression
                    Dim ml = DirectCast(declaration, MultiLineLambdaExpressionSyntax)
                    Return SyntaxFactory.MultiLineLambdaExpression(
                        SyntaxKind.MultiLineSubLambdaExpression,
                        DirectCast(AsSub(ml.SubOrFunctionHeader), LambdaHeaderSyntax),
                        ml.Statements,
                        SyntaxFactory.EndBlockStatement(
                            SyntaxKind.EndSubStatement,
                            ml.EndSubOrFunctionStatement.EndKeyword,
                            SyntaxFactory.Token(ml.EndSubOrFunctionStatement.BlockKeyword.LeadingTrivia, SyntaxKind.SubKeyword, ml.EndSubOrFunctionStatement.BlockKeyword.TrailingTrivia)
                            ))
                Case SyntaxKind.SingleLineFunctionLambdaExpression
                    Dim sl = DirectCast(declaration, SingleLineLambdaExpressionSyntax)
                    Return SyntaxFactory.SingleLineLambdaExpression(
                        SyntaxKind.SingleLineSubLambdaExpression,
                        DirectCast(AsSub(sl.SubOrFunctionHeader), LambdaHeaderSyntax),
                        sl.Body)
                Case SyntaxKind.FunctionLambdaHeader
                    Dim lh = DirectCast(declaration, LambdaHeaderSyntax)
                    Return SyntaxFactory.LambdaHeader(
                        SyntaxKind.SubLambdaHeader,
                        lh.AttributeLists,
                        lh.Modifiers,
                        SyntaxFactory.Token(lh.DeclarationKeyword.LeadingTrivia, SyntaxKind.SubKeyword, lh.DeclarationKeyword.TrailingTrivia),
                        lh.ParameterList,
                        asClause:=Nothing)
                Case SyntaxKind.DeclareFunctionStatement
                    Dim ds = DirectCast(declaration, DeclareStatementSyntax)
                    Return SyntaxFactory.DeclareStatement(
                        SyntaxKind.DeclareSubStatement,
                        ds.AttributeLists,
                        ds.Modifiers,
                        ds.CharsetKeyword,
                        SyntaxFactory.Token(ds.DeclarationKeyword.LeadingTrivia, SyntaxKind.SubKeyword, ds.DeclarationKeyword.TrailingTrivia),
                        ds.Identifier,
                        ds.LibraryName,
                        ds.AliasName,
                        ds.ParameterList,
                        asClause:=Nothing)
                Case Else
                    Return declaration
            End Select
        End Function

        Public Overrides Function GetModifiers(declaration As SyntaxNode) As DeclarationModifiers
            Dim tokens = SyntaxFacts.GetModifierTokens(declaration)
            Dim acc As Accessibility
            Dim mods As DeclarationModifiers
            Dim isDefault As Boolean
            SyntaxFacts.GetAccessibilityAndModifiers(tokens, acc, mods, isDefault)
            Return mods
        End Function

        Public Overrides Function WithModifiers(declaration As SyntaxNode, modifiers As DeclarationModifiers) As SyntaxNode
            Return Isolate(declaration, Function(d) Me.WithModifiersInternal(d, modifiers))
        End Function

        Private Function WithModifiersInternal(declaration As SyntaxNode, modifiers As DeclarationModifiers) As SyntaxNode
            Dim tokens = SyntaxFacts.GetModifierTokens(declaration)

            Dim acc As Accessibility
            Dim currentMods As DeclarationModifiers
            Dim isDefault As Boolean
            SyntaxFacts.GetAccessibilityAndModifiers(tokens, acc, currentMods, isDefault)

            If (currentMods <> modifiers) Then
                Dim newTokens = GetModifierList(acc, modifiers And GetAllowedModifiers(declaration.Kind), GetDeclarationKind(declaration), isDefault)
                Return WithModifierTokens(declaration, Merge(tokens, newTokens))
            Else
                Return declaration
            End If
        End Function

        Private Function WithModifierTokens(declaration As SyntaxNode, tokens As SyntaxTokenList) As SyntaxNode
            Select Case declaration.Kind
                Case SyntaxKind.ClassBlock
                    Return DirectCast(declaration, ClassBlockSyntax).WithClassStatement(DirectCast(declaration, ClassBlockSyntax).ClassStatement.WithModifiers(tokens))
                Case SyntaxKind.ClassStatement
                    Return DirectCast(declaration, ClassStatementSyntax).WithModifiers(tokens)
                Case SyntaxKind.StructureBlock
                    Return DirectCast(declaration, StructureBlockSyntax).WithStructureStatement(DirectCast(declaration, StructureBlockSyntax).StructureStatement.WithModifiers(tokens))
                Case SyntaxKind.StructureStatement
                    Return DirectCast(declaration, StructureStatementSyntax).WithModifiers(tokens)
                Case SyntaxKind.InterfaceBlock
                    Return DirectCast(declaration, InterfaceBlockSyntax).WithInterfaceStatement(DirectCast(declaration, InterfaceBlockSyntax).InterfaceStatement.WithModifiers(tokens))
                Case SyntaxKind.InterfaceStatement
                    Return DirectCast(declaration, InterfaceStatementSyntax).WithModifiers(tokens)
                Case SyntaxKind.EnumBlock
                    Return DirectCast(declaration, EnumBlockSyntax).WithEnumStatement(DirectCast(declaration, EnumBlockSyntax).EnumStatement.WithModifiers(tokens))
                Case SyntaxKind.EnumStatement
                    Return DirectCast(declaration, EnumStatementSyntax).WithModifiers(tokens)
                Case SyntaxKind.ModuleBlock
                    Return DirectCast(declaration, ModuleBlockSyntax).WithModuleStatement(DirectCast(declaration, ModuleBlockSyntax).ModuleStatement.WithModifiers(tokens))
                Case SyntaxKind.ModuleStatement
                    Return DirectCast(declaration, ModuleStatementSyntax).WithModifiers(tokens)
                Case SyntaxKind.DelegateFunctionStatement,
                     SyntaxKind.DelegateSubStatement
                    Return DirectCast(declaration, DelegateStatementSyntax).WithModifiers(tokens)
                Case SyntaxKind.FieldDeclaration
                    Return DirectCast(declaration, FieldDeclarationSyntax).WithModifiers(tokens)
                Case SyntaxKind.FunctionBlock,
                     SyntaxKind.SubBlock
                    Return DirectCast(declaration, MethodBlockSyntax).WithSubOrFunctionStatement(DirectCast(declaration, MethodBlockSyntax).SubOrFunctionStatement.WithModifiers(tokens))
                Case SyntaxKind.ConstructorBlock
                    Return DirectCast(declaration, ConstructorBlockSyntax).WithSubNewStatement(DirectCast(declaration, ConstructorBlockSyntax).SubNewStatement.WithModifiers(tokens))
                Case SyntaxKind.FunctionStatement,
                     SyntaxKind.SubStatement
                    Return DirectCast(declaration, MethodStatementSyntax).WithModifiers(tokens)
                Case SyntaxKind.SubNewStatement
                    Return DirectCast(declaration, SubNewStatementSyntax).WithModifiers(tokens)
                Case SyntaxKind.PropertyBlock
                    Return DirectCast(declaration, PropertyBlockSyntax).WithPropertyStatement(DirectCast(declaration, PropertyBlockSyntax).PropertyStatement.WithModifiers(tokens))
                Case SyntaxKind.PropertyStatement
                    Return DirectCast(declaration, PropertyStatementSyntax).WithModifiers(tokens)
                Case SyntaxKind.OperatorBlock
                    Return DirectCast(declaration, OperatorBlockSyntax).WithOperatorStatement(DirectCast(declaration, OperatorBlockSyntax).OperatorStatement.WithModifiers(tokens))
                Case SyntaxKind.OperatorStatement
                    Return DirectCast(declaration, OperatorStatementSyntax).WithModifiers(tokens)
                Case SyntaxKind.EventBlock
                    Return DirectCast(declaration, EventBlockSyntax).WithEventStatement(DirectCast(declaration, EventBlockSyntax).EventStatement.WithModifiers(tokens))
                Case SyntaxKind.EventStatement
                    Return DirectCast(declaration, EventStatementSyntax).WithModifiers(tokens)
                Case SyntaxKind.GetAccessorBlock,
                     SyntaxKind.SetAccessorBlock,
                     SyntaxKind.AddHandlerAccessorBlock,
                     SyntaxKind.RemoveHandlerAccessorBlock,
                    SyntaxKind.RaiseEventAccessorBlock
                    Return DirectCast(declaration, AccessorBlockSyntax).WithAccessorStatement(
                        DirectCast(Me.WithModifierTokens(DirectCast(declaration, AccessorBlockSyntax).AccessorStatement, tokens), AccessorStatementSyntax))
                Case SyntaxKind.GetAccessorStatement,
                     SyntaxKind.SetAccessorStatement,
                     SyntaxKind.AddHandlerAccessorStatement,
                     SyntaxKind.RemoveHandlerAccessorStatement,
                     SyntaxKind.RaiseEventAccessorStatement
                    Return DirectCast(declaration, AccessorStatementSyntax).WithModifiers(tokens)
                Case Else
                    Return declaration
            End Select
        End Function

        Public Overrides Function GetAccessibility(declaration As SyntaxNode) As Accessibility
            Return SyntaxFacts.GetAccessibility(declaration)
        End Function

        Public Overrides Function WithAccessibility(declaration As SyntaxNode, accessibility As Accessibility) As SyntaxNode
            If Not SyntaxFacts.CanHaveAccessibility(declaration) AndAlso
               accessibility <> Accessibility.NotApplicable Then
                Return declaration
            End If

            Return Isolate(declaration, Function(d) Me.WithAccessibilityInternal(d, accessibility))
        End Function

        Private Function WithAccessibilityInternal(declaration As SyntaxNode, accessibility As Accessibility) As SyntaxNode
            If Not SyntaxFacts.CanHaveAccessibility(declaration) Then
                Return declaration
            End If

            Dim tokens = SyntaxFacts.GetModifierTokens(declaration)
            Dim currentAcc As Accessibility
            Dim mods As DeclarationModifiers
            Dim isDefault As Boolean
            SyntaxFacts.GetAccessibilityAndModifiers(tokens, currentAcc, mods, isDefault)

            If currentAcc = accessibility Then
                Return declaration
            End If

            Dim newTokens = GetModifierList(accessibility, mods, GetDeclarationKind(declaration), isDefault)
            'GetDeclarationKind returns None for Field if the count is > 1
            'To handle multiple declarations on a field if the Accessibility is NotApplicable, we need to add the Dim
            If declaration.Kind = SyntaxKind.FieldDeclaration AndAlso accessibility = Accessibility.NotApplicable AndAlso newTokens.Count = 0 Then
                ' Add the Dim
                newTokens = newTokens.Add(SyntaxFactory.Token(SyntaxKind.DimKeyword))
            End If

            Return WithModifierTokens(declaration, Merge(tokens, newTokens))
        End Function

        Private Function GetModifierList(accessibility As Accessibility, modifiers As DeclarationModifiers, kind As DeclarationKind, Optional isDefault As Boolean = False) As SyntaxTokenList
            Dim _list = SyntaxFactory.TokenList()

            ' While partial must always be last in C#, its preferred position in VB is to be first,
            ' even before accessibility modifiers. This order is enforced by line commit.
            If modifiers.IsPartial Then
                _list = _list.Add(SyntaxFactory.Token(SyntaxKind.PartialKeyword))
            End If

            If isDefault Then
                _list = _list.Add(SyntaxFactory.Token(SyntaxKind.DefaultKeyword))
            End If

            Select Case (accessibility)
                Case Accessibility.Internal
                    _list = _list.Add(SyntaxFactory.Token(SyntaxKind.FriendKeyword))
                Case Accessibility.Public
                    _list = _list.Add(SyntaxFactory.Token(SyntaxKind.PublicKeyword))
                Case Accessibility.Private
                    _list = _list.Add(SyntaxFactory.Token(SyntaxKind.PrivateKeyword))
                Case Accessibility.Protected
                    _list = _list.Add(SyntaxFactory.Token(SyntaxKind.ProtectedKeyword))
                Case Accessibility.ProtectedOrInternal
                    _list = _list.Add(SyntaxFactory.Token(SyntaxKind.FriendKeyword)).Add(SyntaxFactory.Token(SyntaxKind.ProtectedKeyword))
                Case Accessibility.ProtectedAndInternal
                    _list = _list.Add(SyntaxFactory.Token(SyntaxKind.PrivateKeyword)).Add(SyntaxFactory.Token(SyntaxKind.ProtectedKeyword))
                Case Accessibility.NotApplicable
                Case Else
                    Throw New NotSupportedException(String.Format("Accessibility '{0}' not supported.", accessibility))
            End Select

            If modifiers.IsAbstract Then
                If kind = DeclarationKind.Class Then
                    _list = _list.Add(SyntaxFactory.Token(SyntaxKind.MustInheritKeyword))
                Else
                    _list = _list.Add(SyntaxFactory.Token(SyntaxKind.MustOverrideKeyword))
                End If
            End If

            If modifiers.IsNew Then
                _list = _list.Add(SyntaxFactory.Token(SyntaxKind.ShadowsKeyword))
            End If

            If modifiers.IsSealed Then
                If kind = DeclarationKind.Class Then
                    _list = _list.Add(SyntaxFactory.Token(SyntaxKind.NotInheritableKeyword))
                Else
                    _list = _list.Add(SyntaxFactory.Token(SyntaxKind.NotOverridableKeyword))
                End If
            End If

            If modifiers.IsOverride Then
                _list = _list.Add(SyntaxFactory.Token(SyntaxKind.OverridesKeyword))
            End If

            If modifiers.IsVirtual Then
                _list = _list.Add(SyntaxFactory.Token(SyntaxKind.OverridableKeyword))
            End If

            If modifiers.IsStatic Then
                _list = _list.Add(SyntaxFactory.Token(SyntaxKind.SharedKeyword))
            End If

            If modifiers.IsAsync Then
                _list = _list.Add(SyntaxFactory.Token(SyntaxKind.AsyncKeyword))
            End If

            If modifiers.IsConst Then
                _list = _list.Add(SyntaxFactory.Token(SyntaxKind.ConstKeyword))
            End If

            If modifiers.IsReadOnly Then
                _list = _list.Add(SyntaxFactory.Token(SyntaxKind.ReadOnlyKeyword))
            End If

            If modifiers.IsWriteOnly Then
                _list = _list.Add(SyntaxFactory.Token(SyntaxKind.WriteOnlyKeyword))
            End If

            If modifiers.IsUnsafe Then
                Throw New NotSupportedException("Unsupported modifier")
                ''''_list = _list.Add(SyntaxFactory.Token(SyntaxKind.UnsafeKeyword))
            End If

            If modifiers.IsWithEvents Then
                _list = _list.Add(SyntaxFactory.Token(SyntaxKind.WithEventsKeyword))
            End If

            If (kind = DeclarationKind.Field AndAlso _list.Count = 0) Then
                _list = _list.Add(SyntaxFactory.Token(SyntaxKind.DimKeyword))
            End If

            Return _list
        End Function

<<<<<<< HEAD
=======
        Private Sub GetAccessibilityAndModifiers(modifierTokens As SyntaxTokenList, ByRef accessibility As Accessibility, ByRef modifiers As DeclarationModifiers, ByRef isDefault As Boolean)
            accessibility = Accessibility.NotApplicable
            modifiers = DeclarationModifiers.None
            isDefault = False

            For Each token In modifierTokens
                Select Case token.Kind
                    Case SyntaxKind.DefaultKeyword
                        isDefault = True
                    Case SyntaxKind.PublicKeyword
                        accessibility = Accessibility.Public
                    Case SyntaxKind.PrivateKeyword
                        If accessibility = Accessibility.Protected Then
                            accessibility = Accessibility.ProtectedAndFriend
                        Else
                            accessibility = Accessibility.Private
                        End If
                    Case SyntaxKind.FriendKeyword
                        If accessibility = Accessibility.Protected Then
                            accessibility = Accessibility.ProtectedOrFriend
                        Else
                            accessibility = Accessibility.Friend
                        End If
                    Case SyntaxKind.ProtectedKeyword
                        If accessibility = Accessibility.Friend Then
                            accessibility = Accessibility.ProtectedOrFriend
                        ElseIf accessibility = Accessibility.Private Then
                            accessibility = Accessibility.ProtectedAndFriend
                        Else
                            accessibility = Accessibility.Protected
                        End If
                    Case SyntaxKind.MustInheritKeyword, SyntaxKind.MustOverrideKeyword
                        modifiers = modifiers Or DeclarationModifiers.Abstract
                    Case SyntaxKind.ShadowsKeyword
                        modifiers = modifiers Or DeclarationModifiers.[New]
                    Case SyntaxKind.OverridesKeyword
                        modifiers = modifiers Or DeclarationModifiers.Override
                    Case SyntaxKind.OverridableKeyword
                        modifiers = modifiers Or DeclarationModifiers.Virtual
                    Case SyntaxKind.SharedKeyword
                        modifiers = modifiers Or DeclarationModifiers.Static
                    Case SyntaxKind.AsyncKeyword
                        modifiers = modifiers Or DeclarationModifiers.Async
                    Case SyntaxKind.ConstKeyword
                        modifiers = modifiers Or DeclarationModifiers.Const
                    Case SyntaxKind.ReadOnlyKeyword
                        modifiers = modifiers Or DeclarationModifiers.ReadOnly
                    Case SyntaxKind.WriteOnlyKeyword
                        modifiers = modifiers Or DeclarationModifiers.WriteOnly
                    Case SyntaxKind.NotInheritableKeyword, SyntaxKind.NotOverridableKeyword
                        modifiers = modifiers Or DeclarationModifiers.Sealed
                    Case SyntaxKind.WithEventsKeyword
                        modifiers = modifiers Or DeclarationModifiers.WithEvents
                    Case SyntaxKind.PartialKeyword
                        modifiers = modifiers Or DeclarationModifiers.Partial
                End Select
            Next
        End Sub

>>>>>>> d73229b4
        Private Function GetTypeParameters(typeParameterNames As IEnumerable(Of String)) As TypeParameterListSyntax
            If typeParameterNames Is Nothing Then
                Return Nothing
            End If

            Dim typeParameterList = SyntaxFactory.TypeParameterList(SyntaxFactory.SeparatedList(typeParameterNames.Select(Function(name) SyntaxFactory.TypeParameter(name))))

            If typeParameterList.Parameters.Count = 0 Then
                typeParameterList = Nothing
            End If

            Return typeParameterList
        End Function

        Public Overrides Function WithTypeParameters(declaration As SyntaxNode, typeParameterNames As IEnumerable(Of String)) As SyntaxNode
            Dim typeParameterList = GetTypeParameters(typeParameterNames)
            Return ReplaceTypeParameterList(declaration, Function(old) typeParameterList)
        End Function

        Private Function ReplaceTypeParameterList(declaration As SyntaxNode, replacer As Func(Of TypeParameterListSyntax, TypeParameterListSyntax)) As SyntaxNode
            Dim method = TryCast(declaration, MethodStatementSyntax)
            If method IsNot Nothing Then
                Return method.WithTypeParameterList(replacer(method.TypeParameterList))
            End If

            Dim methodBlock = TryCast(declaration, MethodBlockSyntax)
            If methodBlock IsNot Nothing Then
                Return methodBlock.WithSubOrFunctionStatement(methodBlock.SubOrFunctionStatement.WithTypeParameterList(replacer(methodBlock.SubOrFunctionStatement.TypeParameterList)))
            End If

            Dim classBlock = TryCast(declaration, ClassBlockSyntax)
            If classBlock IsNot Nothing Then
                Return classBlock.WithClassStatement(classBlock.ClassStatement.WithTypeParameterList(replacer(classBlock.ClassStatement.TypeParameterList)))
            End If

            Dim structureBlock = TryCast(declaration, StructureBlockSyntax)
            If structureBlock IsNot Nothing Then
                Return structureBlock.WithStructureStatement(structureBlock.StructureStatement.WithTypeParameterList(replacer(structureBlock.StructureStatement.TypeParameterList)))
            End If

            Dim interfaceBlock = TryCast(declaration, InterfaceBlockSyntax)
            If interfaceBlock IsNot Nothing Then
                Return interfaceBlock.WithInterfaceStatement(interfaceBlock.InterfaceStatement.WithTypeParameterList(replacer(interfaceBlock.InterfaceStatement.TypeParameterList)))
            End If

            Return declaration
        End Function

        Friend Overrides Function WithExplicitInterfaceImplementations(declaration As SyntaxNode, explicitInterfaceImplementations As ImmutableArray(Of ISymbol)) As SyntaxNode
            If TypeOf declaration Is MethodStatementSyntax Then
                Dim methodStatement = DirectCast(declaration, MethodStatementSyntax)

                Dim interfaceMembers = explicitInterfaceImplementations.Select(AddressOf GenerateInterfaceMember)

                Return methodStatement.WithImplementsClause(
                    SyntaxFactory.ImplementsClause(SyntaxFactory.SeparatedList(interfaceMembers)))
            ElseIf TypeOf declaration Is MethodBlockSyntax Then
                Dim methodBlock = DirectCast(declaration, MethodBlockSyntax)
                Return methodBlock.WithSubOrFunctionStatement(
                    DirectCast(WithExplicitInterfaceImplementations(methodBlock.SubOrFunctionStatement, explicitInterfaceImplementations), MethodStatementSyntax))
            Else
                Debug.Fail("Unhandled kind to add explicit implementations for: " & declaration.Kind())
            End If

            Return declaration
        End Function

        Private Function GenerateInterfaceMember(method As ISymbol) As QualifiedNameSyntax
            Dim interfaceName = method.ContainingType.GenerateTypeSyntax()
            Return SyntaxFactory.QualifiedName(
                DirectCast(interfaceName, NameSyntax),
                SyntaxFactory.IdentifierName(method.Name))
        End Function

        Public Overrides Function WithTypeConstraint(declaration As SyntaxNode, typeParameterName As String, kinds As SpecialTypeConstraintKind, Optional types As IEnumerable(Of SyntaxNode) = Nothing) As SyntaxNode
            Dim constraints = SyntaxFactory.SeparatedList(Of ConstraintSyntax)

            If types IsNot Nothing Then
                constraints = constraints.AddRange(types.Select(Function(t) SyntaxFactory.TypeConstraint(DirectCast(t, TypeSyntax))))
            End If

            If (kinds And SpecialTypeConstraintKind.Constructor) <> 0 Then
                constraints = constraints.Add(SyntaxFactory.NewConstraint(SyntaxFactory.Token(SyntaxKind.NewKeyword)))
            End If

            Dim isReferenceType = (kinds And SpecialTypeConstraintKind.ReferenceType) <> 0
            Dim isValueType = (kinds And SpecialTypeConstraintKind.ValueType) <> 0

            If isReferenceType Then
                constraints = constraints.Insert(0, SyntaxFactory.ClassConstraint(SyntaxFactory.Token(SyntaxKind.ClassKeyword)))
            ElseIf isValueType Then
                constraints = constraints.Insert(0, SyntaxFactory.StructureConstraint(SyntaxFactory.Token(SyntaxKind.StructureKeyword)))
            End If

            Dim clause As TypeParameterConstraintClauseSyntax = Nothing

            If constraints.Count = 1 Then
                clause = SyntaxFactory.TypeParameterSingleConstraintClause(constraints(0))
            ElseIf constraints.Count > 1 Then
                clause = SyntaxFactory.TypeParameterMultipleConstraintClause(constraints)
            End If

            Return ReplaceTypeParameterList(declaration, Function(old) WithTypeParameterConstraints(old, typeParameterName, clause))
        End Function

        Private Function WithTypeParameterConstraints(typeParameterList As TypeParameterListSyntax, typeParameterName As String, clause As TypeParameterConstraintClauseSyntax) As TypeParameterListSyntax
            If typeParameterList IsNot Nothing Then
                Dim typeParameter = typeParameterList.Parameters.FirstOrDefault(Function(tp) tp.Identifier.ToString() = typeParameterName)
                If typeParameter IsNot Nothing Then
                    Return typeParameterList.WithParameters(typeParameterList.Parameters.Replace(typeParameter, typeParameter.WithTypeParameterConstraintClause(clause)))
                End If
            End If

            Return typeParameterList
        End Function

        Public Overrides Function GetParameters(declaration As SyntaxNode) As IReadOnlyList(Of SyntaxNode)
            Dim list = declaration.GetParameterList()
            Return If(list IsNot Nothing,
                      list.Parameters,
                      SpecializedCollections.EmptyReadOnlyList(Of SyntaxNode))
        End Function

        Public Overrides Function InsertParameters(declaration As SyntaxNode, index As Integer, parameters As IEnumerable(Of SyntaxNode)) As SyntaxNode
            Dim currentList = declaration.GetParameterList()
            Dim newList = GetParameterList(parameters)
            If currentList IsNot Nothing Then
                Return WithParameterList(declaration, currentList.WithParameters(currentList.Parameters.InsertRange(index, newList.Parameters)))
            Else
                Return WithParameterList(declaration, newList)
            End If
        End Function

        Public Overrides Function GetSwitchSections(switchStatement As SyntaxNode) As IReadOnlyList(Of SyntaxNode)
            Dim statement = TryCast(switchStatement, SelectBlockSyntax)
            If statement Is Nothing Then
                Return SpecializedCollections.EmptyReadOnlyList(Of SyntaxNode)
            End If

            Return statement.CaseBlocks
        End Function

        Public Overrides Function InsertSwitchSections(switchStatement As SyntaxNode, index As Integer, switchSections As IEnumerable(Of SyntaxNode)) As SyntaxNode
            Dim statement = TryCast(switchStatement, SelectBlockSyntax)
            If statement Is Nothing Then
                Return switchStatement
            End If

            Return statement.WithCaseBlocks(
                statement.CaseBlocks.InsertRange(index, switchSections.Cast(Of CaseBlockSyntax)))
        End Function

        Friend Overrides Function GetParameterListNode(declaration As SyntaxNode) As SyntaxNode
            Return declaration.GetParameterList()
        End Function

        Private Function WithParameterList(declaration As SyntaxNode, list As ParameterListSyntax) As SyntaxNode
            Select Case declaration.Kind
                Case SyntaxKind.DelegateFunctionStatement,
                    SyntaxKind.DelegateSubStatement
                    Return DirectCast(declaration, DelegateStatementSyntax).WithParameterList(list)
                Case SyntaxKind.SubBlock,
                    SyntaxKind.FunctionBlock
                    Return DirectCast(declaration, MethodBlockSyntax).WithBlockStatement(DirectCast(declaration, MethodBlockSyntax).BlockStatement.WithParameterList(list))
                Case SyntaxKind.ConstructorBlock
                    Return DirectCast(declaration, ConstructorBlockSyntax).WithBlockStatement(DirectCast(declaration, ConstructorBlockSyntax).BlockStatement.WithParameterList(list))
                Case SyntaxKind.OperatorBlock
                    Return DirectCast(declaration, OperatorBlockSyntax).WithBlockStatement(DirectCast(declaration, OperatorBlockSyntax).BlockStatement.WithParameterList(list))
                Case SyntaxKind.SubStatement,
                    SyntaxKind.FunctionStatement
                    Return DirectCast(declaration, MethodStatementSyntax).WithParameterList(list)
                Case SyntaxKind.SubNewStatement
                    Return DirectCast(declaration, SubNewStatementSyntax).WithParameterList(list)
                Case SyntaxKind.OperatorStatement
                    Return DirectCast(declaration, OperatorStatementSyntax).WithParameterList(list)
                Case SyntaxKind.DeclareSubStatement,
                    SyntaxKind.DeclareFunctionStatement
                    Return DirectCast(declaration, DeclareStatementSyntax).WithParameterList(list)
                Case SyntaxKind.DelegateSubStatement,
                    SyntaxKind.DelegateFunctionStatement
                    Return DirectCast(declaration, DelegateStatementSyntax).WithParameterList(list)
                Case SyntaxKind.PropertyBlock
                    If GetDeclarationKind(declaration) = DeclarationKind.Indexer Then
                        Return DirectCast(declaration, PropertyBlockSyntax).WithPropertyStatement(DirectCast(declaration, PropertyBlockSyntax).PropertyStatement.WithParameterList(list))
                    End If
                Case SyntaxKind.PropertyStatement
                    If GetDeclarationKind(declaration) = DeclarationKind.Indexer Then
                        Return DirectCast(declaration, PropertyStatementSyntax).WithParameterList(list)
                    End If
                Case SyntaxKind.EventBlock
                    Return DirectCast(declaration, EventBlockSyntax).WithEventStatement(DirectCast(declaration, EventBlockSyntax).EventStatement.WithParameterList(list))
                Case SyntaxKind.EventStatement
                    Return DirectCast(declaration, EventStatementSyntax).WithParameterList(list)
                Case SyntaxKind.MultiLineFunctionLambdaExpression,
                     SyntaxKind.MultiLineSubLambdaExpression
                    Return DirectCast(declaration, MultiLineLambdaExpressionSyntax).WithSubOrFunctionHeader(DirectCast(declaration, MultiLineLambdaExpressionSyntax).SubOrFunctionHeader.WithParameterList(list))
                Case SyntaxKind.SingleLineFunctionLambdaExpression,
                     SyntaxKind.SingleLineSubLambdaExpression
                    Return DirectCast(declaration, SingleLineLambdaExpressionSyntax).WithSubOrFunctionHeader(DirectCast(declaration, SingleLineLambdaExpressionSyntax).SubOrFunctionHeader.WithParameterList(list))
            End Select

            Return declaration
        End Function

        Public Overrides Function GetExpression(declaration As SyntaxNode) As SyntaxNode
            Select Case declaration.Kind
                Case SyntaxKind.SingleLineFunctionLambdaExpression,
                     SyntaxKind.SingleLineSubLambdaExpression
                    Return AsExpression(DirectCast(declaration, SingleLineLambdaExpressionSyntax).Body)
                Case Else
                    Dim ev = GetEqualsValue(declaration)
                    If ev IsNot Nothing Then
                        Return ev.Value
                    End If
            End Select
            Return Nothing
        End Function

        Private Function AsExpression(node As SyntaxNode) As ExpressionSyntax
            Dim es = TryCast(node, ExpressionStatementSyntax)
            If es IsNot Nothing Then
                Return es.Expression
            End If
            Return DirectCast(node, ExpressionSyntax)
        End Function

        Public Overrides Function WithExpression(declaration As SyntaxNode, expression As SyntaxNode) As SyntaxNode
            Return Isolate(declaration, Function(d) WithExpressionInternal(d, expression))
        End Function

        Private Function WithExpressionInternal(declaration As SyntaxNode, expression As SyntaxNode) As SyntaxNode
            Dim expr = DirectCast(expression, ExpressionSyntax)

            Select Case declaration.Kind
                Case SyntaxKind.SingleLineFunctionLambdaExpression
                    Dim sll = DirectCast(declaration, SingleLineLambdaExpressionSyntax)
                    If expression IsNot Nothing Then
                        Return sll.WithBody(expr)
                    Else
                        Return SyntaxFactory.MultiLineLambdaExpression(SyntaxKind.MultiLineFunctionLambdaExpression, sll.SubOrFunctionHeader, SyntaxFactory.EndFunctionStatement())
                    End If
                Case SyntaxKind.MultiLineFunctionLambdaExpression
                    Dim mll = DirectCast(declaration, MultiLineLambdaExpressionSyntax)
                    If expression IsNot Nothing Then
                        Return SyntaxFactory.SingleLineLambdaExpression(SyntaxKind.SingleLineFunctionLambdaExpression, mll.SubOrFunctionHeader, expr)
                    End If
                Case SyntaxKind.SingleLineSubLambdaExpression
                    Dim sll = DirectCast(declaration, SingleLineLambdaExpressionSyntax)
                    If expression IsNot Nothing Then
                        Return sll.WithBody(AsStatement(expr))
                    Else
                        Return SyntaxFactory.MultiLineLambdaExpression(SyntaxKind.MultiLineSubLambdaExpression, sll.SubOrFunctionHeader, SyntaxFactory.EndSubStatement())
                    End If
                Case SyntaxKind.MultiLineSubLambdaExpression
                    Dim mll = DirectCast(declaration, MultiLineLambdaExpressionSyntax)
                    If expression IsNot Nothing Then
                        Return SyntaxFactory.SingleLineLambdaExpression(SyntaxKind.SingleLineSubLambdaExpression, mll.SubOrFunctionHeader, AsStatement(expr))
                    End If
                Case Else
                    Dim currentEV = GetEqualsValue(declaration)
                    If currentEV IsNot Nothing Then
                        Return WithEqualsValue(declaration, currentEV.WithValue(expr))
                    Else
                        Return WithEqualsValue(declaration, SyntaxFactory.EqualsValue(expr))
                    End If
            End Select
            Return declaration
        End Function

        Private Function GetEqualsValue(declaration As SyntaxNode) As EqualsValueSyntax
            Select Case declaration.Kind
                Case SyntaxKind.Parameter
                    Return DirectCast(declaration, ParameterSyntax).Default
                Case SyntaxKind.LocalDeclarationStatement
                    Dim ld = DirectCast(declaration, LocalDeclarationStatementSyntax)
                    If ld.Declarators.Count = 1 Then
                        Return ld.Declarators(0).Initializer
                    End If
                Case SyntaxKind.FieldDeclaration
                    Dim fd = DirectCast(declaration, FieldDeclarationSyntax)
                    If fd.Declarators.Count = 1 Then
                        Return fd.Declarators(0).Initializer
                    End If
                Case SyntaxKind.VariableDeclarator
                    Return DirectCast(declaration, VariableDeclaratorSyntax).Initializer
            End Select
            Return Nothing
        End Function

        Private Function WithEqualsValue(declaration As SyntaxNode, ev As EqualsValueSyntax) As SyntaxNode
            Select Case declaration.Kind
                Case SyntaxKind.Parameter
                    Return DirectCast(declaration, ParameterSyntax).WithDefault(ev)
                Case SyntaxKind.LocalDeclarationStatement
                    Dim ld = DirectCast(declaration, LocalDeclarationStatementSyntax)
                    If ld.Declarators.Count = 1 Then
                        Return ReplaceWithTrivia(declaration, ld.Declarators(0), ld.Declarators(0).WithInitializer(ev))
                    End If
                Case SyntaxKind.FieldDeclaration
                    Dim fd = DirectCast(declaration, FieldDeclarationSyntax)
                    If fd.Declarators.Count = 1 Then
                        Return ReplaceWithTrivia(declaration, fd.Declarators(0), fd.Declarators(0).WithInitializer(ev))
                    End If
            End Select
            Return declaration
        End Function

        Public Overrides Function GetNamespaceImports(declaration As SyntaxNode) As IReadOnlyList(Of SyntaxNode)
            Return Me.Flatten(Me.GetUnflattenedNamespaceImports(declaration))
        End Function

        Private Function GetUnflattenedNamespaceImports(declaration As SyntaxNode) As IReadOnlyList(Of SyntaxNode)
            Select Case declaration.Kind
                Case SyntaxKind.CompilationUnit
                    Return DirectCast(declaration, CompilationUnitSyntax).Imports
                Case Else
                    Return SpecializedCollections.EmptyReadOnlyList(Of SyntaxNode)
            End Select
        End Function

        Public Overrides Function InsertNamespaceImports(declaration As SyntaxNode, index As Integer, [imports] As IEnumerable(Of SyntaxNode)) As SyntaxNode
            Return Isolate(declaration, Function(d) InsertNamespaceImportsInternal(d, index, [imports]))
        End Function

        Private Function InsertNamespaceImportsInternal(declaration As SyntaxNode, index As Integer, [imports] As IEnumerable(Of SyntaxNode)) As SyntaxNode
            Dim newImports = AsImports([imports])
            Dim existingImports = Me.GetNamespaceImports(declaration)

            If index >= 0 AndAlso index < existingImports.Count Then
                Return Me.InsertNodesBefore(declaration, existingImports(index), newImports)
            ElseIf existingImports.Count > 0 Then
                Return Me.InsertNodesAfter(declaration, existingImports(existingImports.Count - 1), newImports)
            Else
                Select Case declaration.Kind
                    Case SyntaxKind.CompilationUnit
                        Dim cu = DirectCast(declaration, CompilationUnitSyntax)
                        Return cu.WithImports(cu.Imports.AddRange(newImports))
                    Case Else
                        Return declaration
                End Select
            End If
        End Function

        Public Overrides Function GetMembers(declaration As SyntaxNode) As IReadOnlyList(Of SyntaxNode)
            Return Flatten(GetUnflattenedMembers(declaration))
        End Function

        Private Function GetUnflattenedMembers(declaration As SyntaxNode) As IReadOnlyList(Of SyntaxNode)
            Select Case declaration.Kind
                Case SyntaxKind.CompilationUnit
                    Return DirectCast(declaration, CompilationUnitSyntax).Members
                Case SyntaxKind.NamespaceBlock
                    Return DirectCast(declaration, NamespaceBlockSyntax).Members
                Case SyntaxKind.ClassBlock
                    Return DirectCast(declaration, ClassBlockSyntax).Members
                Case SyntaxKind.StructureBlock
                    Return DirectCast(declaration, StructureBlockSyntax).Members
                Case SyntaxKind.InterfaceBlock
                    Return DirectCast(declaration, InterfaceBlockSyntax).Members
                Case SyntaxKind.EnumBlock
                    Return DirectCast(declaration, EnumBlockSyntax).Members
                Case Else
                    Return SpecializedCollections.EmptyReadOnlyList(Of SyntaxNode)()
            End Select
        End Function

        Private Function AsMembersOf(declaration As SyntaxNode, members As IEnumerable(Of SyntaxNode)) As IEnumerable(Of StatementSyntax)
            Select Case declaration.Kind
                Case SyntaxKind.CompilationUnit
                    Return AsNamespaceMembers(members)
                Case SyntaxKind.NamespaceBlock
                    Return AsNamespaceMembers(members)
                Case SyntaxKind.ClassBlock
                    Return AsClassMembers(members)
                Case SyntaxKind.StructureBlock
                    Return AsClassMembers(members)
                Case SyntaxKind.InterfaceBlock
                    Return AsInterfaceMembers(members)
                Case SyntaxKind.EnumBlock
                    Return AsEnumMembers(members)
                Case Else
                    Return SpecializedCollections.EmptyEnumerable(Of StatementSyntax)
            End Select

        End Function

        Public Overrides Function InsertMembers(declaration As SyntaxNode, index As Integer, members As IEnumerable(Of SyntaxNode)) As SyntaxNode
            Return Isolate(declaration, Function(d) InsertMembersInternal(d, index, members))
        End Function

        Private Function InsertMembersInternal(declaration As SyntaxNode, index As Integer, members As IEnumerable(Of SyntaxNode)) As SyntaxNode
            Dim newMembers = Me.AsMembersOf(declaration, members)
            Dim existingMembers = Me.GetMembers(declaration)

            If index >= 0 AndAlso index < existingMembers.Count Then
                Return Me.InsertNodesBefore(declaration, existingMembers(index), members)
            ElseIf existingMembers.Count > 0 Then
                Return Me.InsertNodesAfter(declaration, existingMembers(existingMembers.Count - 1), members)
            End If

            Select Case declaration.Kind
                Case SyntaxKind.CompilationUnit
                    Dim cu = DirectCast(declaration, CompilationUnitSyntax)
                    Return cu.WithMembers(cu.Members.AddRange(newMembers))
                Case SyntaxKind.NamespaceBlock
                    Dim ns = DirectCast(declaration, NamespaceBlockSyntax)
                    Return ns.WithMembers(ns.Members.AddRange(newMembers))
                Case SyntaxKind.ClassBlock
                    Dim cb = DirectCast(declaration, ClassBlockSyntax)
                    Return cb.WithMembers(cb.Members.AddRange(newMembers))
                Case SyntaxKind.StructureBlock
                    Dim sb = DirectCast(declaration, StructureBlockSyntax)
                    Return sb.WithMembers(sb.Members.AddRange(newMembers))
                Case SyntaxKind.InterfaceBlock
                    Dim ib = DirectCast(declaration, InterfaceBlockSyntax)
                    Return ib.WithMembers(ib.Members.AddRange(newMembers))
                Case SyntaxKind.EnumBlock
                    Dim eb = DirectCast(declaration, EnumBlockSyntax)
                    Return eb.WithMembers(eb.Members.AddRange(newMembers))
                Case Else
                    Return declaration
            End Select
        End Function

        Public Overrides Function GetStatements(declaration As SyntaxNode) As IReadOnlyList(Of SyntaxNode)
            Select Case declaration.Kind
                Case SyntaxKind.FunctionBlock,
                     SyntaxKind.SubBlock,
                     SyntaxKind.ConstructorBlock,
                     SyntaxKind.OperatorBlock
                    Return DirectCast(declaration, MethodBlockBaseSyntax).Statements
                Case SyntaxKind.MultiLineFunctionLambdaExpression,
                     SyntaxKind.MultiLineSubLambdaExpression
                    Return DirectCast(declaration, MultiLineLambdaExpressionSyntax).Statements
                Case SyntaxKind.GetAccessorBlock,
                     SyntaxKind.SetAccessorBlock,
                     SyntaxKind.AddHandlerAccessorBlock,
                     SyntaxKind.RemoveHandlerAccessorBlock,
                     SyntaxKind.RaiseEventAccessorBlock
                    Return DirectCast(declaration, AccessorBlockSyntax).Statements
                Case Else
                    Return SpecializedCollections.EmptyReadOnlyList(Of SyntaxNode)
            End Select
        End Function

        Public Overrides Function WithStatements(declaration As SyntaxNode, statements As IEnumerable(Of SyntaxNode)) As SyntaxNode
            Return Isolate(declaration, Function(d) WithStatementsInternal(d, statements))
        End Function

        Private Function WithStatementsInternal(declaration As SyntaxNode, statements As IEnumerable(Of SyntaxNode)) As SyntaxNode
            Dim list = GetStatementList(statements)
            Select Case declaration.Kind
                Case SyntaxKind.FunctionBlock,
                     SyntaxKind.SubBlock
                    Return DirectCast(declaration, MethodBlockSyntax).WithStatements(list)
                Case SyntaxKind.ConstructorBlock
                    Return DirectCast(declaration, ConstructorBlockSyntax).WithStatements(list)
                Case SyntaxKind.OperatorBlock
                    Return DirectCast(declaration, OperatorBlockSyntax).WithStatements(list)
                Case SyntaxKind.MultiLineFunctionLambdaExpression,
                     SyntaxKind.MultiLineSubLambdaExpression
                    Return DirectCast(declaration, MultiLineLambdaExpressionSyntax).WithStatements(list)
                Case SyntaxKind.SingleLineFunctionLambdaExpression
                    Dim sll = DirectCast(declaration, SingleLineLambdaExpressionSyntax)
                    Return SyntaxFactory.MultiLineLambdaExpression(SyntaxKind.MultiLineFunctionLambdaExpression, sll.SubOrFunctionHeader, list, SyntaxFactory.EndFunctionStatement())
                Case SyntaxKind.SingleLineSubLambdaExpression
                    Dim sll = DirectCast(declaration, SingleLineLambdaExpressionSyntax)
                    Return SyntaxFactory.MultiLineLambdaExpression(SyntaxKind.MultiLineSubLambdaExpression, sll.SubOrFunctionHeader, list, SyntaxFactory.EndSubStatement())
                Case SyntaxKind.GetAccessorBlock,
                     SyntaxKind.SetAccessorBlock,
                     SyntaxKind.AddHandlerAccessorBlock,
                     SyntaxKind.RemoveHandlerAccessorBlock,
                     SyntaxKind.RaiseEventAccessorBlock
                    Return DirectCast(declaration, AccessorBlockSyntax).WithStatements(list)
                Case Else
                    Return declaration
            End Select
        End Function

        Public Overrides Function GetAccessors(declaration As SyntaxNode) As IReadOnlyList(Of SyntaxNode)
            Select Case declaration.Kind
                Case SyntaxKind.PropertyBlock
                    Return DirectCast(declaration, PropertyBlockSyntax).Accessors
                Case SyntaxKind.EventBlock
                    Return DirectCast(declaration, EventBlockSyntax).Accessors
                Case Else
                    Return SpecializedCollections.EmptyReadOnlyList(Of SyntaxNode)()
            End Select
        End Function

        Public Overrides Function InsertAccessors(declaration As SyntaxNode, index As Integer, accessors As IEnumerable(Of SyntaxNode)) As SyntaxNode

            Dim currentList = GetAccessorList(declaration)
            Dim newList = AsAccessorList(accessors, declaration.Kind)

            If Not currentList.IsEmpty Then
                Return WithAccessorList(declaration, currentList.InsertRange(index, newList))
            Else
                Return WithAccessorList(declaration, newList)
            End If
        End Function

        Private Function GetAccessorList(declaration As SyntaxNode) As SyntaxList(Of AccessorBlockSyntax)
            Select Case declaration.Kind
                Case SyntaxKind.PropertyBlock
                    Return DirectCast(declaration, PropertyBlockSyntax).Accessors
                Case SyntaxKind.EventBlock
                    Return DirectCast(declaration, EventBlockSyntax).Accessors
                Case Else
                    Return Nothing
            End Select
        End Function

        Private Function WithAccessorList(declaration As SyntaxNode, accessorList As SyntaxList(Of AccessorBlockSyntax)) As SyntaxNode
            Select Case declaration.Kind
                Case SyntaxKind.PropertyBlock
                    Return DirectCast(declaration, PropertyBlockSyntax).WithAccessors(accessorList)
                Case SyntaxKind.EventBlock
                    Return DirectCast(declaration, EventBlockSyntax).WithAccessors(accessorList)
                Case Else
                    Return declaration
            End Select
        End Function

        Private Function AsAccessorList(nodes As IEnumerable(Of SyntaxNode), parentKind As SyntaxKind) As SyntaxList(Of AccessorBlockSyntax)
            Return SyntaxFactory.List(nodes.Select(Function(n) AsAccessor(n, parentKind)).Where(Function(n) n IsNot Nothing))
        End Function

        Private Function AsAccessor(node As SyntaxNode, parentKind As SyntaxKind) As AccessorBlockSyntax
            Select Case parentKind
                Case SyntaxKind.PropertyBlock
                    Select Case node.Kind
                        Case SyntaxKind.GetAccessorBlock,
                             SyntaxKind.SetAccessorBlock
                            Return DirectCast(node, AccessorBlockSyntax)
                    End Select
                Case SyntaxKind.EventBlock
                    Select Case node.Kind
                        Case SyntaxKind.AddHandlerAccessorBlock,
                             SyntaxKind.RemoveHandlerAccessorBlock,
                             SyntaxKind.RaiseEventAccessorBlock
                            Return DirectCast(node, AccessorBlockSyntax)
                    End Select
            End Select

            Return Nothing
        End Function

        Private Function CanHaveAccessors(kind As SyntaxKind) As Boolean
            Select Case kind
                Case SyntaxKind.PropertyBlock,
                     SyntaxKind.EventBlock
                    Return True
                Case Else
                    Return False
            End Select
        End Function

        Public Overrides Function GetGetAccessorStatements(declaration As SyntaxNode) As IReadOnlyList(Of SyntaxNode)
            Return GetAccessorStatements(declaration, SyntaxKind.GetAccessorBlock)
        End Function

        Public Overrides Function WithGetAccessorStatements(declaration As SyntaxNode, statements As IEnumerable(Of SyntaxNode)) As SyntaxNode
            Return WithAccessorStatements(declaration, statements, SyntaxKind.GetAccessorBlock)
        End Function

        Public Overrides Function GetSetAccessorStatements(declaration As SyntaxNode) As IReadOnlyList(Of SyntaxNode)
            Return GetAccessorStatements(declaration, SyntaxKind.SetAccessorBlock)
        End Function

        Public Overrides Function WithSetAccessorStatements(declaration As SyntaxNode, statements As IEnumerable(Of SyntaxNode)) As SyntaxNode
            Return WithAccessorStatements(declaration, statements, SyntaxKind.SetAccessorBlock)
        End Function

        Private Function GetAccessorStatements(declaration As SyntaxNode, kind As SyntaxKind) As IReadOnlyList(Of SyntaxNode)
            Dim accessor = Me.GetAccessorBlock(declaration, kind)
            If accessor IsNot Nothing Then
                Return Me.GetStatements(accessor)
            Else
                Return SpecializedCollections.EmptyReadOnlyList(Of SyntaxNode)()
            End If
        End Function

        Private Function WithAccessorStatements(declaration As SyntaxNode, statements As IEnumerable(Of SyntaxNode), kind As SyntaxKind) As SyntaxNode
            Dim accessor = Me.GetAccessorBlock(declaration, kind)
            If accessor IsNot Nothing Then
                accessor = DirectCast(Me.WithStatements(accessor, statements), AccessorBlockSyntax)
                Return Me.WithAccessorBlock(declaration, kind, accessor)
            ElseIf Me.CanHaveAccessors(declaration.Kind) Then
                accessor = Me.AccessorBlock(kind, statements, Me.ClearTrivia(Me.GetType(declaration)))
                Return Me.WithAccessorBlock(declaration, kind, accessor)
            Else
                Return declaration
            End If
        End Function

        Private Function GetAccessorBlock(declaration As SyntaxNode, kind As SyntaxKind) As AccessorBlockSyntax
            Select Case declaration.Kind
                Case SyntaxKind.PropertyBlock
                    Return DirectCast(declaration, PropertyBlockSyntax).Accessors.FirstOrDefault(Function(a) a.IsKind(kind))
                Case SyntaxKind.EventBlock
                    Return DirectCast(declaration, EventBlockSyntax).Accessors.FirstOrDefault(Function(a) a.IsKind(kind))
                Case Else
                    Return Nothing
            End Select
        End Function

        Private Function WithAccessorBlock(declaration As SyntaxNode, kind As SyntaxKind, accessor As AccessorBlockSyntax) As SyntaxNode
            Dim currentAccessor = Me.GetAccessorBlock(declaration, kind)
            If currentAccessor IsNot Nothing Then
                Return Me.ReplaceNode(declaration, currentAccessor, accessor)
            ElseIf accessor IsNot Nothing Then

                Select Case declaration.Kind
                    Case SyntaxKind.PropertyBlock
                        Dim pb = DirectCast(declaration, PropertyBlockSyntax)
                        Return pb.WithAccessors(pb.Accessors.Add(accessor))
                    Case SyntaxKind.EventBlock
                        Dim eb = DirectCast(declaration, EventBlockSyntax)
                        Return eb.WithAccessors(eb.Accessors.Add(accessor))
                End Select
            End If
            Return declaration
        End Function

        Public Overrides Function EventDeclaration(name As String, type As SyntaxNode, Optional accessibility As Accessibility = Accessibility.NotApplicable, Optional modifiers As DeclarationModifiers = Nothing) As SyntaxNode
            Return SyntaxFactory.EventStatement(
                attributeLists:=Nothing,
                modifiers:=GetModifierList(accessibility, modifiers And GetAllowedModifiers(SyntaxKind.EventStatement), DeclarationKind.Event),
                customKeyword:=Nothing,
                eventKeyword:=SyntaxFactory.Token(SyntaxKind.EventKeyword),
                identifier:=name.ToIdentifierToken(),
                parameterList:=Nothing,
                asClause:=SyntaxFactory.SimpleAsClause(DirectCast(type, TypeSyntax)),
                implementsClause:=Nothing)
        End Function

        Public Overrides Function CustomEventDeclaration(
            name As String, type As SyntaxNode,
            Optional accessibility As Accessibility = Accessibility.NotApplicable,
            Optional modifiers As DeclarationModifiers = Nothing,
            Optional parameters As IEnumerable(Of SyntaxNode) = Nothing,
            Optional addAccessorStatements As IEnumerable(Of SyntaxNode) = Nothing,
            Optional removeAccessorStatements As IEnumerable(Of SyntaxNode) = Nothing) As SyntaxNode

            Return CustomEventDeclarationWithRaise(name, type, accessibility, modifiers, parameters, addAccessorStatements, removeAccessorStatements)
        End Function

        Public Function CustomEventDeclarationWithRaise(
            name As String,
            type As SyntaxNode,
            Optional accessibility As Accessibility = Accessibility.NotApplicable,
            Optional modifiers As DeclarationModifiers = Nothing,
            Optional parameters As IEnumerable(Of SyntaxNode) = Nothing,
            Optional addAccessorStatements As IEnumerable(Of SyntaxNode) = Nothing,
            Optional removeAccessorStatements As IEnumerable(Of SyntaxNode) = Nothing,
            Optional raiseAccessorStatements As IEnumerable(Of SyntaxNode) = Nothing) As SyntaxNode

            Dim accessors = New List(Of AccessorBlockSyntax)()

            If modifiers.IsAbstract Then
                addAccessorStatements = Nothing
                removeAccessorStatements = Nothing
                raiseAccessorStatements = Nothing
            Else
                If addAccessorStatements Is Nothing Then
                    addAccessorStatements = SpecializedCollections.EmptyEnumerable(Of SyntaxNode)()
                End If
                If removeAccessorStatements Is Nothing Then
                    removeAccessorStatements = SpecializedCollections.EmptyEnumerable(Of SyntaxNode)()
                End If
                If raiseAccessorStatements Is Nothing Then
                    raiseAccessorStatements = SpecializedCollections.EmptyEnumerable(Of SyntaxNode)()
                End If
            End If

            accessors.Add(CreateAddHandlerAccessorBlock(type, addAccessorStatements))
            accessors.Add(CreateRemoveHandlerAccessorBlock(type, removeAccessorStatements))
            accessors.Add(CreateRaiseEventAccessorBlock(parameters, raiseAccessorStatements))

            Dim evStatement = SyntaxFactory.EventStatement(
                attributeLists:=Nothing,
                modifiers:=GetModifierList(accessibility, modifiers And GetAllowedModifiers(SyntaxKind.EventStatement), DeclarationKind.Event),
                customKeyword:=SyntaxFactory.Token(SyntaxKind.CustomKeyword),
                eventKeyword:=SyntaxFactory.Token(SyntaxKind.EventKeyword),
                identifier:=name.ToIdentifierToken(),
                parameterList:=Nothing,
                asClause:=SyntaxFactory.SimpleAsClause(DirectCast(type, TypeSyntax)),
                implementsClause:=Nothing)

            Return SyntaxFactory.EventBlock(
                eventStatement:=evStatement,
                accessors:=SyntaxFactory.List(accessors),
                endEventStatement:=SyntaxFactory.EndEventStatement())
        End Function

        Public Overrides Function GetAttributeArguments(attributeDeclaration As SyntaxNode) As IReadOnlyList(Of SyntaxNode)
            Dim list = GetArgumentList(attributeDeclaration)
            If list IsNot Nothing Then
                Return list.Arguments
            Else
                Return SpecializedCollections.EmptyReadOnlyList(Of SyntaxNode)()
            End If
        End Function

        Public Overrides Function InsertAttributeArguments(attributeDeclaration As SyntaxNode, index As Integer, attributeArguments As IEnumerable(Of SyntaxNode)) As SyntaxNode
            Return Isolate(attributeDeclaration, Function(d) InsertAttributeArgumentsInternal(d, index, attributeArguments))
        End Function

        Private Function InsertAttributeArgumentsInternal(attributeDeclaration As SyntaxNode, index As Integer, attributeArguments As IEnumerable(Of SyntaxNode)) As SyntaxNode
            Dim list = GetArgumentList(attributeDeclaration)
            Dim newArguments = AsArgumentList(attributeArguments)

            If list Is Nothing Then
                list = newArguments
            Else
                list = list.WithArguments(list.Arguments.InsertRange(index, newArguments.Arguments))
            End If

            Return WithArgumentList(attributeDeclaration, list)
        End Function

        Private Function GetArgumentList(declaration As SyntaxNode) As ArgumentListSyntax
            Select Case declaration.Kind
                Case SyntaxKind.AttributeList
                    Dim al = DirectCast(declaration, AttributeListSyntax)
                    If al.Attributes.Count = 1 Then
                        Return al.Attributes(0).ArgumentList
                    End If
                Case SyntaxKind.Attribute
                    Return DirectCast(declaration, AttributeSyntax).ArgumentList
            End Select
            Return Nothing
        End Function

        Private Function WithArgumentList(declaration As SyntaxNode, argumentList As ArgumentListSyntax) As SyntaxNode
            Select Case declaration.Kind
                Case SyntaxKind.AttributeList
                    Dim al = DirectCast(declaration, AttributeListSyntax)
                    If al.Attributes.Count = 1 Then
                        Return ReplaceWithTrivia(declaration, al.Attributes(0), al.Attributes(0).WithArgumentList(argumentList))
                    End If
                Case SyntaxKind.Attribute
                    Return DirectCast(declaration, AttributeSyntax).WithArgumentList(argumentList)
            End Select
            Return declaration
        End Function

        Public Overrides Function GetBaseAndInterfaceTypes(declaration As SyntaxNode) As IReadOnlyList(Of SyntaxNode)
            Return Me.GetInherits(declaration).SelectMany(Function(ih) ih.Types).Concat(Me.GetImplements(declaration).SelectMany(Function(imp) imp.Types)).ToBoxedImmutableArray()
        End Function

        Public Overrides Function AddBaseType(declaration As SyntaxNode, baseType As SyntaxNode) As SyntaxNode
            If declaration.IsKind(SyntaxKind.ClassBlock) Then
                Dim existingBaseType = Me.GetInherits(declaration).SelectMany(Function(inh) inh.Types).FirstOrDefault()
                If existingBaseType IsNot Nothing Then
                    Return declaration.ReplaceNode(existingBaseType, baseType.WithTriviaFrom(existingBaseType))
                Else
                    Return Me.WithInherits(declaration, SyntaxFactory.SingletonList(SyntaxFactory.InheritsStatement(DirectCast(baseType, TypeSyntax))))
                End If
            Else
                Return declaration
            End If
        End Function

        Public Overrides Function AddInterfaceType(declaration As SyntaxNode, interfaceType As SyntaxNode) As SyntaxNode
            If declaration.IsKind(SyntaxKind.InterfaceBlock) Then
                Dim inh = Me.GetInherits(declaration)
                Dim last = inh.SelectMany(Function(s) s.Types).LastOrDefault()
                If inh.Count = 1 AndAlso last IsNot Nothing Then
                    Dim inh0 = inh(0)
                    Dim newInh0 = PreserveTrivia(inh0.TrackNodes(last), Function(_inh0) InsertNodesAfter(_inh0, _inh0.GetCurrentNode(last), {interfaceType}))
                    Return ReplaceNode(declaration, inh0, newInh0)
                Else
                    Return Me.WithInherits(declaration, inh.Add(SyntaxFactory.InheritsStatement(DirectCast(interfaceType, TypeSyntax))))
                End If
            Else
                Dim imp = Me.GetImplements(declaration)
                Dim last = imp.SelectMany(Function(s) s.Types).LastOrDefault()
                If imp.Count = 1 AndAlso last IsNot Nothing Then
                    Dim imp0 = imp(0)
                    Dim newImp0 = PreserveTrivia(imp0.TrackNodes(last), Function(_imp0) InsertNodesAfter(_imp0, _imp0.GetCurrentNode(last), {interfaceType}))
                    Return ReplaceNode(declaration, imp0, newImp0)
                Else
                    Return Me.WithImplements(declaration, imp.Add(SyntaxFactory.ImplementsStatement(DirectCast(interfaceType, TypeSyntax))))
                End If
            End If
        End Function

        Private Function GetInherits(declaration As SyntaxNode) As SyntaxList(Of InheritsStatementSyntax)
            Select Case declaration.Kind
                Case SyntaxKind.ClassBlock
                    Return DirectCast(declaration, ClassBlockSyntax).Inherits
                Case SyntaxKind.InterfaceBlock
                    Return DirectCast(declaration, InterfaceBlockSyntax).Inherits
                Case Else
                    Return Nothing
            End Select
        End Function

        Private Function WithInherits(declaration As SyntaxNode, list As SyntaxList(Of InheritsStatementSyntax)) As SyntaxNode
            Select Case declaration.Kind
                Case SyntaxKind.ClassBlock
                    Return DirectCast(declaration, ClassBlockSyntax).WithInherits(list)
                Case SyntaxKind.InterfaceBlock
                    Return DirectCast(declaration, InterfaceBlockSyntax).WithInherits(list)
                Case Else
                    Return declaration
            End Select
        End Function

        Private Function GetImplements(declaration As SyntaxNode) As SyntaxList(Of ImplementsStatementSyntax)
            Select Case declaration.Kind
                Case SyntaxKind.ClassBlock
                    Return DirectCast(declaration, ClassBlockSyntax).Implements
                Case SyntaxKind.StructureBlock
                    Return DirectCast(declaration, StructureBlockSyntax).Implements
                Case Else
                    Return Nothing
            End Select
        End Function

        Private Function WithImplements(declaration As SyntaxNode, list As SyntaxList(Of ImplementsStatementSyntax)) As SyntaxNode
            Select Case declaration.Kind
                Case SyntaxKind.ClassBlock
                    Return DirectCast(declaration, ClassBlockSyntax).WithImplements(list)
                Case SyntaxKind.StructureBlock
                    Return DirectCast(declaration, StructureBlockSyntax).WithImplements(list)
                Case Else
                    Return declaration
            End Select
        End Function

#End Region

#Region "Remove, Replace, Insert"
        Public Overrides Function ReplaceNode(root As SyntaxNode, declaration As SyntaxNode, newDeclaration As SyntaxNode) As SyntaxNode
            If newDeclaration Is Nothing Then
                Return Me.RemoveNode(root, declaration)
            End If

            If root.Span.Contains(declaration.Span) Then
                Dim newFullDecl = Me.AsIsolatedDeclaration(newDeclaration)
                Dim fullDecl = Me.GetFullDeclaration(declaration)

                ' special handling for replacing at location of a sub-declaration
                If fullDecl IsNot declaration AndAlso fullDecl.IsKind(newFullDecl.Kind) Then

                    ' try to replace inline if possible
                    If GetDeclarationCount(newFullDecl) = 1 Then
                        Dim newSubDecl = Me.GetSubDeclarations(newFullDecl)(0)
                        If AreInlineReplaceableSubDeclarations(declaration, newSubDecl) Then
                            Return MyBase.ReplaceNode(root, declaration, newSubDecl)
                        End If
                    End If

                    ' otherwise replace by splitting full-declaration into two parts and inserting newDeclaration between them
                    Dim index = MyBase.IndexOf(Me.GetSubDeclarations(fullDecl), declaration)
                    Return Me.ReplaceSubDeclaration(root, fullDecl, index, newFullDecl)
                End If

                ' attempt normal replace
                Return MyBase.ReplaceNode(root, declaration, newFullDecl)
            Else
                Return MyBase.ReplaceNode(root, declaration, newDeclaration)
            End If
        End Function

        ' return true if one sub-declaration can be replaced in-line with another sub-declaration
        Private Function AreInlineReplaceableSubDeclarations(decl1 As SyntaxNode, decl2 As SyntaxNode) As Boolean
            Dim kind = decl1.Kind
            If Not decl2.IsKind(kind) Then
                Return False
            End If

            Select Case kind
                Case SyntaxKind.ModifiedIdentifier,
                     SyntaxKind.Attribute,
                     SyntaxKind.SimpleImportsClause,
                     SyntaxKind.XmlNamespaceImportsClause
                    Return AreSimilarExceptForSubDeclarations(decl1.Parent, decl2.Parent)
            End Select

            Return False
        End Function

        Private Function AreSimilarExceptForSubDeclarations(decl1 As SyntaxNode, decl2 As SyntaxNode) As Boolean
            If decl1 Is Nothing OrElse decl2 Is Nothing Then
                Return False
            End If

            Dim kind = decl1.Kind
            If Not decl2.IsKind(kind) Then
                Return False
            End If

            Select Case kind
                Case SyntaxKind.FieldDeclaration
                    Dim fd1 = DirectCast(decl1, FieldDeclarationSyntax)
                    Dim fd2 = DirectCast(decl2, FieldDeclarationSyntax)
                    Return SyntaxFactory.AreEquivalent(fd1.AttributeLists, fd2.AttributeLists) AndAlso SyntaxFactory.AreEquivalent(fd1.Modifiers, fd2.Modifiers)

                Case SyntaxKind.LocalDeclarationStatement
                    Dim ld1 = DirectCast(decl1, LocalDeclarationStatementSyntax)
                    Dim ld2 = DirectCast(decl2, LocalDeclarationStatementSyntax)
                    Return SyntaxFactory.AreEquivalent(ld1.Modifiers, ld2.Modifiers)

                Case SyntaxKind.VariableDeclarator
                    Dim vd1 = DirectCast(decl1, VariableDeclaratorSyntax)
                    Dim vd2 = DirectCast(decl2, VariableDeclaratorSyntax)
                    Return SyntaxFactory.AreEquivalent(vd1.AsClause, vd2.AsClause) AndAlso SyntaxFactory.AreEquivalent(vd2.Initializer, vd1.Initializer) AndAlso AreSimilarExceptForSubDeclarations(decl1.Parent, decl2.Parent)

                Case SyntaxKind.AttributeList,
                    SyntaxKind.ImportsStatement
                    Return True
            End Select

            Return False
        End Function

        Public Overrides Function InsertNodesBefore(root As SyntaxNode, declaration As SyntaxNode, newDeclarations As IEnumerable(Of SyntaxNode)) As SyntaxNode
            If root.Span.Contains(declaration.Span) Then
                Return Isolate(root.TrackNodes(declaration), Function(r) InsertDeclarationsBeforeInternal(r, r.GetCurrentNode(declaration), newDeclarations))
            Else
                Return MyBase.InsertNodesBefore(root, declaration, newDeclarations)
            End If
        End Function

        Private Function InsertDeclarationsBeforeInternal(root As SyntaxNode, declaration As SyntaxNode, newDeclarations As IEnumerable(Of SyntaxNode)) As SyntaxNode
            Dim fullDecl = Me.GetFullDeclaration(declaration)
            If fullDecl Is declaration OrElse GetDeclarationCount(fullDecl) = 1 Then
                Return MyBase.InsertNodesBefore(root, declaration, newDeclarations)
            End If

            Dim subDecls = Me.GetSubDeclarations(fullDecl)
            Dim count = subDecls.Count
            Dim index = MyBase.IndexOf(subDecls, declaration)

            ' insert New declaration between full declaration split into two
            If index > 0 Then
                Return ReplaceRange(root, fullDecl, SplitAndInsert(fullDecl, subDecls, index, newDeclarations))
            End If

            Return MyBase.InsertNodesBefore(root, fullDecl, newDeclarations)
        End Function

        Public Overrides Function InsertNodesAfter(root As SyntaxNode, declaration As SyntaxNode, newDeclarations As IEnumerable(Of SyntaxNode)) As SyntaxNode
            If root.Span.Contains(declaration.Span) Then
                Return Isolate(root.TrackNodes(declaration), Function(r) InsertNodesAfterInternal(r, r.GetCurrentNode(declaration), newDeclarations))
            Else
                Return MyBase.InsertNodesAfter(root, declaration, newDeclarations)
            End If
        End Function

        Private Function InsertNodesAfterInternal(root As SyntaxNode, declaration As SyntaxNode, newDeclarations As IEnumerable(Of SyntaxNode)) As SyntaxNode
            Dim fullDecl = Me.GetFullDeclaration(declaration)
            If fullDecl Is declaration OrElse GetDeclarationCount(fullDecl) = 1 Then
                Return MyBase.InsertNodesAfter(root, declaration, newDeclarations)
            End If

            Dim subDecls = Me.GetSubDeclarations(fullDecl)
            Dim count = subDecls.Count
            Dim index = MyBase.IndexOf(subDecls, declaration)

            ' insert New declaration between full declaration split into two
            If index >= 0 AndAlso index < count - 1 Then
                Return ReplaceRange(root, fullDecl, SplitAndInsert(fullDecl, subDecls, index + 1, newDeclarations))
            End If

            Return MyBase.InsertNodesAfter(root, fullDecl, newDeclarations)
        End Function

        Private Function SplitAndInsert(multiPartDeclaration As SyntaxNode, subDeclarations As IReadOnlyList(Of SyntaxNode), index As Integer, newDeclarations As IEnumerable(Of SyntaxNode)) As IEnumerable(Of SyntaxNode)
            Dim count = subDeclarations.Count
            Dim newNodes = New List(Of SyntaxNode)()
            newNodes.Add(Me.WithSubDeclarationsRemoved(multiPartDeclaration, index, count - index).WithTrailingTrivia(SyntaxFactory.ElasticSpace))
            newNodes.AddRange(newDeclarations)
            newNodes.Add(Me.WithSubDeclarationsRemoved(multiPartDeclaration, 0, index).WithLeadingTrivia(SyntaxFactory.ElasticSpace))
            Return newNodes
        End Function

        ' replaces sub-declaration by splitting multi-part declaration first
        Private Function ReplaceSubDeclaration(root As SyntaxNode, declaration As SyntaxNode, index As Integer, newDeclaration As SyntaxNode) As SyntaxNode
            Dim newNodes = New List(Of SyntaxNode)()
            Dim count = GetDeclarationCount(declaration)

            If index >= 0 AndAlso index < count Then
                If (index > 0) Then
                    ' make a single declaration with only the sub-declarations before the sub-declaration being replaced
                    newNodes.Add(Me.WithSubDeclarationsRemoved(declaration, index, count - index).WithTrailingTrivia(SyntaxFactory.ElasticSpace))
                End If

                newNodes.Add(newDeclaration)

                If (index < count - 1) Then
                    ' make a single declaration with only the sub-declarations after the sub-declaration being replaced
                    newNodes.Add(Me.WithSubDeclarationsRemoved(declaration, 0, index + 1).WithLeadingTrivia(SyntaxFactory.ElasticSpace))
                End If

                ' replace declaration with multiple declarations
                Return ReplaceRange(root, declaration, newNodes)
            Else
                Return root
            End If
        End Function


        Private Function WithSubDeclarationsRemoved(declaration As SyntaxNode, index As Integer, count As Integer) As SyntaxNode
            Return Me.RemoveNodes(declaration, Me.GetSubDeclarations(declaration).Skip(index).Take(count))
        End Function

        Private Function GetSubDeclarations(declaration As SyntaxNode) As IReadOnlyList(Of SyntaxNode)
            Select Case declaration.Kind
                Case SyntaxKind.FieldDeclaration
                    Return DirectCast(declaration, FieldDeclarationSyntax).Declarators.SelectMany(Function(d) d.Names).ToBoxedImmutableArray()
                Case SyntaxKind.LocalDeclarationStatement
                    Return DirectCast(declaration, LocalDeclarationStatementSyntax).Declarators.SelectMany(Function(d) d.Names).ToBoxedImmutableArray()
                Case SyntaxKind.AttributeList
                    Return DirectCast(declaration, AttributeListSyntax).Attributes
                Case SyntaxKind.ImportsStatement
                    Return DirectCast(declaration, ImportsStatementSyntax).ImportsClauses
                Case Else
                    Return SpecializedCollections.EmptyReadOnlyList(Of SyntaxNode)
            End Select
        End Function

        Private Function Flatten(members As IReadOnlyList(Of SyntaxNode)) As IReadOnlyList(Of SyntaxNode)
            Dim builder = ArrayBuilder(Of SyntaxNode).GetInstance()
            Flatten(builder, members)
            Return builder.ToImmutableAndFree()
        End Function

        Private Sub Flatten(builder As ArrayBuilder(Of SyntaxNode), members As IReadOnlyList(Of SyntaxNode))
            For Each member In members
                If GetDeclarationCount(member) > 1 Then
                    Select Case member.Kind
                        Case SyntaxKind.FieldDeclaration
                            Flatten(builder, DirectCast(member, FieldDeclarationSyntax).Declarators)
                        Case SyntaxKind.LocalDeclarationStatement
                            Flatten(builder, DirectCast(member, LocalDeclarationStatementSyntax).Declarators)
                        Case SyntaxKind.VariableDeclarator
                            Flatten(builder, DirectCast(member, VariableDeclaratorSyntax).Names)
                        Case SyntaxKind.AttributesStatement
                            Flatten(builder, DirectCast(member, AttributesStatementSyntax).AttributeLists)
                        Case SyntaxKind.AttributeList
                            Flatten(builder, DirectCast(member, AttributeListSyntax).Attributes)
                        Case SyntaxKind.ImportsStatement
                            Flatten(builder, DirectCast(member, ImportsStatementSyntax).ImportsClauses)
                        Case Else
                            builder.Add(member)
                    End Select
                Else
                    builder.Add(member)
                End If
            Next
        End Sub

        Public Overrides Function RemoveNode(root As SyntaxNode, declaration As SyntaxNode) As SyntaxNode
            Return RemoveNode(root, declaration, DefaultRemoveOptions)
        End Function

        Public Overrides Function RemoveNode(root As SyntaxNode, declaration As SyntaxNode, options As SyntaxRemoveOptions) As SyntaxNode
            If root.Span.Contains(declaration.Span) Then
                Return Isolate(root.TrackNodes(declaration), Function(r) Me.RemoveNodeInternal(r, r.GetCurrentNode(declaration), options))
            Else
                Return MyBase.RemoveNode(root, declaration, options)
            End If
        End Function

        Private Function RemoveNodeInternal(root As SyntaxNode, node As SyntaxNode, options As SyntaxRemoveOptions) As SyntaxNode

            ' special case handling for nodes that remove their parents too
            Select Case node.Kind
                Case SyntaxKind.ModifiedIdentifier
                    Dim vd = TryCast(node.Parent, VariableDeclaratorSyntax)
                    If vd IsNot Nothing AndAlso vd.Names.Count = 1 Then
                        ' remove entire variable declarator if only name
                        Return RemoveNodeInternal(root, vd, options)
                    End If
                Case SyntaxKind.VariableDeclarator
                    If IsChildOfVariableDeclaration(node) AndAlso GetDeclarationCount(node.Parent) = 1 Then
                        ' remove entire parent declaration if this is the only declarator
                        Return RemoveNodeInternal(root, node.Parent, options)
                    End If
                Case SyntaxKind.AttributeList
                    Dim attrList = DirectCast(node, AttributeListSyntax)
                    Dim attrStmt = TryCast(attrList.Parent, AttributesStatementSyntax)
                    If attrStmt IsNot Nothing AndAlso attrStmt.AttributeLists.Count = 1 Then
                        ' remove entire attribute statement if this is the only attribute list
                        Return RemoveNodeInternal(root, attrStmt, options)
                    End If
                Case SyntaxKind.Attribute
                    Dim attrList = TryCast(node.Parent, AttributeListSyntax)
                    If attrList IsNot Nothing AndAlso attrList.Attributes.Count = 1 Then
                        ' remove entire attribute list if this is the only attribute
                        Return RemoveNodeInternal(root, attrList, options)
                    End If
                Case SyntaxKind.SimpleArgument
                    If IsChildOf(node, SyntaxKind.ArgumentList) AndAlso IsChildOf(node.Parent, SyntaxKind.Attribute) Then
                        Dim argList = DirectCast(node.Parent, ArgumentListSyntax)
                        If argList.Arguments.Count = 1 Then
                            ' remove attribute's arg list if this is the only argument
                            Return RemoveNodeInternal(root, argList, options)
                        End If
                    End If
                Case SyntaxKind.SimpleImportsClause,
                     SyntaxKind.XmlNamespaceImportsClause
                    Dim imps = DirectCast(node.Parent, ImportsStatementSyntax)
                    If imps.ImportsClauses.Count = 1 Then
                        ' remove entire imports statement if this is the only clause
                        Return RemoveNodeInternal(root, node.Parent, options)
                    End If
                Case Else
                    Dim parent = node.Parent
                    If parent IsNot Nothing Then
                        Select Case parent.Kind
                            Case SyntaxKind.ImplementsStatement
                                Dim imp = DirectCast(parent, ImplementsStatementSyntax)
                                If imp.Types.Count = 1 Then
                                    Return RemoveNodeInternal(root, parent, options)
                                End If
                            Case SyntaxKind.InheritsStatement
                                Dim inh = DirectCast(parent, InheritsStatementSyntax)
                                If inh.Types.Count = 1 Then
                                    Return RemoveNodeInternal(root, parent, options)
                                End If
                        End Select
                    End If
            End Select

            ' do it the normal way
            Return root.RemoveNode(node, options)
        End Function

        Friend Overrides Function IdentifierName(identifier As SyntaxToken) As SyntaxNode
            Return SyntaxFactory.IdentifierName(identifier)
        End Function

        Friend Overrides Function NamedAnonymousObjectMemberDeclarator(identifier As SyntaxNode, expression As SyntaxNode) As SyntaxNode
            Return SyntaxFactory.NamedFieldInitializer(
                DirectCast(identifier, IdentifierNameSyntax),
                DirectCast(expression, ExpressionSyntax))
        End Function

        Friend Overrides Function IsRegularOrDocComment(trivia As SyntaxTrivia) As Boolean
            Return trivia.IsRegularOrDocComment()
        End Function

        Friend Overrides Function RemoveAllComments(node As SyntaxNode) As SyntaxNode
            Return RemoveLeadingAndTrailingComments(node)
        End Function

        Friend Overrides Function RemoveCommentLines(syntaxList As SyntaxTriviaList) As SyntaxTriviaList
            Return syntaxList.Where(Function(s) Not IsRegularOrDocComment(s)).ToSyntaxTriviaList()
        End Function
#End Region

#Region "Patterns"

        Friend Overrides Function SupportsPatterns(options As ParseOptions) As Boolean
            Return False
        End Function

        Friend Overrides Function RequiresLocalDeclarationType() As Boolean
            ' VB supports `dim x = ...` as well as `dim x as Y = ...`.  The local declaration type
            ' is not required.
            Return False
        End Function

        Friend Overrides Function IsPatternExpression(expression As SyntaxNode, pattern As SyntaxNode) As SyntaxNode
            Throw New NotImplementedException()
        End Function

        Friend Overrides Function ConstantPattern(expression As SyntaxNode) As SyntaxNode
            Throw New NotImplementedException()
        End Function

        Friend Overrides Function DeclarationPattern(type As INamedTypeSymbol, name As String) As SyntaxNode
            Throw New NotImplementedException()
        End Function

#End Region

    End Class
End Namespace<|MERGE_RESOLUTION|>--- conflicted
+++ resolved
@@ -2630,8 +2630,6 @@
             Return _list
         End Function
 
-<<<<<<< HEAD
-=======
         Private Sub GetAccessibilityAndModifiers(modifierTokens As SyntaxTokenList, ByRef accessibility As Accessibility, ByRef modifiers As DeclarationModifiers, ByRef isDefault As Boolean)
             accessibility = Accessibility.NotApplicable
             modifiers = DeclarationModifiers.None
@@ -2691,7 +2689,6 @@
             Next
         End Sub
 
->>>>>>> d73229b4
         Private Function GetTypeParameters(typeParameterNames As IEnumerable(Of String)) As TypeParameterListSyntax
             If typeParameterNames Is Nothing Then
                 Return Nothing
