﻿// Copyright (c) Microsoft.  All Rights Reserved.  Licensed under the Apache License, Version 2.0.  See License.txt in the project root for license information.

using System;
using System.Collections.Generic;
using System.Collections.Immutable;
using System.Diagnostics;
using System.Globalization;
using System.Linq;
using System.Text;
using System.Text.RegularExpressions;
using Microsoft.CodeAnalysis.Semantics;
using Microsoft.CodeAnalysis.Test.Extensions;
using Microsoft.CodeAnalysis.Text;
using Roslyn.Test.Utilities;
using Roslyn.Utilities;
using Xunit;

namespace Microsoft.CodeAnalysis.Test.Utilities
{
    public sealed class OperationTreeVerifier : OperationWalker
    {
        private readonly Compilation _compilation;
        private readonly IOperation _root;
        private readonly StringBuilder _builder;

        private const string indent = "  ";
        private string _currentIndent;
        private bool _pendingIndent;

        public OperationTreeVerifier(Compilation compilation, IOperation root, int initialIndent)
        {
            _compilation = compilation;
            _root = root;
            _builder = new StringBuilder();

            _currentIndent = new string(' ', initialIndent);
            _pendingIndent = true;
        }

        public static void Verify(Compilation compilation, IOperation operation, string expectedOperationTree, int initialIndent = 0)
        {
            var actual = GetOperationTree(compilation, operation, initialIndent);
            Assert.Equal(expectedOperationTree, actual);
        }

        public static string GetOperationTree(Compilation compilation, IOperation operation, int initialIndent = 0)
        {
            var walker = new OperationTreeVerifier(compilation, operation, initialIndent);
            walker.Visit(operation);
            return walker._builder.ToString();
        }

        public static void Verify(string expectedOperationTree, string actualOperationTree)
        {
            char[] newLineChars = Environment.NewLine.ToCharArray();
            string actual = actualOperationTree.Trim(newLineChars);
            expectedOperationTree = expectedOperationTree.Trim(newLineChars);
            expectedOperationTree = Regex.Replace(expectedOperationTree, "([^\r])\n", "$1" + Environment.NewLine);

            AssertEx.AreEqual(expectedOperationTree, actual);
        }

        #region Logging helpers

        private void LogCommonPropertiesAndNewLine(IOperation operation)
        {
            LogString(" (");

            // Kind
            LogString($"{nameof(OperationKind)}.{operation.Kind}");

            // Type
            if (ShouldLogType(operation))
            {
                LogString(", ");
                LogType(operation.Type);
            }

            // ConstantValue
            if (operation.ConstantValue.HasValue)
            {
                LogString(", ");
                LogConstant(operation.ConstantValue);
            }

            // IsInvalid
            if (operation.HasErrors(_compilation))
            {
                LogString(", IsInvalid");
            }

            LogString(")");

            // Syntax
            LogString($" (Syntax: {GetSnippetFromSyntax(operation.Syntax)})");

            LogNewLine();
        }

        private static string GetSnippetFromSyntax(SyntaxNode syntax)
        {
            if (syntax == null)
            {
                return "null";
            }

            var text = syntax.ToString();
            var lines = text.Split(new[] { Environment.NewLine, "\r", "\n" }, StringSplitOptions.RemoveEmptyEntries).Select(l => l.Trim()).ToArray();
            if (lines.Length <= 1 && text.Length < 25)
            {
                return $"'{text}'";
            }

            const int maxTokenLength = 11;
            var firstLine = lines[0];
            var lastLine = lines[lines.Length - 1];
            var prefix = firstLine.Length <= maxTokenLength ? firstLine : firstLine.Substring(0, maxTokenLength);
            var suffix = lastLine.Length <= maxTokenLength ? lastLine : lastLine.Substring(lastLine.Length - maxTokenLength, maxTokenLength);
            return $"'{prefix} ... {suffix}'";
        }

        private static bool ShouldLogType(IOperation operation)
        {
            var operationKind = (int)operation.Kind;

            // Expressions
            if (operationKind >= 0x100 && operationKind < 0x400)
            {
                return true;
            }

            return false;
        }

        private void LogString(string str)
        {
            if (_pendingIndent)
            {
                str = _currentIndent + str;
                _pendingIndent = false;
            }

            _builder.Append(str);
        }

        private void LogNewLine()
        {
            LogString(Environment.NewLine);
            _pendingIndent = true;
        }

        private void Indent()
        {
            _currentIndent += indent;
        }

        private void Unindent()
        {
            _currentIndent = _currentIndent.Substring(indent.Length);
        }

        private void LogConstant(Optional<object> constant, string header = "Constant")
        {
            if (constant.HasValue)
            {
                LogConstant(constant.Value, header);
            }
        }

        private static string ConstantToString(object constant, bool quoteString = true)
        {
            switch (constant)
            {
                case null:
                    return "null";
                case string s:
                    if (quoteString)
                    {
                        return @"""" + s + @"""";
                    }
                    return s;
                case IFormattable formattable:
                    return formattable.ToString(null, CultureInfo.InvariantCulture);
                default:
                    return constant.ToString();
            }
        }

        private void LogConstant(object constant, string header = "Constant")
        {
            string valueStr = ConstantToString(constant);

            LogString($"{header}: {valueStr}");
        }

        private void LogConversion(CommonConversion conversion, string header = "Conversion")
        {
            var exists = FormatBoolProperty(nameof(conversion.Exists), conversion.Exists);
            var isIdentity = FormatBoolProperty(nameof(conversion.IsIdentity), conversion.IsIdentity);
            var isNumeric = FormatBoolProperty(nameof(conversion.IsNumeric), conversion.IsNumeric);
            var isReference = FormatBoolProperty(nameof(conversion.IsReference), conversion.IsReference);
            var isUserDefined = FormatBoolProperty(nameof(conversion.IsUserDefined), conversion.IsUserDefined);

            LogString($"{header}: {nameof(CommonConversion)} ({exists}, {isIdentity}, {isNumeric}, {isReference}, {isUserDefined}) (");
            LogSymbol(conversion.MethodSymbol, nameof(conversion.MethodSymbol));
            LogString(")");
        }

        private void LogSymbol(ISymbol symbol, string header, bool logDisplayString = true)
        {
            if (!string.IsNullOrEmpty(header))
            {
                LogString($"{header}: ");
            }

            var symbolStr = symbol != null ? (logDisplayString ? symbol.ToTestDisplayString() : symbol.Name) : "null";
            LogString($"{symbolStr}");
        }

        private void LogType(ITypeSymbol type, string header = "Type")
        {
            var typeStr = type != null ? type.ToTestDisplayString() : "null";
            LogString($"{header}: {typeStr}");
        }

        private static string FormatBoolProperty(string propertyName, bool value) => $"{propertyName}: {(value ? "True" : "False")}";

        #endregion

        #region Visit methods

        public override void Visit(IOperation operation)
        {
            if (operation == null)
            {
                LogString("null");
                LogNewLine();
                return;
            }

            if (operation != _root)
            {
                Indent();
            }

            base.Visit(operation);

            if (operation != _root)
            {
                Unindent();
            }
        }

        private void Visit(IOperation operation, string header)
        {
            Debug.Assert(!string.IsNullOrEmpty(header));

            Indent();
            LogString($"{header}: ");
            Visit(operation);
            Unindent();
        }

        private void VisitArrayCommon<T>(ImmutableArray<T> list, string header, bool logElementCount, bool logNullForDefault, Action<T> arrayElementVisitor)
        {
            Debug.Assert(!string.IsNullOrEmpty(header));

            Indent();
            if (!list.IsDefaultOrEmpty)
            {
                var elementCount = logElementCount ? $"({list.Count()})" : string.Empty;
                LogString($"{header}{elementCount}:");
                LogNewLine();
                Indent();
                foreach (var element in list)
                {
                    arrayElementVisitor(element);
                }
                Unindent();
            }
            else
            {
                var suffix = logNullForDefault && list.IsDefault ? ": null" : "(0)";
                LogString($"{header}{suffix}");
                LogNewLine();
            }

            Unindent();
        }

        internal void VisitSymbolArrayElement(ISymbol element)
        {
            LogSymbol(element, header: "Symbol");
            LogNewLine();
        }

        internal void VisitStringArrayElement(string element)
        {
            var valueStr = element != null ? element.ToString() : "null";
            valueStr = @"""" + valueStr + @"""";
            LogString(valueStr);
            LogNewLine();
        }

        internal void VisitRefKindArrayElement(RefKind element)
        {
            LogString(element.ToString());
            LogNewLine();
        }

        private void VisitChildren(IOperation operation)
        {
            var children = operation.Children.WhereNotNull().ToImmutableArray();
            if (!children.IsEmpty|| operation.Kind != OperationKind.None)
            {
                VisitArray(children, "Children", logElementCount: true);
            }
        }

        private void VisitArray<T>(ImmutableArray<T> list, string header, bool logElementCount, bool logNullForDefault = false)
            where T: IOperation
        {
            VisitArrayCommon(list, header, logElementCount, logNullForDefault, VisitOperationArrayElement);
        }

        private void VisitArray(ImmutableArray<ISymbol> list, string header, bool logElementCount, bool logNullForDefault = false)
        {
            VisitArrayCommon(list, header, logElementCount, logNullForDefault, VisitSymbolArrayElement);
        }

        private void VisitArray(ImmutableArray<string> list, string header, bool logElementCount, bool logNullForDefault = false)
        {
            VisitArrayCommon(list, header, logElementCount, logNullForDefault, VisitStringArrayElement);
        }

        private void VisitArray(ImmutableArray<RefKind> list, string header, bool logElementCount, bool logNullForDefault = false)
        {
            VisitArrayCommon(list, header, logElementCount, logNullForDefault, VisitRefKindArrayElement);
        }

        private void VisitInstanceExpression(IOperation instance)
        {
            Visit(instance, header: "Instance Receiver");
        }

        internal override void VisitNoneOperation(IOperation operation)
        {
            LogString("IOperation: ");
            LogCommonPropertiesAndNewLine(operation);

            VisitChildren(operation);
        }

        public override void VisitBlockStatement(IBlockStatement operation)
        {
            LogString(nameof(IBlockStatement));

            var statementsStr = $"{operation.Statements.Length} statements";
            var localStr = !operation.Locals.IsEmpty ? $", {operation.Locals.Length} locals" : string.Empty;
            LogString($" ({statementsStr}{localStr})");
            LogCommonPropertiesAndNewLine(operation);

            if (operation.Statements.IsEmpty)
            {
                return;
            }

            LogLocals(operation.Locals);
            base.VisitBlockStatement(operation);
        }

        public override void VisitVariableDeclarationStatement(IVariableDeclarationStatement operation)
        {
            var variablesCountStr = $"{operation.Declarations.Length} declarations";
            LogString($"{nameof(IVariableDeclarationStatement)} ({variablesCountStr})");
            LogCommonPropertiesAndNewLine(operation);

            base.VisitVariableDeclarationStatement(operation);
        }

        public override void VisitVariableDeclaration(IVariableDeclaration operation)
        {
            var symbolsCountStr = $"{operation.Variables.Length} variables";
            LogString($"{nameof(IVariableDeclaration)} ({symbolsCountStr})");
            LogCommonPropertiesAndNewLine(operation);

            LogLocals(operation.Variables, header: "Variables");

            Visit(operation.Initializer, "Initializer");
        }

        public override void VisitSwitchStatement(ISwitchStatement operation)
        {
            var caseCountStr = $"{operation.Cases.Length} cases";
            LogString($"{nameof(ISwitchStatement)} ({caseCountStr})");
            LogCommonPropertiesAndNewLine(operation);

            Visit(operation.Value, header: "Switch expression");
            VisitArray(operation.Cases, "Sections", logElementCount: false);
        }

        public override void VisitSwitchCase(ISwitchCase operation)
        {
            var caseClauseCountStr = $"{operation.Clauses.Length} case clauses";
            var statementCountStr = $"{operation.Body.Length} statements";
            LogString($"{nameof(ISwitchCase)} ({caseClauseCountStr}, {statementCountStr})");
            LogCommonPropertiesAndNewLine(operation);

            Indent();
            VisitArray(operation.Clauses, "Clauses", logElementCount: false);
            VisitArray(operation.Body, "Body", logElementCount: false);
            Unindent();
        }

        public override void VisitDoLoopStatement(IDoLoopStatement operation)
        {
            LogString(nameof(IDoLoopStatement));

            LogString($" (DoLoopKind: {operation.DoLoopKind})");
            LogLoopStatementHeader(operation);

            Visit(operation.Condition, "Condition");
            Visit(operation.IgnoredCondition, "IgnoredCondition");
            Visit(operation.Body, "Body");
        }

        public override void VisitWhileLoopStatement(IWhileLoopStatement operation)
        {
            LogString(nameof(IWhileLoopStatement));
            LogLoopStatementHeader(operation);

            Visit(operation.Condition, "Condition");
            Visit(operation.Body, "Body");
        }

        public override void VisitForLoopStatement(IForLoopStatement operation)
        {
            LogString(nameof(IForLoopStatement));
            LogLoopStatementHeader(operation);

            Visit(operation.Condition, "Condition");
            VisitArray(operation.Before, "Before", logElementCount: false);
            VisitArray(operation.AtLoopBottom, "AtLoopBottom", logElementCount: false);
            Visit(operation.Body, "Body");
        }

        public override void VisitForToLoopStatement(IForToLoopStatement operation)
        {
            LogString(nameof(IForToLoopStatement));
            LogLoopStatementHeader(operation);

            Visit(operation.LoopControlVariable, "LoopControlVariable");
            Visit(operation.InitialValue, "InitialValue");
            Visit(operation.LimitValue, "LimitValue");
            Visit(operation.StepValue, "StepValue");
            Visit(operation.Body, "Body");
            VisitArray(operation.NextVariables, "NextVariables", logElementCount: true);
        }

        private void LogLocals(IEnumerable<ILocalSymbol> locals, string header = "Locals")
        {
            if (!locals.Any())
            {
                return;
            }

            Indent();

            LogString($"{header}: ");
            Indent();

            int localIndex = 1;
            foreach (var local in locals)
            {
                LogSymbol(local, header: $"Local_{localIndex++}");
                LogNewLine();
            }

            Unindent();
            Unindent();
        }

        private void LogLoopStatementHeader(ILoopStatement operation)
        {
            var kindStr = $"{nameof(LoopKind)}.{operation.LoopKind}";
            LogString($" ({kindStr})");
            LogCommonPropertiesAndNewLine(operation);

            LogLocals(operation.Locals);
        }

        public override void VisitForEachLoopStatement(IForEachLoopStatement operation)
        {
            LogString(nameof(IForEachLoopStatement));
            LogLoopStatementHeader(operation);

            Visit(operation.LoopControlVariable, "LoopControlVariable");
            Visit(operation.Collection, "Collection");
            Visit(operation.Body, "Body");
            VisitArray(operation.NextVariables, "NextVariables", logElementCount: true);
        }

        public override void VisitLabeledStatement(ILabeledStatement operation)
        {
            LogString(nameof(ILabeledStatement));

            // TODO: Put a better workaround to skip compiler generated labels.
            if (!operation.Label.IsImplicitlyDeclared)
            {
                LogString($" (Label: {operation.Label.Name})");
            }

            LogCommonPropertiesAndNewLine(operation);

            Visit(operation.Statement, "Statement");
        }

        public override void VisitBranchStatement(IBranchStatement operation)
        {
            LogString(nameof(IBranchStatement));
            var kindStr = $"{nameof(BranchKind)}.{operation.BranchKind}";
            var labelStr = !operation.Target.IsImplicitlyDeclared ? $", Label: {operation.Target.Name}" : string.Empty;
            LogString($" ({kindStr}{labelStr})");
            LogCommonPropertiesAndNewLine(operation);

            base.VisitBranchStatement(operation);
        }

        public override void VisitYieldBreakStatement(IReturnStatement operation)
        {
            LogString(nameof(IReturnStatement));
            LogCommonPropertiesAndNewLine(operation);

            Visit(operation.ReturnedValue, "ReturnedValue");
        }

        public override void VisitEmptyStatement(IEmptyStatement operation)
        {
            LogString(nameof(IEmptyStatement));
            LogCommonPropertiesAndNewLine(operation);
        }

        public override void VisitReturnStatement(IReturnStatement operation)
        {
            LogString(nameof(IReturnStatement));
            LogCommonPropertiesAndNewLine(operation);

            Visit(operation.ReturnedValue, "ReturnedValue");
        }

        public override void VisitLockStatement(ILockStatement operation)
        {
            LogString(nameof(ILockStatement));
            LogCommonPropertiesAndNewLine(operation);

            Visit(operation.Expression, "Expression");
            Visit(operation.Body, "Body");
        }

        internal override void VisitTryStatement(ITryStatement operation)
        {
            LogString(nameof(ITryStatement));
            LogCommonPropertiesAndNewLine(operation);

            Visit(operation.Body, "Body");
            VisitArray(operation.Catches, "Catch clauses", logElementCount: true);
            Visit(operation.FinallyHandler, "Finally");
        }

        internal override void VisitCatchClause(ICatchClause operation)
        {
            LogString(nameof(ICatchClause));
            LogString($" (Exception type: {operation.CaughtType?.ToTestDisplayString()}, Exception local: {operation.ExceptionLocal?.ToTestDisplayString()})");
            LogCommonPropertiesAndNewLine(operation);

            Visit(operation.Filter, "Filter");
            Visit(operation.Handler, "Handler");
        }

        public override void VisitUsingStatement(IUsingStatement operation)
        {
            LogString(nameof(IUsingStatement));
            LogCommonPropertiesAndNewLine(operation);

            Visit(operation.Declaration, "Declaration");
            Visit(operation.Value, "Value");
            Visit(operation.Body, "Body");
        }

        // https://github.com/dotnet/roslyn/issues/21281
        internal override void VisitFixedStatement(IFixedStatement operation)
        {
            LogString(nameof(IFixedStatement));
            LogCommonPropertiesAndNewLine(operation);

            Visit(operation.Variables, "Declaration");
            Visit(operation.Body, "Body");
        }

        public override void VisitExpressionStatement(IExpressionStatement operation)
        {
            LogString(nameof(IExpressionStatement));
            LogCommonPropertiesAndNewLine(operation);

            Visit(operation.Expression, "Expression");
        }

        internal override void VisitWithStatement(IWithStatement operation)
        {
            LogString(nameof(IWithStatement));
            LogCommonPropertiesAndNewLine(operation);

            Visit(operation.Value, "Value");
            Visit(operation.Body, "Body");
        }

        internal override void VisitStopStatement(IStopStatement operation)
        {
            LogString(nameof(IStopStatement));
            LogCommonPropertiesAndNewLine(operation);
        }

        internal override void VisitEndStatement(IEndStatement operation)
        {
            LogString(nameof(IEndStatement));
            LogCommonPropertiesAndNewLine(operation);
        }

        public override void VisitInvocationExpression(IInvocationExpression operation)
        {
            LogString(nameof(IInvocationExpression));

            var isVirtualStr = operation.IsVirtual ? "virtual " : string.Empty;
            var spacing = !operation.IsVirtual && operation.Instance != null ? " " : string.Empty;
            LogString($" ({isVirtualStr}{spacing}");
            LogSymbol(operation.TargetMethod, header: string.Empty);
            LogString(")");
            LogCommonPropertiesAndNewLine(operation);

            VisitInstanceExpression(operation.Instance);
            VisitArguments(operation);
        }

        private void VisitArguments(IHasArgumentsExpression operation)
        {
            VisitArray(operation.ArgumentsInEvaluationOrder, "Arguments", logElementCount: true);
        }

        private void VisitDynamicArguments(HasDynamicArgumentsExpression operation)
        {
            VisitArray(operation.Arguments, "Arguments", logElementCount: true);
            VisitArray(operation.ArgumentNames, "ArgumentNames", logElementCount: true);
            VisitArray(operation.ArgumentRefKinds, "ArgumentRefKinds", logElementCount: true, logNullForDefault: true);

            VerifyGetArgumentNamePublicApi(operation, operation.ArgumentNames);
            VerifyGetArgumentRefKindPublicApi(operation, operation.ArgumentRefKinds);
        }

        private static void VerifyGetArgumentNamePublicApi(HasDynamicArgumentsExpression operation, ImmutableArray<string> argumentNames)
        {
            var length = operation.Arguments.Length;
            if (argumentNames.IsDefaultOrEmpty)
            {
                for (int i = 0; i < length; i++)
                {
                    Assert.Null(operation.GetArgumentName(i));
                }
            }
            else
            {
                Assert.Equal(length, argumentNames.Length);
                for (var i = 0; i < length; i++)
                {
                    Assert.Equal(argumentNames[i], operation.GetArgumentName(i));
                }
            }
        }

        private static void VerifyGetArgumentRefKindPublicApi(HasDynamicArgumentsExpression operation, ImmutableArray<RefKind> argumentRefKinds)
        {
            var length = operation.Arguments.Length;
            if (argumentRefKinds.IsDefault)
            {
                for (int i = 0; i < length; i++)
                {
                    Assert.Null(operation.GetArgumentRefKind(i));
                }
            }
            else if (argumentRefKinds.IsEmpty)
            {
                for (int i = 0; i < length; i++)
                {
                    Assert.Equal(RefKind.None, operation.GetArgumentRefKind(i));
                }
            }
            else
            {
                Assert.Equal(length, argumentRefKinds.Length);
                for (var i = 0; i < length; i++)
                {
                    Assert.Equal(argumentRefKinds[i], operation.GetArgumentRefKind(i));
                }
            }
        }

        public override void VisitArgument(IArgument operation)
        {
            LogString($"{nameof(IArgument)} (");
            LogString($"{nameof(ArgumentKind)}.{operation.ArgumentKind}, ");
            LogSymbol(operation.Parameter, header: "Matching Parameter", logDisplayString: false);
            LogString(")");
            LogCommonPropertiesAndNewLine(operation);

            Visit(operation.Value);

            Indent();
            LogConversion(operation.InConversion, "InConversion");
            LogNewLine();
            LogConversion(operation.OutConversion, "OutConversion");
            LogNewLine();
            Unindent();
        }

        public override void VisitOmittedArgumentExpression(IOmittedArgumentExpression operation)
        {
            LogString(nameof(IOmittedArgumentExpression));
            LogCommonPropertiesAndNewLine(operation);
        }

        internal override void VisitArrayElementReferenceExpression(IArrayElementReferenceExpression operation)
        {
            LogString(nameof(IArrayElementReferenceExpression));
            LogCommonPropertiesAndNewLine(operation);

            Visit(operation.ArrayReference, "Array reference");
            VisitArray(operation.Indices, "Indices", logElementCount: true);
        }

        internal override void VisitPointerIndirectionReferenceExpression(IPointerIndirectionReferenceExpression operation)
        {
            LogString(nameof(IPointerIndirectionReferenceExpression));
            LogCommonPropertiesAndNewLine(operation);

            Visit(operation.Pointer, "Pointer");
        }

        public override void VisitLocalReferenceExpression(ILocalReferenceExpression operation)
        {
            LogString(nameof(ILocalReferenceExpression));
            LogString($": {operation.Local.Name}");
            if (operation.IsDeclaration)
            {
                LogString($" (IsDeclaration: {operation.IsDeclaration})");
            }
            LogCommonPropertiesAndNewLine(operation);
        }

        public override void VisitParameterReferenceExpression(IParameterReferenceExpression operation)
        {
            LogString(nameof(IParameterReferenceExpression));
            LogString($": {operation.Parameter.Name}");
            LogCommonPropertiesAndNewLine(operation);
        }

        public override void VisitInstanceReferenceExpression(IInstanceReferenceExpression operation)
        {
            LogString(nameof(IInstanceReferenceExpression));
            LogCommonPropertiesAndNewLine(operation);
        }

        private void VisitMemberReferenceExpressionCommon(IMemberReferenceExpression operation)
        {
            if (operation.Instance == null)
            {
                LogString(" (Static)");
            }

            LogCommonPropertiesAndNewLine(operation);
            VisitInstanceExpression(operation.Instance);
        }

        public override void VisitFieldReferenceExpression(IFieldReferenceExpression operation)
        {
            LogString(nameof(IFieldReferenceExpression));
            LogString($": {operation.Field.ToTestDisplayString()}");
            if (operation.IsDeclaration)
            {
                LogString($" (IsDeclaration: {operation.IsDeclaration})");
            }

            VisitMemberReferenceExpressionCommon(operation);
        }

        public override void VisitMethodReferenceExpression(IMethodReferenceExpression operation)
        {
            LogString(nameof(IMethodReferenceExpression));
            LogString($": {operation.Method.ToTestDisplayString()}");

            if (operation.IsVirtual)
            {
                LogString(" (IsVirtual)");
            }

            VisitMemberReferenceExpressionCommon(operation);
        }

        public override void VisitPropertyReferenceExpression(IPropertyReferenceExpression operation)
        {
            LogString(nameof(IPropertyReferenceExpression));
            LogString($": {operation.Property.ToTestDisplayString()}");

            VisitMemberReferenceExpressionCommon(operation);

            if (operation.ArgumentsInEvaluationOrder.Length > 0)
            {
                VisitArguments(operation);
            }
        }

        public override void VisitEventReferenceExpression(IEventReferenceExpression operation)
        {
            LogString(nameof(IEventReferenceExpression));
            LogString($": {operation.Event.ToTestDisplayString()}");

            VisitMemberReferenceExpressionCommon(operation);
        }

        public override void VisitEventAssignmentExpression(IEventAssignmentExpression operation)
        {
            var kindStr = operation.Adds ? "EventAdd" : "EventRemove";
            LogString($"{nameof(IEventAssignmentExpression)} ({kindStr})");
            LogCommonPropertiesAndNewLine(operation);

            Visit(operation.EventReference, header: "Event Reference");
            Visit(operation.HandlerValue, header: "Handler");
        }

        public override void VisitConditionalAccessExpression(IConditionalAccessExpression operation)
        {
            LogString(nameof(IConditionalAccessExpression));
            LogCommonPropertiesAndNewLine(operation);

            Visit(operation.Expression, header: nameof(operation.Expression));
            Visit(operation.WhenNotNull, header: nameof(operation.WhenNotNull));
        }

        public override void VisitConditionalAccessInstanceExpression(IConditionalAccessInstanceExpression operation)
        {
            LogString(nameof(IConditionalAccessInstanceExpression));
            LogCommonPropertiesAndNewLine(operation);
        }

        internal override void VisitPlaceholderExpression(IPlaceholderExpression operation)
        {
            LogString(nameof(IPlaceholderExpression));
            LogCommonPropertiesAndNewLine(operation);
        }

        public override void VisitUnaryOperatorExpression(IUnaryOperatorExpression operation)
        {
            LogString(nameof(IUnaryOperatorExpression));

            var kindStr = $"{nameof(UnaryOperatorKind)}.{operation.OperatorKind}";
            if (operation.IsLifted)
            {
                kindStr += ", IsLifted";
            }

            if (operation.IsChecked)
            {
                kindStr += ", Checked";
            }

            LogString($" ({kindStr})");
            LogHasOperatorMethodExpressionCommon(operation);
            LogCommonPropertiesAndNewLine(operation);

            Visit(operation.Operand, "Operand");
        }

        public override void VisitBinaryOperatorExpression(IBinaryOperatorExpression operation)
        {
            LogString(nameof(IBinaryOperatorExpression));

            var kindStr = $"{nameof(BinaryOperatorKind)}.{operation.OperatorKind}";
            if (operation.IsLifted)
            {
                kindStr += ", IsLifted";
            }

            if (operation.IsChecked)
            {
                kindStr += ", Checked";
            }

            if (operation.IsCompareText)
            {
                kindStr += ", CompareText";
            }

            LogString($" ({kindStr})");
            LogHasOperatorMethodExpressionCommon(operation);
            LogCommonPropertiesAndNewLine(operation);

            Visit(operation.LeftOperand, "Left");
            Visit(operation.RightOperand, "Right");
        }

        private void LogHasOperatorMethodExpressionCommon(IHasOperatorMethodExpression operation)
        {
            Assert.Equal(operation.UsesOperatorMethod, operation.OperatorMethod != null);

            if (!operation.UsesOperatorMethod)
            {
                return;
            }

            LogSymbol(operation.OperatorMethod, header: " (OperatorMethod");
            LogString(")");
        }

        public override void VisitConversionExpression(IConversionExpression operation)
        {
            LogString(nameof(IConversionExpression));

            var isExplicitStr = operation.IsExplicitInCode ? "Explicit" : "Implicit";
            var isTryCast = $"TryCast: {(operation.IsTryCast ? "True" : "False")}";
            var isChecked = operation.IsChecked ? "Checked" : "Unchecked";
            LogString($" ({isExplicitStr}, {isTryCast}, {isChecked})");

            LogHasOperatorMethodExpressionCommon(operation);
            LogCommonPropertiesAndNewLine(operation);
            Indent();
            LogConversion(operation.Conversion);
            Unindent();
            LogNewLine();

            Visit(operation.Operand, "Operand");
        }

        public override void VisitConditionalExpression(IConditionalExpression operation)
        {
            LogString(nameof(IConditionalExpression));
            LogCommonPropertiesAndNewLine(operation);

            Visit(operation.Condition, "Condition");
            Visit(operation.WhenTrue, "WhenTrue");
            Visit(operation.WhenFalse, "WhenFalse");
        }

        public override void VisitCoalesceExpression(ICoalesceExpression operation)
        {
            LogString(nameof(ICoalesceExpression));
            LogCommonPropertiesAndNewLine(operation);

            Visit(operation.Expression, "Expression");
            Visit(operation.WhenNull, "WhenNull");
        }

        public override void VisitIsTypeExpression(IIsTypeExpression operation)
        {
            LogString(nameof(IIsTypeExpression));
            if (operation.IsNotTypeExpression)
            {
                LogString(" (IsNotExpression)");
            }

            LogCommonPropertiesAndNewLine(operation);

            Visit(operation.Operand, "Operand");

            Indent();
            LogType(operation.IsType, "IsType");
            LogNewLine();
            Unindent();
        }

        public override void VisitSizeOfExpression(ISizeOfExpression operation)
        {
            LogString(nameof(ISizeOfExpression));
            LogCommonPropertiesAndNewLine(operation);

            Indent();
            LogType(operation.TypeOperand, "TypeOperand");
            LogNewLine();
            Unindent();
        }

        public override void VisitTypeOfExpression(ITypeOfExpression operation)
        {
            LogString(nameof(ITypeOfExpression));
            LogCommonPropertiesAndNewLine(operation);

            Indent();
            LogType(operation.TypeOperand, "TypeOperand");
            LogNewLine();
            Unindent();
        }

        public override void VisitAnonymousFunctionExpression(IAnonymousFunctionExpression operation)
        {
            LogString(nameof(IAnonymousFunctionExpression));

            LogSymbol(operation.Symbol, header: " (Symbol");
            LogString(")");
            LogCommonPropertiesAndNewLine(operation);

            base.VisitAnonymousFunctionExpression(operation);
        }

        public override void VisitLiteralExpression(ILiteralExpression operation)
        {
            LogString(nameof(ILiteralExpression));
            LogCommonPropertiesAndNewLine(operation);
        }

        internal override void VisitAwaitExpression(IAwaitExpression operation)
        {
            LogString(nameof(IAwaitExpression));
            LogCommonPropertiesAndNewLine(operation);

            Visit(operation.AwaitedValue, "AwaitedValue");
        }

        public override void VisitNameOfExpression(INameOfExpression operation)
        {
            LogString(nameof(INameOfExpression));
            LogCommonPropertiesAndNewLine(operation);

            Visit(operation.Argument);
        }

        public override void VisitThrowExpression(IThrowExpression operation)
        {
            LogString(nameof(IThrowExpression));
            LogCommonPropertiesAndNewLine(operation);

            Visit(operation.Expression);
        }

        public override void VisitAddressOfExpression(IAddressOfExpression operation)
        {
            LogString(nameof(IAddressOfExpression));
            LogCommonPropertiesAndNewLine(operation);

            Visit(operation.Reference, "Reference");
        }

        public override void VisitObjectCreationExpression(IObjectCreationExpression operation)
        {
            LogString(nameof(IObjectCreationExpression));
            LogString($" (Constructor: {operation.Constructor.ToTestDisplayString()})");
            LogCommonPropertiesAndNewLine(operation);

            VisitArguments(operation);
            Visit(operation.Initializer, "Initializer");
        }

        public override void VisitAnonymousObjectCreationExpression(IAnonymousObjectCreationExpression operation)
        {
            LogString(nameof(IAnonymousObjectCreationExpression));
            LogCommonPropertiesAndNewLine(operation);

            VisitArray(operation.Initializers, "Initializers", logElementCount: true);
        }

        public override void VisitDynamicObjectCreationExpression(IDynamicObjectCreationExpression operation)
        {
            LogString(nameof(IDynamicObjectCreationExpression));
            LogCommonPropertiesAndNewLine(operation);

            VisitDynamicArguments((HasDynamicArgumentsExpression)operation);
            Visit(operation.Initializer, "Initializer");
        }

        public override void VisitDynamicInvocationExpression(IDynamicInvocationExpression operation)
        {
            LogString(nameof(IDynamicInvocationExpression));
            LogCommonPropertiesAndNewLine(operation);

            Visit(operation.Expression, "Expression");
            VisitDynamicArguments((HasDynamicArgumentsExpression)operation);
        }

        public override void VisitDynamicIndexerAccessExpression(IDynamicIndexerAccessExpression operation)
        {
            LogString(nameof(IDynamicIndexerAccessExpression));
            LogCommonPropertiesAndNewLine(operation);

            Visit(operation.Expression, "Expression");
            VisitDynamicArguments((HasDynamicArgumentsExpression)operation);
        }

        public override void VisitObjectOrCollectionInitializerExpression(IObjectOrCollectionInitializerExpression operation)
        {
            LogString(nameof(IObjectOrCollectionInitializerExpression));
            LogCommonPropertiesAndNewLine(operation);

            VisitArray(operation.Initializers, "Initializers", logElementCount: true);
        }

        public override void VisitMemberInitializerExpression(IMemberInitializerExpression operation)
        {
            LogString(nameof(IMemberInitializerExpression));
            LogCommonPropertiesAndNewLine(operation);

            Visit(operation.InitializedMember, "InitializedMember");
            Visit(operation.Initializer, "Initializer");
        }

        public override void VisitCollectionElementInitializerExpression(ICollectionElementInitializerExpression operation)
        {
            LogString(nameof(ICollectionElementInitializerExpression));
            if (operation.AddMethod != null)
            {
                LogString($" (AddMethod: {operation.AddMethod.ToTestDisplayString()})");
            }
            LogString($" (IsDynamic: {operation.IsDynamic})");
            LogCommonPropertiesAndNewLine(operation);

            VisitArray(operation.Arguments, "Arguments", logElementCount: true);
        }

        public override void VisitFieldInitializer(IFieldInitializer operation)
        {
            LogString(nameof(IFieldInitializer));

            if (operation.InitializedFields.Length <= 1)
            {
                if (operation.InitializedFields.Length == 1)
                {
                    LogSymbol(operation.InitializedFields[0], header: " (Field");
                    LogString(")");
                }

                LogCommonPropertiesAndNewLine(operation);
            }
            else
            {
                LogString($" ({operation.InitializedFields.Length} initialized fields)");
                LogCommonPropertiesAndNewLine(operation);

                Indent();

                int index = 1;
                foreach (var local in operation.InitializedFields)
                {
                    LogSymbol(local, header: $"Field_{index++}");
                    LogNewLine();
                }

                Unindent();
            }

            base.VisitFieldInitializer(operation);
        }

        public override void VisitPropertyInitializer(IPropertyInitializer operation)
        {
            LogString(nameof(IPropertyInitializer));
            LogSymbol(operation.InitializedProperty, header: " (Property");
            LogString(")");
            LogCommonPropertiesAndNewLine(operation);

            base.VisitPropertyInitializer(operation);
        }

        public override void VisitParameterInitializer(IParameterInitializer operation)
        {
            LogString(nameof(IParameterInitializer));
            LogSymbol(operation.Parameter, header: " (Parameter");
            LogString(")");
            LogCommonPropertiesAndNewLine(operation);

            base.VisitParameterInitializer(operation);
        }

        public override void VisitArrayCreationExpression(IArrayCreationExpression operation)
        {
            LogString(nameof(IArrayCreationExpression));
            LogString($" (Element Type: {operation.ElementType?.ToTestDisplayString()})");
            LogCommonPropertiesAndNewLine(operation);

            VisitArray(operation.DimensionSizes, "Dimension Sizes", logElementCount: true);
            Visit(operation.Initializer, "Initializer");
        }

        public override void VisitArrayInitializer(IArrayInitializer operation)
        {
            LogString(nameof(IArrayInitializer));
            LogString($" ({operation.ElementValues.Length} elements)");
            LogCommonPropertiesAndNewLine(operation);

            VisitArray(operation.ElementValues, "Element Values", logElementCount: true);
        }

        public override void VisitSimpleAssignmentExpression(ISimpleAssignmentExpression operation)
        {
            LogString(nameof(ISimpleAssignmentExpression));
            LogCommonPropertiesAndNewLine(operation);

            Visit(operation.Target, "Left");
            Visit(operation.Value, "Right");
        }

        public override void VisitCompoundAssignmentExpression(ICompoundAssignmentExpression operation)
        {
            LogString(nameof(ICompoundAssignmentExpression));

            var kindStr = $"{nameof(BinaryOperatorKind)}.{operation.OperatorKind}";
            if (operation.IsLifted)
            {
                kindStr += ", IsLifted";
            }

            if (operation.IsChecked)
            {
                kindStr += ", Checked";
            }

            LogString($" ({kindStr})");
            LogHasOperatorMethodExpressionCommon(operation);
            LogCommonPropertiesAndNewLine(operation);

            Visit(operation.Target, "Left");
            Visit(operation.Value, "Right");
        }

        public override void VisitIncrementOrDecrementExpression(IIncrementOrDecrementExpression operation)
        {
            LogString(nameof(IIncrementOrDecrementExpression));

            var kindStr = operation.IsPostfix ? "Postfix" : "Prefix";
            if (operation.IsLifted)
            {
                kindStr += ", IsLifted";
            }

            if (operation.IsChecked)
            {
                kindStr += ", Checked";
            }

            LogString($" ({kindStr})");
            LogHasOperatorMethodExpressionCommon(operation);
            LogCommonPropertiesAndNewLine(operation);

            Visit(operation.Target, "Target");
        }

        public override void VisitParenthesizedExpression(IParenthesizedExpression operation)
        {
            LogString(nameof(IParenthesizedExpression));
            LogCommonPropertiesAndNewLine(operation);

            Visit(operation.Operand, "Operand");
        }

        public override void VisitDynamicMemberReferenceExpression(IDynamicMemberReferenceExpression operation)
        {
            LogString(nameof(IDynamicMemberReferenceExpression));
            // (Member Name: "quoted name", Containing Type: type)
            LogString(" (");
            LogConstant((object)operation.MemberName, "Member Name");
            LogString(", ");
            LogType(operation.ContainingType, "Containing Type");
            LogString(")");
            LogCommonPropertiesAndNewLine(operation);

            VisitArrayCommon(operation.TypeArguments, "Type Arguments", logElementCount: true,logNullForDefault: false, arrayElementVisitor: VisitSymbolArrayElement);

            VisitInstanceExpression(operation.Instance);
        }

        public override void VisitDefaultValueExpression(IDefaultValueExpression operation)
        {
            LogString(nameof(IDefaultValueExpression));
            LogCommonPropertiesAndNewLine(operation);
        }

        public override void VisitTypeParameterObjectCreationExpression(ITypeParameterObjectCreationExpression operation)
        {
            LogString(nameof(ITypeParameterObjectCreationExpression));
            LogCommonPropertiesAndNewLine(operation);
        }

        public override void VisitInvalidStatement(IInvalidStatement operation)
        {
            LogString(nameof(IInvalidStatement));
            LogCommonPropertiesAndNewLine(operation);

            VisitChildren(operation);
        }

        public override void VisitInvalidExpression(IInvalidExpression operation)
        {
            LogString(nameof(IInvalidExpression));
            LogCommonPropertiesAndNewLine(operation);

            VisitChildren(operation);
        }

        public override void VisitIfStatement(IIfStatement operation)
        {
            LogString(nameof(IIfStatement));
            LogCommonPropertiesAndNewLine(operation);

            Visit(operation.Condition, "Condition");
            Visit(operation.IfTrueStatement, "IfTrue");
            Visit(operation.IfFalseStatement, "IfFalse");
        }

        public override void VisitLocalFunctionStatement(ILocalFunctionStatement operation)
        {
            LogString(nameof(ILocalFunctionStatement));

            LogSymbol(operation.Symbol, header: " (Symbol");
            LogString(")");
            LogCommonPropertiesAndNewLine(operation);

            Visit(operation.Body);
        }

        private void LogCaseClauseCommon(ICaseClause operation)
        {
            var kindStr = $"{nameof(CaseKind)}.{operation.CaseKind}";
            LogString($" ({kindStr})");
            LogCommonPropertiesAndNewLine(operation);
        }

        public override void VisitSingleValueCaseClause(ISingleValueCaseClause operation)
        {
            LogString(nameof(ISingleValueCaseClause));
            LogCaseClauseCommon(operation);

            Visit(operation.Value, "Value");
        }

        public override void VisitRelationalCaseClause(IRelationalCaseClause operation)
        {
            LogString(nameof(IRelationalCaseClause));
            var kindStr = $"{nameof(BinaryOperatorKind)}.{operation.Relation}";
            LogString($" (Relational operator kind: {kindStr})");
            LogCaseClauseCommon(operation);

            Visit(operation.Value, "Value");
        }

        public override void VisitRangeCaseClause(IRangeCaseClause operation)
        {
            LogString(nameof(IRangeCaseClause));
            LogCaseClauseCommon(operation);

            Visit(operation.MinimumValue, "Min");
            Visit(operation.MaximumValue, "Max");
        }

        public override void VisitDefaultCaseClause(IDefaultCaseClause operation)
        {
            LogString(nameof(IDefaultCaseClause));
            LogCaseClauseCommon(operation);
        }

        public override void VisitTupleExpression(ITupleExpression operation)
        {
            LogString(nameof(ITupleExpression));
            LogCommonPropertiesAndNewLine(operation);

            VisitArray(operation.Elements, "Elements", logElementCount: true);
        }

        public override void VisitInterpolatedStringExpression(IInterpolatedStringExpression operation)
        {
            LogString(nameof(IInterpolatedStringExpression));
            LogCommonPropertiesAndNewLine(operation);

            VisitArray(operation.Parts, "Parts", logElementCount: true);
        }

        public override void VisitInterpolatedStringText(IInterpolatedStringText operation)
        {
            LogString(nameof(IInterpolatedStringText));
            LogCommonPropertiesAndNewLine(operation);

            Visit(operation.Text, "Text");
        }

        public override void VisitInterpolation(IInterpolation operation)
        {
            LogString(nameof(IInterpolation));
            LogCommonPropertiesAndNewLine(operation);

            Visit(operation.Expression, "Expression");
            Visit(operation.Alignment, "Alignment");
            Visit(operation.FormatString, "FormatString");
        }

        public override void VisitConstantPattern(IConstantPattern operation)
        {
            LogString(nameof(IConstantPattern));
            LogCommonPropertiesAndNewLine(operation);

            Visit(operation.Value, "Value");
        }

        public override void VisitDeclarationPattern(IDeclarationPattern operation)
        {
            LogString(nameof(IDeclarationPattern));
            LogSymbol(operation.DeclaredSymbol, " (Declared Symbol");
            LogString(")");
            LogCommonPropertiesAndNewLine(operation);
        }

        public override void VisitIsPatternExpression(IIsPatternExpression operation)
        {
            LogString(nameof(IIsPatternExpression));
            LogCommonPropertiesAndNewLine(operation);

            Visit(operation.Expression, "Expression");
            Visit(operation.Pattern, "Pattern");
        }

        public override void VisitPatternCaseClause(IPatternCaseClause operation)
        {
            LogString(nameof(IPatternCaseClause));
            LogSymbol(operation.Label, " (Label Symbol");
            LogString(")");
            LogCaseClauseCommon(operation);

            Visit(operation.Pattern, "Pattern");
            Visit(operation.GuardExpression, "Guard Expression");
        }

<<<<<<< HEAD
        public override void VisitRaiseEventExpression(IRaiseEventExpression operation)
        {
            LogString(nameof(IRaiseEventExpression));
            LogCommonPropertiesAndNewLine(operation);

            Visit(operation.EventReference, header: "Event Reference");
            VisitArguments(operation);
=======
        public override void VisitTranslatedQueryExpression(ITranslatedQueryExpression operation)
        {
            LogString(nameof(ITranslatedQueryExpression));
            LogCommonPropertiesAndNewLine(operation);

            Visit(operation.Expression, "Expression");
>>>>>>> 3c041e65
        }

        #endregion
    }
}<|MERGE_RESOLUTION|>--- conflicted
+++ resolved
@@ -1431,7 +1431,14 @@
             Visit(operation.GuardExpression, "Guard Expression");
         }
 
-<<<<<<< HEAD
+        public override void VisitTranslatedQueryExpression(ITranslatedQueryExpression operation)
+        {
+            LogString(nameof(ITranslatedQueryExpression));
+            LogCommonPropertiesAndNewLine(operation);
+
+            Visit(operation.Expression, "Expression");
+        }
+
         public override void VisitRaiseEventExpression(IRaiseEventExpression operation)
         {
             LogString(nameof(IRaiseEventExpression));
@@ -1439,14 +1446,6 @@
 
             Visit(operation.EventReference, header: "Event Reference");
             VisitArguments(operation);
-=======
-        public override void VisitTranslatedQueryExpression(ITranslatedQueryExpression operation)
-        {
-            LogString(nameof(ITranslatedQueryExpression));
-            LogCommonPropertiesAndNewLine(operation);
-
-            Visit(operation.Expression, "Expression");
->>>>>>> 3c041e65
         }
 
         #endregion
