{
  "supports": { },
  "dependencies": {
    "Microsoft.VisualStudio.Designer.Interfaces": "1.1.4322",
    "Microsoft.VisualStudio.Editor": "14.1.24720",
<<<<<<< HEAD
    "Microsoft.VisualStudio.ImageCatalog": "14.1.24720",
=======
    "Microsoft.VisualStudio.OLE.Interop": "7.10.6070",
>>>>>>> 1a3b616d
    "Microsoft.VisualStudio.Shell.Design": "14.1.24720",
    "Microsoft.VisualStudio.Shell.14.0": "14.1.24720",
    "Microsoft.VisualStudio.Shell.Interop.10.0": "10.0.30319",
    "Microsoft.VisualStudio.Shell.Interop.11.0": "11.0.61030",
    "Microsoft.VisualStudio.Shell.Interop.12.1.DesignTime": "12.1.30328",
    "Microsoft.VisualStudio.Shell.Interop.14.0.DesignTime": "14.1.24720",
    "Microsoft.VisualStudio.TextManager.Interop.10.0": "10.0.30319",
    "Microsoft.VisualStudio.TextManager.Interop.12.0": "12.0.30110",
    "Microsoft.VisualStudio.TextManager.Interop.12.1.DesignTime": "12.1.30328",
    "Microsoft.VisualStudio.SDK.EmbedInteropTypes": "14.1.2",
    "Microsoft.VisualStudio.ManagedInterfaces": "8.0.50727",
    "Microsoft.VisualStudio.WCFReference.Interop": "9.0.30729",
    "Microsoft.VisualStudio.Data.Core": "9.0.21022",
    "Microsoft.VisualStudio.Data.Services": "9.0.21022"
  },
  "frameworks": {
    ".NETFramework,Version=v4.6": { }
  }
}<|MERGE_RESOLUTION|>--- conflicted
+++ resolved
@@ -3,11 +3,8 @@
   "dependencies": {
     "Microsoft.VisualStudio.Designer.Interfaces": "1.1.4322",
     "Microsoft.VisualStudio.Editor": "14.1.24720",
-<<<<<<< HEAD
     "Microsoft.VisualStudio.ImageCatalog": "14.1.24720",
-=======
     "Microsoft.VisualStudio.OLE.Interop": "7.10.6070",
->>>>>>> 1a3b616d
     "Microsoft.VisualStudio.Shell.Design": "14.1.24720",
     "Microsoft.VisualStudio.Shell.14.0": "14.1.24720",
     "Microsoft.VisualStudio.Shell.Interop.10.0": "10.0.30319",
