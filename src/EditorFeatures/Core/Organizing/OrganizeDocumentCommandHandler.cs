﻿// Licensed to the .NET Foundation under one or more agreements.
// The .NET Foundation licenses this file to you under the MIT license.
// See the LICENSE file in the project root for more information.

using System;
using System.ComponentModel.Composition;
using System.Diagnostics.CodeAnalysis;
using System.Threading;
using System.Threading.Tasks;
using Microsoft.CodeAnalysis.Editor.BackgroundWorkIndicator;
using Microsoft.CodeAnalysis.Editor.Commanding.Commands;
using Microsoft.CodeAnalysis.Editor.Shared.Extensions;
using Microsoft.CodeAnalysis.Editor.Shared.Utilities;
using Microsoft.CodeAnalysis.Formatting;
using Microsoft.CodeAnalysis.Options;
using Microsoft.CodeAnalysis.OrganizeImports;
using Microsoft.CodeAnalysis.Organizing;
using Microsoft.CodeAnalysis.RemoveUnnecessaryImports;
using Microsoft.CodeAnalysis.Shared.Extensions;
using Microsoft.CodeAnalysis.Shared.TestHooks;
using Microsoft.CodeAnalysis.Text;
using Microsoft.VisualStudio.Commanding;
using Microsoft.VisualStudio.Text;
using Microsoft.VisualStudio.Text.Editor.Commanding;
using Microsoft.VisualStudio.Threading;
using Microsoft.VisualStudio.Utilities;
using Roslyn.Utilities;

namespace Microsoft.CodeAnalysis.Editor.Implementation.Organizing
{
    [Export(typeof(ICommandHandler))]
    [ContentType(ContentTypeNames.CSharpContentType)]
    [ContentType(ContentTypeNames.VisualBasicContentType)]
    [ContentType(ContentTypeNames.XamlContentType)]
    [Name(PredefinedCommandHandlerNames.OrganizeDocument)]
    [method: ImportingConstructor]
<<<<<<< HEAD
    [method: SuppressMessage("RoslynDiagnosticsReliability", "RS0033:Importing constructor should be [Obsolete]", Justification = "Used in test code: https://github.com/dotnet/roslyn/issues/42814")]
    internal class OrganizeDocumentCommandHandler(IThreadingContext threadingContext, IGlobalOptionService globalOptions) :
=======
    [SuppressMessage("RoslynDiagnosticsReliability", "RS0033:Importing constructor should be [Obsolete]", Justification = "Used in test code: https://github.com/dotnet/roslyn/issues/42814")]
    internal class OrganizeDocumentCommandHandler(
        IThreadingContext threadingContext,
        IGlobalOptionService globalOptions,
        IAsynchronousOperationListenerProvider listenerProvider) :
>>>>>>> 1056a3cf
        ICommandHandler<OrganizeDocumentCommandArgs>,
        ICommandHandler<SortImportsCommandArgs>,
        ICommandHandler<SortAndRemoveUnnecessaryImportsCommandArgs>
    {
        private readonly IThreadingContext _threadingContext = threadingContext;
        private readonly IGlobalOptionService _globalOptions = globalOptions;
<<<<<<< HEAD
=======
        private readonly IAsynchronousOperationListener _listener = listenerProvider.GetListener(FeatureAttribute.OrganizeDocument);
>>>>>>> 1056a3cf

        public string DisplayName => EditorFeaturesResources.Organize_Document;

        public CommandState GetCommandState(OrganizeDocumentCommandArgs args)
            => GetCommandState(args, _ => EditorFeaturesResources.Organize_Document, needsSemantics: true);

        public CommandState GetCommandState(SortImportsCommandArgs args)
            => GetCommandState(args, o => o.SortImportsDisplayStringWithAccelerator, needsSemantics: false);

        public CommandState GetCommandState(SortAndRemoveUnnecessaryImportsCommandArgs args)
            => GetCommandState(args, o => o.SortAndRemoveUnusedImportsDisplayStringWithAccelerator, needsSemantics: true);

        private static CommandState GetCommandState(EditorCommandArgs args, Func<IOrganizeImportsService, string> descriptionString, bool needsSemantics)
        {
            if (IsCommandSupported(args, needsSemantics, out var workspace))
            {
                var organizeImportsService = workspace.Services.SolutionServices.GetProjectServices(args.SubjectBuffer)!.GetRequiredService<IOrganizeImportsService>();
                return new CommandState(isAvailable: true, displayText: descriptionString(organizeImportsService));
            }
            else
            {
                return CommandState.Unspecified;
            }
        }

        private static bool IsCommandSupported(EditorCommandArgs args, bool needsSemantics, [NotNullWhen(true)] out Workspace? workspace)
        {
            workspace = null;
            if (args.SubjectBuffer.TryGetWorkspace(out var retrievedWorkspace))
            {
                workspace = retrievedWorkspace;
                if (!workspace.CanApplyChange(ApplyChangesKind.ChangeDocument))
                {
                    return false;
                }

                if (workspace.Kind == WorkspaceKind.MiscellaneousFiles)
                {
                    return !needsSemantics;
                }

                return args.SubjectBuffer.SupportsRefactorings();
            }

            return false;
        }

        private bool ExecuteCommand(
            EditorCommandArgs commandArgs,
            CommandExecutionContext context,
            Func<ITextSnapshot, IUIThreadOperationContext, Task<Document?>> getCurrentDocumentAsync,
            Func<Document, CancellationToken, Task<Document>> getChangedDocumentAsync)
        {
            // We're showing our own UI, ensure the editor doesn't show anything itself.
            context.OperationContext.TakeOwnership();

            var token = _listener.BeginAsyncOperation(nameof(ExecuteCommand));
            _ = ExecuteAsync(commandArgs, getCurrentDocumentAsync, getChangedDocumentAsync)
                .ReportNonFatalErrorAsync()
                .CompletesAsyncOperation(token);

            return true;
        }

        private async Task ExecuteAsync(
            EditorCommandArgs commandArgs,
            Func<ITextSnapshot, IUIThreadOperationContext, Task<Document?>> getCurrentDocumentAsync,
            Func<Document, CancellationToken, Task<Document>> getChangedDocumentAsync)
        {
            await _threadingContext.JoinableTaskFactory.SwitchToMainThreadAsync();

            var subjectBuffer = commandArgs.SubjectBuffer;
            var textView = commandArgs.TextView;

            var caretPoint = textView.GetCaretPoint(subjectBuffer);
            if (caretPoint is null)
                return;

            if (!subjectBuffer.TryGetWorkspace(out var workspace))
                return;

            var snapshotSpan = textView.GetTextElementSpan(caretPoint.Value);

            var indicatorFactory = workspace.Services.GetRequiredService<IBackgroundWorkIndicatorFactory>();
            using var backgroundWorkContext = indicatorFactory.Create(
                commandArgs.TextView,
                snapshotSpan,
                EditorFeaturesResources.Organizing_document,
                cancelOnEdit: true,
                cancelOnFocusLost: false);

            var cancellationToken = backgroundWorkContext.UserCancellationToken;

            await TaskScheduler.Default;

            var currentDocument = await getCurrentDocumentAsync(snapshotSpan.Snapshot, backgroundWorkContext).ConfigureAwait(false);
            if (currentDocument is null)
                return;

            var newDocument = await getChangedDocumentAsync(currentDocument, cancellationToken).ConfigureAwait(false);
            if (currentDocument == newDocument)
                return;

            var changes = await newDocument.GetTextChangesAsync(currentDocument, cancellationToken).ConfigureAwait(false);

            // Required to switch back to the UI thread to call TryApplyChanges
            await _threadingContext.JoinableTaskFactory.SwitchToMainThreadAsync(cancellationToken);

            // We're about to make an edit ourselves.  so disable the cancellation that happens on editing.
            backgroundWorkContext.CancelOnEdit = false;

            commandArgs.SubjectBuffer.ApplyChanges(changes);
        }

        public bool ExecuteCommand(OrganizeDocumentCommandArgs args, CommandExecutionContext context)
            => ExecuteCommand(
                args, context,
                // Need full semantics for this operation.
                (snapshot, context) => snapshot.GetFullyLoadedOpenDocumentInCurrentContextWithChangesAsync(context),
                (document, cancellationToken) => OrganizingService.OrganizeAsync(document, cancellationToken: cancellationToken));

        public bool ExecuteCommand(SortImportsCommandArgs args, CommandExecutionContext context)
            => ExecuteCommand(
                args, context,
                // Only need syntax for this operation.
                (snapshot, context) => Task.FromResult(snapshot.GetOpenDocumentInCurrentContextWithChanges()),
                async (document, cancellationToken) =>
                {
                    var organizeImportsService = document.GetRequiredLanguageService<IOrganizeImportsService>();
                    var options = await document.GetOrganizeImportsOptionsAsync(_globalOptions, cancellationToken).ConfigureAwait(false);
                    return await organizeImportsService.OrganizeImportsAsync(document, options, cancellationToken).ConfigureAwait(false);
                });

        public bool ExecuteCommand(SortAndRemoveUnnecessaryImportsCommandArgs args, CommandExecutionContext context)
            => ExecuteCommand(
                args, context,
                // Need full semantics for this operation.
                (snapshot, context) => snapshot.GetFullyLoadedOpenDocumentInCurrentContextWithChangesAsync(context),
                async (document, cancellationToken) =>
                {
                    var formattingOptions = document.SupportsSyntaxTree
                        ? await document.GetSyntaxFormattingOptionsAsync(_globalOptions, cancellationToken).ConfigureAwait(false)
                        : null;

                    var removeImportsService = document.GetRequiredLanguageService<IRemoveUnnecessaryImportsService>();
                    var organizeImportsService = document.GetRequiredLanguageService<IOrganizeImportsService>();

                    var newDocument = await removeImportsService.RemoveUnnecessaryImportsAsync(document, formattingOptions, cancellationToken).ConfigureAwait(false);
                    var options = await document.GetOrganizeImportsOptionsAsync(_globalOptions, cancellationToken).ConfigureAwait(false);
                    return await organizeImportsService.OrganizeImportsAsync(newDocument, options, cancellationToken).ConfigureAwait(false);
                });
    }
}<|MERGE_RESOLUTION|>--- conflicted
+++ resolved
@@ -34,26 +34,18 @@
     [ContentType(ContentTypeNames.XamlContentType)]
     [Name(PredefinedCommandHandlerNames.OrganizeDocument)]
     [method: ImportingConstructor]
-<<<<<<< HEAD
-    [method: SuppressMessage("RoslynDiagnosticsReliability", "RS0033:Importing constructor should be [Obsolete]", Justification = "Used in test code: https://github.com/dotnet/roslyn/issues/42814")]
-    internal class OrganizeDocumentCommandHandler(IThreadingContext threadingContext, IGlobalOptionService globalOptions) :
-=======
     [SuppressMessage("RoslynDiagnosticsReliability", "RS0033:Importing constructor should be [Obsolete]", Justification = "Used in test code: https://github.com/dotnet/roslyn/issues/42814")]
     internal class OrganizeDocumentCommandHandler(
         IThreadingContext threadingContext,
         IGlobalOptionService globalOptions,
         IAsynchronousOperationListenerProvider listenerProvider) :
->>>>>>> 1056a3cf
         ICommandHandler<OrganizeDocumentCommandArgs>,
         ICommandHandler<SortImportsCommandArgs>,
         ICommandHandler<SortAndRemoveUnnecessaryImportsCommandArgs>
     {
         private readonly IThreadingContext _threadingContext = threadingContext;
         private readonly IGlobalOptionService _globalOptions = globalOptions;
-<<<<<<< HEAD
-=======
         private readonly IAsynchronousOperationListener _listener = listenerProvider.GetListener(FeatureAttribute.OrganizeDocument);
->>>>>>> 1056a3cf
 
         public string DisplayName => EditorFeaturesResources.Organize_Document;
 
