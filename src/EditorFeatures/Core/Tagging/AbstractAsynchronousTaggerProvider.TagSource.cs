﻿// Licensed to the .NET Foundation under one or more agreements.
// The .NET Foundation licenses this file to you under the MIT license.
// See the LICENSE file in the project root for more information.

using System;
using System.Collections.Generic;
using System.Collections.Immutable;
using System.Diagnostics;
using System.Linq;
using System.Threading;
using Microsoft.CodeAnalysis.Editor.Shared.Tagging;
using Microsoft.CodeAnalysis.Editor.Shared.Threading;
using Microsoft.CodeAnalysis.Editor.Shared.Utilities;
using Microsoft.CodeAnalysis.Options;
using Microsoft.CodeAnalysis.Shared.TestHooks;
using Microsoft.CodeAnalysis.Text;
using Microsoft.VisualStudio.Text;
using Microsoft.VisualStudio.Text.Editor;
using Microsoft.VisualStudio.Text.Tagging;
using Roslyn.Utilities;

namespace Microsoft.CodeAnalysis.Editor.Tagging
{
    internal partial class AbstractAsynchronousTaggerProvider<TTag>
    {
        private sealed partial class TagSource : ForegroundThreadAffinitizedObject
        {
            /// <summary>
            /// If we get more than this many differences, then we just issue it as a single change
            /// notification.  The number has been completely made up without any data to support it.
            /// 
            /// Internal for testing purposes.
            /// </summary>
            private const int CoalesceDifferenceCount = 10;

            #region Fields that can be accessed from either thread

            /// <summary>
            /// The async worker we defer to handle foreground/background thread management for this
            /// tagger. Note: some operations we perform on this must be uncancellable.  Specifically,
            /// once we've updated our internal state we need to *ensure* that the UI eventually gets in
            /// sync with it. As such, we allow cancellation of our tasks *until* we update our state.
            /// From that point on, we must proceed and execute the tasks.
            /// </summary>
            private readonly AsynchronousSerialWorkQueue _workQueue;

            private readonly AbstractAsynchronousTaggerProvider<TTag> _dataSource;

            /// <summary>
            /// async operation notifier
            /// </summary>
            private readonly IAsynchronousOperationListener _asyncListener;

            /// <summary>
            /// foreground notification service
            /// </summary>
            private readonly IForegroundNotificationService _notificationService;

            #endregion

            #region Fields that can only be accessed from the foreground thread

            private readonly ITextView _textViewOpt;
            private readonly ITextBuffer _subjectBuffer;

            /// <summary>
            /// Our tagger event source that lets us know when we should call into the tag producer for
            /// new tags.
            /// </summary>
            private readonly ITaggerEventSource _eventSource;

            /// <summary>
            /// accumulated text changes since last tag calculation
            /// </summary>
            private TextChangeRange? _accumulatedTextChanges_doNotAccessDirectly;
            private ImmutableDictionary<ITextBuffer, TagSpanIntervalTree<TTag>>? _cachedTagTrees_doNotAccessDirectly;
            private object? _state_doNotAccessDirecty;

            /// <summary>
            /// Keep track of if we are processing the first <see cref="ITagger{T}.GetTags"/> request.  If our provider returns 
            /// <see langword="true"/> for <see cref="AbstractAsynchronousTaggerProvider{TTag}.ComputeInitialTagsSynchronously"/>,
            /// then we'll want to synchronously block then and only then for tags.
            /// </summary>
            private bool _firstTagsRequest = true;

            #endregion

            /// <summary>
            /// A cancellation source we use for the initial tagging computation.  We only cancel
            /// if our ref count actually reaches 0.  Otherwise, we always try to compute the initial
            /// set of tags for our view/buffer.
            /// </summary>
            private readonly CancellationTokenSource _initialComputationCancellationTokenSource = new();

            public TaggerDelay AddedTagNotificationDelay => _dataSource.AddedTagNotificationDelay;

            public TagSource(
                ITextView textViewOpt,
                ITextBuffer subjectBuffer,
                AbstractAsynchronousTaggerProvider<TTag> dataSource,
                IAsynchronousOperationListener asyncListener,
                IForegroundNotificationService notificationService)
                : base(dataSource.ThreadingContext)
            {
                this.AssertIsForeground();
                if (dataSource.SpanTrackingMode == SpanTrackingMode.Custom)
                    throw new ArgumentException("SpanTrackingMode.Custom not allowed.", "spanTrackingMode");

                _subjectBuffer = subjectBuffer;
                _textViewOpt = textViewOpt;
                _dataSource = dataSource;
                _asyncListener = asyncListener;
                _notificationService = notificationService;

                _batchChangeTokenSource = new CancellationTokenSource();

                _batchChangeNotifier = new BatchChangeNotifier(
                    dataSource.ThreadingContext,
                    subjectBuffer, asyncListener, notificationService, NotifyEditorNow, _batchChangeTokenSource.Token);

                DebugRecordInitialStackTrace();

                _workQueue = new AsynchronousSerialWorkQueue(ThreadingContext, asyncListener);
                this.CachedTagTrees = ImmutableDictionary.Create<ITextBuffer, TagSpanIntervalTree<TTag>>();

                _eventSource = CreateEventSource();

                Connect();

                // Start computing the initial set of tags immediately.  We want to get the UI
                // to a complete state as soon as possible.
<<<<<<< HEAD
=======
                ComputeInitialTags();

                return;

                void Connect()
                {
                    this.AssertIsForeground();

                    _eventSource.Changed += OnEventSourceChanged;

                    if (_dataSource.TextChangeBehavior.HasFlag(TaggerTextChangeBehavior.TrackTextChanges))
                    {
                        _subjectBuffer.Changed += OnSubjectBufferChanged;
                    }

                    if (_dataSource.CaretChangeBehavior.HasFlag(TaggerCaretChangeBehavior.RemoveAllTagsOnCaretMoveOutsideOfTag))
                    {
                        if (_textViewOpt == null)
                        {
                            throw new ArgumentException(
                                nameof(_dataSource.CaretChangeBehavior) + " can only be specified for an " + nameof(IViewTaggerProvider));
                        }

                        _textViewOpt.Caret.PositionChanged += OnCaretPositionChanged;
                    }

                    // Tell the interaction object to start issuing events.
                    _eventSource.Connect();
                }
            }

            private void Dispose()
            {
                if (_disposed)
                {
                    Debug.Fail("Tagger already disposed");
                    return;
                }

                // Stop computing any initial tags if we've been asked for them.
                _initialComputationCancellationTokenSource.Cancel();
                _disposed = true;
                _dataSource.RemoveTagSource(_textViewOpt, _subjectBuffer);
                GC.SuppressFinalize(this);

                Disconnect();

                return;

                void Disconnect()
                {
                    this.AssertIsForeground();
                    _workQueue.CancelCurrentWork(remainCancelled: true);

                    // Tell the interaction object to stop issuing events.
                    _eventSource.Disconnect();

                    if (_dataSource.CaretChangeBehavior.HasFlag(TaggerCaretChangeBehavior.RemoveAllTagsOnCaretMoveOutsideOfTag))
                    {
                        _textViewOpt.Caret.PositionChanged -= OnCaretPositionChanged;
                    }

                    if (_dataSource.TextChangeBehavior.HasFlag(TaggerTextChangeBehavior.TrackTextChanges))
                    {
                        _subjectBuffer.Changed -= OnSubjectBufferChanged;
                    }

                    _eventSource.Changed -= OnEventSourceChanged;
                }
            }

            private void ComputeInitialTags()
            {
                // Note: we always kick this off to the new UI pump instead of computing tags right
                // on this thread.  The reason for that is that we may be getting created at a time
                // when the view itself is initializing.  As such the view is not in a state where
                // we want code touching it.
>>>>>>> f4b989b8
                RegisterNotification(
                    () => RecomputeTagsForeground(initialTags: true, synchronous: false),
                    delay: 0,
                    cancellationToken: GetCancellationToken(initialTags: true));
            }

            private ITaggerEventSource CreateEventSource()
            {
                var eventSource = _dataSource.CreateEventSource(_textViewOpt, _subjectBuffer);

                // If there are any options specified for this tagger, then also hook up event
                // notifications for when those options change.
                var optionChangedEventSources =
                    _dataSource.Options.Concat<IOption>(_dataSource.PerLanguageOptions)
                        .Select(o => TaggerEventSources.OnOptionChanged(_subjectBuffer, o)).ToList();

                if (optionChangedEventSources.Count == 0)
                {
                    // No options specified for this tagger.  So just keep the event source as is.
                    return eventSource;
                }

                optionChangedEventSources.Add(eventSource);
                return TaggerEventSources.Compose(optionChangedEventSources);
            }

            private TextChangeRange? AccumulatedTextChanges
            {
                get
                {
                    this.AssertIsForeground();
                    return _accumulatedTextChanges_doNotAccessDirectly;
                }

                set
                {
                    this.AssertIsForeground();
                    _accumulatedTextChanges_doNotAccessDirectly = value;
                }
            }

            private ImmutableDictionary<ITextBuffer, TagSpanIntervalTree<TTag>>? CachedTagTrees
            {
                get
                {
                    this.AssertIsForeground();
                    return _cachedTagTrees_doNotAccessDirectly;
                }

                set
                {
                    this.AssertIsForeground();
                    _cachedTagTrees_doNotAccessDirectly = value;
                }
            }

            private object? State
            {
                get
                {
                    this.AssertIsForeground();
                    return _state_doNotAccessDirecty;
                }

                set
                {
                    this.AssertIsForeground();
                    _state_doNotAccessDirecty = value;
                }
            }

<<<<<<< HEAD
=======
            private bool UpToDate
            {
                get
                {
                    this.AssertIsForeground();
                    return _upToDate_doNotAccessDirectly;
                }

                set
                {
                    this.AssertIsForeground();
                    _upToDate_doNotAccessDirectly = value;
                }
            }

>>>>>>> f4b989b8
            public void RegisterNotification(Action action, int delay, CancellationToken cancellationToken)
                => _notificationService.RegisterNotification(action, delay, _asyncListener.BeginAsyncOperation(typeof(TTag).Name), cancellationToken);

            private void RaiseTagsChanged(ITextBuffer buffer, DiffResult difference)
            {
                this.AssertIsForeground();
                if (difference.Count == 0)
                {
                    // nothing changed.
                    return;
                }

                OnTagsChangedForBuffer(SpecializedCollections.SingletonCollection(
                    new KeyValuePair<ITextBuffer, DiffResult>(buffer, difference)),
                    initialTags: false);
            }
        }
    }
}<|MERGE_RESOLUTION|>--- conflicted
+++ resolved
@@ -129,8 +129,6 @@
 
                 // Start computing the initial set of tags immediately.  We want to get the UI
                 // to a complete state as soon as possible.
-<<<<<<< HEAD
-=======
                 ComputeInitialTags();
 
                 return;
@@ -208,7 +206,6 @@
                 // on this thread.  The reason for that is that we may be getting created at a time
                 // when the view itself is initializing.  As such the view is not in a state where
                 // we want code touching it.
->>>>>>> f4b989b8
                 RegisterNotification(
                     () => RecomputeTagsForeground(initialTags: true, synchronous: false),
                     delay: 0,
@@ -280,24 +277,6 @@
                 }
             }
 
-<<<<<<< HEAD
-=======
-            private bool UpToDate
-            {
-                get
-                {
-                    this.AssertIsForeground();
-                    return _upToDate_doNotAccessDirectly;
-                }
-
-                set
-                {
-                    this.AssertIsForeground();
-                    _upToDate_doNotAccessDirectly = value;
-                }
-            }
-
->>>>>>> f4b989b8
             public void RegisterNotification(Action action, int delay, CancellationToken cancellationToken)
                 => _notificationService.RegisterNotification(action, delay, _asyncListener.BeginAsyncOperation(typeof(TTag).Name), cancellationToken);
 
