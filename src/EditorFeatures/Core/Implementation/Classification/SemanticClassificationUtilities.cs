﻿// Licensed to the .NET Foundation under one or more agreements.
// The .NET Foundation licenses this file to you under the MIT license.
// See the LICENSE file in the project root for more information.

using System;
using System.Collections.Generic;
<<<<<<< HEAD
using System.Collections.Immutable;
using System.Linq;
=======
>>>>>>> 5d09a45b
using System.Runtime.CompilerServices;
using System.Threading;
using System.Threading.Tasks;
using Microsoft.CodeAnalysis.Classification;
using Microsoft.CodeAnalysis.Editor.Shared.Extensions;
using Microsoft.CodeAnalysis.Editor.Shared.Utilities;
using Microsoft.CodeAnalysis.Editor.Tagging;
using Microsoft.CodeAnalysis.ErrorReporting;
using Microsoft.CodeAnalysis.Host;
using Microsoft.CodeAnalysis.Internal.Log;
using Microsoft.CodeAnalysis.LanguageServices;
<<<<<<< HEAD
using Microsoft.CodeAnalysis.PooledObjects;
=======
using Microsoft.CodeAnalysis.PersistentStorage;
>>>>>>> 5d09a45b
using Microsoft.CodeAnalysis.Shared.Extensions;
using Microsoft.CodeAnalysis.Shared.TestHooks;
using Microsoft.CodeAnalysis.Shared.Utilities;
using Microsoft.CodeAnalysis.Text;
using Microsoft.CodeAnalysis.Text.Shared.Extensions;
using Microsoft.VisualStudio.Text;
using Microsoft.VisualStudio.Text.Tagging;
using Roslyn.Utilities;

namespace Microsoft.CodeAnalysis.Editor.Implementation.Classification
{
    internal partial class SemanticClassifier
    {
        /// <summary>
<<<<<<< HEAD
        /// Key we use to look this up in the persistence store for a particular document.
        /// </summary>
        private const string s_persistenceName = "<ClassifiedSpans>";

        /// <summary>
        /// Our current persistence version.  If we ever change the on-disk format, this should be changed so that we
        /// skip over persisted data that we cannot read.
        /// </summary>
        private const int s_classificationFormat = 1;

        private readonly IThreadingContext _threadingContext;

        /// <summary>
        /// Queue that we put the list of documents we want to compute full classifications for to cache to disk.
        /// </summary>
        private readonly AsyncBatchingWorkQueue<Document> _persistClassificationsWorkQueue;

        /// <summary>
=======
>>>>>>> 5d09a45b
        /// Mapping from workspaces to a task representing when they are fully loaded.  While this task is not complete,
        /// the workspace is still loading.  Once complete the workspace is loaded.  We store the task around, instead
        /// of just awaiting <see cref="IWorkspaceStatusService.IsFullyLoadedAsync"/> as actually awaiting that call
        /// takes non-neglible time (upwards of several hundred ms, to a second), whereas we can actually just use the
        /// status of the <see cref="IWorkspaceStatusService.WaitUntilFullyLoadedAsync"/> task to know when we have
        /// actually transitioned to a loaded state.
        /// </summary>
        private static readonly ConditionalWeakTable<Workspace, Task> s_workspaceToFullyLoadedStateTask =
            new ConditionalWeakTable<Workspace, Task>();

<<<<<<< HEAD
        public SemanticClassifier(
            IThreadingContext threadingContext,
            IAsynchronousOperationListener asyncListener)
        {
            _threadingContext = threadingContext;

            // Every second, process the documents we were asked to classify and store their latest classifications to
            // disk. That way we can classify those quickly the next time VS loads (but hasn't fully loaded projects).
            //
            // We dedupe the queue based on docId so that we only persist the last version of a document we were asked
            // to classify and we only hold onto latest solution snapshots until we process them.
            //
            // This approach allows us to not hold onto snapshots too long, while also ensuring we only do work after a
            // reasonable amount of time has passed since the last time the user performs an edit.
            _persistClassificationsWorkQueue = new AsyncBatchingWorkQueue<Document>(
                TimeSpan.FromSeconds(1),
                PersistClassifiedSpansAsync,
                equalityComparer: DocumentByIdEqualityComparer.Instance,
                asyncListener,
                _threadingContext.DisposalToken);
        }

        public async Task ProduceTagsAsync(
=======
        public static async Task ProduceTagsAsync(
>>>>>>> 5d09a45b
            TaggerContext<IClassificationTag> context,
            DocumentSnapshotSpan spanToTag,
            IClassificationService classificationService,
            ClassificationTypeMap typeMap)
        {
            var document = spanToTag.Document;
            if (document == null)
            {
                return;
            }

            var classified = await TryClassifyContainingMemberSpanAsync(
                    context, spanToTag, classificationService, typeMap).ConfigureAwait(false);
            if (classified)
            {
                return;
            }

            // We weren't able to use our specialized codepaths for semantic classifying. 
            // Fall back to classifying the full span that was asked for.
            await ClassifySpansAsync(
                context, spanToTag, classificationService, typeMap).ConfigureAwait(false);
        }

        private async Task<bool> TryClassifyContainingMemberSpanAsync(
            TaggerContext<IClassificationTag> context,
            DocumentSnapshotSpan spanToTag,
            IClassificationService classificationService,
            ClassificationTypeMap typeMap)
        {
            var range = context.TextChangeRange;
            if (range == null)
            {
                // There was no text change range, we can't just reclassify a member body.
                return false;
            }

            // there was top level edit, check whether that edit updated top level element
            var document = spanToTag.Document;
            if (!document.SupportsSyntaxTree)
            {
                return false;
            }

            var cancellationToken = context.CancellationToken;

            var lastSemanticVersion = (VersionStamp?)context.State;
            if (lastSemanticVersion != null)
            {
                var currentSemanticVersion = await document.Project.GetDependentSemanticVersionAsync(cancellationToken).ConfigureAwait(false);
                if (lastSemanticVersion.Value != currentSemanticVersion)
                {
                    // A top level change was made.  We can't perform this optimization.
                    return false;
                }
            }

            var service = document.GetLanguageService<ISyntaxFactsService>();

            // perf optimization. Check whether all edits since the last update has happened within
            // a member. If it did, it will find the member that contains the changes and only refresh
            // that member.  If possible, try to get a speculative binder to make things even cheaper.

            var root = await document.GetSyntaxRootAsync(cancellationToken).ConfigureAwait(false);

            var changedSpan = new TextSpan(range.Value.Span.Start, range.Value.NewLength);
            var member = service.GetContainingMemberDeclaration(root, changedSpan.Start);
            if (member == null || !member.FullSpan.Contains(changedSpan))
            {
                // The edit was not fully contained in a member.  Reclassify everything.
                return false;
            }

            var subTextSpan = service.GetMemberBodySpanForSpeculativeBinding(member);
            if (subTextSpan.IsEmpty)
            {
                // Wasn't a member we could reclassify independently.
                return false;
            }

            var subSpan = subTextSpan.Contains(changedSpan) ? subTextSpan.ToSpan() : member.FullSpan.ToSpan();

            var subSpanToTag = new DocumentSnapshotSpan(spanToTag.Document,
                new SnapshotSpan(spanToTag.SnapshotSpan.Snapshot, subSpan));

            // re-classify only the member we're inside.
            await ClassifySpansAsync(
                context, subSpanToTag, classificationService, typeMap).ConfigureAwait(false);
            return true;
        }

        private async Task ClassifySpansAsync(
            TaggerContext<IClassificationTag> context,
            DocumentSnapshotSpan spanToTag,
            IClassificationService classificationService,
            ClassificationTypeMap typeMap)
        {
            try
            {
                var document = spanToTag.Document;
                var snapshotSpan = spanToTag.SnapshotSpan;
                var snapshot = snapshotSpan.Snapshot;

                var cancellationToken = context.CancellationToken;
                using (Logger.LogBlock(FunctionId.Tagger_SemanticClassification_TagProducer_ProduceTags, cancellationToken))
                {
                    var classifiedSpans = ClassificationUtilities.GetOrCreateClassifiedSpanList();

                    await AddSemanticClassificationsAsync(
<<<<<<< HEAD
                        classificationService, document, snapshotSpan.Span.ToTextSpan(), classifiedSpans, cancellationToken: cancellationToken).ConfigureAwait(false);
=======
                        document, snapshotSpan.Span.ToTextSpan(), classificationService, classifiedSpans, cancellationToken: cancellationToken).ConfigureAwait(false);
>>>>>>> 5d09a45b

                    ClassificationUtilities.Convert(typeMap, snapshotSpan.Snapshot, classifiedSpans, context.AddTag);
                    ClassificationUtilities.ReturnClassifiedSpanList(classifiedSpans);

                    var version = await document.Project.GetDependentSemanticVersionAsync(cancellationToken).ConfigureAwait(false);

                    // Let the context know that this was the span we actually tried to tag.
                    context.SetSpansTagged(SpecializedCollections.SingletonEnumerable(spanToTag));
                    context.State = version;
                }
            }
            catch (Exception e) when (FatalError.ReportUnlessCanceled(e))
            {
                throw ExceptionUtilities.Unreachable;
            }
        }

<<<<<<< HEAD
        private async Task AddSemanticClassificationsAsync(
            IClassificationService classificationService,
            Document document,
            TextSpan textSpan,
=======
        private static async Task AddSemanticClassificationsAsync(
            Document document,
            TextSpan textSpan,
            IClassificationService classificationService,
>>>>>>> 5d09a45b
            List<ClassifiedSpan> classifiedSpans,
            CancellationToken cancellationToken)
        {
            var workspace = document.Project.Solution.Workspace;
            var fullyLoadedStateTask = s_workspaceToFullyLoadedStateTask.GetValue(
                workspace, w =>
                {
                    var workspaceLoadedService = workspace.Services.GetRequiredService<IWorkspaceStatusService>();
                    return workspaceLoadedService.WaitUntilFullyLoadedAsync(CancellationToken.None);
                });

            // If we're not fully loaded try to read from the cache instead so that classifications appear up to date.
            // New code will not be semantically classified, but will eventually when the project fully loads.
            var isFullyLoaded = fullyLoadedStateTask.IsCompleted;
<<<<<<< HEAD
=======

>>>>>>> 5d09a45b
            if (await TryAddSemanticClassificationsFromCacheAsync(document, textSpan, classifiedSpans, isFullyLoaded, cancellationToken).ConfigureAwait(false))
                return;

            await classificationService.AddSemanticClassificationsAsync(
                document, textSpan, classifiedSpans, cancellationToken).ConfigureAwait(false);
<<<<<<< HEAD

            // Once fully loaded, add this document to the work queue to persist its classifications to storage in the
            // future.  This way we can store the full accurate set of classifications for it to help speed things up in
            // VS on next launch.
            //
            // Only bother to do this for real documents that are being classified, not documents for things like
            // ephemeral preview workspaces.
            if (isFullyLoaded && document.Project.Solution.Workspace.Kind == WorkspaceKind.Host)
                _persistClassificationsWorkQueue.AddWork(document);
=======
>>>>>>> 5d09a45b
        }

        private static async Task<bool> TryAddSemanticClassificationsFromCacheAsync(
            Document document,
            TextSpan textSpan,
<<<<<<< HEAD
            List<ClassifiedSpan> result,
=======
            List<ClassifiedSpan> classifiedSpans,
>>>>>>> 5d09a45b
            bool isFullyLoaded,
            CancellationToken cancellationToken)
        {
            // Don't use the cache if we're fully loaded.  We should just compute values normally.
            if (isFullyLoaded)
                return false;

<<<<<<< HEAD
            var solution = document.Project.Solution;
            var storageService = (IChecksummedPersistentStorageService)solution.Workspace.Services.GetRequiredService<IPersistentStorageService>();
            using var storage = storageService.GetStorage(solution);
            if (storage == null)
                return false;

            // Try to read the existing cached data from the persistence service.  However, only bother reading it if it
            // was stored against the same checksum that we're now checking against.
            var checksum = await GetChecksumAsync(document, cancellationToken).ConfigureAwait(false);
            using var stream = await storage.ReadStreamAsync(document, s_persistenceName, checksum, cancellationToken).ConfigureAwait(false);
            using var reader = ObjectReader.TryGetReader(stream, cancellationToken: cancellationToken);
            if (reader == null)
                return false;

            return TryRead(textSpan, result, reader);
        }

        private static async Task<Checksum> GetChecksumAsync(Document document, CancellationToken cancellationToken)
        {
            // We only checksum off of the contents of the file.  During load, we can't really compute any other
            // information since we don't necessarily know about other files, metadata, or dependencies.  So during
            // load, we allow for the previous semantic classifications to be used as long as the file contents match.
            var checksums = await document.State.GetStateChecksumsAsync(cancellationToken).ConfigureAwait(false);
            var textChecksum = checksums.Text;
            return textChecksum;
        }

        private Task PersistClassifiedSpansAsync(
            ImmutableArray<Document> documentsToClassify, CancellationToken cancellationToken)
        {
#if DEBUG
            var seenIds = new HashSet<DocumentId>();
            foreach (var document in documentsToClassify)
                Contract.ThrowIfFalse(seenIds.Add(document.Id));
#endif
            return Task.WhenAll(documentsToClassify.Select(d => PersistClassifiedSpansAsync(d, cancellationToken)));
        }

        private async Task PersistClassifiedSpansAsync(Document document, CancellationToken cancellationToken)
        {
            var solution = document.Project.Solution;
            var storageService = (IChecksummedPersistentStorageService)solution.Workspace.Services.GetRequiredService<IPersistentStorageService>();
            using var storage = storageService.GetStorage(solution);
            if (storage == null)
                return;

            // Don't need to do anything if the information we've persisted matches the checksum of this doc.
            var checksum = await GetChecksumAsync(document, cancellationToken).ConfigureAwait(false);
            var persistedChecksum = await storage.ReadChecksumAsync(document, s_persistenceName, cancellationToken).ConfigureAwait(false);
            if (checksum == persistedChecksum)
                return;

            var text = await document.GetTextAsync(cancellationToken).ConfigureAwait(false);
            var classifiedSpans = ClassificationUtilities.GetOrCreateClassifiedSpanList();

            try
            {
                // Compute the classifications for the full document span.
                await AddSemanticClassificationsAsync(
                    document.GetLanguageService<IClassificationService>(), document,
                    new TextSpan(0, text.Length), classifiedSpans, cancellationToken).ConfigureAwait(false);

                using var stream = SerializableBytes.CreateWritableStream();
                using (var writer = new ObjectWriter(stream, leaveOpen: true, cancellationToken))
                {
                    WriteTo(classifiedSpans, writer);
                }

                stream.Position = 0;
                await storage.WriteStreamAsync(document, s_persistenceName, stream, checksum, cancellationToken).ConfigureAwait(false);
            }
            catch (Exception e) when (IOUtilities.IsNormalIOException(e))
            {
                // Storage APIs can throw arbitrary exceptions.
            }
            finally
            {
                ClassificationUtilities.ReturnClassifiedSpanList(classifiedSpans);
            }
        }

        private static void WriteTo(List<ClassifiedSpan> classifiedSpans, ObjectWriter writer)
        {
            writer.WriteInt32(s_classificationFormat);

            // First, look through all the spans and determine which classification types are used.  For efficiency,
            // we'll emit the unique types up front and then only refer to them by index for all the actual classified
            // spans we emit.

            using var _1 = ArrayBuilder<string>.GetInstance(out var classificationTypes);
            using var _2 = PooledDictionary<string, int>.GetInstance(out var seenClassificationTypes);

            foreach (var classifiedSpan in classifiedSpans)
            {
                var classificationType = classifiedSpan.ClassificationType;
                if (!seenClassificationTypes.ContainsKey(classificationType))
                {
                    seenClassificationTypes.Add(classificationType, classificationTypes.Count);
                    classificationTypes.Add(classificationType);
                }
            }

            writer.WriteInt32(classificationTypes.Count);
            foreach (var type in classificationTypes)
                writer.WriteString(type);

            // Now emit each classified span as a triple of it's type, start, length.
            writer.WriteInt32(classifiedSpans.Count);
            foreach (var classifiedSpan in classifiedSpans)
            {
                writer.WriteInt32(seenClassificationTypes[classifiedSpan.ClassificationType]);
                writer.WriteInt32(classifiedSpan.TextSpan.Start);
                writer.WriteInt32(classifiedSpan.TextSpan.Length);
            }
        }

        private static bool TryRead(TextSpan textSpan, List<ClassifiedSpan> result, ObjectReader reader)
        {
            try
            {
                // if the format doesn't match, we def can't read this.
                if (reader.ReadInt32() != s_classificationFormat)
                    return false;

                // For space efficiency, the unique classification types are emitted in one array up front, and then the
                // specific classification type is referred to by index when emitting the individual spans.
                var classificationTypesCount = reader.ReadInt32();
                using var _1 = ArrayBuilder<string>.GetInstance(classificationTypesCount, out var classificationTypes);

                for (var i = 0; i < classificationTypesCount; i++)
                    classificationTypes.Add(reader.ReadString());

                var classifiedSpanCount = reader.ReadInt32();
                using var _2 = ArrayBuilder<ClassifiedSpan>.GetInstance(classifiedSpanCount, out var tempResult);

                for (var i = 0; i < classifiedSpanCount; i++)
                {
                    var typeIndex = reader.ReadInt32();
                    var start = reader.ReadInt32();
                    var length = reader.ReadInt32();

                    var classification = classificationTypes[typeIndex];
                    var classifiedSpan = new TextSpan(start, length);
                    if (textSpan.IntersectsWith(classifiedSpan))
                        tempResult.Add(new ClassifiedSpan(classification, classifiedSpan));
                }

                // succeeded reading in the classified spans.  copy over from our temp array to the final result. do
                // this last so we only mutate the result once we've successfully deserialized the entire blob.
                result.AddRange(tempResult);
                return true;
            }
            catch
            {
                // We're reading and interpreting arbitrary data from disk.  This may be invalid for any reason.
                Logger.Log(FunctionId.SemanticClassifier_ExceptionInCacheRead);
                return false;
            }
=======
            var semanticCacheService = document.Project.Solution.Workspace.Services.GetService<ISemanticClassificationCacheService>();
            if (semanticCacheService == null)
                return false;

            var checksums = await document.State.GetStateChecksumsAsync(cancellationToken).ConfigureAwait(false);
            var checksum = checksums.Text;

            var result = await semanticCacheService.GetCachedSemanticClassificationsAsync(
                (DocumentKey)document, textSpan, checksum, cancellationToken).ConfigureAwait(false);
            if (result.IsDefaultOrEmpty)
                return false;

            classifiedSpans.AddRange(result);
            return true;
>>>>>>> 5d09a45b
        }
    }
}<|MERGE_RESOLUTION|>--- conflicted
+++ resolved
@@ -4,11 +4,8 @@
 
 using System;
 using System.Collections.Generic;
-<<<<<<< HEAD
 using System.Collections.Immutable;
 using System.Linq;
-=======
->>>>>>> 5d09a45b
 using System.Runtime.CompilerServices;
 using System.Threading;
 using System.Threading.Tasks;
@@ -20,11 +17,8 @@
 using Microsoft.CodeAnalysis.Host;
 using Microsoft.CodeAnalysis.Internal.Log;
 using Microsoft.CodeAnalysis.LanguageServices;
-<<<<<<< HEAD
 using Microsoft.CodeAnalysis.PooledObjects;
-=======
 using Microsoft.CodeAnalysis.PersistentStorage;
->>>>>>> 5d09a45b
 using Microsoft.CodeAnalysis.Shared.Extensions;
 using Microsoft.CodeAnalysis.Shared.TestHooks;
 using Microsoft.CodeAnalysis.Shared.Utilities;
@@ -36,32 +30,11 @@
 
 namespace Microsoft.CodeAnalysis.Editor.Implementation.Classification
 {
-    internal partial class SemanticClassifier
+    internal static class SemanticClassificationUtilities
     {
         /// <summary>
-<<<<<<< HEAD
-        /// Key we use to look this up in the persistence store for a particular document.
-        /// </summary>
-        private const string s_persistenceName = "<ClassifiedSpans>";
-
-        /// <summary>
-        /// Our current persistence version.  If we ever change the on-disk format, this should be changed so that we
-        /// skip over persisted data that we cannot read.
-        /// </summary>
-        private const int s_classificationFormat = 1;
-
-        private readonly IThreadingContext _threadingContext;
-
-        /// <summary>
-        /// Queue that we put the list of documents we want to compute full classifications for to cache to disk.
-        /// </summary>
-        private readonly AsyncBatchingWorkQueue<Document> _persistClassificationsWorkQueue;
-
-        /// <summary>
-=======
->>>>>>> 5d09a45b
         /// Mapping from workspaces to a task representing when they are fully loaded.  While this task is not complete,
-        /// the workspace is still loading.  Once complete the workspace is loaded.  We store the task around, instead
+        /// the workspace is still loading.  Once complSemanticClassificationUtilitiesete the workspace is loaded.  We store the task around, instead
         /// of just awaiting <see cref="IWorkspaceStatusService.IsFullyLoadedAsync"/> as actually awaiting that call
         /// takes non-neglible time (upwards of several hundred ms, to a second), whereas we can actually just use the
         /// status of the <see cref="IWorkspaceStatusService.WaitUntilFullyLoadedAsync"/> task to know when we have
@@ -70,33 +43,7 @@
         private static readonly ConditionalWeakTable<Workspace, Task> s_workspaceToFullyLoadedStateTask =
             new ConditionalWeakTable<Workspace, Task>();
 
-<<<<<<< HEAD
-        public SemanticClassifier(
-            IThreadingContext threadingContext,
-            IAsynchronousOperationListener asyncListener)
-        {
-            _threadingContext = threadingContext;
-
-            // Every second, process the documents we were asked to classify and store their latest classifications to
-            // disk. That way we can classify those quickly the next time VS loads (but hasn't fully loaded projects).
-            //
-            // We dedupe the queue based on docId so that we only persist the last version of a document we were asked
-            // to classify and we only hold onto latest solution snapshots until we process them.
-            //
-            // This approach allows us to not hold onto snapshots too long, while also ensuring we only do work after a
-            // reasonable amount of time has passed since the last time the user performs an edit.
-            _persistClassificationsWorkQueue = new AsyncBatchingWorkQueue<Document>(
-                TimeSpan.FromSeconds(1),
-                PersistClassifiedSpansAsync,
-                equalityComparer: DocumentByIdEqualityComparer.Instance,
-                asyncListener,
-                _threadingContext.DisposalToken);
-        }
-
-        public async Task ProduceTagsAsync(
-=======
         public static async Task ProduceTagsAsync(
->>>>>>> 5d09a45b
             TaggerContext<IClassificationTag> context,
             DocumentSnapshotSpan spanToTag,
             IClassificationService classificationService,
@@ -121,7 +68,7 @@
                 context, spanToTag, classificationService, typeMap).ConfigureAwait(false);
         }
 
-        private async Task<bool> TryClassifyContainingMemberSpanAsync(
+        private static async Task<bool> TryClassifyContainingMemberSpanAsync(
             TaggerContext<IClassificationTag> context,
             DocumentSnapshotSpan spanToTag,
             IClassificationService classificationService,
@@ -188,7 +135,7 @@
             return true;
         }
 
-        private async Task ClassifySpansAsync(
+        private static async Task ClassifySpansAsync(
             TaggerContext<IClassificationTag> context,
             DocumentSnapshotSpan spanToTag,
             IClassificationService classificationService,
@@ -206,11 +153,7 @@
                     var classifiedSpans = ClassificationUtilities.GetOrCreateClassifiedSpanList();
 
                     await AddSemanticClassificationsAsync(
-<<<<<<< HEAD
-                        classificationService, document, snapshotSpan.Span.ToTextSpan(), classifiedSpans, cancellationToken: cancellationToken).ConfigureAwait(false);
-=======
                         document, snapshotSpan.Span.ToTextSpan(), classificationService, classifiedSpans, cancellationToken: cancellationToken).ConfigureAwait(false);
->>>>>>> 5d09a45b
 
                     ClassificationUtilities.Convert(typeMap, snapshotSpan.Snapshot, classifiedSpans, context.AddTag);
                     ClassificationUtilities.ReturnClassifiedSpanList(classifiedSpans);
@@ -228,17 +171,10 @@
             }
         }
 
-<<<<<<< HEAD
-        private async Task AddSemanticClassificationsAsync(
-            IClassificationService classificationService,
-            Document document,
-            TextSpan textSpan,
-=======
         private static async Task AddSemanticClassificationsAsync(
             Document document,
             TextSpan textSpan,
             IClassificationService classificationService,
->>>>>>> 5d09a45b
             List<ClassifiedSpan> classifiedSpans,
             CancellationToken cancellationToken)
         {
@@ -253,37 +189,17 @@
             // If we're not fully loaded try to read from the cache instead so that classifications appear up to date.
             // New code will not be semantically classified, but will eventually when the project fully loads.
             var isFullyLoaded = fullyLoadedStateTask.IsCompleted;
-<<<<<<< HEAD
-=======
-
->>>>>>> 5d09a45b
             if (await TryAddSemanticClassificationsFromCacheAsync(document, textSpan, classifiedSpans, isFullyLoaded, cancellationToken).ConfigureAwait(false))
                 return;
 
             await classificationService.AddSemanticClassificationsAsync(
                 document, textSpan, classifiedSpans, cancellationToken).ConfigureAwait(false);
-<<<<<<< HEAD
-
-            // Once fully loaded, add this document to the work queue to persist its classifications to storage in the
-            // future.  This way we can store the full accurate set of classifications for it to help speed things up in
-            // VS on next launch.
-            //
-            // Only bother to do this for real documents that are being classified, not documents for things like
-            // ephemeral preview workspaces.
-            if (isFullyLoaded && document.Project.Solution.Workspace.Kind == WorkspaceKind.Host)
-                _persistClassificationsWorkQueue.AddWork(document);
-=======
->>>>>>> 5d09a45b
         }
 
         private static async Task<bool> TryAddSemanticClassificationsFromCacheAsync(
             Document document,
             TextSpan textSpan,
-<<<<<<< HEAD
-            List<ClassifiedSpan> result,
-=======
             List<ClassifiedSpan> classifiedSpans,
->>>>>>> 5d09a45b
             bool isFullyLoaded,
             CancellationToken cancellationToken)
         {
@@ -291,166 +207,6 @@
             if (isFullyLoaded)
                 return false;
 
-<<<<<<< HEAD
-            var solution = document.Project.Solution;
-            var storageService = (IChecksummedPersistentStorageService)solution.Workspace.Services.GetRequiredService<IPersistentStorageService>();
-            using var storage = storageService.GetStorage(solution);
-            if (storage == null)
-                return false;
-
-            // Try to read the existing cached data from the persistence service.  However, only bother reading it if it
-            // was stored against the same checksum that we're now checking against.
-            var checksum = await GetChecksumAsync(document, cancellationToken).ConfigureAwait(false);
-            using var stream = await storage.ReadStreamAsync(document, s_persistenceName, checksum, cancellationToken).ConfigureAwait(false);
-            using var reader = ObjectReader.TryGetReader(stream, cancellationToken: cancellationToken);
-            if (reader == null)
-                return false;
-
-            return TryRead(textSpan, result, reader);
-        }
-
-        private static async Task<Checksum> GetChecksumAsync(Document document, CancellationToken cancellationToken)
-        {
-            // We only checksum off of the contents of the file.  During load, we can't really compute any other
-            // information since we don't necessarily know about other files, metadata, or dependencies.  So during
-            // load, we allow for the previous semantic classifications to be used as long as the file contents match.
-            var checksums = await document.State.GetStateChecksumsAsync(cancellationToken).ConfigureAwait(false);
-            var textChecksum = checksums.Text;
-            return textChecksum;
-        }
-
-        private Task PersistClassifiedSpansAsync(
-            ImmutableArray<Document> documentsToClassify, CancellationToken cancellationToken)
-        {
-#if DEBUG
-            var seenIds = new HashSet<DocumentId>();
-            foreach (var document in documentsToClassify)
-                Contract.ThrowIfFalse(seenIds.Add(document.Id));
-#endif
-            return Task.WhenAll(documentsToClassify.Select(d => PersistClassifiedSpansAsync(d, cancellationToken)));
-        }
-
-        private async Task PersistClassifiedSpansAsync(Document document, CancellationToken cancellationToken)
-        {
-            var solution = document.Project.Solution;
-            var storageService = (IChecksummedPersistentStorageService)solution.Workspace.Services.GetRequiredService<IPersistentStorageService>();
-            using var storage = storageService.GetStorage(solution);
-            if (storage == null)
-                return;
-
-            // Don't need to do anything if the information we've persisted matches the checksum of this doc.
-            var checksum = await GetChecksumAsync(document, cancellationToken).ConfigureAwait(false);
-            var persistedChecksum = await storage.ReadChecksumAsync(document, s_persistenceName, cancellationToken).ConfigureAwait(false);
-            if (checksum == persistedChecksum)
-                return;
-
-            var text = await document.GetTextAsync(cancellationToken).ConfigureAwait(false);
-            var classifiedSpans = ClassificationUtilities.GetOrCreateClassifiedSpanList();
-
-            try
-            {
-                // Compute the classifications for the full document span.
-                await AddSemanticClassificationsAsync(
-                    document.GetLanguageService<IClassificationService>(), document,
-                    new TextSpan(0, text.Length), classifiedSpans, cancellationToken).ConfigureAwait(false);
-
-                using var stream = SerializableBytes.CreateWritableStream();
-                using (var writer = new ObjectWriter(stream, leaveOpen: true, cancellationToken))
-                {
-                    WriteTo(classifiedSpans, writer);
-                }
-
-                stream.Position = 0;
-                await storage.WriteStreamAsync(document, s_persistenceName, stream, checksum, cancellationToken).ConfigureAwait(false);
-            }
-            catch (Exception e) when (IOUtilities.IsNormalIOException(e))
-            {
-                // Storage APIs can throw arbitrary exceptions.
-            }
-            finally
-            {
-                ClassificationUtilities.ReturnClassifiedSpanList(classifiedSpans);
-            }
-        }
-
-        private static void WriteTo(List<ClassifiedSpan> classifiedSpans, ObjectWriter writer)
-        {
-            writer.WriteInt32(s_classificationFormat);
-
-            // First, look through all the spans and determine which classification types are used.  For efficiency,
-            // we'll emit the unique types up front and then only refer to them by index for all the actual classified
-            // spans we emit.
-
-            using var _1 = ArrayBuilder<string>.GetInstance(out var classificationTypes);
-            using var _2 = PooledDictionary<string, int>.GetInstance(out var seenClassificationTypes);
-
-            foreach (var classifiedSpan in classifiedSpans)
-            {
-                var classificationType = classifiedSpan.ClassificationType;
-                if (!seenClassificationTypes.ContainsKey(classificationType))
-                {
-                    seenClassificationTypes.Add(classificationType, classificationTypes.Count);
-                    classificationTypes.Add(classificationType);
-                }
-            }
-
-            writer.WriteInt32(classificationTypes.Count);
-            foreach (var type in classificationTypes)
-                writer.WriteString(type);
-
-            // Now emit each classified span as a triple of it's type, start, length.
-            writer.WriteInt32(classifiedSpans.Count);
-            foreach (var classifiedSpan in classifiedSpans)
-            {
-                writer.WriteInt32(seenClassificationTypes[classifiedSpan.ClassificationType]);
-                writer.WriteInt32(classifiedSpan.TextSpan.Start);
-                writer.WriteInt32(classifiedSpan.TextSpan.Length);
-            }
-        }
-
-        private static bool TryRead(TextSpan textSpan, List<ClassifiedSpan> result, ObjectReader reader)
-        {
-            try
-            {
-                // if the format doesn't match, we def can't read this.
-                if (reader.ReadInt32() != s_classificationFormat)
-                    return false;
-
-                // For space efficiency, the unique classification types are emitted in one array up front, and then the
-                // specific classification type is referred to by index when emitting the individual spans.
-                var classificationTypesCount = reader.ReadInt32();
-                using var _1 = ArrayBuilder<string>.GetInstance(classificationTypesCount, out var classificationTypes);
-
-                for (var i = 0; i < classificationTypesCount; i++)
-                    classificationTypes.Add(reader.ReadString());
-
-                var classifiedSpanCount = reader.ReadInt32();
-                using var _2 = ArrayBuilder<ClassifiedSpan>.GetInstance(classifiedSpanCount, out var tempResult);
-
-                for (var i = 0; i < classifiedSpanCount; i++)
-                {
-                    var typeIndex = reader.ReadInt32();
-                    var start = reader.ReadInt32();
-                    var length = reader.ReadInt32();
-
-                    var classification = classificationTypes[typeIndex];
-                    var classifiedSpan = new TextSpan(start, length);
-                    if (textSpan.IntersectsWith(classifiedSpan))
-                        tempResult.Add(new ClassifiedSpan(classification, classifiedSpan));
-                }
-
-                // succeeded reading in the classified spans.  copy over from our temp array to the final result. do
-                // this last so we only mutate the result once we've successfully deserialized the entire blob.
-                result.AddRange(tempResult);
-                return true;
-            }
-            catch
-            {
-                // We're reading and interpreting arbitrary data from disk.  This may be invalid for any reason.
-                Logger.Log(FunctionId.SemanticClassifier_ExceptionInCacheRead);
-                return false;
-            }
-=======
             var semanticCacheService = document.Project.Solution.Workspace.Services.GetService<ISemanticClassificationCacheService>();
             if (semanticCacheService == null)
                 return false;
@@ -465,7 +221,6 @@
 
             classifiedSpans.AddRange(result);
             return true;
->>>>>>> 5d09a45b
         }
     }
 }