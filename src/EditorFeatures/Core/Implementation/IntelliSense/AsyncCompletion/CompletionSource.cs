﻿// Copyright (c) Microsoft.  All Rights Reserved.  Licensed under the Apache License, Version 2.0.  See License.txt in the project root for license information.

using System;
using System.Collections.Generic;
using System.Collections.Immutable;
using System.Collections.Specialized;
using System.Diagnostics;
using System.Linq;
using System.Runtime.CompilerServices;
using System.Threading;
using System.Threading.Tasks;
using Microsoft.CodeAnalysis.Completion;
using Microsoft.CodeAnalysis.Completion.Providers;
using Microsoft.CodeAnalysis.Editor.Host;
using Microsoft.CodeAnalysis.Editor.Implementation.IntelliSense.Completion;
using Microsoft.CodeAnalysis.Editor.Shared.Extensions;
using Microsoft.CodeAnalysis.Editor.Shared.Utilities;
using Microsoft.CodeAnalysis.Experiments;
using Microsoft.CodeAnalysis.LanguageServices;
using Microsoft.CodeAnalysis.PooledObjects;
using Microsoft.CodeAnalysis.Shared.Extensions;
using Microsoft.CodeAnalysis.Text;
using Microsoft.CodeAnalysis.Text.Shared.Extensions;
using Microsoft.VisualStudio.Core.Imaging;
using Microsoft.VisualStudio.Imaging;
using Microsoft.VisualStudio.Language.Intellisense.AsyncCompletion;
using Microsoft.VisualStudio.Text;
using Microsoft.VisualStudio.Text.Adornments;
using Microsoft.VisualStudio.Text.Editor;
using AsyncCompletionData = Microsoft.VisualStudio.Language.Intellisense.AsyncCompletion.Data;
using RoslynCompletionItem = Microsoft.CodeAnalysis.Completion.CompletionItem;
using VSCompletionItem = Microsoft.VisualStudio.Language.Intellisense.AsyncCompletion.Data.CompletionItem;

namespace Microsoft.CodeAnalysis.Editor.Implementation.IntelliSense.AsyncCompletion
{
    internal class CompletionSource : ForegroundThreadAffinitizedObject, IAsyncExpandingCompletionSource
    {
        internal const string RoslynItem = nameof(RoslynItem);
        internal const string CompletionListSpan = nameof(CompletionListSpan);
        internal const string InsertionText = nameof(InsertionText);
        internal const string HasSuggestionItemOptions = nameof(HasSuggestionItemOptions);
        internal const string Description = nameof(Description);
        internal const string PotentialCommitCharacters = nameof(PotentialCommitCharacters);
        internal const string ExcludedCommitCharacters = nameof(ExcludedCommitCharacters);
        internal const string NonBlockingCompletion = nameof(NonBlockingCompletion);
        internal const string TypeImportCompletionEnabled = nameof(TypeImportCompletionEnabled);
        internal const string TargetTypeFilterExperimentEnabled = nameof(TargetTypeFilterExperimentEnabled);

        private static readonly ImmutableArray<ImageElement> s_WarningImageAttributeImagesArray =
            ImmutableArray.Create(new ImageElement(Glyph.CompletionWarning.GetImageId(), EditorFeaturesResources.Warning_image_element));

        private static readonly EditorOptionKey<bool> NonBlockingCompletionEditorOption = new EditorOptionKey<bool>(NonBlockingCompletion);

        // Use CWT to cache data needed to create VSCompletionItem, so the table would be cleared when Roslyn completion item cache is cleared.
        private static readonly ConditionalWeakTable<RoslynCompletionItem, StrongBox<VSCompletionItemData>> s_roslynItemToVsItemData =
            new ConditionalWeakTable<RoslynCompletionItem, StrongBox<VSCompletionItemData>>();

        private readonly ITextView _textView;
        private readonly bool _isDebuggerTextView;
        private readonly ImmutableHashSet<string> _roles;
        private readonly Lazy<IStreamingFindUsagesPresenter> _streamingPresenter;

        internal CompletionSource(ITextView textView, Lazy<IStreamingFindUsagesPresenter> streamingPresenter, IThreadingContext threadingContext)
            : base(threadingContext)
        {
            _textView = textView;
            _streamingPresenter = streamingPresenter;
            _isDebuggerTextView = textView is IDebuggerTextView;
            _roles = textView.Roles.ToImmutableHashSet();
        }

        public AsyncCompletionData.CompletionStartData InitializeCompletion(
            AsyncCompletionData.CompletionTrigger trigger,
            SnapshotPoint triggerLocation,
            CancellationToken cancellationToken)
        {
            // We take sourceText from document to get a snapshot span.
            // We would like to be sure that nobody changes buffers at the same time.
            AssertIsForeground();

            if (_textView.Selection.Mode == TextSelectionMode.Box)
            {
                // No completion with multiple selection
                return AsyncCompletionData.CompletionStartData.DoesNotParticipateInCompletion;
            }

            var document = triggerLocation.Snapshot.GetOpenDocumentInCurrentContextWithChanges();
            if (document == null)
            {
                return AsyncCompletionData.CompletionStartData.DoesNotParticipateInCompletion;
            }

            var service = document.GetLanguageService<CompletionService>();
            if (service == null)
            {
                return AsyncCompletionData.CompletionStartData.DoesNotParticipateInCompletion;
            }

            // The Editor supports the option per textView.
            // There could be mixed desired behavior per textView and even per same completion session.
            // The right fix would be to send this information as a result of the method. 
            // Then, the Editor would choose the right behavior for mixed cases.
            _textView.Options.GlobalOptions.SetOptionValue(NonBlockingCompletionEditorOption, !document.Project.Solution.Workspace.Options.GetOption(CompletionOptions.BlockForCompletionItems, service.Language));

            // In case of calls with multiple completion services for the same view (e.g. TypeScript and C#), those completion services must not be called simultaneously for the same session.
            // Therefore, in each completion session we use a list of commit character for a specific completion service and a specific content type.
            _textView.Properties[PotentialCommitCharacters] = service.GetRules().DefaultCommitCharacters;

            CheckForExperimentStatus(_textView, document);

            var sourceText = document.GetTextSynchronously(cancellationToken);

            return ShouldTriggerCompletion(trigger, triggerLocation, sourceText, document, service)
                ? new AsyncCompletionData.CompletionStartData(
                    participation: AsyncCompletionData.CompletionParticipation.ProvidesItems,
                    applicableToSpan: new SnapshotSpan(
                        triggerLocation.Snapshot,
                        service.GetDefaultCompletionListSpan(sourceText, triggerLocation.Position).ToSpan()))
                : AsyncCompletionData.CompletionStartData.DoesNotParticipateInCompletion;

            // For telemetry reporting purpose
            static void CheckForExperimentStatus(ITextView textView, Document document)
            {
                var workspace = document.Project.Solution.Workspace;

                var experimentationService = workspace.Services.GetService<IExperimentationService>();
                textView.Properties[TargetTypeFilterExperimentEnabled] = experimentationService.IsExperimentEnabled(WellKnownExperimentNames.TargetTypedCompletionFilter);

                var importCompletionOptionValue = workspace.Options.GetOption(CompletionOptions.ShowItemsFromUnimportedNamespaces, document.Project.Language);
                var importCompletionExperimentValue = experimentationService.IsExperimentEnabled(WellKnownExperimentNames.TypeImportCompletion);
                var isTypeImportEnababled = importCompletionOptionValue == true || (importCompletionOptionValue == null && importCompletionExperimentValue);
                textView.Properties[TypeImportCompletionEnabled] = isTypeImportEnababled;
            }
        }

        private bool ShouldTriggerCompletion(
            AsyncCompletionData.CompletionTrigger trigger,
            SnapshotPoint triggerLocation,
            SourceText sourceText,
            Document document,
            CompletionService completionService)
        {
            // The trigger reason guarantees that user wants a completion.
            if (trigger.Reason == AsyncCompletionData.CompletionTriggerReason.Invoke ||
                trigger.Reason == AsyncCompletionData.CompletionTriggerReason.InvokeAndCommitIfUnique)
            {
                return true;
            }

            // Enter does not trigger completion.
            if (trigger.Reason == AsyncCompletionData.CompletionTriggerReason.Insertion && trigger.Character == '\n')
            {
                return false;
            }

            //The user may be trying to invoke snippets through question-tab.
            // We may provide a completion after that.
            // Otherwise, tab should not be a completion trigger.
            if (trigger.Reason == AsyncCompletionData.CompletionTriggerReason.Insertion && trigger.Character == '\t')
            {
                return TryInvokeSnippetCompletion(completionService, document, sourceText, triggerLocation.Position);
            }

            var roslynTrigger = Helpers.GetRoslynTrigger(trigger, triggerLocation);

            // The completion service decides that user may want a completion.
            if (completionService.ShouldTriggerCompletion(sourceText, triggerLocation.Position, roslynTrigger))
            {
                return true;
            }

            return false;
        }

        private static bool TryInvokeSnippetCompletion(
            CompletionService completionService, Document document, SourceText text, int caretPoint)
        {
            var rules = completionService.GetRules();
            // Do not invoke snippet if the corresponding rule is not set in options.
            if (rules.SnippetsRule != SnippetsRule.IncludeAfterTypingIdentifierQuestionTab)
            {
                return false;
            }

            var syntaxFactsOpt = document.GetLanguageService<ISyntaxFactsService>();
            // Snippets are included if the user types: <quesiton><tab>
            // If at least one condition for snippets do not hold, bail out.
            if (syntaxFactsOpt == null ||
                caretPoint < 3 ||
                text[caretPoint - 2] != '?' ||
                !QuestionMarkIsPrecededByIdentifierAndWhitespace(text, caretPoint - 2, syntaxFactsOpt))
            {
                return false;
            }

            // Because <question><tab> is actually a command to bring up snippets,
            // we delete the last <question> that was typed.
            var textChange = new TextChange(TextSpan.FromBounds(caretPoint - 2, caretPoint), string.Empty);
            document.Project.Solution.Workspace.ApplyTextChanges(document.Id, textChange, CancellationToken.None);

            return true;
        }

        public Task<AsyncCompletionData.CompletionContext> GetCompletionContextAsync(
            IAsyncCompletionSession session,
            AsyncCompletionData.CompletionTrigger trigger,
            SnapshotPoint triggerLocation,
            SnapshotSpan applicableToSpan,
            CancellationToken cancellationToken)
        {
            return GetCompletionContextWorkerAsync(session, trigger, triggerLocation, applicableToSpan, isExpanded: false, cancellationToken);
        }

        public async Task<AsyncCompletionData.CompletionContext> GetExpandedCompletionContextAsync(
            IAsyncCompletionSession session,
            AsyncCompletionData.CompletionExpander expander,
            AsyncCompletionData.CompletionTrigger intialTrigger,
            SnapshotSpan applicableToSpan,
            CancellationToken cancellationToken)
        {
            // We only want to provide expanded items for Roslyn's expander.
            if ((object)expander == FilterSet.Expander)
            {
                if (Helpers.TryGetInitialTriggerLocation(session, out var initialTriggerLocation))
                {
                    return await GetCompletionContextWorkerAsync(session, intialTrigger, initialTriggerLocation, applicableToSpan, isExpanded: true, cancellationToken).ConfigureAwait(false);
                }
            }

            return AsyncCompletionData.CompletionContext.Empty;
        }

        private async Task<AsyncCompletionData.CompletionContext> GetCompletionContextWorkerAsync(
            IAsyncCompletionSession session,
            AsyncCompletionData.CompletionTrigger trigger,
            SnapshotPoint triggerLocation,
            SnapshotSpan applicableToSpan,
            bool isExpanded,
            CancellationToken cancellationToken)
        {
            var document = triggerLocation.Snapshot.GetOpenDocumentInCurrentContextWithChanges();
            if (document == null)
            {
                return AsyncCompletionData.CompletionContext.Empty;
            }

            var completionService = document.GetLanguageService<CompletionService>();

            var roslynTrigger = Helpers.GetRoslynTrigger(trigger, triggerLocation);

            var workspace = document.Project.Solution.Workspace;

            var options = _isDebuggerTextView ? workspace.Options.WithDebuggerCompletionOptions() : workspace.Options;
            options = options.WithChangedOption(CompletionServiceOptions.IsExpandedCompletion, isExpanded);

            var (completionList, expandItemsAvailable) = await completionService.GetCompletionsInternalAsync(
                document,
                triggerLocation,
                roslynTrigger,
                _roles,
                options,
                cancellationToken).ConfigureAwait(false);

            ImmutableArray<VSCompletionItem> items;
            AsyncCompletionData.SuggestionItemOptions suggestionItemOptions;
            var filterSet = new FilterSet();

            if (completionList == null)
            {
                items = ImmutableArray<VSCompletionItem>.Empty;
                suggestionItemOptions = null;
            }
            else
            {
                var itemsBuilder = new ArrayBuilder<VSCompletionItem>(completionList.Items.Length);
                foreach (var roslynItem in completionList.Items)
                {
                    cancellationToken.ThrowIfCancellationRequested();
                    var item = Convert(document, roslynItem, filterSet);
                    itemsBuilder.Add(item);
                }

                items = itemsBuilder.ToImmutableAndFree();

                suggestionItemOptions = completionList.SuggestionModeItem != null
                        ? new AsyncCompletionData.SuggestionItemOptions(
                            completionList.SuggestionModeItem.DisplayText,
                            completionList.SuggestionModeItem.Properties.TryGetValue(Description, out var description)
                                ? description
                                : string.Empty)
                        : null;

                // Store around the span this completion list applies to.  We'll use this later
                // to pass this value in when we're committing a completion list item.
                // It's OK to overwrite this value when expanded items are requested.
                session.Properties[CompletionListSpan] = completionList.Span;

                // This is a code supporting original completion scenarios: 
                // Controller.Session_ComputeModel: if completionList.SuggestionModeItem != null, then suggestionMode = true
                // If there are suggestionItemOptions, then later HandleNormalFiltering should set selection to SoftSelection.
                if (!session.Properties.TryGetProperty(HasSuggestionItemOptions, out bool hasSuggestionItemOptionsBefore) || !hasSuggestionItemOptionsBefore)
                {
                    session.Properties[HasSuggestionItemOptions] = suggestionItemOptions != null;
                }

<<<<<<< HEAD
            var excludedCommitCharacters = GetExcludedCommitCharacters(completionList.Items);
            if (excludedCommitCharacters.Length > 0)
            {
                session.Properties.AddProperty(ExcludedCommitCharacters, excludedCommitCharacters);
=======
                var excludedCommitCharacters = GetExcludedCommitCharacters(completionList.Items);
                if (excludedCommitCharacters.Length > 0)
                {
                    if (session.Properties.TryGetProperty(ExcludedCommitCharacters, out ImmutableArray<char> excludedCommitCharactersBefore))
                    {
                        excludedCommitCharacters = excludedCommitCharacters.Union(excludedCommitCharactersBefore).ToImmutableArray();
                    }
                    session.Properties[ExcludedCommitCharacters] = excludedCommitCharacters;
                }
>>>>>>> 807f6d9c
            }

            // It's possible that some providers can provide expanded items, in which case we will need to show expander as unselected.
            return new AsyncCompletionData.CompletionContext(
                items,
                suggestionItemOptions,
                suggestionItemOptions == null
                    ? AsyncCompletionData.InitialSelectionHint.RegularSelection
                    : AsyncCompletionData.InitialSelectionHint.SoftSelection,
                filterSet.GetFilterStatesInSet(addUnselectedExpander: expandItemsAvailable));
        }

        public async Task<object> GetDescriptionAsync(IAsyncCompletionSession session, VSCompletionItem item, CancellationToken cancellationToken)
        {
            if (!item.Properties.TryGetProperty(RoslynItem, out RoslynCompletionItem roslynItem) ||
                !Helpers.TryGetInitialTriggerLocation(session, out var triggerLocation))
            {
                return null;
            }

            var document = triggerLocation.Snapshot.GetOpenDocumentInCurrentContextWithChanges();
            if (document == null)
            {
                return null;
            }

            var service = document.GetLanguageService<CompletionService>();
            if (service == null)
            {
                return null;
            }

            var description = await service.GetDescriptionAsync(document, roslynItem, cancellationToken).ConfigureAwait(false);

            var elements = IntelliSense.Helpers.BuildInteractiveTextElements(description.TaggedParts, document, _streamingPresenter).ToArray();
            if (elements.Length == 0)
            {
                return new ClassifiedTextElement();
            }
            else if (elements.Length == 1)
            {
                return elements[0];
            }
            else
            {
                return new ContainerElement(ContainerElementStyle.Stacked | ContainerElementStyle.VerticalPadding, elements);
            }
        }

        /// <summary>
        /// We'd like to cache VS Completion item dircetly to avoid allocation completely. However it holds references
        /// to transient objects, which would cause memory leak (among other potential issues) if cached. 
        /// So as a compromise,  we cache data that can be calculated from Roslyn completion item to avoid repeated 
        /// calculation cost for cached Roslyn completion items.
        /// </summary>
        private readonly struct VSCompletionItemData
        {
            public VSCompletionItemData(string displayText, ImageElement icon, ImmutableArray<AsyncCompletionData.CompletionFilter> filters, int filterSetData, ImmutableArray<ImageElement> attributeIcons, string insertionText)
            {
                DisplayText = displayText;
                Icon = icon;
                Filters = filters;
                FilterSetData = filterSetData;
                AttributeIcons = attributeIcons;
                InsertionText = insertionText;
            }

            public string DisplayText { get; }

            public ImageElement Icon { get; }

            public ImmutableArray<AsyncCompletionData.CompletionFilter> Filters { get; }

            /// <summary>
            /// This is the bit vector value from the FilterSet of this item.
            /// </summary>
            public int FilterSetData { get; }

            public ImmutableArray<ImageElement> AttributeIcons { get; }

            public string InsertionText { get; }
        }

        private VSCompletionItem Convert(
            Document document,
            RoslynCompletionItem roslynItem,
            FilterSet filterSet)
        {
            VSCompletionItemData itemData;

            if (roslynItem.Flags.IsCached() && s_roslynItemToVsItemData.TryGetValue(roslynItem, out var boxedItemData))
            {
                itemData = boxedItemData.Value;
                filterSet.CombineData(itemData.FilterSetData);
            }
            else
            {
                var imageId = roslynItem.Tags.GetFirstGlyph().GetImageId();
                var (filters, filterSetData) = filterSet.GetFiltersAndAddToSet(roslynItem);

                // roslynItem generated by providers can contain an insertionText in a property bag.
                // We will not use it but other providers may need it.
                // We actually will calculate the insertion text once again when called TryCommit.
                if (!roslynItem.Properties.TryGetValue(InsertionText, out var insertionText))
                {
                    insertionText = roslynItem.DisplayText;
                }

                var supportedPlatforms = SymbolCompletionItem.GetSupportedPlatforms(roslynItem, document.Project.Solution.Workspace);
                var attributeImages = supportedPlatforms != null ? s_WarningImageAttributeImagesArray : ImmutableArray<ImageElement>.Empty;

                itemData = new VSCompletionItemData(
                    displayText: roslynItem.GetEntireDisplayText(),
                    icon: new ImageElement(new ImageId(imageId.Guid, imageId.Id), roslynItem.DisplayText),
                    filters: filters,
                    filterSetData: filterSetData,
                    attributeIcons: attributeImages,
                    insertionText: insertionText);

                // It doesn't make sense to cache VS item data for those Roslyn items created from scratch for each session,
                // since CWT uses object identity for comparison.
                if (roslynItem.Flags.IsCached())
                {
                    s_roslynItemToVsItemData.Add(roslynItem, new StrongBox<VSCompletionItemData>(itemData));
                }
            }

            var item = new VSCompletionItem(
                displayText: itemData.DisplayText,
                source: this,
                icon: itemData.Icon,
                filters: itemData.Filters,
                suffix: roslynItem.InlineDescription, // InlineDescription will be right-aligned in the selection popup
                insertText: itemData.InsertionText,
                sortText: roslynItem.SortText,
                filterText: roslynItem.FilterText,
                automationText: roslynItem.AutomationText ?? roslynItem.DisplayText,
                attributeIcons: itemData.AttributeIcons);

            item.Properties.AddProperty(RoslynItem, roslynItem);

            return item;
        }

        private ImmutableArray<char> GetExcludedCommitCharacters(ImmutableArray<RoslynCompletionItem> roslynItems)
        {
            var hashSet = new HashSet<char>();
            foreach (var roslynItem in roslynItems)
            {
                foreach (var rule in roslynItem.Rules?.FilterCharacterRules)
                {
                    if (rule.Kind == CharacterSetModificationKind.Add)
                    {
                        foreach (var c in rule.Characters)
                        {
                            hashSet.Add(c);
                        }
                    }
                }
            }

            return hashSet.ToImmutableArray();
        }

        internal static bool QuestionMarkIsPrecededByIdentifierAndWhitespace(
            SourceText text, int questionPosition, ISyntaxFactsService syntaxFacts)
        {
            var startOfLine = text.Lines.GetLineFromPosition(questionPosition).Start;

            // First, skip all the whitespace.
            var current = startOfLine;
            while (current < questionPosition && char.IsWhiteSpace(text[current]))
            {
                current++;
            }

            if (current < questionPosition && syntaxFacts.IsIdentifierStartCharacter(text[current]))
            {
                current++;
            }
            else
            {
                return false;
            }

            while (current < questionPosition && syntaxFacts.IsIdentifierPartCharacter(text[current]))
            {
                current++;
            }

            return current == questionPosition;
        }

        /// <summary>
        /// Provides an efficient way to compute a set of completion filters associated with a collection of completion items.
        /// Presence of expander and filter in the set have different meanings. Set contains a filter means the filter is
        /// available but unselected, whereas it means available and selected for an expander. Note that even though VS supports 
        /// having multiple expanders, we only support one.
        /// </summary>
        private class FilterSet
        {
            // Cache all the VS completion filters which essentially make them singletons.
            // Because all items that should be filtered using the same filter button must 
            // use the same reference to the instance of CompletionFilter.
            private static readonly Dictionary<string, AsyncCompletionData.CompletionFilter> s_filterCache =
                new Dictionary<string, AsyncCompletionData.CompletionFilter>();

            private BitVector32 _vector;
            private static readonly ImmutableArray<int> s_filterMasks;
            private static readonly int s_expanderMask;
            private static AsyncCompletionData.CompletionExpander _expander = null;

            public static ImmutableArray<CompletionItemFilter> Filters => CompletionItemFilter.AllFilters;

            public static AsyncCompletionData.CompletionExpander Expander
            {
                get
                {
                    if (_expander == null)
                    {
                        var addImageId = Shared.Extensions.GlyphExtensions.GetImageCatalogImageId(KnownImageIds.ExpandScope);
                        _expander = new AsyncCompletionData.CompletionExpander(
                            EditorFeaturesResources.Expander_display_text,
                            accessKey: "a",
                            new ImageElement(addImageId, EditorFeaturesResources.Expander_image_element));
                    }

                    return _expander;
                }
            }

            public int Data => _vector.Data;

            static FilterSet()
            {
                var length = Filters.Length;
                Debug.Assert(length <= 32);

                var previousMask = 0;
                var builder = ArrayBuilder<int>.GetInstance(length);
                for (var i = 0; i < length; ++i)
                {
                    previousMask = BitVector32.CreateMask(previousMask);
                    builder.Add(previousMask);
                }

                s_filterMasks = builder.ToImmutableAndFree();

                s_expanderMask = BitVector32.CreateMask(previousMask);
            }

            public FilterSet(int data = 0)
            {
                _vector = new BitVector32(data);
            }

            public (ImmutableArray<AsyncCompletionData.CompletionFilter> filters, int data) GetFiltersAndAddToSet(RoslynCompletionItem item)
            {
                var listBuilder = new ArrayBuilder<AsyncCompletionData.CompletionFilter>();
                var vectorForSingleItem = new BitVector32();

                if (item.Flags.IsExpanded())
                {
                    listBuilder.Add(Expander);
                    vectorForSingleItem[s_expanderMask] = _vector[s_expanderMask] = true;
                }

                for (var i = 0; i < Filters.Length; ++i)
                {
                    var filter = Filters[i];
                    if (filter.Matches(item))
                    {
                        listBuilder.Add(GetFilter(filter));

                        var filterMask = s_filterMasks[i];
                        vectorForSingleItem[filterMask] = _vector[filterMask] = true;
                    }
                }

                return (listBuilder.ToImmutableAndFree(), vectorForSingleItem.Data);
            }

            public void CombineData(int filterSetData)
            {
                _vector[filterSetData] = true;
            }

            public ImmutableArray<AsyncCompletionData.CompletionFilterWithState> GetFilterStatesInSet(bool addUnselectedExpander)
            {
                var listBuilder = new ArrayBuilder<AsyncCompletionData.CompletionFilterWithState>();

                // An unselected expander is only added if `addUnselectedExpander == true` and the expander is not in the set.
                if (_vector[s_expanderMask])
                {
                    listBuilder.Add(new AsyncCompletionData.CompletionFilterWithState(Expander, isAvailable: true, isSelected: true));
                }
                else if (addUnselectedExpander)
                {
                    listBuilder.Add(new AsyncCompletionData.CompletionFilterWithState(Expander, isAvailable: true, isSelected: false));
                }

                for (var i = 0; i < Filters.Length; ++i)
                {
                    if (_vector[s_filterMasks[i]])
                    {
                        var vsFilter = GetFilter(Filters[i]);
                        listBuilder.Add(new AsyncCompletionData.CompletionFilterWithState(vsFilter, isAvailable: true, isSelected: false));
                    }
                }

                return listBuilder.ToImmutableAndFree();
            }

            private static AsyncCompletionData.CompletionFilter GetFilter(CompletionItemFilter roslynFilter)
            {
                if (!s_filterCache.TryGetValue(roslynFilter.DisplayText, out var vsFilter))
                {
                    var imageId = roslynFilter.Tags.GetFirstGlyph().GetImageId();
                    vsFilter = new AsyncCompletionData.CompletionFilter(
                        roslynFilter.DisplayText,
                        roslynFilter.AccessKey.ToString(),
                        new ImageElement(new ImageId(imageId.Guid, imageId.Id), EditorFeaturesResources.Filter_image_element));
                    s_filterCache[roslynFilter.DisplayText] = vsFilter;
                }

                return vsFilter;
            }
        }
    }
}<|MERGE_RESOLUTION|>--- conflicted
+++ resolved
@@ -303,12 +303,6 @@
                     session.Properties[HasSuggestionItemOptions] = suggestionItemOptions != null;
                 }
 
-<<<<<<< HEAD
-            var excludedCommitCharacters = GetExcludedCommitCharacters(completionList.Items);
-            if (excludedCommitCharacters.Length > 0)
-            {
-                session.Properties.AddProperty(ExcludedCommitCharacters, excludedCommitCharacters);
-=======
                 var excludedCommitCharacters = GetExcludedCommitCharacters(completionList.Items);
                 if (excludedCommitCharacters.Length > 0)
                 {
@@ -318,7 +312,6 @@
                     }
                     session.Properties[ExcludedCommitCharacters] = excludedCommitCharacters;
                 }
->>>>>>> 807f6d9c
             }
 
             // It's possible that some providers can provide expanded items, in which case we will need to show expander as unselected.
