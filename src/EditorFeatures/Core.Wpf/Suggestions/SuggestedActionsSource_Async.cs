﻿// Licensed to the .NET Foundation under one or more agreements.
// The .NET Foundation licenses this file to you under the MIT license.
// See the LICENSE file in the project root for more information.

using System;
using System.Collections.Generic;
using System.Collections.Immutable;
using System.Diagnostics;
using System.Diagnostics.CodeAnalysis;
using System.Linq;
using System.Runtime.CompilerServices;
using System.Threading;
using System.Threading.Tasks;
using Microsoft.CodeAnalysis.CodeActions;
using Microsoft.CodeAnalysis.Editor.Shared;
using Microsoft.CodeAnalysis.Editor.Shared.Extensions;
using Microsoft.CodeAnalysis.Editor.Shared.Options;
using Microsoft.CodeAnalysis.Host;
using Microsoft.CodeAnalysis.Internal.Log;
using Microsoft.CodeAnalysis.PooledObjects;
using Microsoft.CodeAnalysis.Remote;
using Microsoft.CodeAnalysis.Text;
using Microsoft.CodeAnalysis.Text.Shared.Extensions;
using Microsoft.CodeAnalysis.UnifiedSuggestions;
using Microsoft.VisualStudio.Language.Intellisense;
using Microsoft.VisualStudio.Text;
using Roslyn.Utilities;

namespace Microsoft.CodeAnalysis.Editor.Implementation.Suggestions
{
    internal partial class SuggestedActionsSourceProvider
    {
        private partial class SuggestedActionsSource : IAsyncSuggestedActionsSource
        {
            public async Task GetSuggestedActionsAsync(
                ISuggestedActionCategorySet requestedActionCategories,
                SnapshotSpan range,
                ImmutableArray<ISuggestedActionSetCollector> collectors,
                CancellationToken cancellationToken)
            {
                AssertIsForeground();

                // We should only be called with the orderings we exported in order from highest pri to lowest pri.
                Contract.ThrowIfFalse(Orderings.SequenceEqual(collectors.SelectAsArray(c => c.Priority)));

                using var _ = ArrayBuilder<ISuggestedActionSetCollector>.GetInstance(out var completedCollectors);
                try
                {
                    await GetSuggestedActionsWorkerAsync(
                        requestedActionCategories, range, collectors, completedCollectors, cancellationToken).ConfigureAwait(false);
                }
                finally
                {
                    // Always ensure that all the collectors are marked as complete so we don't hang the UI.
                    foreach (var collector in collectors)
                    {
                        if (!completedCollectors.Contains(collector))
                            collector.Complete();
                    }
                }
            }

            private async Task GetSuggestedActionsWorkerAsync(
                ISuggestedActionCategorySet requestedActionCategories,
                SnapshotSpan range,
                ImmutableArray<ISuggestedActionSetCollector> collectors,
                ArrayBuilder<ISuggestedActionSetCollector> completedCollectors,
                CancellationToken cancellationToken)
            {
                AssertIsForeground();
                using var state = SourceState.TryAddReference();
                if (state is null)
                    return;

                var workspace = state.Target.Workspace;
                if (workspace is null)
                    return;

                var selection = TryGetCodeRefactoringSelection(state, range);
                await workspace.Services.GetRequiredService<IWorkspaceStatusService>().WaitUntilFullyLoadedAsync(cancellationToken).ConfigureAwait(false);

                using (Logger.LogBlock(FunctionId.SuggestedActions_GetSuggestedActionsAsync, cancellationToken))
                {
                    var document = range.Snapshot.GetOpenTextDocumentInCurrentContextWithChanges();
                    if (document is null)
                        return;

                    // Create a single keep-alive session as we process each lightbulb priority group.  We want to
                    // ensure that all calls to OOP will reuse the same solution-snapshot on the oop side (including
                    // reusing all the same computed compilations that may have been computed on that side.  This is
                    // especially important as we are sending disparate requests for diagnostics, and we do not want the
                    // individual diagnostic requests to redo all the work to run source generators, create skeletons,
                    // etc.
                    using var _1 = RemoteKeepAliveSession.Create(document.Project.Solution, _listener);

                    // Keep track of how many actions we've put in the lightbulb at each priority level.  We do
                    // this as each priority level will both sort and inline actions.  However, we don't want to
                    // inline actions at each priority if it's going to make the total number of actions too high.
                    // This does mean we might inline actions from a higher priority group, and then disable 
                    // inlining for lower pri groups.  However, intuitively, that is what we want.  More important
                    // items should be pushed higher up, and less important items shouldn't take up that much space.
                    var currentActionCount = 0;

                    var pendingActionSets = new MultiDictionary<CodeActionRequestPriority, SuggestedActionSet>();

                    CodeActionRequestPriorityProvider? priorityProvider = null;

                    // Collectors are in priority order.  So just walk them from highest to lowest.
                    foreach (var collector in collectors)
                    {
                        if (TryGetPriority(collector.Priority) is CodeActionRequestPriority priority)
                        {
                            priorityProvider = priorityProvider == null
                                ? CodeActionRequestPriorityProvider.Create(priority)
                                : priorityProvider.With(priority);

                            var allSets = GetCodeFixesAndRefactoringsAsync(
                                state, requestedActionCategories, document,
                                range, selection,
                                addOperationScope: _ => null,
                                priorityProvider,
                                currentActionCount, cancellationToken).WithCancellation(cancellationToken).ConfigureAwait(false);

                            await foreach (var set in allSets)
                            {
                                // Determine the corresponding lightbulb priority class corresponding to the priority
                                // group the set says it wants to be in.
                                var actualSetPriority = set.Priority switch
                                {
                                    SuggestedActionSetPriority.None => CodeActionRequestPriority.Lowest,
                                    SuggestedActionSetPriority.Low => CodeActionRequestPriority.Low,
                                    SuggestedActionSetPriority.Medium => CodeActionRequestPriority.Normal,
                                    SuggestedActionSetPriority.High => CodeActionRequestPriority.High,
                                    _ => throw ExceptionUtilities.UnexpectedValue(set.Priority),
                                };

                                // if the actual priority class is lower than the one we're currently in, then hold onto
                                // this set for later, and place it in that priority group once we get there.
                                if (actualSetPriority < priority)
                                {
                                    pendingActionSets.Add(actualSetPriority, set);
                                }
                                else
                                {
                                    currentActionCount += set.Actions.Count();
                                    collector.Add(set);
                                }
                            }

                            // We're finishing up with a particular priority group, and we're about to go to a priority
                            // group one lower than what we have (hence `priority - 1`).  Take any pending items in the
                            // group we're *about* to go into and add them at the end of this group.
                            //
                            // For example, if we're in the high group, and we have an pending items in the normal
                            // bucket, then add them at the end of the high group.  The reason for this is that we
                            // already have computed the items and we don't want to force them to have to wait for all
                            // the processing in their own group to show up.  i.e. imagine if we added at the start of
                            // the next group.  They'd be in the same location in the lightbulb as when we add at the
                            // end of the current group, but they'd show up only when that group totally finished,
                            // instead of right now.
                            //
                            // This is critical given that the lower pri groups are often much lower (which is why they
                            // they choose to be in that class).  We don't want a fast item computed by a higher pri
                            // provider to still have to wait on those slow items.
                            foreach (var set in pendingActionSets[priority - 1])
                            {
                                currentActionCount += set.Actions.Count();
                                collector.Add(set);
                            }
                        }

                        // Ensure we always complete the collector even if we didn't add any items to it.
                        // This ensures that we unblock the UI from displaying all the results for that
                        // priority class.
                        collector.Complete();
                        completedCollectors.Add(collector);
                    }
                }
            }

            private async IAsyncEnumerable<SuggestedActionSet> GetCodeFixesAndRefactoringsAsync(
                ReferenceCountedDisposable<State> state,
                ISuggestedActionCategorySet requestedActionCategories,
                TextDocument document,
                SnapshotSpan range,
                TextSpan? selection,
                Func<string, IDisposable?> addOperationScope,
                CodeActionRequestPriorityProvider priorityProvider,
                int currentActionCount,
                [EnumeratorCancellation] CancellationToken cancellationToken)
            {
                var target = state.Target;
                var owner = target.Owner;
                var subjectBuffer = target.SubjectBuffer;
                var workspace = document.Project.Solution.Workspace;
                var supportsFeatureService = workspace.Services.GetRequiredService<ITextBufferSupportsFeatureService>();

                var options = GlobalOptions.GetCodeActionOptionsProvider();

                var fixesTask = GetCodeFixesAsync();
                var refactoringsTask = GetRefactoringsAsync();

                await Task.WhenAll(fixesTask, refactoringsTask).ConfigureAwait(false);

                var fixes = await fixesTask.ConfigureAwait(false);
                var refactorings = await refactoringsTask.ConfigureAwait(false);

                var filteredSets = UnifiedSuggestedActionsSource.FilterAndOrderActionSets(fixes, refactorings, selection, currentActionCount);
                var convertedSets = filteredSets.Select(s => ConvertToSuggestedActionSet(s)).WhereNotNull().ToImmutableArray();

                foreach (var set in convertedSets)
                    yield return set;

                yield break;

                Task<ImmutableArray<UnifiedSuggestedActionSet>> GetCodeFixesAsync()
                {
                    if (owner._codeFixService == null ||
                        !supportsFeatureService.SupportsCodeFixes(target.SubjectBuffer) ||
                        !requestedActionCategories.Contains(PredefinedSuggestedActionCategoryNames.CodeFix))
                    {
                        return SpecializedTasks.EmptyImmutableArray<UnifiedSuggestedActionSet>();
                    }

                    return UnifiedSuggestedActionsSource.GetFilterAndOrderCodeFixesAsync(
                        workspace, owner._codeFixService, document, range.Span.ToTextSpan(),
<<<<<<< HEAD
                        priorityProvider, options, isBlocking: false, addOperationScope, cancellationToken).AsTask();
=======
                        priority, options, addOperationScope, cancellationToken).AsTask();
>>>>>>> ce79f22f
                }

                Task<ImmutableArray<UnifiedSuggestedActionSet>> GetRefactoringsAsync()
                {
                    if (!selection.HasValue)
                    {
                        // this is here to fail test and see why it is failed.
                        Trace.WriteLine("given range is not current");
                        return SpecializedTasks.EmptyImmutableArray<UnifiedSuggestedActionSet>();
                    }

                    if (!this.GlobalOptions.GetOption(EditorComponentOnOffOptions.CodeRefactorings) ||
                        owner._codeRefactoringService == null ||
                        !supportsFeatureService.SupportsRefactorings(subjectBuffer))
                    {
                        return SpecializedTasks.EmptyImmutableArray<UnifiedSuggestedActionSet>();
                    }

                    // 'CodeActionRequestPriority.Lowest' is reserved for suppression/configuration code fixes.
                    // No code refactoring should have this request priority.
                    if (priorityProvider.Priority == CodeActionRequestPriority.Lowest)
                        return SpecializedTasks.EmptyImmutableArray<UnifiedSuggestedActionSet>();

                    // If we are computing refactorings outside the 'Refactoring' context, i.e. for example, from the lightbulb under a squiggle or selection,
                    // then we want to filter out refactorings outside the selection span.
                    var filterOutsideSelection = !requestedActionCategories.Contains(PredefinedSuggestedActionCategoryNames.Refactoring);

                    return UnifiedSuggestedActionsSource.GetFilterAndOrderCodeRefactoringsAsync(
                        workspace, owner._codeRefactoringService, document, selection.Value, priorityProvider.Priority, options,
                        addOperationScope, filterOutsideSelection, cancellationToken);
                }

                [return: NotNullIfNotNull(nameof(unifiedSuggestedActionSet))]
                SuggestedActionSet? ConvertToSuggestedActionSet(UnifiedSuggestedActionSet? unifiedSuggestedActionSet)
                {
                    // May be null in cases involving CodeFixSuggestedActions since FixAllFlavors may be null.
                    if (unifiedSuggestedActionSet == null)
                        return null;

                    var originalSolution = unifiedSuggestedActionSet.OriginalSolution;

                    return new SuggestedActionSet(
                        unifiedSuggestedActionSet.CategoryName,
                        unifiedSuggestedActionSet.Actions.SelectAsArray(set => ConvertToSuggestedAction(set)),
                        unifiedSuggestedActionSet.Title,
                        ConvertToSuggestedActionSetPriority(unifiedSuggestedActionSet.Priority),
                        unifiedSuggestedActionSet.ApplicableToSpan?.ToSpan());

                    ISuggestedAction ConvertToSuggestedAction(IUnifiedSuggestedAction unifiedSuggestedAction)
                        => unifiedSuggestedAction switch
                        {
                            UnifiedCodeFixSuggestedAction codeFixAction => new CodeFixSuggestedAction(
                                ThreadingContext, owner, codeFixAction.Workspace, originalSolution, subjectBuffer,
                                codeFixAction.CodeFix, codeFixAction.Provider, codeFixAction.OriginalCodeAction,
                                ConvertToSuggestedActionSet(codeFixAction.FixAllFlavors)),
                            UnifiedCodeRefactoringSuggestedAction codeRefactoringAction => new CodeRefactoringSuggestedAction(
                                ThreadingContext, owner, codeRefactoringAction.Workspace, originalSolution, subjectBuffer,
                                codeRefactoringAction.CodeRefactoringProvider, codeRefactoringAction.OriginalCodeAction,
                                ConvertToSuggestedActionSet(codeRefactoringAction.FixAllFlavors)),
                            UnifiedFixAllCodeFixSuggestedAction fixAllAction => new FixAllCodeFixSuggestedAction(
                                ThreadingContext, owner, fixAllAction.Workspace, originalSolution, subjectBuffer,
                                fixAllAction.FixAllState, fixAllAction.Diagnostic, fixAllAction.OriginalCodeAction),
                            UnifiedFixAllCodeRefactoringSuggestedAction fixAllCodeRefactoringAction => new FixAllCodeRefactoringSuggestedAction(
                                ThreadingContext, owner, fixAllCodeRefactoringAction.Workspace, originalSolution, subjectBuffer,
                                fixAllCodeRefactoringAction.FixAllState, fixAllCodeRefactoringAction.OriginalCodeAction),
                            UnifiedSuggestedActionWithNestedActions nestedAction => new SuggestedActionWithNestedActions(
                                ThreadingContext, owner, nestedAction.Workspace, originalSolution, subjectBuffer,
                                nestedAction.Provider ?? this, nestedAction.OriginalCodeAction,
                                nestedAction.NestedActionSets.SelectAsArray(s => ConvertToSuggestedActionSet(s))),
                            _ => throw ExceptionUtilities.Unreachable()
                        };
                }

                static SuggestedActionSetPriority ConvertToSuggestedActionSetPriority(CodeActionPriority priority)
                    => priority switch
                    {
                        CodeActionPriority.Lowest => SuggestedActionSetPriority.None,
                        CodeActionPriority.Low => SuggestedActionSetPriority.Low,
                        CodeActionPriority.Medium => SuggestedActionSetPriority.Medium,
                        CodeActionPriority.High => SuggestedActionSetPriority.High,
                        _ => throw ExceptionUtilities.Unreachable(),
                    };
            }
        }
    }
}<|MERGE_RESOLUTION|>--- conflicted
+++ resolved
@@ -224,11 +224,7 @@
 
                     return UnifiedSuggestedActionsSource.GetFilterAndOrderCodeFixesAsync(
                         workspace, owner._codeFixService, document, range.Span.ToTextSpan(),
-<<<<<<< HEAD
-                        priorityProvider, options, isBlocking: false, addOperationScope, cancellationToken).AsTask();
-=======
-                        priority, options, addOperationScope, cancellationToken).AsTask();
->>>>>>> ce79f22f
+                        priorityProvider, options, addOperationScope, cancellationToken).AsTask();
                 }
 
                 Task<ImmutableArray<UnifiedSuggestedActionSet>> GetRefactoringsAsync()
