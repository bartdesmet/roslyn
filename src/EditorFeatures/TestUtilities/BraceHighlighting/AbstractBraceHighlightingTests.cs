--- conflicted
+++ resolved
@@ -44,10 +44,7 @@
                 var provider = new BraceHighlightingViewTaggerProvider(
                     workspace.GetService<IThreadingContext>(),
                     GetBraceMatchingService(workspace),
-<<<<<<< HEAD
-=======
                     workspace.GetService<IGlobalOptionService>(),
->>>>>>> 67d940c4
                     AsynchronousOperationListenerProvider.NullProvider);
 
                 var testDocument = workspace.Documents.First();
