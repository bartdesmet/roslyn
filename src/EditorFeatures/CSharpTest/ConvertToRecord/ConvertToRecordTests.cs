﻿// Licensed to the .NET Foundation under one or more agreements.
// The .NET Foundation licenses this file to you under the MIT license.
// See the LICENSE file in the project root for more information.

using System.Threading.Tasks;
using Microsoft.CodeAnalysis.CSharp;
using Microsoft.CodeAnalysis.CSharp.CodeRefactorings.ConvertToRecord;
using Microsoft.CodeAnalysis.Editor.UnitTests.CodeActions;
using Microsoft.CodeAnalysis.Test.Utilities;
using Roslyn.Test.Utilities;
using Xunit;

namespace Microsoft.CodeAnalysis.Editor.CSharp.UnitTests.ConvertToRecord
{
    using VerifyCS = CSharpCodeRefactoringVerifier<CSharpConvertToRecordRefactoringProvider>;

    [UseExportProvider]
    [Trait(Traits.Feature, Traits.Features.CodeActionsConvertToRecord)]
    public class ConvertToRecordTests
    {
        [Fact]
        public async Task TestNoProperties_NoAction()
        {
            var initialMarkup = @"
namespace N
{
    public class [|C|]
    {
        // field, not property
        public int f = 0;
    }
}
";
            await TestNoRefactoringAsync(initialMarkup).ConfigureAwait(false);
        }

        [Fact]
        public async Task TestPartialClass_NoAction()
        {
            var initialMarkup = @"
namespace N
{
    public partial class [|C|]
    {
        public int F { get; init; }
    }

    public partial class C
    {
        public bool B { get; init; }
    }
}
";
            await TestNoRefactoringAsync(initialMarkup).ConfigureAwait(false);
        }

        [Fact]
        public async Task TestExplicitProperty_NoAction1()
        {
            var initialMarkup = @"
namespace N
{
    public class [|C|]
    {
        private int f;

        public int P 
        {
            get => f; 
            init => f = value;
        }
    }
}
";
            await TestNoRefactoringAsync(initialMarkup).ConfigureAwait(false);
        }

        [Fact]
        public async Task TestExplicitProperty_NoAction2()
        {
            var initialMarkup = @"
namespace N
{
    public class [|C|]
    {
        private int f;

        public int P 
        {
            get
            {
                return f;
            }

            init
            {
                f = value;
            }
        }
    }
}
";
            await TestNoRefactoringAsync(initialMarkup).ConfigureAwait(false);
        }

        [Fact]
        public async Task TestExplicitProperty_NoAction3()
        {
            var initialMarkup = @"
namespace N
{
    public class [|C|]
    {
        public int P { get; init; } = 4;
    }
}
";
            await TestNoRefactoringAsync(initialMarkup).ConfigureAwait(false);
        }

        [Fact]
        public async Task TestPrivateGetProperty_NoAction()
        {
            var initialMarkup = @"
namespace N
{
    public class [|C|]
    {
        public int P { private get; init; }
    }
}
";
            await TestNoRefactoringAsync(initialMarkup).ConfigureAwait(false);
        }

        [Fact]
        public async Task TestSetProperty()
        {
            var initialMarkup = @"
namespace N
{
    public class [|C|]
    {
        public int P { get; set; }
    }
}
";
            var fixedMarkup = @"
namespace N
{
    public record [|C|](int P);
}
";
            await TestRefactoringAsync(initialMarkup, fixedMarkup).ConfigureAwait(false);
        }

        [Fact]
        public async Task TestInitPropertyOnStruct()
        {
            var initialMarkup = @"
namespace N
{
    public struct [|C|]
    {
        public int P { get; init; }
    }
}
";
            var fixedMarkup = @"
namespace N
{
    public record struct [|C|](int P)
    {
        public int P { get; init; } = P;
    }
}
";
            await TestRefactoringAsync(initialMarkup, fixedMarkup).ConfigureAwait(false);
        }

        [Fact]
        public async Task TestPrivateSetProperty()
        {
            var initialMarkup = @"
namespace N
{
    public class [|C|]
    {
        public int P { get; private set; }
    }
}
";
            var fixedMarkup = @"
namespace N
{
    public record [|C|](int P)
    {
        public int P { get; private set; } = P;
    }
}
";
            await TestRefactoringAsync(initialMarkup, fixedMarkup).ConfigureAwait(false);
        }

        [Fact]
        public async Task TestMoveSimpleProperty()
        {
            var initialMarkup = @"
namespace N
{
    public class [|C|]
    {
        public int P { get; init; }
    }
}
";
            var changedMarkup = @"
namespace N
{
    public record C(int P);
}
";
            await TestRefactoringAsync(initialMarkup, changedMarkup).ConfigureAwait(false);
        }

        [Fact]
        public async Task TestReadonlyProperty()
        {
            var initialMarkup = @"
namespace N
{
    public class [|C|]
    {
        public int P { get; }
    }
}
";
            var fixedMarkup = @"
namespace N
{
    public record [|C|](int P);
}
";
            await TestRefactoringAsync(initialMarkup, fixedMarkup).ConfigureAwait(false);
        }

        [Fact]
        public async Task TestInitPropertyOnReadonlyStruct()
        {
            var initialMarkup = @"
namespace N
{
    public readonly struct [|C|]
    {
        public int P { get; init; }
    }
}
";
            var fixedMarkup = @"
namespace N
{
    public readonly record struct [|C|](int P);
}
";
            await TestRefactoringAsync(initialMarkup, fixedMarkup).ConfigureAwait(false);
        }

        [Fact]
        public async Task TestMovePropertySimpleInheritance()
        {
            var initialMarkup = @"
namespace N
{
    public class B
    {
    }

    public class [|C|] : B
    {
        public int P { get; init; }
    }
}
";
            // three of the same error on C because the generated
            // EqualityConstract, Equals, and PrintMembers are all declared override
            // and there's nothing to override.
            // The other errors are copy constructor expected in B, and the
            // "records can't inherit from class" on B as well
            var changedMarkup = @"
namespace N
{
    public class B
    {
    }

    public record {|CS0115:{|CS0115:{|CS0115:{|CS8867:C|}|}|}|}(int P) : {|CS8864:B|};
}
";
            await TestRefactoringAsync(initialMarkup, changedMarkup).ConfigureAwait(false);
        }

        [Fact]
        public async Task TestMovePropertySimpleRecordInheritance()
        {
            var initialMarkup = @"
namespace N
{
    public record B
    {
        public int Foo { get; init; }
    }

    public class [|C|] : {|CS8865:B|}
    {
        public int P { get; init; }
    }
}
";
            var changedMarkup = @"
namespace N
{
    public record B
    {
        public int Foo { get; init; }
    }

    public record C(int P) : B;
}
";
            await TestRefactoringAsync(initialMarkup, changedMarkup).ConfigureAwait(false);
        }

        [Fact]
        public async Task TestMovePropertyPositionalParameterRecordInheritance()
        {
            var initialMarkup = @"
namespace N
{
    public record B(int Foo, int Bar);

    public class [|{|CS1729:C|}|] : {|CS8865:B|}
    {
        public int P { get; init; }
    }
}
";
            var changedMarkup = @"
namespace N
{
    public record B(int Foo, int Bar);

    public record C(int Foo, int Bar, int P) : B(Foo, Bar);
}
";
            await TestRefactoringAsync(initialMarkup, changedMarkup).ConfigureAwait(false);
        }

        [Fact]
        public async Task TestMovePropertyAndReorderWithPositionalParameterRecordInheritance()
        {
            var initialMarkup = @"
namespace N
{
    public record B(int Foo, int Bar);

    public class [|C|] : {|CS8865:B|}
    {
        public int P { get; init; }

        public {|CS1729:C|}(int p, int bar, int foo)
        {
            P = p;
            Bar = bar;
            Foo = foo;
        }
    }
}
";
            var changedMarkup = @"
namespace N
{
    public record B(int Foo, int Bar);

    public record C(int P, int Bar, int Foo) : B(Foo, Bar);
}
";
            await TestRefactoringAsync(initialMarkup, changedMarkup).ConfigureAwait(false);
        }

        [Fact]
        public async Task TestMovePropertySimpleInterfaceInheritance()
        {
            var initialMarkup = @"
namespace N
{
    public interface IInterface
    {
        public int Foo();
    }

    public class [|C|] : IInterface
    {
        public int P { get; init; }

        public int Foo()
        {
            return P;
        }
    }
}
";
            var changedMarkup = @"
namespace N
{
    public interface IInterface
    {
        public int Foo();
    }

    public record C(int P) : IInterface
    {
        public int Foo()
        {
            return P;
        }
    }
}
";
            await TestRefactoringAsync(initialMarkup, changedMarkup).ConfigureAwait(false);
        }

        [Fact]
        public async Task TestMoveMultiplePropertiesWithInterfaceImplementation()
        {
            var initialMarkup = @"
using System;

namespace N
{
    public class [|C|] : IComparable
    {
        public int P { get; init; }
        public bool B { get; init; }

        public int CompareTo(object? other) => 0;
    }
}
";
            var changedMarkup = @"
using System;

namespace N
{
    public record C(int P, bool B) : IComparable
    {
        public int CompareTo(object? other) => 0;
    }
}
";
            await TestRefactoringAsync(initialMarkup, changedMarkup).ConfigureAwait(false);
        }

        [Fact]
        public async Task TestMoveMultipleProperties()
        {
            var initialMarkup = @"
namespace N
{
    public class [|C|]
    {
        public int P { get; init; }
        public bool B { get; init; }
    }
}
";
            var changedMarkup = @"
namespace N
{
    public record C(int P, bool B);
}
";
            await TestRefactoringAsync(initialMarkup, changedMarkup).ConfigureAwait(false);
        }

        [Fact]
        public async Task TestMoveMultiplePropertiesOnStruct()
        {
            var initialMarkup = @"
namespace N
{
    public struct [|C|]
    {
        public int P { get; set; }
        public bool B { get; set; }
    }
}
";
            var changedMarkup = @"
namespace N
{
    public record struct C(int P, bool B);
}
";
            await TestRefactoringAsync(initialMarkup, changedMarkup).ConfigureAwait(false);
        }

        [Fact]
        public async Task TestMoveMultiplePropertiesOnReadonlyStruct()
        {
            var initialMarkup = @"
namespace N
{
    public readonly struct [|C|]
    {
        public int P { get; init; }
        public bool B { get; init; }
    }
}
";
            var changedMarkup = @"
namespace N
{
    public readonly record struct C(int P, bool B);
}
";
            await TestRefactoringAsync(initialMarkup, changedMarkup).ConfigureAwait(false);
        }

        // if there are both init and set properties, convert both but keep set property override
        [Fact]
        public async Task TestSetAndInitProperties()
        {
            var initialMarkup = @"
namespace N
{
    public class [|C|]
    {
        public int P { get; set; }

        public int Q { get; init; }
    }
}
";
            var fixedMarkup = @"
namespace N
{
    public record [|C|](int P, int Q)
    {
        public int P { get; set; } = P;
    }
}
";
            await TestRefactoringAsync(initialMarkup, fixedMarkup).ConfigureAwait(false);
        }

        [Fact]
        public async Task TestMoveMultiplePropertiesOnGeneric()
        {
            var initialMarkup = @"
namespace N
{
    public class [|C<TA, TB>|]
    {
        public TA? P { get; init; }
        public TB? B { get; init; }
    }
}
";
            var changedMarkup = @"
namespace N
{
    public record C<TA, TB>(TA? P, TB? B);
}
";
            await TestRefactoringAsync(initialMarkup, changedMarkup).ConfigureAwait(false);
        }

        [Fact]
        public async Task TestMoveMultiplePropertiesOnGenericWithConstraints()
        {
            var initialMarkup = @"
using System;
using System.Collections.Generic;

namespace N
{
    public class [|C|]<TA, TB>
        where TA : Exception
        where TB : IEnumerable<TA>
    {
        public TA? P { get; init; }
        public TB? B { get; init; }
    }
}
";
            var changedMarkup = @"
using System;
using System.Collections.Generic;

namespace N
{
    public record C<TA, TB>(TA? P, TB? B) where TA : Exception
            where TB : IEnumerable<TA>;
}
";
            await TestRefactoringAsync(initialMarkup, changedMarkup).ConfigureAwait(false);
        }

        [Fact]
        public async Task TestMovePropertiesWithAttributes()
        {
            var initialMarkup = @"
using System;

namespace N
{
    public class [|C|]
    {
        [Obsolete(""P is Obsolete"", error: true)]
        public int P { get; init; }

        [Obsolete(""B will be obsolete, error: false"")]
        public bool B { get; init; }
    }
}
";
            var changedMarkup = @"
using System;

namespace N
{
    public record C([property: Obsolete(""P is Obsolete"", error: true)] int P, [property: Obsolete(""B will be obsolete, error: false"")] bool B);
}
";
            await TestRefactoringAsync(initialMarkup, changedMarkup).ConfigureAwait(false);
        }

        [Fact]
        public async Task TestMovePropertiesWithAttributesAndComments1()
        {
            var initialMarkup = @"
using System;

namespace N
{
    public class [|C|]
    {
        // comment before
        [Obsolete(""P is Obsolete"", error: true)]
        public int P { get; init; }

        [Obsolete(""B will be obsolete, error: false"")]
        // comment after
        public bool B { get; init; }
    }
}
";
            var changedMarkup = @"
using System;

namespace N
{
    // comment before
    // comment after
    public record C([property: Obsolete(""P is Obsolete"", error: true)] int P, [property: Obsolete(""B will be obsolete, error: false"")] bool B);
}
";
            await TestRefactoringAsync(initialMarkup, changedMarkup).ConfigureAwait(false);
        }

        [Fact]
        public async Task TestMovePropertiesWithAttributesAndComments2()
        {
            var initialMarkup = @"
using System;

namespace N
{
    public class [|C|]
    {
        [/*comment before*/ Obsolete(""P is Obsolete"", error: true)]
        public int P { get; init; }

        [Obsolete(""B will be obsolete, error: false"") /* comment after*/]
        public bool B { get; init; }
    }
}
";
            var changedMarkup = @"
using System;

namespace N
{
    public record C([/*comment before*/ property: Obsolete(""P is Obsolete"", error: true)] int P, [property: Obsolete(""B will be obsolete, error: false"") /* comment after*/] bool B);
}
";
            await TestRefactoringAsync(initialMarkup, changedMarkup).ConfigureAwait(false);
        }

        [Fact]
        public async Task TestMovePropertiesAndDeleteSimpleEquals1()
        {
            var initialMarkup = @"
namespace N
{
    public class [|C|]
    {
        public int P { get; init; }
        public bool B { get; init; }

        public override bool Equals(object? other)
        {
            return other is C otherC && otherC.P == P && otherC.B == B;
        }
    }
}
";
            var changedMarkup = @"
namespace N
{
    public record C(int P, bool B);
}
";
            await TestRefactoringAsync(initialMarkup, changedMarkup).ConfigureAwait(false);
        }

        [Fact]
        public async Task TestMovePropertiesAndDeleteSimpleEqualsWithFields()
        {
            var initialMarkup = @"
namespace N
{
    public class [|C|]
    {
        public int P { get; init; }
        public bool B { get; init; }
        private int num = 10;

        public override bool Equals(object? other)
        {
            return other is C otherC && otherC.P == P && otherC.B == B && num == otherC.num;
        }
    }
}
";
            var changedMarkup = @"
namespace N
{
    public record C(int P, bool B)
    {
        private int num = 10;
    }
}
";
            await TestRefactoringAsync(initialMarkup, changedMarkup).ConfigureAwait(false);
        }

        [Fact]
        public async Task TestMovePropertiesAndKeepSimpleEqualsWithConstFields()
        {
            // we only want users to compare all instance fields of the type and no more
            // comparing a static/const value, although it's always true, is unexpected here
            var initialMarkup = @"
namespace N
{
    public class [|C|]
    {
        public int P { get; init; }
        public bool B { get; init; }
        private const int num = 10;

        public override bool Equals(object? other)
        {
            return other is C otherC && otherC.P == P && otherC.B == B && num == C.num;
        }
    }
}
";
            var changedMarkup = @"
namespace N
{
    public record C(int P, bool B)
    {
        private const int num = 10;

        public override bool {|CS0111:Equals|}(object? other)
        {
            return other is C otherC && otherC.P == P && otherC.B == B && num == C.num;
        }
    }
}
";
            await TestRefactoringAsync(initialMarkup, changedMarkup).ConfigureAwait(false);
        }

        [Fact]
        public async Task TestMovePropertiesAndDeleteSimpleEqualsWithConstAndStaticFieldsAndProps()
        {
            var initialMarkup = @"
namespace N
{
    public class [|C|]
    {
        public int P { get; init; }
        public bool B { get; init; }
        private const int num = 10;
        public static int Foo = 100;
        public static bool StaticProp { get; set; } = false;

        public override bool Equals(object? other)
        {
            return other is C otherC && otherC.P == P && otherC.B == B;
        }
    }
}
";
            var changedMarkup = @"
namespace N
{
    public record C(int P, bool B)
    {
        private const int num = 10;
        public static int Foo = 100;
        public static bool StaticProp { get; set; } = false;
    }
}
";
            await TestRefactoringAsync(initialMarkup, changedMarkup).ConfigureAwait(false);
        }

        [Fact]
        public async Task TestMovePropertiesAndDeleteSimpleEquals2()
        {
            var initialMarkup = @"
namespace N
{
    public class [|C|]
    {
        public int P { get; init; }
        public bool B { get; init; }

        public override bool Equals(object? other)
        {
            return other is C otherC && P == otherC.P && B == otherC.B;
        }
    }
}
";
            var changedMarkup = @"
namespace N
{
    public record C(int P, bool B);
}
";
            await TestRefactoringAsync(initialMarkup, changedMarkup).ConfigureAwait(false);
        }

        [Fact]
        public async Task TestMovePropertiesAndDeleteInvertedEquals()
        {
            var initialMarkup = @"
namespace N
{
    public class [|C|]
    {
        public int P { get; init; }
        public bool B { get; init; }

        public override bool Equals(object? other)
        {
            return !(other is not C otherC || otherC.P != P || otherC.B != B);
        }
    }
}
";
            var changedMarkup = @"
namespace N
{
    public record C(int P, bool B);
}
";
            await TestRefactoringAsync(initialMarkup, changedMarkup).ConfigureAwait(false);
        }

        [Fact]
        public async Task TestMovePropertiesAndDeleteEqualsDoubleComparison()
        {
            // comparing the same thing twice shouldn't matter
            var initialMarkup = @"
namespace N
{
    public class [|C|]
    {
        public int P { get; init; }
        public bool B { get; init; }

        public override bool Equals(object? other)
        {
            return other is C otherC && otherC.P == P && otherC.B == B && otherC.P == P;
        }
    }
}
";
            var changedMarkup = @"
namespace N
{
    public record C(int P, bool B);
}
";
            await TestRefactoringAsync(initialMarkup, changedMarkup).ConfigureAwait(false);
        }

        [Fact]
        public async Task TestMovePropertiesAndKeepEqualsMissingComparison()
        {
            var initialMarkup = @"
namespace N
{
    public class [|C|]
    {
        public int P { get; init; }
        public bool B { get; init; }

        public override bool Equals(object? other)
        {
            return other is C otherC && otherC.P == P;
        }
    }
}
";
            var changedMarkup = @"
namespace N
{
    public record C(int P, bool B)
    {
        public override bool {|CS0111:Equals|}(object? other)
        {
            return other is C otherC && otherC.P == P;
        }
    }
}
";
            await TestRefactoringAsync(initialMarkup, changedMarkup).ConfigureAwait(false);
        }

        [Fact]
        public async Task TestMovePropertiesAndKeepEqualsSelfComparison1()
        {
            var initialMarkup = @"
namespace N
{
    public class [|C|]
    {
        public int P { get; init; }
        public bool B { get; init; }

        public override bool Equals(object? other)
        {
            return other is C otherC && this.P == P && otherC.B == B;
        }
    }
}
";
            var changedMarkup = @"
namespace N
{
    public record C(int P, bool B)
    {
        public override bool {|CS0111:Equals|}(object? other)
        {
            return other is C otherC && this.P == P && otherC.B == B;
        }
    }
}
";
            await TestRefactoringAsync(initialMarkup, changedMarkup).ConfigureAwait(false);
        }

        [Fact]
        public async Task TestMovePropertiesAndKeepEqualsSelfComparison2()
        {
            var initialMarkup = @"
namespace N
{
    public class [|C|]
    {
        public int P { get; init; }
        public bool B { get; init; }

        public override bool Equals(object? other)
        {
            return other is C otherC && otherC.P == otherC.P && otherC.B == B;
        }
    }
}
";
            var changedMarkup = @"
namespace N
{
    public record C(int P, bool B)
    {
        public override bool {|CS0111:Equals|}(object? other)
        {
            return other is C otherC && otherC.P == otherC.P && otherC.B == B;
        }
    }
}
";
            await TestRefactoringAsync(initialMarkup, changedMarkup).ConfigureAwait(false);
        }

        [Fact]
        public async Task TestMovePropertiesAndKeepEqualsWithSideEffect()
        {
            var initialMarkup = @"
using System;

namespace N
{
    public class [|C|]
    {
        public int P { get; init; }
        public bool B { get; init; }

        public override bool Equals(object? other)
        {
            Console.WriteLine(""testing equals..."");
            return other is C otherC && otherC.P == P && otherC.B == B;
        }
    }
}
";
            var changedMarkup = @"
using System;

namespace N
{
    public record C(int P, bool B)
    {
        public override bool {|CS0111:Equals|}(object? other)
        {
            Console.WriteLine(""testing equals..."");
            return other is C otherC && otherC.P == P && otherC.B == B;
        }
    }
}
";
            await TestRefactoringAsync(initialMarkup, changedMarkup).ConfigureAwait(false);
        }

        [Fact]
        public async Task TestMovePropertiesAndKeepEqualsIncorrectComparison()
        {
            var initialMarkup = @"
namespace N
{
    public class [|C|]
    {
        public int P { get; init; }
        public int B { get; init; }

        public override bool Equals(object? other)
        {
            return other is C otherC && otherC.P == B && otherC.B == P;
        }
    }
}
";
            var changedMarkup = @"
namespace N
{
    public record C(int P, int B)
    {
        public override bool {|CS0111:Equals|}(object? other)
        {
            return other is C otherC && otherC.P == B && otherC.B == P;
        }
    }
}
";
            await TestRefactoringAsync(initialMarkup, changedMarkup).ConfigureAwait(false);
        }

        [Fact]
        public async Task TestMovePropertiesAndKeepWrongInvertedEquals()
        {
            var initialMarkup = @"
namespace N
{
    public class [|C|]
    {
        public int P { get; init; }
        public bool B { get; init; }

        public override bool Equals(object? other)
        {
            return !(other is C otherC && otherC.P == P && otherC.B == B);
        }
    }
}
";
            var changedMarkup = @"
namespace N
{
    public record C(int P, bool B)
    {
        public override bool {|CS0111:Equals|}(object? other)
        {
            return !(other is C otherC && otherC.P == P && otherC.B == B);
        }
    }
}
";
            await TestRefactoringAsync(initialMarkup, changedMarkup).ConfigureAwait(false);
        }

        [Fact]
        public async Task TestMovePropertiesAndKeepOrEquals()
        {
            var initialMarkup = @"
namespace N
{
    public class [|C|]
    {
        public int P { get; init; }
        public bool B { get; init; }

        public override bool Equals(object? other)
        {
            if (other is C otherC)
            {
                return otherC.P == P || otherC.B == B;
            }

            return false;
        }
    }
}
";
            var changedMarkup = @"
namespace N
{
    public record C(int P, bool B)
    {
        public override bool {|CS0111:Equals|}(object? other)
        {
            if (other is C otherC)
            {
                return otherC.P == P || otherC.B == B;
            }

            return false;
        }
    }
}
";
            await TestRefactoringAsync(initialMarkup, changedMarkup).ConfigureAwait(false);
        }

        [Fact]
        public async Task TestMovePropertiesAndDeleteIfCastEquals1()
        {
            var initialMarkup = @"
namespace N
{
    public class [|C|]
    {
        public int P { get; init; }
        public bool B { get; init; }

        public override bool Equals(object? other)
        {
            if (other is C otherC)
            {
                return otherC.P == P && otherC.B == B;
            }

            return false;
        }
    }
}
";
            var changedMarkup = @"
namespace N
{
    public record C(int P, bool B);
}
";
            await TestRefactoringAsync(initialMarkup, changedMarkup).ConfigureAwait(false);
        }

        [Fact]
        public async Task TestMovePropertiesAndDeleteIfCastEquals2()
        {
            var initialMarkup = @"
namespace N
{
    public class [|C|]
    {
        public int P { get; init; }
        public bool B { get; init; }

        public override bool Equals(object? other)
        {
            if (other is C otherC && otherC.P == P && otherC.B == B)
            {
                return true;
            }

            return false;
        }
    }
}
";
            var changedMarkup = @"
namespace N
{
    public record C(int P, bool B);
}
";
            await TestRefactoringAsync(initialMarkup, changedMarkup).ConfigureAwait(false);
        }

        [Fact]
        public async Task TestMovePropertiesAndDeleteInvertedIfCastEquals()
        {
            var initialMarkup = @"
namespace N
{
    public class [|C|]
    {
        public int P { get; init; }
        public bool B { get; init; }

        public override bool Equals(object? other)
        {
            if (other is not C otherC)
            {
                return false;
            }

            return otherC.P == P && otherC.B == B;
        }
    }
}
";
            var changedMarkup = @"
namespace N
{
    public record C(int P, bool B);
}
";
            await TestRefactoringAsync(initialMarkup, changedMarkup).ConfigureAwait(false);
        }

        [Fact]
        public async Task TestMovePropertiesAndKeepWrongInvertedIfCastEquals()
        {
            var initialMarkup = @"
namespace N
{
    public class [|C|]
    {
        public int P { get; init; }
        public bool B { get; init; }

        public override bool Equals(object? other)
        {
            if (other is C)
            {
                return false;
            }

            var otherC = {|CS8600:(C)other|};
            return {|CS8602:otherC|}.P == P && otherC.B == B;
        }
    }
}
";
            var changedMarkup = @"
namespace N
{
    public record C(int P, bool B)
    {
        public override bool {|CS0111:Equals|}(object? other)
        {
            if (other is C)
            {
                return false;
            }

            var otherC = {|CS8600:(C)other|};
            return {|CS8602:otherC|}.P == P && otherC.B == B;
        }
    }
}
";
            await TestRefactoringAsync(initialMarkup, changedMarkup).ConfigureAwait(false);
        }

        [Fact]
        public async Task TestMovePropertiesAndDeleteIfThenCastEquals()
        {
            var initialMarkup = @"
namespace N
{
    public class [|C|]
    {
        public int P { get; init; }
        public bool B { get; init; }

        public override bool Equals(object? other)
        {
            if (other is C)
            {
                var otherC = (C)other;
                return otherC.P == P && otherC.B == B;
            }

            return false;
        }
    }
}
";
            var changedMarkup = @"
namespace N
{
    public record C(int P, bool B);
}
";
            await TestRefactoringAsync(initialMarkup, changedMarkup).ConfigureAwait(false);
        }

        [Fact]
        public async Task TestMovePropertiesAndDeleteIfChainEquals()
        {
            var initialMarkup = @"
namespace N
{
    public class [|C|]
    {
        public int P { get; init; }
        public bool B { get; init; }

        public override bool Equals(object? other)
        {
            if (other is not C)
            {
                return false;
            }

            var otherC = (C)other;
            if (P != otherC.P)
            {
                return false;
            }

            if (otherC.B != B)
            {
                return false;
            }

            return true;
        }
    }
}
";
            var changedMarkup = @"
namespace N
{
    public record C(int P, bool B);
}
";
            await TestRefactoringAsync(initialMarkup, changedMarkup).ConfigureAwait(false);
        }

        [Fact]
        public async Task TestMovePropertiesAndDeleteIfElseChainEquals()
        {
            var initialMarkup = @"
namespace N
{
    public class [|C|]
    {
        public int P { get; init; }
        public bool B { get; init; }

        public override bool Equals(object? other)
        {
            if (other is not C)
            {
                return false;
            }
            else {
                var otherC = (C)other;
                if (P != otherC.P)
                {
                    return false;
                }
                else if (otherC.B != B)
                {
                    return false;
                }

                return true;
            }
        }
    }
}
";
            var changedMarkup = @"
namespace N
{
    public record C(int P, bool B);
}
";
            await TestRefactoringAsync(initialMarkup, changedMarkup).ConfigureAwait(false);
        }

        [Fact]
        public async Task TestMovePropertiesAndDeleteInvertedIfChainEquals()
        {
            var initialMarkup = @"
namespace N
{
    public class [|C|]
    {
        public int P { get; init; }
        public bool B { get; init; }

        public override bool Equals(object? other)
        {
            if (other is C)
            {
                var otherC = (C)other;
                if (otherC.P == P)
                {
                    if (otherC.B == B)
                    {
                        return true;
                    }
                }
            }

            return false;
        }
    }
}
";
            var changedMarkup = @"
namespace N
{
    public record C(int P, bool B);
}
";
            await TestRefactoringAsync(initialMarkup, changedMarkup).ConfigureAwait(false);
        }

        [Fact]
        public async Task TestMovePropertiesAndDeleteAsCastEquals()
        {
            var initialMarkup = @"
namespace N
{
    public class [|C|]
    {
        public int P { get; init; }
        public bool B { get; init; }

        public override bool Equals(object? other)
        {
            var otherC = other as C;
            return otherC != null && otherC.P == P && otherC.B == B;
        }
    }
}
";
            var changedMarkup = @"
namespace N
{
    public record C(int P, bool B);
}
";
            await TestRefactoringAsync(initialMarkup, changedMarkup).ConfigureAwait(false);
        }

        [Fact]
        public async Task TestMovePropertiesAndDeleteAsCastEqualsWithIsNotNull()
        {
            var initialMarkup = @"
namespace N
{
    public class [|C|]
    {
        public int P { get; init; }
        public bool B { get; init; }

        public override bool Equals(object? other)
        {
            var otherC = other as C;
            return otherC is not null && otherC.P == P && otherC.B == B;
        }
    }
}
";
            var changedMarkup = @"
namespace N
{
    public record C(int P, bool B);
}
";
            await TestRefactoringAsync(initialMarkup, changedMarkup).ConfigureAwait(false);
        }

        [Fact]
        public async Task TestMovePropertiesAndKeepAsCastEqualsWithIncorrectIsNull()
        {
            var initialMarkup = @"
namespace N
{
    public class [|C|]
    {
        public int P { get; init; }
        public bool B { get; init; }

        public override bool Equals(object? other)
        {
            var otherC = other as C;
            return otherC is null && {|CS8602:otherC|}.P == P && otherC.B == B;
        }
    }
}
";
            var changedMarkup = @"
namespace N
{
    public record C(int P, bool B)
    {
        public override bool {|CS0111:Equals|}(object? other)
        {
            var otherC = other as C;
            return otherC is null && {|CS8602:otherC|}.P == P && otherC.B == B;
        }
    }
}
";
            await TestRefactoringAsync(initialMarkup, changedMarkup).ConfigureAwait(false);
        }

        [Fact]
        public async Task TestMovePropertiesAndDeleteAsCastEqualsWithIsNull()
        {
            var initialMarkup = @"
namespace N
{
    public class [|C|]
    {
        public int P { get; init; }
        public bool B { get; init; }

        public override bool Equals(object? other)
        {
            var otherC = other as C;
            return !(otherC is null || otherC.P != P || otherC.B != B);
        }
    }
}
";
            var changedMarkup = @"
namespace N
{
    public record C(int P, bool B);
}
";
            await TestRefactoringAsync(initialMarkup, changedMarkup).ConfigureAwait(false);
        }

        [Fact]
        public async Task TestMovePropertiesAndDeleteSimpleTypeEquals()
        {
            var initialMarkup = @"
using System;

namespace N
{
    public class [|C|] : IEquatable<C>
    {
        public int P { get; init; }
        public bool B { get; init; }

        public bool Equals(C? otherC)
        {
            return {|CS8602:otherC|}.P == P && otherC.B == B;
        }
    }
}
";
            var changedMarkup = @"
using System;

namespace N
{
    public record C(int P, bool B);
}
";
            await TestRefactoringAsync(initialMarkup, changedMarkup).ConfigureAwait(false);
        }

        [Fact]
        public async Task TestMovePropertiesAndDeleteSimpleTypeEqualsWithAdditionalInterface()
        {
            var initialMarkup = @"
using System;

namespace N
{
    public class [|C|] : IEquatable<C>, IComparable
    {
        public int P { get; init; }
        public bool B { get; init; }

        public bool Equals(C? otherC)
        {
            return {|CS8602:otherC|}.P == P && otherC.B == B;
        }

        public int CompareTo(object? other) => 0;
    }
}
";
            var changedMarkup = @"
using System;

namespace N
{
    public record C(int P, bool B) : IComparable
    {
        public int CompareTo(object? other) => 0;
    }
}
";
            await TestRefactoringAsync(initialMarkup, changedMarkup).ConfigureAwait(false);
        }

        [Fact]
        public async Task TestMovePropertiesAndDeleteSimpleTypeEqualsAndObjectEquals()
        {
            var initialMarkup = @"
using System;

namespace N
{
    public class [|C|] : IEquatable<C>
    {
        public int P { get; init; }
        public bool B { get; init; }

        public bool Equals(C? otherC)
        {
            return {|CS8602:otherC|}.P == P && otherC.B == B;
        }

        public override bool Equals(object? other)
        {
            return Equals(other as C);
        }
    }
}
";
            var changedMarkup = @"
using System;

namespace N
{
    public record C(int P, bool B);
}
";
            await TestRefactoringAsync(initialMarkup, changedMarkup).ConfigureAwait(false);
        }

        [Fact]
        public async Task TestMovePropertiesAndDeleteTypeEqualsIfChain()
        {
            var initialMarkup = @"
using System;

namespace N
{
    public class [|C|] : IEquatable<C>
    {
        public int P { get; init; }
        public bool B { get; init; }

        public bool Equals(C? otherC)
        {
            if (otherC == null)
            {
                return false;
            }

            if (P != otherC.P)
            {
                return false;
            }

            if (otherC.B != B)
            {
                return false;
            }

            return true;
        }
    }
}
";
            var changedMarkup = @"
using System;

namespace N
{
    public record C(int P, bool B);
}
";
            await TestRefactoringAsync(initialMarkup, changedMarkup).ConfigureAwait(false);
        }

        [Fact]
        public async Task TestMovePropertiesAndDeleteObjectAndTypeEquals()
        {
            var initialMarkup = @"
using System;

namespace N
{
    public class [|C|] : IEquatable<C>
    {
        public int P { get; init; }
        public bool B { get; init; }

        public override bool Equals(object? other)
        {
            return Equals(other as C);
        }

        public bool Equals(C? otherC)
        {
            return otherC is not null && otherC.P == P && otherC.B == B;
        }
    }
}
";
            var changedMarkup = @"
using System;

namespace N
{
    public record C(int P, bool B);
}
";
            await TestRefactoringAsync(initialMarkup, changedMarkup).ConfigureAwait(false);
        }

        [Fact]
        public async Task TestMovePropertiesAndKeepIncorrectObjectAndDeleteCorrectTypeEquals()
        {
            var initialMarkup = @"
using System;

namespace N
{
    public class [|C|] : IEquatable<C>
    {
        public int P { get; init; }
        public bool B { get; init; }

        public override bool Equals(object? other)
        {
            return Foo(other as C);
        }

        public bool Foo(C? c)
        {
            return c?.B ?? false;
        }

        public bool Equals(C? otherC)
        {
            return otherC is not null && otherC.P == P && otherC.B == B;
        }
    }
}
";
            var changedMarkup = @"
using System;

namespace N
{
    public record C(int P, bool B)
    {
        public override bool {|CS0111:Equals|}(object? other)
        {
            return Foo(other as C);
        }

        public bool Foo(C? c)
        {
            return c?.B ?? false;
        }
    }
}
";
            await TestRefactoringAsync(initialMarkup, changedMarkup).ConfigureAwait(false);
        }

        [Fact]
        public async Task TestMovePropertiesAndDeleteHashCode1()
        {
            var initialMarkup = @"
namespace N
{
    public class [|C|]
    {
        public int P { get; init; }
        public bool B { get; init; }

        public override int GetHashCode()
        {
            var hashCode = 339610899;
            hashCode = hashCode * -1521134295 + P.GetHashCode();
            hashCode = hashCode * -1521134295 + B.GetHashCode();
            return hashCode;
        }
    }
}
";
            var changedMarkup = @"
namespace N
{
    public record C(int P, bool B);
}
";
            await TestRefactoringAsync(initialMarkup, changedMarkup).ConfigureAwait(false);
        }

        [Fact]
        public async Task TestMovePropertiesAndDeleteHashCode2()
        {
            var initialMarkup = @"
using System.Collections.Generic;

namespace N
{
    public class [|C|]
    {
        public int P { get; init; }
        public bool B { get; init; }

        public override int GetHashCode()
        {
            var hashCode = 339610899;
            hashCode = hashCode * -1521134295 + P.GetHashCode();
            hashCode = hashCode * -1521134295 + EqualityComparer<bool>.Default.GetHashCode(B);
            return hashCode;
        }
    }
}
";
            var changedMarkup = @"
using System.Collections.Generic;

namespace N
{
    public record C(int P, bool B);
}
";
            await TestRefactoringAsync(initialMarkup, changedMarkup).ConfigureAwait(false);
        }

        [Fact]
        public async Task TestMovePropertiesAndKeepComplexHashCode()
        {
            var initialMarkup = @"
using System;
using System.Collections.Generic;

namespace N
{
    public class [|C|]
    {
        public int P { get; init; }
        public bool B { get; init; }

        public override int GetHashCode()
        {
            var hashCode = 339610899;
            Console.WriteLine(""This could potentially be a side effect"");
            hashCode = hashCode * -1521134295 + P.GetHashCode();
            hashCode = hashCode * -1521134295 + EqualityComparer<bool>.Default.GetHashCode(B);
            return hashCode;
        }
    }
}
";
            var changedMarkup = @"
using System;
using System.Collections.Generic;

namespace N
{
    public record C(int P, bool B)
    {
        public override int GetHashCode()
        {
            var hashCode = 339610899;
            Console.WriteLine(""This could potentially be a side effect"");
            hashCode = hashCode * -1521134295 + P.GetHashCode();
            hashCode = hashCode * -1521134295 + EqualityComparer<bool>.Default.GetHashCode(B);
            return hashCode;
        }
    }
}
";
            await TestRefactoringAsync(initialMarkup, changedMarkup).ConfigureAwait(false);
        }

        [Fact]
        public async Task TestMovePropertiesAndDeleteSimpleEqualOperatorsWithNullableObjectParam1()
        {
            var initialMarkup = @"
namespace N
{
    public class [|C|]
    {
        public int P { get; init; }
        public bool B { get; init; }

        public static bool operator ==(C c1, object? c2) {
            return c1.Equals(c2);
        }

        public static bool operator !=(C c1, object? c2) {
            return !(c1 == c2);
        }
    }
}
";
            var changedMarkup = @"
namespace N
{
    public record C(int P, bool B);
}
";
            await TestRefactoringAsync(initialMarkup, changedMarkup).ConfigureAwait(false);
        }

        [Fact]
        public async Task TestMovePropertiesAndDeleteSimpleEqualOperatorsWithNullableObjectParam2()
        {
            var initialMarkup = @"
namespace N
{
    public class [|C|]
    {
        public int P { get; init; }
        public bool B { get; init; }

        public static bool operator ==(C c1, object? c2) {
            return c1.Equals(c2);
        }

        public static bool operator !=(C c1, object? c2) {
            return !c1.Equals(c2);
        }
    }
}
";
            var changedMarkup = @"
namespace N
{
    public record C(int P, bool B);
}
";
            await TestRefactoringAsync(initialMarkup, changedMarkup).ConfigureAwait(false);
        }

        [Fact]
        public async Task TestMovePropertiesAndDeleteSimpleEqualOperatorsWithNullableObjectParam3()
        {
            var initialMarkup = @"
namespace N
{
    public class [|C|]
    {
        public int P { get; init; }
        public bool B { get; init; }

        public static bool operator ==(C c1, object? c2) {
            return c2!.Equals(c1);
        }

        public static bool operator !=(C c1, object? c2) {
            return !(c2 == c1);
        }
    }
}
";
            var changedMarkup = @"
namespace N
{
    public record C(int P, bool B);
}
";
            await TestRefactoringAsync(initialMarkup, changedMarkup).ConfigureAwait(false);
        }

        [Fact]
        public async Task TestMovePropertiesAndDeleteSimpleEqualOperatorsWithObjectParam()
        {
            var initialMarkup = @"
namespace N
{
    public class [|C|]
    {
        public int P { get; init; }
        public bool B { get; init; }

        public static bool operator ==(C c1, object c2) {
            return c1.Equals(c2);
        }

        public static bool operator !=(C c1, object c2) {
            return !(c1 == c2);
        }
    }
}
";
            var changedMarkup = @"
namespace N
{
    public record C(int P, bool B);
}
";
            await TestRefactoringAsync(initialMarkup, changedMarkup).ConfigureAwait(false);
        }

        [Fact]
        public async Task TestMovePropertiesAndDeleteEqualOperatorsWithExpressionBodies()
        {
            var initialMarkup = @"
namespace N
{
    public class [|C|]
    {
        public int P { get; init; }
        public bool B { get; init; }

        public static bool operator ==(C c1, object c2)
            => c1.Equals(c2);

        public static bool operator !=(C c1, object c2)
            => !(c1 == c2);
    }
}
";
            var changedMarkup = @"
namespace N
{
    public record C(int P, bool B);
}
";
            await TestRefactoringAsync(initialMarkup, changedMarkup).ConfigureAwait(false);
        }

        [Fact]
        public async Task TestMovePropertiesAndDeleteSimpleEqualOperatorsWithSameTypeParams()
        {
            var initialMarkup = @"
namespace N
{
    public class [|C|]
    {
        public int P { get; init; }
        public bool B { get; init; }

        public static bool operator ==(C c1, C c2) {
            return c1.Equals(c2);
        }

        public static bool operator !=(C c1, C c2) {
            return !(c1 == c2);
        }
    }
}
";
            var changedMarkup = @"
namespace N
{
    public record C(int P, bool B);
}
";
            await TestRefactoringAsync(initialMarkup, changedMarkup).ConfigureAwait(false);
        }

        [Fact]
        public async Task TestMovePropertiesAndDeleteSimpleEqualOperatorsWithNullableTypeParams()
        {
            var initialMarkup = @"
namespace N
{
    public class [|C|]
    {
        public int P { get; init; }
        public bool B { get; init; }

        public static bool operator ==(C? c1, C? c2) {
            return c1!.Equals(c2);
        }

        public static bool operator !=(C? c1, C? c2) {
            return !(c1 == c2);
        }
    }
}
";
            var changedMarkup = @"
namespace N
{
    public record C(int P, bool B);
}
";
            await TestRefactoringAsync(initialMarkup, changedMarkup).ConfigureAwait(false);
        }

        [Fact]
        public async Task TestMovePropertiesAndKeepSideEffectOperator1()
        {
            var initialMarkup = @"
using System;

namespace N
{
    public class [|C|]
    {
        public int P { get; init; }
        public bool B { get; init; }

        public static bool operator ==(C c1, object? c2)
        {
            Console.WriteLine(""checking equality"");
            return c1.Equals(c2);
        }

        public static bool operator !=(C c1, object? c2)
        {
            return !(c1 == c2);
        }
    }
}
";
            var changedMarkup = @"
using System;

namespace N
{
    public record C(int P, bool B)
    {
        public static bool operator ==(C c1, object? c2)
        {
            Console.WriteLine(""checking equality"");
            return c1.Equals(c2);
        }

        public static bool operator !=(C c1, object? c2)
        {
            return !(c1 == c2);
        }
    }
}
";
            await TestRefactoringAsync(initialMarkup, changedMarkup).ConfigureAwait(false);
        }

        [Fact]
        public async Task TestMovePropertiesAndKeepSideEffectOperator2()
        {
            var initialMarkup = @"
using System;

namespace N
{
    public class [|C|]
    {
        public int P { get; init; }
        public bool B { get; init; }

        public static bool operator ==(C c1, object? c2)
        {
            return c1.Equals(c2);
        }

        public static bool operator !=(C c1, object? c2)
        {
            Console.WriteLine(""checking equality"");
            return !(c1 == c2);
        }
    }
}
";
            var changedMarkup = @"
using System;

namespace N
{
    public record C(int P, bool B)
    {
        public static bool operator ==(C c1, object? c2)
        {
            return c1.Equals(c2);
        }

        public static bool operator !=(C c1, object? c2)
        {
            Console.WriteLine(""checking equality"");
            return !(c1 == c2);
        }
    }
}
";
            await TestRefactoringAsync(initialMarkup, changedMarkup).ConfigureAwait(false);
        }

        [Fact]
        public async Task TestMovePropertiesAndKeepSideEffectOperator_WhenSameParamUsed1()
        {
            var initialMarkup = @"
using System;

namespace N
{
    public class [|C|]
    {
        public int P { get; init; }
        public bool B { get; init; }

        public static bool operator ==(C c1, object? c2)
        {
            return c1.Equals(c1);
        }

        public static bool operator !=(C c1, object? c2)
        {
            return !(c1 == c2);
        }
    }
}
";
            var changedMarkup = @"
using System;

namespace N
{
    public record C(int P, bool B)
    {
        public static bool operator ==(C c1, object? c2)
        {
            return c1.Equals(c1);
        }

        public static bool operator !=(C c1, object? c2)
        {
            return !(c1 == c2);
        }
    }
}
";
            await TestRefactoringAsync(initialMarkup, changedMarkup).ConfigureAwait(false);
        }

        [Fact]
        public async Task TestMovePropertiesAndKeepSideEffectOperator_WhenSameParamUsed2()
        {
            var initialMarkup = @"
using System;

namespace N
{
    public class [|C|]
    {
        public int P { get; init; }
        public bool B { get; init; }

        public static bool operator ==(C c1, object? c2)
        {
            return c1.Equals(c2);
        }

        public static bool operator !=(C c1, object? c2)
        {
            return !(c1 == c1);
        }
    }
}
";
            var changedMarkup = @"
using System;

namespace N
{
    public record C(int P, bool B)
    {
        public static bool operator ==(C c1, object? c2)
        {
            return c1.Equals(c2);
        }

        public static bool operator !=(C c1, object? c2)
        {
            return !(c1 == c1);
        }
    }
}
";
            await TestRefactoringAsync(initialMarkup, changedMarkup).ConfigureAwait(false);
        }

        [Fact]
        public async Task TestMovePropertiesAndDeleteClone()
        {
            var initialMarkup = @"
namespace N
{
    public class [|C|]
    {
        public int P { get; init; }
        public bool B { get; init; }

        public C Clone()
        {
            return this;
        }
    }
}
";
            var changedMarkup = @"
namespace N
{
    public record C(int P, bool B);
}
";
            await TestRefactoringAsync(initialMarkup, changedMarkup).ConfigureAwait(false);
        }

        [Fact]
        public async Task TestMovePropertiesAndDeleteSimpleCopyConstructor()
        {
            var initialMarkup = @"
namespace N
{
    public class [|C|]
    {
        public int P { get; init; }
        public bool B { get; init; }

        public C(C other)
        {
            P = other.P;
            B = other.B;
        }
    }
}
";
            var changedMarkup = @"
namespace N
{
    public record C(int P, bool B);
}
";
            await TestRefactoringAsync(initialMarkup, changedMarkup).ConfigureAwait(false);
        }

        [Fact]
        public async Task TestMovePropertiesAndDeleteCopyConstructorWithFields()
        {
            var initialMarkup = @"
namespace N
{
    public class [|C|]
    {
        public int P { get; init; }
        public bool B { get; init; }
        int foo = 0;

        public C(C other)
        {
            P = other.P;
            B = other.B;
            foo = other.foo;
        }
    }
}
";
            var changedMarkup = @"
namespace N
{
    public record C(int P, bool B)
    {
        int foo = 0;
    }
}
";
            await TestRefactoringAsync(initialMarkup, changedMarkup).ConfigureAwait(false);
        }

        [Fact]
        public async Task TestMovePropertiesAndDeleteCopyConstructorWithConstAndStaticFieldsAndProps()
        {
            var initialMarkup = @"
namespace N
{
    public class [|C|]
    {
        public int P { get; init; }
        public bool B { get; init; }
        const int foo = 0;
        public static int statFoo = 10;
        public static bool StaticProp { get; set; } = false;

        public C(C other)
        {
            P = other.P;
            B = other.B;
        }
    }
}
";
            var changedMarkup = @"
namespace N
{
    public record C(int P, bool B)
    {
        const int foo = 0;
        public static int statFoo = 10;
        public static bool StaticProp { get; set; } = false;
    }
}
";
            await TestRefactoringAsync(initialMarkup, changedMarkup).ConfigureAwait(false);
        }

        [Fact]
        public async Task TestMovePropertiesAndKeepCopyConstructorWithoutFieldAccess()
        {
            var initialMarkup = @"
namespace N
{
    public class [|C|]
    {
        public int P { get; init; }
        public bool B { get; init; }
        private int foo = 0;

        public C(C other)
        {
            P = other.P;
            B = other.B;
        }
    }
}
";
            var changedMarkup = @"
namespace N
{
    public record C(int P, bool B)
    {
        private int foo = 0;

        public C(C other)
        {
            P = other.P;
            B = other.B;
        }
    }
}
";
            await TestRefactoringAsync(initialMarkup, changedMarkup).ConfigureAwait(false);
        }

        [Fact]
        public async Task TestMovePropertiesAndDeleteSimplePrimaryConstructor()
        {
            var initialMarkup = @"
namespace N
{
    public class [|C|]
    {
        public int P { get; init; }
        public bool B { get; init; }

        public C(int p, bool b)
        {
            P = p;
            B = b;
        }
    }
}
";
            var changedMarkup = @"
namespace N
{
    public record C(int P, bool B);
}
";
            await TestRefactoringAsync(initialMarkup, changedMarkup).ConfigureAwait(false);
        }

        [Fact]
        public async Task TestMovePropertiesAndDeleteSimpleExpressionPrimaryConstructor()
        {
            var initialMarkup = @"
namespace N
{
    public class [|C|]
    {
        public int P { get; init; }

        public C(int p)
            => P = p;
    }
}
";
            var changedMarkup = @"
namespace N
{
    public record C(int P);
}
";
            await TestRefactoringAsync(initialMarkup, changedMarkup).ConfigureAwait(false);
        }

        [Fact]
        public async Task TestMovePropertiesAndModifyOrderFromPrimaryConstructor()
        {
            var initialMarkup = @"
namespace N
{
    public class [|C|]
    {
        public int P { get; init; }
        public bool B { get; init; }

        public C(bool b, int p)
        {
            P = p;
            B = b;
        }
    }
}
";
            var changedMarkup = @"
namespace N
{
    public record C(bool B, int P);
}
";
            await TestRefactoringAsync(initialMarkup, changedMarkup).ConfigureAwait(false);
        }

        [Fact]
        public async Task TestMovePropertiesAndModifyPrimaryConstructorOrderAndDefaults()
        {
            var initialMarkup = @"
namespace N
{
    public class [|C|]
    {
        public int P { get; init; }
        public bool B { get; init; }

        public C(bool b = false, int p = 0)
        {
            P = p;
            B = b;
        }
    }
}
";
            var changedMarkup = @"
namespace N
{
    public record C(bool B = false, int P = 0);
}
";
            await TestRefactoringAsync(initialMarkup, changedMarkup).ConfigureAwait(false);
        }

        [Fact]
        public async Task TestMovePropertiesAndProvideThisInitializerValuesWithOperators()
        {
            var initialMarkup = @"
namespace N
{
    public class [|C|]
    {
        public int P { get; init; }
        public bool B { get; init; }

        public C(bool b, int p)
        {
            P = p;
            B = b;
        }

        public C(bool b1, bool b2, bool b3)
        {
            P = b1 ? 1 : 0;
            B = !b2 == b3;
        }
    }
}
";
            var changedMarkup = @"
namespace N
{
    public record C(bool B, int P)
    {
        public C(bool b1, bool b2, bool b3) : this(!b2 == b3, b1 ? 1 : 0)
        {
        }
    }
}
";
            await TestRefactoringAsync(initialMarkup, changedMarkup).ConfigureAwait(false);
        }

        [Fact]
<<<<<<< HEAD
=======
        public async Task TestMovePropertiesAndProvideThisInitializerValuesWithStaticMemberAndInvocation()
        {
            var initialMarkup = @"
namespace N
{
    public static class Stuff
    {
        public static bool GetB(bool b1, bool b2)
        {
            return b1 || b2;
        }
    }

    public class [|C|]
    {
        public int P { get; init; }
        public bool B { get; init; }
        public static int DefaultP { get; set; } = 10;

        public C(bool b1, bool b2, bool b3)
        {
            P = b3 ? DefaultP : 0;
            B = Stuff.GetB(b1, b2);
        }
    }
}
";
            var changedMarkup = @"
namespace N
{
    public static class Stuff
    {
        public static bool GetB(bool b1, bool b2)
        {
            return b1 || b2;
        }
    }

    public record C(int P, bool B)
    {
        public static int DefaultP { get; set; } = 10;

        public C(bool b1, bool b2, bool b3) : this(b3 ? DefaultP : 0, Stuff.GetB(b1, b2))
        {
        }
    }
}
";
            await TestRefactoringAsync(initialMarkup, changedMarkup).ConfigureAwait(false);
        }

        [Fact]
>>>>>>> 801672ff
        public async Task TestMovePropertiesAndProvideThisInitializerValuesWithReferences()
        {
            var initialMarkup = @"
namespace N
{
    public record R(int Foo, int Bar)
    {
        public int field = 10;

        public bool IsBarNum(int num)
        {
            return Bar == num;
        }
    }

    public class [|C|]
    {
        public int P { get; init; }
        public bool B { get; init; }

        public C(bool b, int p)
        {
            P = p;
            B = b;
        }

        public C(R r)
        {
            P = r.field;
            B = r.IsBarNum(r.Foo);
        }
    }
}
";
            var changedMarkup = @"
namespace N
{
    public record R(int Foo, int Bar)
    {
        public int field = 10;

        public bool IsBarNum(int num)
        {
            return Bar == num;
        }
    }

    public record C(bool B, int P)
    {
        public C(R r) : this(r.IsBarNum(r.Foo), r.field)
        {
        }
    }
}
";
            await TestRefactoringAsync(initialMarkup, changedMarkup).ConfigureAwait(false);
        }

        [Fact]
        public async Task TestMovePropertiesAndProvideThisInitializerValuesWithNullOperations()
        {
            var initialMarkup = @"
namespace N
{
    public record R(int? Foo, int Bar)
    {
        public int field = 10;

        public bool IsBarNum(int num)
        {
            return Bar == num;
        }
    }

    public class [|C|]
    {
        public int P { get; init; }
        public bool? B { get; init; }

        public C(bool? b, int p)
        {
            P = p;
            B = b;
        }

        public C(R? r, int backup)
        {
            P = r?.Foo ?? 10;
            B = r?.IsBarNum(backup);
        }
    }
}
";
            var changedMarkup = @"
namespace N
{
    public record R(int? Foo, int Bar)
    {
        public int field = 10;

        public bool IsBarNum(int num)
        {
            return Bar == num;
        }
    }

    public record C(bool? B, int P)
    {
        public C(R? r, int backup) : this(r?.IsBarNum(backup), r?.Foo ?? 10)
        {
        }
    }
}
";
            await TestRefactoringAsync(initialMarkup, changedMarkup).ConfigureAwait(false);
        }

        [Fact]
        public async Task TestMovePropertiesAndProvideThisInitializerValuesWithIsExpressions()
        {
            var initialMarkup = @"
namespace N
{
    public class [|C|]
    {
        public int P { get; init; }
        public bool B { get; init; }

        public C(bool b, int p)
        {
            P = p;
            B = b;
        }

        public C(object b1, bool b2, object b3)
        {
            P = b1 is int ? 1 : 0;
            B = !b2 && b3 is C { P: 10 };
        }
    }
}
";
            var changedMarkup = @"
namespace N
{
    public record C(bool B, int P)
    {
        public C(object b1, bool b2, object b3) : this(!b2 && b3 is C { P: 10 }, b1 is int ? 1 : 0)
        {
        }
    }
}
";
            await TestRefactoringAsync(initialMarkup, changedMarkup).ConfigureAwait(false);
        }

        [Fact]
        public async Task TestMovePropertiesAndProvideThisInitializerValuesWithSwitchExpressions()
        {
            var initialMarkup = @"
namespace N
{
    public class [|C|]
    {
        public int P { get; init; }
        public bool B { get; init; }

        public C(bool b, int p)
        {
            P = p;
            B = b;
        }

        public C(int f1, bool b2, bool b3)
        {
            P = f1 switch
            {
                1 => 0,
                0 => 1,
                _ => default
            };
            B = !b2 && b3;
        }
    }
}
";
            var changedMarkup = @"
namespace N
{
    public record C(bool B, int P)
    {
        public C(int f1, bool b2, bool b3) : this(!b2 && b3, f1 switch
        {
            1 => 0,
            0 => 1,
            _ => default
        })
        {
        }
    }
}
";
            await TestRefactoringAsync(initialMarkup, changedMarkup).ConfigureAwait(false);
        }

        [Fact]
        public async Task TestMovePropertiesAndProvideThisInitializerValuesWithSideEffects()
        {
            var initialMarkup = @"
using System;

namespace N
{
    public class [|C|]
    {
        public int P { get; init; }
        public bool B { get; init; }

        public C(bool b, int p)
        {
            P = p;
            B = b;
        }

        public C(bool b1, bool b2)
        {
            P = b1 ? 1 : 0;
            Console.WriteLine(""Side effect"");
            B = !b2;
        }
    }
}
";
            var changedMarkup = @"
using System;

namespace N
{
    public record C(bool B, int P)
    {
        public C(bool b1, bool b2) : this(!b2, b1 ? 1 : 0)
        {
            Console.WriteLine(""Side effect"");
        }
    }
}
";
            await TestRefactoringAsync(initialMarkup, changedMarkup).ConfigureAwait(false);
        }

        [Fact]
        public async Task TestMovePropertiesAndProvideThisInitializerValuesComplex()
        {
            var initialMarkup = @"
namespace N
{
    public class [|C|]
    {
        public int P { get; init; }
        public bool B { get; init; }

        public C(bool b, int p)
        {
            P = p;
            B = b;
        }

        public C(bool b1, bool b2)
        {
            P = b1 ? 1 : 0;
            var b = !b2;
            B = b;
        }
    }
}
";
            var changedMarkup = @"
namespace N
{
    public record C(bool B, int P)
    {
        public C(bool b1, bool b2) : this(default, b1 ? 1 : 0)
        {
            var b = !b2;
            B = b;
        }
    }
}
";
            await TestRefactoringAsync(initialMarkup, changedMarkup).ConfigureAwait(false);
        }

        [Fact]
<<<<<<< HEAD
=======
        public async Task TestMovePropertiesAndProvideThisInitializerValuesPatternVariable()
        {
            var initialMarkup = @"
namespace N
{
    public class [|C|]
    {
        public int P { get; init; }
        public bool B { get; init; }

        public C(bool b, int p)
        {
            P = p;
            B = b;
        }

        public C(bool b1, object b2)
        {
            P = b1 ? 1 : 0;
            B = b2 switch
            {
                C cb2 => cb2.B,
                _ => false
            };
        }
    }
}
";
            var changedMarkup = @"
namespace N
{
    public record C(bool B, int P)
    {
        public C(bool b1, object b2) : this(default, b1 ? 1 : 0)
        {
            B = b2 switch
            {
                C cb2 => cb2.B,
                _ => false
            };
        }
    }
}
";
            await TestRefactoringAsync(initialMarkup, changedMarkup).ConfigureAwait(false);
        }

        [Fact]
>>>>>>> 801672ff
        public async Task TestMovePropertiesAndProvideThisInitializerDefaultAndNull()
        {
            var initialMarkup = @"
namespace N
{
    public class [|C|]
    {
        public int? P { get; init; }
        public bool B { get; init; }

        public C(bool b, int? p)
        {
            P = p;
            B = b;
        }

        public C(bool b1, bool b2)
        {
            var b = !b2 || b2;
            B = b;
        }
    }
}
";
            var changedMarkup = @"
namespace N
{
    public record C(bool B, int? P)
    {
        public C(bool b1, bool b2) : this(default, null)
        {
            var b = !b2 || b2;
            B = b;
        }
    }
}
";
            await TestRefactoringAsync(initialMarkup, changedMarkup).ConfigureAwait(false);
        }

        [Fact]
        public async Task TestMovePropertiesAndKeepComplexPrimaryConstructor1()
        {
            var initialMarkup = @"
using System;

namespace N
{
    public class [|C|]
    {
        public int P { get; init; }
        public bool B { get; init; }

        public C(int p, bool b)
        {
            Console.WriteLine(""Constructing C..."");
            P = p;
            B = b;
        }
    }
}
";
            var changedMarkup = @"
using System;

namespace N
{
    public record C(int P, bool B)
    {
        public {|CS0111:{|CS8862:C|}|}(int p, bool b)
        {
            Console.WriteLine(""Constructing C..."");
            P = p;
            B = b;
        }
    }
}
";
            await TestRefactoringAsync(initialMarkup, changedMarkup).ConfigureAwait(false);
        }

        [Fact]
        public async Task TestMovePropertiesAndKeepComplexPrimaryConstructor2()
        {
            var initialMarkup = @"
using System;

namespace N
{
    public class [|C|]
    {
        public int P { get; init; }
        public bool B { get; init; }

        public C(int p, bool b)
        {
            P = p + 1;
            B = b;
        }
    }
}
";
            var changedMarkup = @"
using System;

namespace N
{
    public record C(int P, bool B)
    {
        public {|CS0111:{|CS8862:C|}|}(int p, bool b)
        {
            P = p + 1;
            B = b;
        }
    }
}
";
            await TestRefactoringAsync(initialMarkup, changedMarkup).ConfigureAwait(false);
        }

        [Fact]
        public async Task TestMovePropertiesAndKeepComplexPrimaryConstructor3()
        {
            var initialMarkup = @"
using System;

namespace N
{
    public class [|C|]
    {
        public int P { get; init; }
        public bool B { get; init; }

        public C(int p, bool b)
        {
            B = b;
        }
    }
}
";
            var changedMarkup = @"
using System;

namespace N
{
    public record C(int P, bool B)
    {
        public {|CS0111:{|CS8862:C|}|}(int p, bool b)
        {
            B = b;
        }
    }
}
";
            await TestRefactoringAsync(initialMarkup, changedMarkup).ConfigureAwait(false);
        }

        [Fact]
        public async Task TestMovePropertiesWithSimpleDocComments()
        {
            var initialMarkup = @"
namespace N
{

    /// <summary>
    /// some summary
    /// </summary>
    public class [|C|]
    {

        /// <summary>
        /// P is an int
        /// </summary>
        public int P { get; init; }

        /// <summary>
        /// B is a bool
        /// </summary>
        public bool B { get; init; }
    }
}
";
            var changedMarkup = @"
namespace N
{
    /// <summary>
    /// some summary
    /// </summary>
    /// <param name=""P""> P is an int </param>
    /// <param name=""B""> B is a bool </param>
    public record C(int P, bool B);
}
";
            await TestRefactoringAsync(initialMarkup, changedMarkup).ConfigureAwait(false);
        }

        [Fact]
        public async Task TestMovePropertiesWithMultilineDocComments()
        {
            var initialMarkup = @"
namespace N
{

    /** 
     * <summary>
     * some summary
     * </summary>
     */
    public class [|C|]
    {

        /** 
         * <summary>
         * P is an int
         * </summary>
         */
        public int P { get; init; }

        /** 
         * <summary>
         * B is a bool
         * </summary>
         */
        public bool B { get; init; }
    }
}
";
            // this is what it should be
            //            var changedMarkup = @"
            //namespace N
            //{
            //    /** 
            //     * <summary>
            //     * some summary
            //     * </summary>
            //     * <param name=""P""> P is an int </param>
            //     * <param name=""B""> B is a bool </param>
            //     */
            //    public record C(int P, bool B);
            //}
            //";

            // this is what it is currently
            var changedMarkup = @"
namespace N
{
    /** 
         * <summary>
         * some summary
         * </summary>
         * <param name=""P""> P is an int </param>
         * <param name=""B""> B is a bool </param>
         */
    public record C(int P, bool B);
}
";
            await TestRefactoringAsync(initialMarkup, changedMarkup).ConfigureAwait(false);
        }

        [Fact]
        public async Task TestMovePropertiesWithMultilineDocComments_NoClassSummary()
        {
            var initialMarkup = @"
namespace N
{

    public class [|C|]
    {

        /** 
         * <summary>
         * P is an int
         * </summary>
         */
        public int P { get; init; }

        /** 
         * <summary>
         * B is a bool
         * </summary>
         */
        public bool B { get; init; }
    }
}
";
            // this is what it should be
            //            var changedMarkup = @"
            //namespace N
            //{
            //    /**
            //     * <param name=""P""> P is an int </param>
            //     * <param name=""B""> B is a bool </param>
            //     */
            //    public record C(int P, bool B);
            //}
            //";
            // this is what it is currently
            var changedMarkup = @"
namespace N
{
    /**
             *<param name=""P""> P is an int </param>
             * <param name=""B""> B is a bool </param>
    */
    public record C(int P, bool B);
}
";
            await TestRefactoringAsync(initialMarkup, changedMarkup).ConfigureAwait(false);
        }

        [Fact]
        public async Task TestMovePropertiesWithMixedDocComments1()
        {
            // class-level comment should be default
            var initialMarkup = @"
namespace N
{

    /// <summary>
    /// some summary
    /// </summary>
    public class [|C|]
    {

        /** 
         * <summary>
         * P is an int
         * </summary>
         */
        public int P { get; init; }

        /** 
         * <summary>
         * B is a bool
         * </summary>
         */
        public bool B { get; init; }
    }
}
";
            var changedMarkup = @"
namespace N
{
    /// <summary>
    /// some summary
    /// </summary>
    /// <param name=""P""> P is an int </param>
    /// <param name=""B""> B is a bool </param>
    public record C(int P, bool B);
}
";
            await TestRefactoringAsync(initialMarkup, changedMarkup).ConfigureAwait(false);
        }

        [Fact]
        public async Task TestMovePropertiesWithMixedDocComments2()
        {
            // class-level comment should be default
            var initialMarkup = @"
namespace N
{

    /** 
     * <summary>
     * some summary
     * </summary>
     */
    public class [|C|]
    {

        /// <summary>
        /// P is an int
        /// </summary>
        public int P { get; init; }

        /// <summary>
        /// B is a bool
        /// </summary>
        public bool B { get; init; }
    }
}
";
            // This is what it should be
            //            var changedMarkup = @"
            //namespace N
            //{
            //    /** 
            //     * <summary>
            //     * some summary
            //     * </summary>
            //     * <param name=""P""> P is an int </param>
            //     * <param name=""B""> B is a bool </param>
            //     */
            //    public record C(int P, bool B);
            //}
            //";

            // this is what it is right now
            var changedMarkup = @"
namespace N
{
    /** 
         * <summary>
         * some summary
         * </summary>
         * <param name=""P""> P is an int </param>
         * <param name=""B""> B is a bool </param>
         */
    public record C(int P, bool B);
}
";
            await TestRefactoringAsync(initialMarkup, changedMarkup).ConfigureAwait(false);
        }

        [Fact]
        public async Task TestMovePropertiesWithMixedDocComments3()
        {
            var initialMarkup = @"
namespace N
{

    /** 
     * <summary>
     * some summary
     * </summary>
     */
    public class [|C|]
    {

        /// <summary>
        /// P is an int
        /// with a multiline comment
        /// </summary>
        public int P { get; init; }

        /// <summary>
        /// B is a bool
        /// </summary>
        public bool B { get; init; }
    }
}
";
            // this is what it should be
            //            var changedMarkup = @"
            //namespace N
            //{
            //    /** 
            //     * <summary>
            //     * some summary
            //     * </summary>
            //     * <param name=""P""> P is an int
            //     * with a multiline comment </param>
            //     * <param name=""B""> B is a bool </param>
            //     */
            //    public record C(int P, bool B);
            //}
            //";

            // this is what it actually is
            var changedMarkup = @"
namespace N
{
    /** 
         * <summary>
         * some summary
         * </summary>
         * <param name=""P""> P is an int
         * with a multiline comment </param>
         * <param name=""B""> B is a bool </param>
         */
    public record C(int P, bool B);
}
";
            await TestRefactoringAsync(initialMarkup, changedMarkup).ConfigureAwait(false);
        }

        [Fact]
        public async Task TestMovePropertiesWithDocComments_NoClassSummary()
        {
            var initialMarkup = @"
namespace N
{
    public class [|C|]
    {

        /// <summary>
        /// P is an int
        /// </summary>
        public int P { get; init; }

        /// <summary>
        /// B is a bool
        /// </summary>
        public bool B { get; init; }
    }
}
";
            var changedMarkup = @"
namespace N
{
    /// <param name=""P""> P is an int </param>
    /// <param name=""B""> B is a bool </param>
    public record C(int P, bool B);
}
";
            await TestRefactoringAsync(initialMarkup, changedMarkup).ConfigureAwait(false);
        }

        [Fact]
        public async Task TestMovePropertiesWithDocComments_MissingPropertySummary()
        {
            var initialMarkup = @"
namespace N
{

    /// <summary>
    /// some summary
    /// </summary>
    public class [|C|]
    {
        public int P { get; init; }

        /// <summary>
        /// B is a bool
        /// </summary>
        public bool B { get; init; }
    }
}
";
            var changedMarkup = @"
namespace N
{
    /// <summary>
    /// some summary
    /// </summary>
    /// <param name=""P""></param>
    /// <param name=""B""> B is a bool </param>
    public record C(int P, bool B);
}
";
            await TestRefactoringAsync(initialMarkup, changedMarkup).ConfigureAwait(false);
        }

        [Fact]
        public async Task TestMovePropertiesWithDocComments_AdditionalClassSection()
        {
            var initialMarkup = @"
namespace N
{

    /// <summary>
    /// some summary
    /// </summary>
    /// <remarks>
    /// Some remarks as well
    /// </reamrks>
    public class [|C|]
    {

        /// <summary>
        /// P is an int
        /// </summary>
        public int P { get; init; }

        /// <summary>
        /// B is a bool
        /// </summary>
        public bool B { get; init; }
    }
}
";
            var changedMarkup = @"
namespace N
{
    /// <summary>
    /// some summary
    /// </summary>
    /// <param name=""P""> P is an int </param>
    /// <param name=""B""> B is a bool </param>
    /// <remarks>
    /// Some remarks as well
    /// </reamrks>
    public record C(int P, bool B);
}
";
            await TestRefactoringAsync(initialMarkup, changedMarkup).ConfigureAwait(false);
        }

        [Fact]
        public async Task TestMovePropertiesWithDocComments_NestedPropertyElements()
        {
            var initialMarkup = @"
namespace N
{

    /// <summary>
    /// some summary
    /// </summary>
    public class [|C|]
    {

        /// <summary>
        /// P is an int <see cref=""C.B""/>
        /// </summary>
        public int P { get; init; }

        /// <summary>
        /// B is a bool
        /// <c> Some code text </c>
        /// </summary>
        public bool B { get; init; }
    }
}
";
            var changedMarkup = @"
namespace N
{
    /// <summary>
    /// some summary
    /// </summary>
    /// <param name=""P""> P is an int <see cref=""C.B""/> </param>
    /// <param name=""B""> B is a bool
    /// <c> Some code text </c> </param>
    public record C(int P, bool B);
}
";
            await TestRefactoringAsync(initialMarkup, changedMarkup).ConfigureAwait(false);
        }

        [Fact]
        public async Task TestMovePropertiesWithDocAndNonDocComments1()
        {
            // we should try to keep the order in the same as the order on the class comments
            var initialMarkup = @"
namespace N
{

    // Non-Doc comment before class
    /// <summary>
    /// some summary
    /// </summary>
    public class [|C|]
    {

        // Non-Doc property comment for P
        /// <summary>
        /// P is an int
        /// </summary>
        public int P { get; init; }

        // Non-Doc property comment for B
        /// <summary>
        /// B is a bool
        /// </summary>
        public bool B { get; init; }
    }
}
";
            var changedMarkup = @"
namespace N
{
    // Non-Doc comment before class
    // Non-Doc property comment for P
    // Non-Doc property comment for B
    /// <summary>
    /// some summary
    /// </summary>
    /// <param name=""P""> P is an int </param>
    /// <param name=""B""> B is a bool </param>
    public record C(int P, bool B);
}
";
            await TestRefactoringAsync(initialMarkup, changedMarkup).ConfigureAwait(false);
        }

        [Fact]
        public async Task TestMovePropertiesWithDocAndNonDocComments2()
        {
            // we should try to keep the order in the same as the order on the class comments
            var initialMarkup = @"
namespace N
{

    /// <summary>
    /// some summary
    /// </summary>
    // Non-Doc comment after class
    public class [|C|]
    {

        // Non-Doc property comment for P
        /// <summary>
        /// P is an int
        /// </summary>
        public int P { get; init; }

        // Non-Doc property comment for B
        /// <summary>
        /// B is a bool
        /// </summary>
        public bool B { get; init; }
    }
}
";
            var changedMarkup = @"
namespace N
{
    /// <summary>
    /// some summary
    /// </summary>
    /// <param name=""P""> P is an int </param>
    /// <param name=""B""> B is a bool </param>
    // Non-Doc comment after class
    // Non-Doc property comment for P
    // Non-Doc property comment for B
    public record C(int P, bool B);
}
";
            await TestRefactoringAsync(initialMarkup, changedMarkup).ConfigureAwait(false);
        }

        #region selection

        [Fact]
        public async Task TestSelectOnProperty_NoAction()
        {
            var initialMarkup = @"
namespace N
{
    public class C
    {
        public int [|P|] { get; init; }
    }
}
";
            await TestNoRefactoringAsync(initialMarkup).ConfigureAwait(false);
        }

        [Fact]
        public async Task TestSelectOnNamespace_NoAction()
        {
            var initialMarkup = @"
namespace [|N|]
{
    public class C
    {
        public int P { get; init; }
    }
}
";
            await TestNoRefactoringAsync(initialMarkup).ConfigureAwait(false);
        }

        [Fact]
        public async Task TestSelectLargeRegionIncludingNamespace_NoAction()
        {
            var initialMarkup = @"
namespace [|N
{
    public clas|]s C
    {
        public int P { get; init; }
    }
}
";
            await TestNoRefactoringAsync(initialMarkup).ConfigureAwait(false);
        }

        [Fact]
        public async Task TestSelectMultipleMembersWithinClass()
        {
            var initialMarkup = @"
namespace N
{
    public class C
    {
        [|public int P { get; init; }

        public int Foo()
        {
            return 0;
        }|]
    }
}
";
            var fixedMarkup = @"
namespace N
{
    public record C(int P)
    {
        public int Foo()
        {
            return 0;
        }
    }
}
";
            await TestRefactoringAsync(initialMarkup, fixedMarkup).ConfigureAwait(false);
        }

        [Fact]
        public async Task TestSelectRegionIncludingClass()
        {
            var initialMarkup = @"
namespace N
{
    public class [|C
    {
        public int P { get; init; }|]
    }
}
";
            var changedMarkup = @"
namespace N
{
    public record C(int P);
}
";
            await TestRefactoringAsync(initialMarkup, changedMarkup).ConfigureAwait(false);
        }

        [Fact]
        public async Task TestSelectClassKeyword()
        {
            var initialMarkup = @"
namespace N
{
    public cl[||]ass C
    {
        public int P { get; init; }
    }
}
";
            var changedMarkup = @"
namespace N
{
    public record C(int P);
}
";
            await TestRefactoringAsync(initialMarkup, changedMarkup).ConfigureAwait(false);
        }

        #endregion

        private class Test : VerifyCS.Test
        {
            public Test() { }

            protected override Workspace CreateWorkspaceImpl()
            {
                var workspace = new AdhocWorkspace();

                return workspace;
            }
        }

        private static async Task TestRefactoringAsync(
            string initialMarkup,
            string changedMarkup)
        {
            var test = new Test()
            {
                TestCode = initialMarkup,
                FixedCode = changedMarkup,
                LanguageVersion = CodeAnalysis.CSharp.LanguageVersion.CSharp10,
            };
            test.SolutionTransforms.Add((solution, projectId) =>
            {
                var project = solution.GetProject(projectId)!;

                var compilationOptions = (CSharpCompilationOptions)project.CompilationOptions!;
                // enable nullable
                compilationOptions = compilationOptions.WithNullableContextOptions(NullableContextOptions.Enable);
                solution = solution
                    .WithProjectCompilationOptions(projectId, compilationOptions)
                    .WithProjectMetadataReferences(projectId, TargetFrameworkUtil.GetReferences(TargetFramework.Net60));

                return solution;
            });
            await test.RunAsync().ConfigureAwait(false);
        }

        private static Task TestNoRefactoringAsync(
            string initialMarkup) => TestRefactoringAsync(initialMarkup, initialMarkup);
    }
}<|MERGE_RESOLUTION|>--- conflicted
+++ resolved
@@ -2633,8 +2633,6 @@
         }
 
         [Fact]
-<<<<<<< HEAD
-=======
         public async Task TestMovePropertiesAndProvideThisInitializerValuesWithStaticMemberAndInvocation()
         {
             var initialMarkup = @"
@@ -2687,7 +2685,6 @@
         }
 
         [Fact]
->>>>>>> 801672ff
         public async Task TestMovePropertiesAndProvideThisInitializerValuesWithReferences()
         {
             var initialMarkup = @"
@@ -2981,8 +2978,6 @@
         }
 
         [Fact]
-<<<<<<< HEAD
-=======
         public async Task TestMovePropertiesAndProvideThisInitializerValuesPatternVariable()
         {
             var initialMarkup = @"
@@ -3031,7 +3026,6 @@
         }
 
         [Fact]
->>>>>>> 801672ff
         public async Task TestMovePropertiesAndProvideThisInitializerDefaultAndNull()
         {
             var initialMarkup = @"
