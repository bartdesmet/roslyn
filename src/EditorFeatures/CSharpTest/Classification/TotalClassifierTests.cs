--- conflicted
+++ resolved
@@ -41,14 +41,8 @@
                 Punctuation.Semicolon);
         }
 
-<<<<<<< HEAD
-        [Theory]
-        [CombinatorialData]
+        [Theory, CombinatorialData]
         [WorkItem("http://vstfdevdiv:8080/DevDiv2/DevDiv/_workitems/edit/547068")]
-=======
-        [Theory, CombinatorialData]
-        [WorkItem(547068, "http://vstfdevdiv:8080/DevDiv2/DevDiv/_workitems/edit/547068")]
->>>>>>> 8770fb62
         public async Task Bug17819(TestHost testHost)
         {
             await TestAsync(
@@ -288,14 +282,8 @@
                 Punctuation.CloseCurly);
         }
 
-<<<<<<< HEAD
-        [Theory]
-        [CombinatorialData]
+        [Theory, CombinatorialData]
         [WorkItem("http://vstfdevdiv:8080/DevDiv2/DevDiv/_workitems/edit/543123")]
-=======
-        [Theory, CombinatorialData]
-        [WorkItem(543123, "http://vstfdevdiv:8080/DevDiv2/DevDiv/_workitems/edit/543123")]
->>>>>>> 8770fb62
         public async Task VarInForeach(TestHost testHost)
         {
             await TestInMethodAsync(@"foreach (var v in args) { }",
@@ -797,14 +785,8 @@
                 Punctuation.CloseCurly);
         }
 
-<<<<<<< HEAD
-        [Theory]
-        [CombinatorialData]
+        [Theory, CombinatorialData]
         [WorkItem("https://github.com/dotnet/roslyn/issues/633")]
-=======
-        [Theory, CombinatorialData]
-        [WorkItem(633, "https://github.com/dotnet/roslyn/issues/633")]
->>>>>>> 8770fb62
         public async Task XmlDocCref(TestHost testHost)
         {
             await TestAsync(
@@ -2181,14 +2163,8 @@
                 Punctuation.Semicolon);
         }
 
-<<<<<<< HEAD
-        [Theory]
-        [CombinatorialData]
+        [Theory, CombinatorialData]
         [WorkItem("https://github.com/dotnet/roslyn/issues/55313")]
-=======
-        [Theory, CombinatorialData]
-        [WorkItem(55313, "https://github.com/dotnet/roslyn/issues/55313")]
->>>>>>> 8770fb62
         public async Task TestStaticConstructorClass(TestHost testHost)
         {
             await TestAsync(
@@ -2211,14 +2187,8 @@
 Punctuation.CloseCurly);
         }
 
-<<<<<<< HEAD
-        [Theory]
-        [CombinatorialData]
+        [Theory, CombinatorialData]
         [WorkItem("https://github.com/dotnet/roslyn/issues/55313")]
-=======
-        [Theory, CombinatorialData]
-        [WorkItem(55313, "https://github.com/dotnet/roslyn/issues/55313")]
->>>>>>> 8770fb62
         public async Task TestStaticConstructorInterface(TestHost testHost)
         {
             await TestAsync(
@@ -2241,14 +2211,8 @@
 Punctuation.CloseCurly);
         }
 
-<<<<<<< HEAD
-        [Theory]
-        [CombinatorialData]
+        [Theory, CombinatorialData]
         [WorkItem("https://github.com/dotnet/roslyn/issues/59569")]
-=======
-        [Theory, CombinatorialData]
-        [WorkItem(59569, "https://github.com/dotnet/roslyn/issues/59569")]
->>>>>>> 8770fb62
         public async Task TestArgsInTopLevel(TestHost testHost)
         {
             await TestAsync(
@@ -2269,14 +2233,8 @@
 Punctuation.CloseCurly);
         }
 
-<<<<<<< HEAD
-        [Theory]
-        [CombinatorialData]
+        [Theory, CombinatorialData]
         [WorkItem("https://github.com/dotnet/roslyn/issues/59569")]
-=======
-        [Theory, CombinatorialData]
-        [WorkItem(59569, "https://github.com/dotnet/roslyn/issues/59569")]
->>>>>>> 8770fb62
         public async Task TestArgsInNormalProgram(TestHost testHost)
         {
             await TestAsync(
