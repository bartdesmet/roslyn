﻿// Licensed to the .NET Foundation under one or more agreements.
// The .NET Foundation licenses this file to you under the MIT license.
// See the LICENSE file in the project root for more information.

using System;
using System.Collections.Generic;
using System.Collections.Immutable;
using System.Linq;
using System.Threading.Tasks;
using Microsoft.CodeAnalysis;
using Microsoft.CodeAnalysis.Classification;
using Microsoft.CodeAnalysis.CodeStyle;
using Microsoft.CodeAnalysis.CSharp;
using Microsoft.CodeAnalysis.CSharp.Diagnostics.SimplifyTypeNames;
using Microsoft.CodeAnalysis.CSharp.RemoveUnnecessaryImports;
using Microsoft.CodeAnalysis.Diagnostics;
using Microsoft.CodeAnalysis.Editor.Implementation.IntelliSense.QuickInfo;
using Microsoft.CodeAnalysis.Editor.UnitTests;
using Microsoft.CodeAnalysis.Editor.UnitTests.Diagnostics;
using Microsoft.CodeAnalysis.Editor.UnitTests.Squiggles;
using Microsoft.CodeAnalysis.Editor.UnitTests.Workspaces;
using Microsoft.CodeAnalysis.Options;
using Microsoft.CodeAnalysis.Test.Utilities;
using Microsoft.CodeAnalysis.Test.Utilities.QuickInfo;
using Microsoft.CodeAnalysis.Text;
using Microsoft.CodeAnalysis.Text.Shared.Extensions;
using Microsoft.VisualStudio.Text.Adornments;
using Microsoft.VisualStudio.Text.Tagging;
using Roslyn.Test.Utilities;
using Roslyn.Utilities;
using Xunit;

namespace Microsoft.CodeAnalysis.Editor.CSharp.UnitTests.Squiggles
{
    [UseExportProvider]
    [Trait(Traits.Feature, Traits.Features.ErrorSquiggles)]
    public class ErrorSquiggleProducerTests
    {
        [WpfFact]
        public async Task ErrorTagGeneratedForError()
        {
            var spans = await GetTagSpansAsync("class C {");
            var firstSpan = Assert.Single(spans);
            Assert.Equal(PredefinedErrorTypeNames.SyntaxError, firstSpan.Tag.ErrorType);
        }

        [WpfFact]
        public async Task ErrorTagGeneratedForErrorInSourceGeneratedDocument()
        {
            var spans = await GetTagSpansInSourceGeneratedDocumentAsync("class C {");
            var firstSpan = Assert.Single(spans);
            Assert.Equal(PredefinedErrorTypeNames.SyntaxError, firstSpan.Tag.ErrorType);
        }

        [WpfFact]
        public async Task ErrorTagGeneratedForWarning()
        {
            var spans = await GetTagSpansAsync("class C { long x = 5l; }");
            Assert.Equal(1, spans.Count());
            Assert.Equal(PredefinedErrorTypeNames.Warning, spans.First().Tag.ErrorType);
        }

        [WpfFact]
        public async Task ErrorTagGeneratedForWarningAsError()
        {
            var workspaceXml =
@"<Workspace>
    <Project Language=""C#"" CommonReferences=""true"">
        <CompilationOptions ReportDiagnostic = ""Error"" />
            <Document FilePath = ""Test.cs"" >
                class Program
                {
                    void Test()
                    {
                        int a = 5;
                    }
                }
        </Document>
    </Project>
</Workspace>";

            using var workspace = TestWorkspace.Create(workspaceXml);
            var spans = (await TestDiagnosticTagProducer<DiagnosticsSquiggleTaggerProvider, IErrorTag>.GetDiagnosticsAndErrorSpans(workspace)).Item2;

            Assert.Equal(1, spans.Count());
            Assert.Equal(PredefinedErrorTypeNames.SyntaxError, spans.First().Tag.ErrorType);
        }

        [WpfFact]
        public async Task CustomizableTagsForUnnecessaryCode()
        {
            var workspaceXml =
@"<Workspace>
    <Project Language=""C#"" CommonReferences=""true"">
        <Document FilePath = ""Test.cs"" >
// System is used - rest are unused.
using System.Collections;
using System;
using System.Diagnostics;
using System.Collections.Generic;

class Program
{
    void Test()
    {
        Int32 x = 2; // Int32 can be simplified.
        x += 1;
    }
}
        </Document>
    </Project>
</Workspace>";

            using var workspace = TestWorkspace.Create(workspaceXml, composition: SquiggleUtilities.CompositionWithSolutionCrawler);
            var language = workspace.Projects.Single().Language;

            workspace.GlobalOptions.SetGlobalOption(
                new OptionKey(CodeStyleOptions2.PreferIntrinsicPredefinedTypeKeywordInDeclaration, language),
                new CodeStyleOption2<bool>(value: true, notification: NotificationOption2.Error));

            var analyzerMap = new Dictionary<string, ImmutableArray<DiagnosticAnalyzer>>
                {
                    {
                        LanguageNames.CSharp,
                        ImmutableArray.Create<DiagnosticAnalyzer>(
                            new CSharpSimplifyTypeNamesDiagnosticAnalyzer(),
                            new CSharpRemoveUnnecessaryImportsDiagnosticAnalyzer(),
                            new ReportOnClassWithLink())
                    }
                };

            var diagnosticsAndSpans = await TestDiagnosticTagProducer<DiagnosticsSquiggleTaggerProvider, IErrorTag>.GetDiagnosticsAndErrorSpans(workspace, analyzerMap);

            var spans =
                diagnosticsAndSpans.Item1
                    .Zip(diagnosticsAndSpans.Item2, (diagnostic, span) => (diagnostic, span))
                    .OrderBy(s => s.span.Span.Span.Start).ToImmutableArray();

            Assert.Equal(4, spans.Length);
            var first = spans[0].span;
            var second = spans[1].span;
            var third = spans[2].span;
            var fourth = spans[3].span;

            var expectedToolTip = new ContainerElement(
                ContainerElementStyle.Wrapped,
                new ClassifiedTextElement(
                    new ClassifiedTextRun(ClassificationTypeNames.Text, "IDE0005", QuickInfoHyperLink.TestAccessor.CreateNavigationAction(new Uri("https://docs.microsoft.com/dotnet/fundamentals/code-analysis/style-rules/ide0005", UriKind.Absolute)), "https://docs.microsoft.com/dotnet/fundamentals/code-analysis/style-rules/ide0005"),
                    new ClassifiedTextRun(ClassificationTypeNames.Punctuation, ":"),
                    new ClassifiedTextRun(ClassificationTypeNames.WhiteSpace, " "),
                    new ClassifiedTextRun(ClassificationTypeNames.Text, CSharpAnalyzersResources.Using_directive_is_unnecessary)));

            Assert.Equal(PredefinedErrorTypeNames.Suggestion, first.Tag.ErrorType);
            ToolTipAssert.EqualContent(expectedToolTip, first.Tag.ToolTipContent);
            Assert.Equal(40, first.Span.Start);
            Assert.Equal(25, first.Span.Length);

            expectedToolTip = new ContainerElement(
                ContainerElementStyle.Wrapped,
                new ClassifiedTextElement(
                    new ClassifiedTextRun(ClassificationTypeNames.Text, "IDE0005", QuickInfoHyperLink.TestAccessor.CreateNavigationAction(new Uri("https://docs.microsoft.com/dotnet/fundamentals/code-analysis/style-rules/ide0005", UriKind.Absolute)), "https://docs.microsoft.com/dotnet/fundamentals/code-analysis/style-rules/ide0005"),
                    new ClassifiedTextRun(ClassificationTypeNames.Punctuation, ":"),
                    new ClassifiedTextRun(ClassificationTypeNames.WhiteSpace, " "),
                    new ClassifiedTextRun(ClassificationTypeNames.Text, CSharpAnalyzersResources.Using_directive_is_unnecessary)));

            Assert.Equal(PredefinedErrorTypeNames.Suggestion, second.Tag.ErrorType);
            ToolTipAssert.EqualContent(expectedToolTip, second.Tag.ToolTipContent);
            Assert.Equal(82, second.Span.Start);
            Assert.Equal(60, second.Span.Length);

            expectedToolTip = new ContainerElement(
                ContainerElementStyle.Wrapped,
                new ClassifiedTextElement(
                    new ClassifiedTextRun(ClassificationTypeNames.Text, "id", QuickInfoHyperLink.TestAccessor.CreateNavigationAction(new Uri("https://github.com/dotnet/roslyn", UriKind.Absolute)), "https://github.com/dotnet/roslyn"),
                    new ClassifiedTextRun(ClassificationTypeNames.Punctuation, ":"),
                    new ClassifiedTextRun(ClassificationTypeNames.WhiteSpace, " "),
                    new ClassifiedTextRun(ClassificationTypeNames.Text, "messageFormat")));

            Assert.Equal(PredefinedErrorTypeNames.Warning, third.Tag.ErrorType);
            ToolTipAssert.EqualContent(expectedToolTip, third.Tag.ToolTipContent);
            Assert.Equal(152, third.Span.Start);
            Assert.Equal(7, third.Span.Length);

            expectedToolTip = new ContainerElement(
                ContainerElementStyle.Wrapped,
                new ClassifiedTextElement(
                    new ClassifiedTextRun(ClassificationTypeNames.Text, "IDE0049", QuickInfoHyperLink.TestAccessor.CreateNavigationAction(new Uri("https://docs.microsoft.com/dotnet/fundamentals/code-analysis/style-rules/ide0049", UriKind.Absolute)), "https://docs.microsoft.com/dotnet/fundamentals/code-analysis/style-rules/ide0049"),
                    new ClassifiedTextRun(ClassificationTypeNames.Punctuation, ":"),
                    new ClassifiedTextRun(ClassificationTypeNames.WhiteSpace, " "),
                    new ClassifiedTextRun(ClassificationTypeNames.Text, AnalyzersResources.Name_can_be_simplified)));

            Assert.Equal(PredefinedErrorTypeNames.SyntaxError, fourth.Tag.ErrorType);
            ToolTipAssert.EqualContent(expectedToolTip, fourth.Tag.ToolTipContent);
            Assert.Equal(196, fourth.Span.Start);
            Assert.Equal(5, fourth.Span.Length);
        }

        [WpfFact]
        public async Task ErrorDoesNotCrashPastEOF()
        {
            var spans = await GetTagSpansAsync("class C { int x =");
            Assert.Equal(3, spans.Count());
        }

        [WpfFact]
        public async Task SemanticErrorReported()
        {
            using var workspace = TestWorkspace.CreateCSharp("class C : Bar { }", composition: SquiggleUtilities.CompositionWithSolutionCrawler);

            var spans = await TestDiagnosticTagProducer<DiagnosticsSquiggleTaggerProvider, IErrorTag>.GetDiagnosticsAndErrorSpans(workspace);

            Assert.Equal(1, spans.Item2.Count());

            var firstDiagnostic = spans.Item1.First();
            var firstSpan = spans.Item2.First();
            Assert.Equal(PredefinedErrorTypeNames.SyntaxError, firstSpan.Tag.ErrorType);

            var expectedToolTip = new ContainerElement(
                ContainerElementStyle.Wrapped,
                new ClassifiedTextElement(
                    new ClassifiedTextRun(ClassificationTypeNames.Text, "CS0246", QuickInfoHyperLink.TestAccessor.CreateNavigationAction(new Uri("https://msdn.microsoft.com/query/roslyn.query?appId=roslyn&k=k(CS0246)", UriKind.Absolute)), "https://msdn.microsoft.com/query/roslyn.query?appId=roslyn&k=k(CS0246)"),
                    new ClassifiedTextRun(ClassificationTypeNames.Punctuation, ":"),
                    new ClassifiedTextRun(ClassificationTypeNames.WhiteSpace, " "),
                    new ClassifiedTextRun(ClassificationTypeNames.Text, firstDiagnostic.Message)));

            ToolTipAssert.EqualContent(expectedToolTip, firstSpan.Tag.ToolTipContent);
        }

        [WpfFact]
        public async Task TestNoErrorsAfterDocumentRemoved()
        {
            using var workspace = TestWorkspace.CreateCSharp("class");
            using var wrapper = new DiagnosticTaggerWrapper<DiagnosticsSquiggleTaggerProvider, IErrorTag>(workspace);
            var tagger = wrapper.TaggerProvider.CreateTagger<IErrorTag>(workspace.Documents.First().GetTextBuffer());
            using var disposable = tagger as IDisposable;
            await wrapper.WaitForTags();

            var snapshot = workspace.Documents.First().GetTextBuffer().CurrentSnapshot;
            var spans = tagger.GetTags(snapshot.GetSnapshotSpanCollection()).ToList();

            // Initially, while the buffer is associated with a Document, we should get
            // error squiggles.
            Assert.True(spans.Count > 0);

            // Now remove the document.
            workspace.CloseDocument(workspace.Documents.First().Id);
            workspace.OnDocumentRemoved(workspace.Documents.First().Id);
            await wrapper.WaitForTags();
            spans = tagger.GetTags(snapshot.GetSnapshotSpanCollection()).ToList();

            // And we should have no errors for this document.
            Assert.True(spans.Count == 0);
        }

        [WpfFact]
        public async Task TestNoErrorsAfterProjectRemoved()
        {
            using var workspace = TestWorkspace.CreateCSharp("class");
            using var wrapper = new DiagnosticTaggerWrapper<DiagnosticsSquiggleTaggerProvider, IErrorTag>(workspace);
            var tagger = wrapper.TaggerProvider.CreateTagger<IErrorTag>(workspace.Documents.First().GetTextBuffer());
            using var disposable = tagger as IDisposable;
            await wrapper.WaitForTags();

            var snapshot = workspace.Documents.First().GetTextBuffer().CurrentSnapshot;
            var spans = tagger.GetTags(snapshot.GetSnapshotSpanCollection()).ToList();

            // Initially, while the buffer is associated with a Document, we should get
            // error squiggles.
            Assert.True(spans.Count > 0);

            // Now remove the project.
            workspace.CloseDocument(workspace.Documents.First().Id);
            workspace.OnDocumentRemoved(workspace.Documents.First().Id);
            workspace.OnProjectRemoved(workspace.Projects.First().Id);
            await wrapper.WaitForTags();
            spans = tagger.GetTags(snapshot.GetSnapshotSpanCollection()).ToList();

            // And we should have no errors for this document.
            Assert.True(spans.Count == 0);
        }

<<<<<<< HEAD
        private static readonly TestComposition s_mockComposition = EditorTestCompositions.EditorFeatures
            .AddExcludedPartTypes(typeof(IDiagnosticAnalyzerService))
            .AddParts(typeof(MockDiagnosticAnalyzerService));

        [WpfFact, Trait(Traits.Feature, Traits.Features.ErrorSquiggles)]
=======
        [WpfFact]
>>>>>>> 1452093e
        public async Task BuildErrorZeroLengthSpan()
        {
            var workspaceXml =
@"<Workspace>
    <Project Language=""C#"" CommonReferences=""true"">
        <Document FilePath = ""Test.cs"" >
            class Test
{
}
        </Document>
    </Project>
</Workspace>";

            using var workspace = TestWorkspace.Create(workspaceXml, composition: s_mockComposition);
            var document = workspace.Documents.First();

            var updateArgs = DiagnosticsUpdatedArgs.DiagnosticsCreated(
                new object(), workspace, workspace.CurrentSolution, document.Project.Id, document.Id,
                ImmutableArray.Create(
                    TestDiagnosticTagProducer<DiagnosticsSquiggleTaggerProvider, IErrorTag>.CreateDiagnosticData(document, new TextSpan(0, 0)),
                    TestDiagnosticTagProducer<DiagnosticsSquiggleTaggerProvider, IErrorTag>.CreateDiagnosticData(document, new TextSpan(0, 1))));

            var spans = await TestDiagnosticTagProducer<DiagnosticsSquiggleTaggerProvider, IErrorTag>.GetErrorsFromUpdateSource(workspace, updateArgs);

            Assert.Equal(2, spans.Count());
            var first = spans.First();
            var second = spans.Last();

            Assert.Equal(1, first.Span.Span.Length);
            Assert.Equal(1, second.Span.Span.Length);
        }

        [WpfFact]
        public async Task LiveErrorZeroLengthSpan()
        {
            var workspaceXml =
@"<Workspace>
    <Project Language=""C#"" CommonReferences=""true"">
        <Document FilePath = ""Test.cs"" >
            class Test
{
}
        </Document>
    </Project>
</Workspace>";

            using var workspace = TestWorkspace.Create(workspaceXml, composition: s_mockComposition);
            var document = workspace.Documents.First();

            var updateArgs = DiagnosticsUpdatedArgs.DiagnosticsCreated(
                new LiveId(), workspace, workspace.CurrentSolution, document.Project.Id, document.Id,
                ImmutableArray.Create(
                    TestDiagnosticTagProducer<DiagnosticsSquiggleTaggerProvider, IErrorTag>.CreateDiagnosticData(document, new TextSpan(0, 0)),
                    TestDiagnosticTagProducer<DiagnosticsSquiggleTaggerProvider, IErrorTag>.CreateDiagnosticData(document, new TextSpan(0, 1))));

            var spans = await TestDiagnosticTagProducer<DiagnosticsSquiggleTaggerProvider, IErrorTag>.GetErrorsFromUpdateSource(workspace, updateArgs);

            Assert.Equal(2, spans.Count());
            var first = spans.First();
            var second = spans.Last();

            Assert.Equal(1, first.Span.Span.Length);
            Assert.Equal(1, second.Span.Span.Length);
        }

        private class LiveId : ISupportLiveUpdate
        {
            public LiveId()
            {
            }
        }

        private static async Task<ImmutableArray<ITagSpan<IErrorTag>>> GetTagSpansAsync(string content)
        {
            using var workspace = TestWorkspace.CreateCSharp(content, composition: SquiggleUtilities.CompositionWithSolutionCrawler);
            return await GetTagSpansAsync(workspace);
        }

        private static async Task<ImmutableArray<ITagSpan<IErrorTag>>> GetTagSpansInSourceGeneratedDocumentAsync(string content)
        {
            using var workspace = TestWorkspace.CreateCSharp(
                files: Array.Empty<string>(),
                sourceGeneratedFiles: new[] { content },
                composition: SquiggleUtilities.WpfCompositionWithSolutionCrawler);
            return await GetTagSpansAsync(workspace);
        }

        private static async Task<ImmutableArray<ITagSpan<IErrorTag>>> GetTagSpansAsync(TestWorkspace workspace)
        {
            return (await TestDiagnosticTagProducer<DiagnosticsSquiggleTaggerProvider, IErrorTag>.GetDiagnosticsAndErrorSpans(workspace)).Item2;
        }

        private sealed class ReportOnClassWithLink : DiagnosticAnalyzer
        {
            public static readonly DiagnosticDescriptor Rule = new DiagnosticDescriptor(
                "id",
                "title",
                "messageFormat",
                "category",
                DiagnosticSeverity.Warning,
                isEnabledByDefault: true,
                "description",
                "https://github.com/dotnet/roslyn");

            public override ImmutableArray<DiagnosticDescriptor> SupportedDiagnostics => ImmutableArray.Create(Rule);

            public override void Initialize(AnalysisContext context)
            {
                context.EnableConcurrentExecution();
                context.ConfigureGeneratedCodeAnalysis(GeneratedCodeAnalysisFlags.None);

                context.RegisterSymbolAction(
                    context =>
                    {
                        if (!context.Symbol.IsImplicitlyDeclared && context.Symbol.Locations.First().IsInSource)
                        {
                            context.ReportDiagnostic(Diagnostic.Create(Rule, context.Symbol.Locations.First()));
                        }
                    },
                    SymbolKind.NamedType);
            }
        }
    }
}<|MERGE_RESOLUTION|>--- conflicted
+++ resolved
@@ -279,15 +279,11 @@
             Assert.True(spans.Count == 0);
         }
 
-<<<<<<< HEAD
         private static readonly TestComposition s_mockComposition = EditorTestCompositions.EditorFeatures
             .AddExcludedPartTypes(typeof(IDiagnosticAnalyzerService))
             .AddParts(typeof(MockDiagnosticAnalyzerService));
 
-        [WpfFact, Trait(Traits.Feature, Traits.Features.ErrorSquiggles)]
-=======
-        [WpfFact]
->>>>>>> 1452093e
+        [WpfFact]
         public async Task BuildErrorZeroLengthSpan()
         {
             var workspaceXml =
