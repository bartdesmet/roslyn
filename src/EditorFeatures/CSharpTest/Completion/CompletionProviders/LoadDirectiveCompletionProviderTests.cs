﻿// Licensed to the .NET Foundation under one or more agreements.
// The .NET Foundation licenses this file to you under the MIT license.
// See the LICENSE file in the project root for more information.

#nullable disable

using System;
using System.Collections.Generic;
using System.Linq;
using System.Threading.Tasks;
using Microsoft.CodeAnalysis.Completion;
using Microsoft.CodeAnalysis.Completion.Providers;
using Microsoft.CodeAnalysis.CSharp.Completion.Providers;
<<<<<<< HEAD
=======
using Microsoft.CodeAnalysis.Editor.UnitTests.Workspaces;
>>>>>>> 67d940c4
using Microsoft.CodeAnalysis.Host.Mef;
using Microsoft.CodeAnalysis.Test.Utilities;
using Microsoft.CodeAnalysis.Text;
using Microsoft.VisualStudio.Language.Intellisense.AsyncCompletion.Data;
using Xunit;

namespace Microsoft.CodeAnalysis.Editor.CSharp.UnitTests.Completion.CompletionProviders
{
    [Trait(Traits.Feature, Traits.Features.Completion)]
    public class LoadDirectiveCompletionProviderTests : AbstractCSharpCompletionProviderTests
    {
        internal override Type GetCompletionProviderType()
            => typeof(LoadDirectiveCompletionProvider);

        protected override IEqualityComparer<string> GetStringComparer()
            => StringComparer.OrdinalIgnoreCase;

        private protected override Task VerifyWorkerAsync(
            string code, int position, string expectedItemOrNull, string expectedDescriptionOrNull,
            SourceCodeKind sourceCodeKind, bool usePreviousCharAsTrigger, bool checkForAbsence,
            int? glyph, int? matchPriority, bool? hasSuggestionItem, string displayTextSuffix,
            string displayTextPrefix, string inlineDescription = null, bool? isComplexTextEdit = null,
            List<CompletionFilter> matchingFilters = null, CompletionItemFlags? flags = null)
        {
            return BaseVerifyWorkerAsync(
                code, position, expectedItemOrNull, expectedDescriptionOrNull,
                sourceCodeKind, usePreviousCharAsTrigger, checkForAbsence,
                glyph, matchPriority, hasSuggestionItem, displayTextSuffix,
                displayTextPrefix, inlineDescription, isComplexTextEdit, matchingFilters, flags);
        }

        [Fact]
        public async Task IsCommitCharacterTest()
        {
            var commitCharacters = new[] { '"', '\\' };
            await VerifyCommitCharactersAsync("#load \"$$", textTypedSoFar: "", validChars: commitCharacters, sourceCodeKind: SourceCodeKind.Script);
        }

        [Theory]
        [InlineData("#load \"$$/")]
        [InlineData("#load \"$$\\")]
        [InlineData("#load \"$$,")]
        [InlineData("#load \"$$A")]
        [InlineData("#load \"$$!")]
        [InlineData("#load \"$$(")]
        public void IsTextualTriggerCharacterTest(string markup)
            => VerifyTextualTriggerCharacter(markup, shouldTriggerWithTriggerOnLettersEnabled: true, shouldTriggerWithTriggerOnLettersDisabled: true, SourceCodeKind.Script);

        [Theory]
        [InlineData("$$", false)]
        [InlineData("#$$", false)]
        [InlineData("#load$$", false)]
        [InlineData("#loa\"$$", false)]
        [InlineData("#load\"$$", true)]
        [InlineData(" # load \"$$", true)]
        [InlineData(" # load \"$$\"", true)]
        [InlineData(" # load \"\"$$", true)]
        [InlineData("$$ # load \"\"", false)]
        [InlineData(" # load $$\"\"", false)]
        public void ShouldTriggerCompletion(string textWithPositionMarker, bool expectedResult)
        {
            var position = textWithPositionMarker.IndexOf("$$");
            var text = textWithPositionMarker.Replace("$$", "");

<<<<<<< HEAD
            var services = (IMefHostExportProvider)FeaturesTestCompositions.Features.GetHostServices();
            var provider = services.GetExports<CompletionProvider, CompletionProviderMetadata>().Single(p => p.Metadata.Language == LanguageNames.CSharp && p.Metadata.Name == nameof(LoadDirectiveCompletionProvider)).Value;

            Assert.Equal(expectedResult, provider.ShouldTriggerCompletion(SourceText.From(text), position, trigger: default, new TestOptionSet()));
=======
            using var workspace = new TestWorkspace(composition: FeaturesTestCompositions.Features);
            var provider = workspace.ExportProvider.GetExports<CompletionProvider, CompletionProviderMetadata>().Single(p => p.Metadata.Language == LanguageNames.CSharp && p.Metadata.Name == nameof(LoadDirectiveCompletionProvider)).Value;
            var languageServices = workspace.Services.GetLanguageServices(LanguageNames.CSharp);
            Assert.Equal(expectedResult, provider.ShouldTriggerCompletion(languageServices, SourceText.From(text), position, trigger: default, CompletionOptions.Default));
>>>>>>> 67d940c4
        }
    }
}<|MERGE_RESOLUTION|>--- conflicted
+++ resolved
@@ -11,10 +11,7 @@
 using Microsoft.CodeAnalysis.Completion;
 using Microsoft.CodeAnalysis.Completion.Providers;
 using Microsoft.CodeAnalysis.CSharp.Completion.Providers;
-<<<<<<< HEAD
-=======
 using Microsoft.CodeAnalysis.Editor.UnitTests.Workspaces;
->>>>>>> 67d940c4
 using Microsoft.CodeAnalysis.Host.Mef;
 using Microsoft.CodeAnalysis.Test.Utilities;
 using Microsoft.CodeAnalysis.Text;
@@ -79,17 +76,10 @@
             var position = textWithPositionMarker.IndexOf("$$");
             var text = textWithPositionMarker.Replace("$$", "");
 
-<<<<<<< HEAD
-            var services = (IMefHostExportProvider)FeaturesTestCompositions.Features.GetHostServices();
-            var provider = services.GetExports<CompletionProvider, CompletionProviderMetadata>().Single(p => p.Metadata.Language == LanguageNames.CSharp && p.Metadata.Name == nameof(LoadDirectiveCompletionProvider)).Value;
-
-            Assert.Equal(expectedResult, provider.ShouldTriggerCompletion(SourceText.From(text), position, trigger: default, new TestOptionSet()));
-=======
             using var workspace = new TestWorkspace(composition: FeaturesTestCompositions.Features);
             var provider = workspace.ExportProvider.GetExports<CompletionProvider, CompletionProviderMetadata>().Single(p => p.Metadata.Language == LanguageNames.CSharp && p.Metadata.Name == nameof(LoadDirectiveCompletionProvider)).Value;
             var languageServices = workspace.Services.GetLanguageServices(LanguageNames.CSharp);
             Assert.Equal(expectedResult, provider.ShouldTriggerCompletion(languageServices, SourceText.From(text), position, trigger: default, CompletionOptions.Default));
->>>>>>> 67d940c4
         }
     }
 }