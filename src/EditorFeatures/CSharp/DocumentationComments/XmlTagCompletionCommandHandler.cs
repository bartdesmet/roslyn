--- conflicted
+++ resolved
@@ -18,78 +18,18 @@
     [ContentType(ContentTypeNames.CSharpContentType)]
     [Name(nameof(XmlTagCompletionCommandHandler))]
     [Order(Before = PredefinedCompletionNames.CompletionCommandHandler)]
-<<<<<<< HEAD
     [method: ImportingConstructor]
     [method: Obsolete(MefConstruction.ImportingConstructorMessage, error: true)]
-    internal class XmlTagCompletionCommandHandler(ITextUndoHistoryRegistry undoHistory) : AbstractXmlTagCompletionCommandHandler(undoHistory)
-    {
-        protected override void TryCompleteTag(ITextView textView, ITextBuffer subjectBuffer, Document document, SnapshotPoint position, CancellationToken cancellationToken)
-        {
-            var tree = document.GetRequiredSyntaxTreeSynchronously(cancellationToken);
-            var token = tree.FindTokenOnLeftOfPosition(position, cancellationToken, includeDocumentationComments: true);
-
-            if (token.IsKind(SyntaxKind.GreaterThanToken))
-            {
-                if (token.Parent is not XmlElementStartTagSyntax parentStartTag)
-                {
-                    return;
-                }
-
-                // Slightly special case: <blah><blah$$</blah>
-                // If we already have a matching end tag and we're parented by 
-                // an xml element with the same start tag and a missing/non-matching end tag, 
-                // do completion anyway. Generally, if this is the case, we have to walk
-                // up the parent elements until we find an unmatched start tag.
-
-                if (parentStartTag.Name.LocalName.ValueText.Length > 0 && HasMatchingEndTag(parentStartTag))
-                {
-                    if (HasUnmatchedIdenticalParent(parentStartTag))
-                    {
-                        InsertTextAndMoveCaret(textView, subjectBuffer, position, "</" + parentStartTag.Name.LocalName.ValueText + ">", position);
-                        return;
-                    }
-                }
-
-                CheckNameAndInsertText(textView, subjectBuffer, position, parentStartTag, position.Position, "</{0}>");
-            }
-            else if (token.IsKind(SyntaxKind.LessThanSlashToken))
-            {
-                // /// <summary>
-                // /// </$$
-                // /// </summary>
-                // We need to check for non-trivia XML text tokens after $$ that match the expected end tag text.
-
-                if (token.Parent.IsKind(SyntaxKind.XmlElementEndTag) &&
-                    token.Parent?.Parent is XmlElementSyntax parentElement &&
-                    !HasFollowingEndTagTrivia(parentElement, token))
-                {
-                    CheckNameAndInsertText(textView, subjectBuffer, position, parentElement.StartTag, null, "{0}>");
-                }
-            }
-        }
-
-        private static bool HasFollowingEndTagTrivia(XmlElementSyntax parentElement, SyntaxToken lessThanSlashToken)
-        {
-            var expectedEndTagText = "</" + parentElement.StartTag.Name.LocalName.ValueText + ">";
-=======
-    internal sealed class XmlTagCompletionCommandHandler : AbstractXmlTagCompletionCommandHandler<
+    internal sealed class XmlTagCompletionCommandHandler(ITextUndoHistoryRegistry undoHistory) : AbstractXmlTagCompletionCommandHandler<
         XmlNameSyntax,
         XmlTextSyntax,
         XmlElementSyntax,
         XmlElementStartTagSyntax,
         XmlElementEndTagSyntax,
-        DocumentationCommentTriviaSyntax>
+        DocumentationCommentTriviaSyntax>(undoHistory)
     {
-        [ImportingConstructor]
-        [Obsolete(MefConstruction.ImportingConstructorMessage, error: true)]
-        public XmlTagCompletionCommandHandler(ITextUndoHistoryRegistry undoHistory)
-            : base(undoHistory)
-        {
-        }
-
         protected override XmlElementStartTagSyntax GetStartTag(XmlElementSyntax xmlElement)
             => xmlElement.StartTag;
->>>>>>> 1056a3cf
 
         protected override XmlElementEndTagSyntax GetEndTag(XmlElementSyntax xmlElement)
             => xmlElement.EndTag;
@@ -102,6 +42,5 @@
 
         protected override SyntaxToken GetLocalName(XmlNameSyntax name)
             => name.LocalName;
-
     }
 }