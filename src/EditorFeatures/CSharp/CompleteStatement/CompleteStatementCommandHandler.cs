﻿// Licensed to the .NET Foundation under one or more agreements.
// The .NET Foundation licenses this file to you under the MIT license.
// See the LICENSE file in the project root for more information.

using System;
using System.ComponentModel.Composition;
using System.Diagnostics.CodeAnalysis;
using System.Threading;
using Microsoft.CodeAnalysis.AutomaticCompletion;
using Microsoft.CodeAnalysis.CSharp;
using Microsoft.CodeAnalysis.CSharp.Extensions;
using Microsoft.CodeAnalysis.CSharp.Syntax;
using Microsoft.CodeAnalysis.Editor.Shared.Extensions;
using Microsoft.CodeAnalysis.Editor.Shared.Options;
using Microsoft.CodeAnalysis.Editor.Shared.Utilities;
using Microsoft.CodeAnalysis.Host.Mef;
using Microsoft.CodeAnalysis.Internal.Log;
using Microsoft.CodeAnalysis.LanguageService;
using Microsoft.CodeAnalysis.Options;
using Microsoft.CodeAnalysis.Shared.Extensions;
using Microsoft.CodeAnalysis.Text;
using Microsoft.CodeAnalysis.Text.Shared.Extensions;
using Microsoft.VisualStudio.Commanding;
using Microsoft.VisualStudio.Language.Intellisense.AsyncCompletion;
using Microsoft.VisualStudio.Text;
using Microsoft.VisualStudio.Text.Editor.Commanding.Commands;
using Microsoft.VisualStudio.Text.Operations;
using Microsoft.VisualStudio.Utilities;

namespace Microsoft.CodeAnalysis.Editor.CSharp.CompleteStatement
{
    /// <summary>
    /// When user types <c>;</c> in a statement, semicolon is added and caret is placed after the semicolon
    /// </summary>
    [Export(typeof(ICommandHandler))]
    [Export]
    [ContentType(ContentTypeNames.CSharpContentType)]
    [Name(nameof(CompleteStatementCommandHandler))]
    [Order(After = PredefinedCompletionNames.CompletionCommandHandler)]
    internal sealed class CompleteStatementCommandHandler : IChainedCommandHandler<TypeCharCommandArgs>
    {
        private readonly ITextUndoHistoryRegistry _textUndoHistoryRegistry;
        private readonly IEditorOperationsFactoryService _editorOperationsFactoryService;
        private readonly IGlobalOptionService _globalOptions;

        public CommandState GetCommandState(TypeCharCommandArgs args, Func<CommandState> nextCommandHandler) => nextCommandHandler();

        [ImportingConstructor]
        [Obsolete(MefConstruction.ImportingConstructorMessage, error: true)]
        public CompleteStatementCommandHandler(
            ITextUndoHistoryRegistry textUndoHistoryRegistry,
            IEditorOperationsFactoryService editorOperationsFactoryService,
            IGlobalOptionService globalOptions)
        {
            _textUndoHistoryRegistry = textUndoHistoryRegistry;
            _editorOperationsFactoryService = editorOperationsFactoryService;
            _globalOptions = globalOptions;
        }

        public string DisplayName => CSharpEditorResources.Complete_statement_on_semicolon;

        public void ExecuteCommand(TypeCharCommandArgs args, Action nextCommandHandler, CommandExecutionContext executionContext)
        {
            var willMoveSemicolon = BeforeExecuteCommand(speculative: true, args, executionContext);
            if (!willMoveSemicolon)
            {
                // Pass this on without altering the undo stack
                nextCommandHandler();
                return;
            }

            using var transaction = CaretPreservingEditTransaction.TryCreate(CSharpEditorResources.Complete_statement_on_semicolon, args.TextView, _textUndoHistoryRegistry, _editorOperationsFactoryService);

            // Determine where semicolon should be placed and move caret to location
            BeforeExecuteCommand(speculative: false, args, executionContext);

            // Insert the semicolon using next command handler
            nextCommandHandler();

            transaction?.Complete();
        }

        private bool BeforeExecuteCommand(bool speculative, TypeCharCommandArgs args, CommandExecutionContext executionContext)
        {
            if (args.TypedChar != ';' || !args.TextView.Selection.IsEmpty)
            {
                return false;
            }

            var caretOpt = args.TextView.GetCaretPoint(args.SubjectBuffer);
            if (!caretOpt.HasValue)
            {
                return false;
            }

            if (!_globalOptions.GetOption(FeatureOnOffOptions.AutomaticallyCompleteStatementOnSemicolon))
            {
                return false;
            }

            var caret = caretOpt.Value;
            var document = caret.Snapshot.GetOpenDocumentInCurrentContextWithChanges();
            if (document == null)
            {
                return false;
            }

            var cancellationToken = executionContext.OperationContext.UserCancellationToken;
            var syntaxFacts = document.GetRequiredLanguageService<ISyntaxFactsService>();
            var root = document.GetRequiredSyntaxRootSynchronously(cancellationToken);

            if (!TryGetStartingNode(root, caret, out var currentNode, cancellationToken))
            {
                return false;
            }

            return MoveCaretToSemicolonPosition(speculative, args, document, root, originalCaret: caret, caret, syntaxFacts, currentNode,
                isInsideDelimiters: false, cancellationToken);
        }

        /// <summary>
        /// Determines which node the caret is in.  
        /// Must be called on the UI thread.
        /// </summary>
        private static bool TryGetStartingNode(
            SyntaxNode root,
            SnapshotPoint caret,
            [NotNullWhen(true)] out SyntaxNode? startingNode,
            CancellationToken cancellationToken)
        {
            // on the UI thread
            startingNode = null;
            var caretPosition = caret.Position;

            var token = root.FindTokenOnLeftOfPosition(caretPosition);

            if (token.SyntaxTree == null
                || token.SyntaxTree.IsEntirelyWithinComment(caretPosition, cancellationToken))
            {
                return false;
            }

            startingNode = token.GetRequiredParent();

            // If the caret is before an opening delimiter or after a closing delimeter,
            // start analysis with node outside of delimiters.
            //
            // Examples, 
            //    `obj.ToString$()` where `token` references `(` but the caret isn't actually inside the argument list.
            //    `obj.ToString()$` or `obj.method()$ .method()` where `token` references `)` but the caret isn't inside the argument list.
            //    `defa$$ult(object)` where `token` references `default` but the caret isn't inside the parentheses.
            var delimiters = startingNode.GetParentheses();
            if (delimiters == default)
            {
                delimiters = startingNode.GetBrackets();
            }

            if (delimiters == default)
            {
                delimiters = startingNode.GetBraces();
            }

            var (openingDelimiter, closingDelimiter) = delimiters;
            if (!openingDelimiter.IsKind(SyntaxKind.None) && openingDelimiter.Span.Start >= caretPosition
                || !closingDelimiter.IsKind(SyntaxKind.None) && closingDelimiter.Span.End <= caretPosition)
            {
                startingNode = startingNode.GetRequiredParent();
            }

            return true;
        }

        private static bool MoveCaretToSemicolonPosition(
            bool speculative,
            TypeCharCommandArgs args,
            Document document,
            SyntaxNode root,
            SnapshotPoint originalCaret,
            SnapshotPoint caret,
            ISyntaxFactsService syntaxFacts,
            SyntaxNode? currentNode,
            bool isInsideDelimiters,
            CancellationToken cancellationToken)
        {
            if (currentNode == null ||
                IsInAStringOrCharacter(currentNode, caret))
            {
                // Don't complete statement.  Return without moving the caret.
                return false;
            }

<<<<<<< HEAD
            if (currentNode.Kind(
) is SyntaxKind.ArgumentList or SyntaxKind.ArrayRankSpecifier or SyntaxKind.BracketedArgumentList or SyntaxKind.ParenthesizedExpression or SyntaxKind.ParameterList or SyntaxKind.DefaultExpression or SyntaxKind.CheckedExpression or SyntaxKind.UncheckedExpression or SyntaxKind.TypeOfExpression or SyntaxKind.TupleExpression)
=======
            if (currentNode.IsKind(
                SyntaxKind.ArgumentList,
                SyntaxKind.ArrayRankSpecifier,
                SyntaxKind.BracketedArgumentList,
                SyntaxKind.ParenthesizedExpression,
                SyntaxKind.ParameterList,
                SyntaxKind.DefaultExpression,
                SyntaxKind.CheckedExpression,
                SyntaxKind.UncheckedExpression,
                SyntaxKind.TypeOfExpression,
                SyntaxKind.TupleExpression,
                SyntaxKind.SwitchExpression))
>>>>>>> 007914c6
            {
                // make sure the closing delimiter exists
                if (RequiredDelimiterIsMissing(currentNode))
                {
                    return false;
                }

                // set caret to just outside the delimited span and analyze again
                // if caret was already in that position, return to avoid infinite loop
                var newCaretPosition = currentNode.Span.End;
                if (newCaretPosition == caret.Position)
                {
                    return false;
                }

                var newCaret = args.SubjectBuffer.CurrentSnapshot.GetPoint(newCaretPosition);
                if (!TryGetStartingNode(root, newCaret, out currentNode, cancellationToken))
                    return false;

                return MoveCaretToSemicolonPosition(
                    speculative, args, document, root, originalCaret, newCaret, syntaxFacts, currentNode, isInsideDelimiters: true, cancellationToken);
            }
            else if (currentNode.IsKind(SyntaxKind.DoStatement))
            {
                if (IsInConditionOfDoStatement(currentNode, caret))
                {
                    return MoveCaretToFinalPositionInStatement(speculative, currentNode, args, originalCaret, caret, true);
                }

                return false;
            }
            else if (syntaxFacts.IsStatement(currentNode)
                || CanHaveSemicolon(currentNode))
            {
                return MoveCaretToFinalPositionInStatement(speculative, currentNode, args, originalCaret, caret, isInsideDelimiters);
            }
            else
            {
                // keep caret the same, but continue analyzing with the parent of the current node
                currentNode = currentNode.Parent;
                return MoveCaretToSemicolonPosition(
                    speculative, args, document, root, originalCaret, caret, syntaxFacts, currentNode, isInsideDelimiters, cancellationToken);
            }
        }

        private static bool CanHaveSemicolon(SyntaxNode currentNode)
        {
            if (currentNode.Kind() is SyntaxKind.FieldDeclaration or SyntaxKind.DelegateDeclaration or SyntaxKind.ArrowExpressionClause)
            {
                return true;
            }

            if (currentNode.IsKind(SyntaxKind.EqualsValueClause) && currentNode.IsParentKind(SyntaxKind.PropertyDeclaration))
            {
                return true;
            }

            if (currentNode is RecordDeclarationSyntax { OpenBraceToken.IsMissing: true })
            {
                return true;
            }

            if (currentNode is MethodDeclarationSyntax method)
            {
                if (method.Modifiers.Any(SyntaxKind.AbstractKeyword) || method.Modifiers.Any(SyntaxKind.ExternKeyword) ||
                    method.IsParentKind(SyntaxKind.InterfaceDeclaration))
                {
                    return true;
                }

                if (method.Modifiers.Any(SyntaxKind.PartialKeyword) && method.Body is null)
                {
                    return true;
                }
            }

            return false;
        }

        private static bool IsInConditionOfDoStatement(SyntaxNode currentNode, SnapshotPoint caret)
        {
            if (!currentNode.IsKind(SyntaxKind.DoStatement, out DoStatementSyntax? doStatement))
            {
                return false;
            }

            var condition = doStatement.Condition;
            return (caret >= condition.Span.Start && caret <= condition.Span.End);
        }

        private static bool MoveCaretToFinalPositionInStatement(bool speculative, SyntaxNode statementNode, TypeCharCommandArgs args, SnapshotPoint originalCaret, SnapshotPoint caret, bool isInsideDelimiters)
        {
            if (StatementClosingDelimiterIsMissing(statementNode))
            {
                // Don't complete statement.  Return without moving the caret.
                return false;
            }

            if (TryGetCaretPositionToMove(statementNode, caret, isInsideDelimiters, out var targetPosition)
                && targetPosition != originalCaret)
            {
                if (speculative)
                {
                    // Return an indication that moving the caret is required, but don't actually move it
                    return true;
                }

                Logger.Log(FunctionId.CommandHandler_CompleteStatement, KeyValueLogMessage.Create(LogType.UserAction, m =>
                {
                    m[nameof(isInsideDelimiters)] = isInsideDelimiters;
                    m[nameof(statementNode)] = statementNode.Kind();
                }));

                return args.TextView.TryMoveCaretToAndEnsureVisible(targetPosition);
            }

            return false;
        }

        private static bool TryGetCaretPositionToMove(SyntaxNode statementNode, SnapshotPoint caret, bool isInsideDelimiters, out SnapshotPoint targetPosition)
        {
            targetPosition = default;

            switch (statementNode.Kind())
            {
                case SyntaxKind.DoStatement:
                    //  Move caret after the do statement's closing paren.
                    targetPosition = caret.Snapshot.GetPoint(((DoStatementSyntax)statementNode).CloseParenToken.Span.End);
                    return true;
                case SyntaxKind.ForStatement:
                    // `For` statements can have semicolon after initializer/declaration or after condition.
                    // If caret is in initialer/declaration or condition, AND is inside other delimiters, complete statement
                    // Otherwise, return without moving the caret.
                    return isInsideDelimiters && TryGetForStatementCaret(caret, (ForStatementSyntax)statementNode, out targetPosition);
                case SyntaxKind.ExpressionStatement:
                case SyntaxKind.GotoCaseStatement:
                case SyntaxKind.LocalDeclarationStatement:
                case SyntaxKind.ReturnStatement:
                case SyntaxKind.YieldReturnStatement:
                case SyntaxKind.ThrowStatement:
                case SyntaxKind.FieldDeclaration:
                case SyntaxKind.DelegateDeclaration:
                case SyntaxKind.ArrowExpressionClause:
                case SyntaxKind.MethodDeclaration:
                case SyntaxKind.RecordDeclaration:
                case SyntaxKind.EqualsValueClause:
                case SyntaxKind.RecordStructDeclaration:
                    // These statement types end in a semicolon. 
                    // if the original caret was inside any delimiters, `caret` will be after the outermost delimiter
                    targetPosition = caret;
                    return isInsideDelimiters;
                default:
                    // For all other statement types, don't complete statement.  Return without moving the caret.
                    return false;
            }
        }

        private static bool TryGetForStatementCaret(SnapshotPoint originalCaret, ForStatementSyntax forStatement, out SnapshotPoint forStatementCaret)
        {
            if (CaretIsInForStatementCondition(originalCaret, forStatement, out var condition))
            {
                forStatementCaret = GetCaretAtPosition(condition.Span.End);
            }
            else if (CaretIsInForStatementDeclaration(originalCaret, forStatement, out var declaration))
            {
                forStatementCaret = GetCaretAtPosition(declaration.Span.End);
            }
            else if (CaretIsInForStatementInitializers(originalCaret, forStatement))
            {
                forStatementCaret = GetCaretAtPosition(forStatement.Initializers.Span.End);
            }
            else
            {
                // set caret to default, we will return false
                forStatementCaret = default;
            }

            return (forStatementCaret != default);

            // Locals
            SnapshotPoint GetCaretAtPosition(int position) => originalCaret.Snapshot.GetPoint(position);
        }

        private static bool CaretIsInForStatementCondition(int caretPosition, ForStatementSyntax forStatementSyntax, [NotNullWhen(true)] out ExpressionSyntax? condition)
        {
            condition = forStatementSyntax.Condition;
            if (condition == null)
                return false;

            // If condition is null and caret is in the condition section, as in `for ( ; $$; )`, 
            // we will have bailed earlier due to not being inside supported delimiters
            return caretPosition > condition.SpanStart && caretPosition <= condition.Span.End;
        }

        private static bool CaretIsInForStatementDeclaration(int caretPosition, ForStatementSyntax forStatementSyntax, [NotNullWhen(true)] out VariableDeclarationSyntax? declaration)
        {
            declaration = forStatementSyntax.Declaration;
            if (declaration == null)
                return false;

            return caretPosition > declaration.Span.Start && caretPosition <= declaration.Span.End;
        }

        private static bool CaretIsInForStatementInitializers(int caretPosition, ForStatementSyntax forStatementSyntax)
            => forStatementSyntax.Initializers.Count != 0 &&
                caretPosition > forStatementSyntax.Initializers.Span.Start &&
                caretPosition <= forStatementSyntax.Initializers.Span.End;

        private static bool IsInAStringOrCharacter(SyntaxNode currentNode, SnapshotPoint caret)
            // Check to see if caret is before or after string
            => currentNode.Kind() is SyntaxKind.InterpolatedStringExpression or SyntaxKind.StringLiteralExpression or SyntaxKind.CharacterLiteralExpression                && caret.Position < currentNode.Span.End
                && caret.Position > currentNode.SpanStart;

        /// <summary>
        /// Determines if a statement ends with a closing delimiter, and that closing delimiter exists.
        /// </summary>
        /// <remarks>
        /// <para>Statements such as <c>do { } while (expression);</c> contain embedded enclosing delimiters immediately
        /// preceding the semicolon. These delimiters are not part of the expression, but they behave like an argument
        /// list for the purposes of identifying relevant places for statement completion:</para>
        /// <list type="bullet">
        /// <item><description>The closing delimiter is typically inserted by the Automatic Brace Completion feature.</description></item>
        /// <item><description>It is not syntactically valid to place a semicolon <em>directly</em> within the delimiters.</description></item>
        /// </list>
        /// </remarks>
        /// <param name="currentNode"></param>
        /// <returns><see langword="true"/> if <paramref name="currentNode"/> is a statement that ends with a closing
        /// delimiter, and that closing delimiter exists in the source code; otherwise, <see langword="false"/>.
        /// </returns>
        private static bool StatementClosingDelimiterIsMissing(SyntaxNode currentNode)
        {
            switch (currentNode.Kind())
            {
                case SyntaxKind.DoStatement:
                    var dostatement = (DoStatementSyntax)currentNode;
                    return dostatement.CloseParenToken.IsMissing;
                case SyntaxKind.ForStatement:
                    var forStatement = (ForStatementSyntax)currentNode;
                    return forStatement.CloseParenToken.IsMissing;
                default:
                    return false;
            }
        }

        /// <summary>
        /// Determines if a syntax node includes all required closing delimiters.
        /// </summary>
        /// <remarks>
        /// <para>Some syntax nodes, such as parenthesized expressions, require a matching closing delimiter to end the
        /// syntax node. If this node is omitted from the source code, the parser will automatically insert a zero-width
        /// "missing" closing delimiter token to produce a valid syntax tree. This method determines if required closing
        /// delimiters are present in the original source.</para>
        /// </remarks>
        /// <param name="currentNode"></param>
        /// <returns>
        /// <list type="bullet">
        /// <item><description><see langword="true"/> if <paramref name="currentNode"/> requires a closing delimiter and the closing delimiter is present in the source (i.e. not missing)</description></item>
        /// <item><description><see langword="true"/> if <paramref name="currentNode"/> does not require a closing delimiter</description></item>
        /// <item><description>otherwise, <see langword="false"/>.</description></item>
        /// </list>
        /// </returns>
        private static bool RequiredDelimiterIsMissing(SyntaxNode currentNode)
        {
            return currentNode.GetBrackets().closeBracket.IsMissing ||
                currentNode.GetParentheses().closeParen.IsMissing ||
                currentNode.GetBraces().closeBrace.IsMissing;
        }
    }
}<|MERGE_RESOLUTION|>--- conflicted
+++ resolved
@@ -189,23 +189,18 @@
                 return false;
             }
 
-<<<<<<< HEAD
-            if (currentNode.Kind(
-) is SyntaxKind.ArgumentList or SyntaxKind.ArrayRankSpecifier or SyntaxKind.BracketedArgumentList or SyntaxKind.ParenthesizedExpression or SyntaxKind.ParameterList or SyntaxKind.DefaultExpression or SyntaxKind.CheckedExpression or SyntaxKind.UncheckedExpression or SyntaxKind.TypeOfExpression or SyntaxKind.TupleExpression)
-=======
-            if (currentNode.IsKind(
-                SyntaxKind.ArgumentList,
-                SyntaxKind.ArrayRankSpecifier,
-                SyntaxKind.BracketedArgumentList,
-                SyntaxKind.ParenthesizedExpression,
-                SyntaxKind.ParameterList,
-                SyntaxKind.DefaultExpression,
-                SyntaxKind.CheckedExpression,
-                SyntaxKind.UncheckedExpression,
-                SyntaxKind.TypeOfExpression,
-                SyntaxKind.TupleExpression,
-                SyntaxKind.SwitchExpression))
->>>>>>> 007914c6
+            if (currentNode.Kind() is
+                    SyntaxKind.ArgumentList or
+                    SyntaxKind.ArrayRankSpecifier or
+                    SyntaxKind.BracketedArgumentList or
+                    SyntaxKind.ParenthesizedExpression or
+                    SyntaxKind.ParameterList or
+                    SyntaxKind.DefaultExpression or
+                    SyntaxKind.CheckedExpression or
+                    SyntaxKind.UncheckedExpression or
+                    SyntaxKind.TypeOfExpression or
+                    SyntaxKind.TupleExpression or
+                    SyntaxKind.SwitchExpression)
             {
                 // make sure the closing delimiter exists
                 if (RequiredDelimiterIsMissing(currentNode))
