--- conflicted
+++ resolved
@@ -121,13 +121,8 @@
                 Dim completionList = Await GetCompletionListAsync(service, document, position, CompletionTrigger.Default)
                 Dim item = completionList.Items.First(Function(i) i.DisplayText.StartsWith(textTypedSoFar))
 
-<<<<<<< HEAD
-                Dim helper = CompletionHelper.GetHelper(document)
+                Dim helper = CompletionHelper.GetHelper(document, service)
                 Assert.Equal(expected, helper.SendEnterThroughToEditor(item, textTypedSoFar, document.Options))
-=======
-                Dim helper = CompletionHelper.GetHelper(document, service)
-                Assert.Equal(expected, helper.SendEnterThroughToEditor(item, textTypedSoFar, workspace.Options))
->>>>>>> cd21f84c
             End Using
         End Function
 
