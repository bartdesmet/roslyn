﻿' Copyright (c) Microsoft.  All Rights Reserved.  Licensed under the Apache License, Version 2.0.  See License.txt in the project root for license information.

Imports System.Collections.Immutable
Imports System.Globalization
Imports System.Threading
Imports Microsoft.CodeAnalysis.Completion
Imports Microsoft.CodeAnalysis.CSharp
Imports Microsoft.CodeAnalysis.Editor.CSharp.Formatting
Imports Microsoft.CodeAnalysis.Editor.Implementation.IntelliSense.AsyncCompletion
Imports Microsoft.CodeAnalysis.Editor.UnitTests.Extensions
Imports Microsoft.CodeAnalysis.Options
Imports Microsoft.CodeAnalysis.PooledObjects
Imports Microsoft.CodeAnalysis.Tags
Imports Microsoft.CodeAnalysis.Text
Imports Microsoft.VisualStudio.Language.Intellisense.AsyncCompletion
Imports Microsoft.VisualStudio.Text
Imports Microsoft.VisualStudio.Text.Editor
Imports Microsoft.VisualStudio.Text.Operations
Imports Microsoft.VisualStudio.Text.Projection

Namespace Microsoft.CodeAnalysis.Editor.UnitTests.IntelliSense
    <[UseExportProvider]>
    Public Class CSharpCompletionCommandHandlerTests

        <WorkItem(541201, "http://vstfdevdiv:8080/DevDiv2/DevDiv/_workitems/edit/541201")>
        <WpfFact, Trait(Traits.Feature, Traits.Features.Completion)>
        Public Async Function TabCommitsWithoutAUniqueMatch() As Task
            Using state = TestStateFactory.CreateCSharpTestState(
                              <Document>
                                  $$
                              </Document>)

                state.SendTypeChars("using System.Ne")
                Await state.AssertSelectedCompletionItem(displayText:="Net", isHardSelected:=True)
                state.SendTypeChars("x")
                Await state.AssertSelectedCompletionItem(displayText:="Net", isSoftSelected:=True)
                state.SendTab()
                Await state.AssertNoCompletionSession()
                Assert.Contains("using System.Net", state.GetLineTextFromCaretPosition(), StringComparison.Ordinal)
            End Using
        End Function

        <WpfFact, Trait(Traits.Feature, Traits.Features.Completion)>
        Public Async Function TestAtEndOfFile() As Task
            Using state = TestStateFactory.CreateCSharpTestState(
                              <Document>$$</Document>)

                state.SendTypeChars("us")
                state.SendTab()
                Await state.AssertNoCompletionSession()
                Assert.Contains("using", state.GetLineTextFromCaretPosition(), StringComparison.Ordinal)
            End Using
        End Function

        <WpfFact, Trait(Traits.Feature, Traits.Features.Completion)>
        Public Async Function TestDeletingWholeWordResetCompletionToTheDefaultItem() As Task
            Using state = TestStateFactory.CreateCSharpTestState(
                              <Document>
                                  using System;

class C
{
    void M()
    {
        var replyUri = new Uri("");
        $$
    }
}

                              </Document>)

                state.Workspace.Options = state.Workspace.Options.WithChangedOption(
                    CompletionOptions.TriggerOnDeletion, LanguageNames.CSharp, True)

                state.SendTypeChars("repl")
                state.SendTab()
                For i = 1 To 7
                    state.SendBackspace()
                    Await state.WaitForAsynchronousOperationsAsync()
                Next
                Await state.AssertCompletionSession()

                state.SendBackspace()
                Await state.AssertSelectedCompletionItem("AccessViolationException")
            End Using
        End Function

        <WpfFact, Trait(Traits.Feature, Traits.Features.Completion)>
        Public Sub TestTabsDoNotTriggerCompletion()
            Using state = TestStateFactory.CreateCSharpTestState(
                              <Document>
                                  using System;

class C
{
    void M()
    {
        var replyUri = new Uri("");
        replyUri$$
    }
}

                              </Document>)

                state.SendTab()
                state.SendTab()
                Assert.Equal("        replyUri" & vbTab & vbTab, state.GetLineTextFromCaretPosition())
            End Using
        End Sub

        <WpfFact, Trait(Traits.Feature, Traits.Features.Completion)>
        Public Async Function TestEnterDoesNotTriggerCompletion() As Task
            Using state = TestStateFactory.CreateCSharpTestState(
                              <Document>
using System;

class C
{
    void M()
    {
        String.Equals("foo", "bar", $$StringComparison.CurrentCulture)
    }
}

                              </Document>)

                state.SendReturn()
                Await state.AssertNoCompletionSession()
            End Using
        End Function

        <WpfFact, Trait(Traits.Feature, Traits.Features.Completion)>
        Public Async Function TestNotAtStartOfExistingWord() As Task
            Using state = TestStateFactory.CreateCSharpTestState(
                              <Document>$$using</Document>)

                state.SendTypeChars("u")
                Await state.AssertNoCompletionSession()
                Assert.Contains("using", state.GetLineTextFromCaretPosition(), StringComparison.Ordinal)
            End Using
        End Function

        <WpfFact, Trait(Traits.Feature, Traits.Features.Completion)>
        Public Async Function TestMSCorLibTypes() As Task
            Using state = TestStateFactory.CreateCSharpTestState(
                              <Document>
using System;

class c : $$
                              </Document>)

                state.SendTypeChars("A")
                Await state.AssertCompletionItemsContainAll("Attribute", "Exception", "IDisposable")
            End Using
        End Function

        <WpfFact, Trait(Traits.Feature, Traits.Features.Completion)>
        Public Async Function TestFiltering1() As Task
            Using state = TestStateFactory.CreateCSharpTestState(
                              <Document>
using System;

class c { $$
                              </Document>)

                state.SendTypeChars("Sy")
                Await state.AssertCompletionItemsContainAll("OperatingSystem", "System", "SystemException")
                Await state.AssertCompletionItemsDoNotContainAny("Exception", "Activator")
            End Using
        End Function

        ' NOTE(cyrusn): This should just be a unit test for SymbolCompletionProvider.  However, I'm
        ' just porting the integration tests to here for now.
        <WpfFact, Trait(Traits.Feature, Traits.Features.Completion)>
        Public Async Function TestMultipleTypes() As Task
            Using state = TestStateFactory.CreateCSharpTestState(
                              <Document>
class C { $$ } struct S { } enum E { } interface I { } delegate void D();
                              </Document>)

                state.SendTypeChars("C")
                Await state.AssertCompletionItemsContainAll("C", "S", "E", "I", "D")
            End Using
        End Function

        ' NOTE(cyrusn): This should just be a unit test for KeywordCompletionProvider.  However, I'm
        ' just porting the integration tests to here for now.
        <WpfFact, Trait(Traits.Feature, Traits.Features.Completion)>
        Public Async Function TestInEmptyFile() As Task
            Using state = TestStateFactory.CreateCSharpTestState(
                              <Document>
$$
                              </Document>)

                state.SendInvokeCompletionList()
                Await state.AssertCompletionItemsContainAll("abstract", "class", "namespace")
            End Using
        End Function

        <WpfFact, Trait(Traits.Feature, Traits.Features.Completion)>
        Public Async Function TestNotAfterTypingDotAfterIntegerLiteral() As Task
            Using state = TestStateFactory.CreateCSharpTestState(
                              <Document>
class c { void M() { 3$$ } }
                              </Document>)

                state.SendTypeChars(".")
                Await state.AssertNoCompletionSession()
            End Using
        End Function

        <WpfFact, Trait(Traits.Feature, Traits.Features.Completion)>
        Public Async Function TestAfterExplicitInvokeAfterDotAfterIntegerLiteral() As Task
            Using state = TestStateFactory.CreateCSharpTestState(
                              <Document>
class c { void M() { 3.$$ } }
                              </Document>)

                state.SendInvokeCompletionList()
                Await state.AssertCompletionItemsContainAll("ToString")
            End Using
        End Function

        <WpfFact, Trait(Traits.Feature, Traits.Features.Completion), Trait(Traits.Feature, Traits.Features.CodeActionsUseRangeOperator)>
        Public Async Function TestTypingDotBeforeExistingDot() As Task
            ' Starting C# 8.0 two dots are considered as a DotDotToken of a Range expression.
            ' However, typing dot before a single dot (and adding the second one) should lead to a completion
            ' in the context of the previous token if this completion exists.
            Using state = TestStateFactory.CreateCSharpTestState(
                              <Document>
class c { void M() { this$$.ToString() } }
                              </Document>)

                state.SendTypeChars(".")
                Await state.AssertCompletionItemsContainAll("ToString")
            End Using
        End Function

        <WpfFact, Trait(Traits.Feature, Traits.Features.Completion)>
        Public Async Function TestTypingDotAfterExistingDot() As Task
            ' Starting C# 8.0 two dots are considered as a DotDotToken of a Range expression.
            ' A test above (TestTypingDotBeforeExistingDot) verifies that the completion happens
            ' if we type dot before a single dot.
            ' However, we should not have a completion if typing dot after a dot.
            Using state = TestStateFactory.CreateCSharpTestState(
                              <Document>
class c { void M() { this.$$ToString() } }
                              </Document>)

                state.SendTypeChars(".")
                Await state.AssertNoCompletionSession()
            End Using
        End Function

        <WpfFact, Trait(Traits.Feature, Traits.Features.Completion), Trait(Traits.Feature, Traits.Features.CodeActionsUseRangeOperator)>
        Public Async Function TestInvokingCompletionBetweenTwoDots() As Task
            ' Starting C# 8.0 two dots are considered as a DotDotToken of a Range expression.
            ' However, we may want to have a completion when invoking it aqfter the first dot.
            Using state = TestStateFactory.CreateCSharpTestState(
                              <Document>
class c { void M() { this.$$.ToString() } }
                              </Document>)

                state.SendInvokeCompletionList()
                Await state.AssertCompletionItemsContainAll("ToString")
            End Using
        End Function

        <WpfFact, Trait(Traits.Feature, Traits.Features.Completion)>
        Public Sub TestEnterIsConsumed()
            Using state = TestStateFactory.CreateCSharpTestState(
                  <Document>
class Class1
{
    void Main(string[] args)
    {
        $$
    }
}</Document>)

                state.SendTypeChars("System.TimeSpan.FromMin")
                state.SendReturn()
                Assert.Equal(<text>
class Class1
{
    void Main(string[] args)
    {
        System.TimeSpan.FromMinutes
    }
}</text>.NormalizedValue, state.GetDocumentText())
            End Using
        End Sub

        <WpfFact, Trait(Traits.Feature, Traits.Features.Completion)>
        Public Sub TestEnterIsConsumedWithAfterFullyTypedWordOption_NotFullyTyped()
            Using state = TestStateFactory.CreateCSharpTestState(
                  <Document>
class Class1
{
    void Main(string[] args)
    {
        $$
    }
}</Document>)

                state.Workspace.Options = state.Workspace.Options.WithChangedOption(
                    CompletionOptions.EnterKeyBehavior, LanguageNames.CSharp, EnterKeyRule.AfterFullyTypedWord)
                state.SendTypeChars("System.TimeSpan.FromMin")
                state.SendReturn()
                Assert.Equal(<text>
class Class1
{
    void Main(string[] args)
    {
        System.TimeSpan.FromMinutes
    }
}</text>.NormalizedValue, state.GetDocumentText())
            End Using
        End Sub

        <WpfFact, Trait(Traits.Feature, Traits.Features.Completion)>
        Public Sub TestEnterIsConsumedWithAfterFullyTypedWordOption_FullyTyped()
            Using state = TestStateFactory.CreateCSharpTestState(
                  <Document>
class Class1
{
    void Main(string[] args)
    {
        $$
    }
}</Document>)

                state.Workspace.Options = state.Workspace.Options.WithChangedOption(
                    CompletionOptions.EnterKeyBehavior, LanguageNames.CSharp, EnterKeyRule.AfterFullyTypedWord)

                state.SendTypeChars("System.TimeSpan.FromMinutes")
                state.SendReturn()
                Assert.Equal(<text>
class Class1
{
    void Main(string[] args)
    {
        System.TimeSpan.FromMinutes

    }
}</text>.NormalizedValue, state.GetDocumentText())
            End Using
        End Sub

        <WpfFact, Trait(Traits.Feature, Traits.Features.Completion)>
        Public Async Function TestDescription1() As Task
            Using state = TestStateFactory.CreateCSharpTestState(
                  <Document><![CDATA[
using System;

/// <summary>
/// TestDocComment
/// </summary>
class TestException : Exception { }

class MyException : $$]]></Document>)

                state.SendTypeChars("Test")
                Await state.AssertSelectedCompletionItem(description:="class TestException" & vbCrLf & "TestDocComment")
            End Using
        End Function

        <WpfFact, Trait(Traits.Feature, Traits.Features.Completion)>
        Public Async Function TestObjectCreationPreselection1() As Task
            Using state = TestStateFactory.CreateCSharpTestState(
                  <Document><![CDATA[
using System.Collections.Generic;

class C
{
    public void Goo()
    {
        List<int> list = new$$
    }
}]]></Document>)

                state.SendTypeChars(" ")
                Await state.AssertSelectedCompletionItem(displayText:="List<int>", isHardSelected:=True)
                Await state.AssertCompletionItemsContainAll("LinkedList", "List", "System")
                state.SendTypeChars("Li")
                Await state.AssertSelectedCompletionItem(displayText:="List<int>", isHardSelected:=True)
                Await state.AssertCompletionItemsContainAll("LinkedList", "List")
                Await state.AssertCompletionItemsDoNotContainAny("System")
                state.SendTypeChars("n")
                Await state.AssertSelectedCompletionItem(displayText:="LinkedList", displayTextSuffix:="<>", isHardSelected:=True)
                state.SendBackspace()
                Await state.AssertSelectedCompletionItem(displayText:="List<int>", isHardSelected:=True)
                state.SendTab()
                Assert.Contains("new List<int>", state.GetLineTextFromCaretPosition(), StringComparison.Ordinal)
            End Using
        End Function

        <WpfFact, Trait(Traits.Feature, Traits.Features.Completion)>
        Public Async Function TestDeconstructionDeclaration() As Task
            Using state = TestStateFactory.CreateCSharpTestState(
                  <Document><![CDATA[
class C
{
    public void Goo()
    {
       var ($$
    }
}]]></Document>)

                state.SendTypeChars("i")
                Await state.AssertNoCompletionSession()
            End Using
        End Function

        <WpfFact, Trait(Traits.Feature, Traits.Features.Completion)>
        Public Async Function TestDeconstructionDeclaration2() As Task
            Using state = TestStateFactory.CreateCSharpTestState(
                  <Document><![CDATA[
class C
{
    public void Goo()
    {
       var (a, $$
    }
}]]></Document>)

                state.SendTypeChars("i")
                Await state.AssertNoCompletionSession()
            End Using
        End Function

        <WpfFact, Trait(Traits.Feature, Traits.Features.Completion)>
        Public Async Function TestDeconstructionDeclaration3() As Task
            Using state = TestStateFactory.CreateCSharpTestState(
                  <Document><![CDATA[
class C
{
    public void Goo()
    {
       var ($$) = (1, 2);
    }
}]]></Document>)

                state.SendTypeChars("i")
                Await state.AssertNoCompletionSession()
            End Using
        End Function

        <WpfFact, Trait(Traits.Feature, Traits.Features.Completion)>
        Public Async Function TestParenthesizedDeconstructionDeclarationWithVar() As Task
            Using state = TestStateFactory.CreateCSharpTestState(
                  <Document><![CDATA[
class Variable
{
    public void Goo()
    {
       (var a$$) = (1, 2);
    }
}]]></Document>)

                state.SendInvokeCompletionList()
                Await state.AssertSelectedCompletionItem(displayText:="as", isHardSelected:=False)
            End Using
        End Function

        <WpfFact, Trait(Traits.Feature, Traits.Features.Completion)>
        Public Async Function TestParenthesizedDeconstructionDeclarationWithVarAfterComma() As Task
            Using state = TestStateFactory.CreateCSharpTestState(
                  <Document><![CDATA[
class Variable
{
    public void Goo()
    {
       (var a, var a$$) = (1, 2);
    }
}]]></Document>)

                state.SendInvokeCompletionList()
                Await state.AssertSelectedCompletionItem(displayText:="as", isHardSelected:=False)
            End Using
        End Function

        <WpfFact, Trait(Traits.Feature, Traits.Features.Completion)>
        Public Async Function TestParenthesizedVarDeconstructionDeclarationWithVar() As Task
            Using state = TestStateFactory.CreateCSharpTestState(
                  <Document><![CDATA[
class Variable
{
    public void Goo()
    {
       (var a, var ($$)) = (1, 2);
    }
}]]></Document>)

                state.SendTypeChars("a")
                Await state.AssertNoCompletionSession()

                state.SendTypeChars(", a")
                Await state.AssertNoCompletionSession()
                Assert.Contains("(var a, var (a, a)) = ", state.GetLineTextFromCaretPosition(), StringComparison.Ordinal)
            End Using
        End Function

        <WpfFact, Trait(Traits.Feature, Traits.Features.Completion)>
        Public Async Function TestVarDeconstructionDeclarationWithVar() As Task
            Using state = TestStateFactory.CreateCSharpTestState(
                  <Document><![CDATA[
class Variable
{
    public void Goo()
    {
        $$
    }
}]]></Document>)

                state.SendTypeChars("va")
                Await state.AssertSelectedCompletionItem(displayText:="var", isHardSelected:=True)

                state.SendTypeChars(" (a")
                Await state.AssertNoCompletionSession()

                state.SendTypeChars(", a")
                Await state.AssertNoCompletionSession()
                Assert.Contains("var (a, a", state.GetLineTextFromCaretPosition(), StringComparison.Ordinal)
            End Using
        End Function

        <WpfFact, Trait(Traits.Feature, Traits.Features.Completion)>
        Public Async Function TestParenthesizedDeconstructionDeclarationWithSymbol() As Task
            Using state = TestStateFactory.CreateCSharpTestState(
                  <Document><![CDATA[
class Variable
{
    public void Goo()
    {
       ($$) = (1, 2);
    }
}]]></Document>)

                state.SendTypeChars("vari")
                Await state.AssertSelectedCompletionItem(displayText:="Variable", isHardSelected:=True)
                state.SendTypeChars(" ")
                Assert.Contains("(Variable ", state.GetLineTextFromCaretPosition(), StringComparison.Ordinal)
                Await state.AssertNoCompletionSession()

                state.SendTypeChars("x, vari")
                Await state.AssertSelectedCompletionItem(displayText:="Variable", isHardSelected:=True)
                state.SendTypeChars(" ")
                Assert.Contains("(Variable x, Variable ", state.GetLineTextFromCaretPosition(), StringComparison.Ordinal)
                Await state.AssertSelectedCompletionItem(displayText:="Variable", isHardSelected:=False)
                Await state.AssertCompletionItemsContainAll("variable")
            End Using
        End Function

        <WpfFact, Trait(Traits.Feature, Traits.Features.Completion)>
        Public Async Function TestParenthesizedDeconstructionDeclarationWithInt() As Task
            Using state = TestStateFactory.CreateCSharpTestState(
                  <Document><![CDATA[
class Integer
{
    public void Goo()
    {
       ($$) = (1, 2);
    }
}]]></Document>)

                state.SendTypeChars("int")
                Await state.AssertSelectedCompletionItem(displayText:="int", isHardSelected:=True)
                state.SendTypeChars(" ")
                Assert.Contains("(int ", state.GetLineTextFromCaretPosition(), StringComparison.Ordinal)
                Await state.AssertNoCompletionSession()

                state.SendTypeChars("x, int")
                Await state.AssertSelectedCompletionItem(displayText:="int", isHardSelected:=True)
                state.SendTypeChars(" ")
                Assert.Contains("(int x, int ", state.GetLineTextFromCaretPosition(), StringComparison.Ordinal)
                Await state.AssertNoCompletionSession()
            End Using
        End Function

        <WpfFact, Trait(Traits.Feature, Traits.Features.Completion)>
        Public Async Function TestIncompleteParenthesizedDeconstructionDeclaration() As Task
            Using state = TestStateFactory.CreateCSharpTestState(
                  <Document><![CDATA[
class Variable
{
    public void Goo()
    {
       ($$
    }
}]]></Document>)

                state.SendTypeChars("va")
                Await state.AssertSelectedCompletionItem(displayText:="var", isHardSelected:=True)
                state.SendTypeChars(" ")
                Await state.AssertNoCompletionSession()

                state.SendTypeChars("a")
                Await state.AssertSelectedCompletionItem(displayText:="as", isSoftSelected:=True)

                state.SendTypeChars(", va")
                Await state.AssertSelectedCompletionItem(displayText:="var", isHardSelected:=True)
                state.SendTypeChars(" ")
                Await state.AssertNoCompletionSession()

                state.SendTypeChars("a")
                Await state.AssertSelectedCompletionItem(displayText:="as", isSoftSelected:=True)
                state.SendTypeChars(")")
                Assert.Contains("(var a, var a)", state.GetLineTextFromCaretPosition(), StringComparison.Ordinal)
                Await state.AssertNoCompletionSession()
            End Using
        End Function

        <WpfFact, Trait(Traits.Feature, Traits.Features.Completion)>
        Public Async Function TestIncompleteParenthesizedDeconstructionDeclaration2() As Task
            Using state = TestStateFactory.CreateCSharpTestState(
                  <Document><![CDATA[
class Variable
{
    public void Goo()
    {
       ($$)
    }
}]]></Document>)

                state.SendTypeChars("va")
                Await state.AssertSelectedCompletionItem(displayText:="var", isHardSelected:=True)
                state.SendTypeChars(" ")
                Await state.AssertNoCompletionSession()

                state.SendTypeChars("a")
                Await state.AssertSelectedCompletionItem(displayText:="as", isSoftSelected:=True)

                state.SendTypeChars(", va")
                Await state.AssertSelectedCompletionItem(displayText:="var", isHardSelected:=True)
                state.SendTypeChars(" ")
                Await state.AssertNoCompletionSession()

                state.SendTypeChars("a")
                Await state.AssertSelectedCompletionItem(displayText:="as", isSoftSelected:=True)
                state.SendReturn()

                Dim caretLine = state.GetLineFromCurrentCaretPosition()
                Assert.Contains("            )", caretLine.GetText(), StringComparison.Ordinal)

                Dim previousLine = caretLine.Snapshot.Lines(caretLine.LineNumber - 1)
                Assert.Contains("(var a, var a", previousLine.GetText(), StringComparison.Ordinal)
            End Using
        End Function

        <WpfFact, Trait(Traits.Feature, Traits.Features.Completion)>
        Public Async Function TestBackspaceInIncompleteParenthesizedDeconstructionDeclaration() As Task
            Using state = TestStateFactory.CreateCSharpTestState(
                  <Document><![CDATA[
class Variable
{
    public void Goo()
    {
       (var as$$
    }
}]]></Document>)

                state.Workspace.Options = state.Workspace.Options.WithChangedOption(
                    CompletionOptions.TriggerOnDeletion, LanguageNames.CSharp, True)

                state.SendBackspace()
                ' This completionImplementation is hard-selected because the suggestion mode never triggers on backspace
                ' See issue https://github.com/dotnet/roslyn/issues/15302
                Await state.AssertSelectedCompletionItem(displayText:="as", isHardSelected:=True)

                state.SendTypeChars(", var as")
                state.SendBackspace()
                Await state.AssertSelectedCompletionItem(displayText:="as", isSoftSelected:=True)

                state.SendTypeChars(")")
                Await state.AssertNoCompletionSession()
                Assert.Contains("(var as, var a)", state.GetLineTextFromCaretPosition(), StringComparison.Ordinal)
            End Using
        End Function

        <WpfFact, Trait(Traits.Feature, Traits.Features.Completion)>
        Public Async Function TestBackspaceInParenthesizedDeconstructionDeclaration() As Task
            Using state = TestStateFactory.CreateCSharpTestState(
                  <Document><![CDATA[
class Variable
{
    public void Goo()
    {
       (var as$$)
    }
}]]></Document>)

                state.Workspace.Options = state.Workspace.Options.WithChangedOption(
                    CompletionOptions.TriggerOnDeletion, LanguageNames.CSharp, True)

                state.SendBackspace()
                ' This completionImplementation is hard-selected because the suggestion mode never triggers on backspace
                ' See issue https://github.com/dotnet/roslyn/issues/15302
                Await state.AssertSelectedCompletionItem(displayText:="as", isHardSelected:=True)

                state.SendTypeChars(", var as")
                state.SendBackspace()
                Await state.AssertSelectedCompletionItem(displayText:="as", isSoftSelected:=True)

                state.SendReturn()
                Await state.AssertNoCompletionSession()

                Dim caretLine = state.GetLineFromCurrentCaretPosition()
                Assert.Contains("            )", caretLine.GetText(), StringComparison.Ordinal)

                Dim previousLine = caretLine.Snapshot.Lines(caretLine.LineNumber - 1)
                Assert.Contains("(var as, var a", previousLine.GetText(), StringComparison.Ordinal)
            End Using
        End Function

        <WpfFact, Trait(Traits.Feature, Traits.Features.Completion)>
        <WorkItem(17256, "https://github.com/dotnet/roslyn/issues/17256")>
        Public Async Function TestThrowExpression() As Task
            Using state = TestStateFactory.CreateCSharpTestState(
                  <Document><![CDATA[
using System;
class C
{
    public object Goo()
    {
        return null ?? throw new$$
    }
}]]></Document>)

                state.SendTypeChars(" ")
                Await state.AssertSelectedCompletionItem(displayText:="Exception", isHardSelected:=True)
            End Using
        End Function

        <WpfFact, Trait(Traits.Feature, Traits.Features.Completion)>
        <WorkItem(17256, "https://github.com/dotnet/roslyn/issues/17256")>
        Public Async Function TestThrowStatement() As Task
            Using state = TestStateFactory.CreateCSharpTestState(
                  <Document><![CDATA[
using System;
class C
{
    public object Goo()
    {
        throw new$$
    }
}]]></Document>)

                state.SendTypeChars(" ")
                Await state.AssertSelectedCompletionItem(displayText:="Exception", isHardSelected:=True)
            End Using
        End Function

        <WpfFact>
        Public Async Function TestNonTrailingNamedArgumentInCSharp7_1() As Task
            Using state = TestStateFactory.CreateTestStateFromWorkspace(
                 <Workspace>
                     <Project Language="C#" LanguageVersion="CSharp7_1" CommonReferences="true" AssemblyName="CSProj">
                         <Document FilePath="C.cs">
class C
{
    public void M()
    {
        int better = 2;
        M(a: 1, $$)
    }
    public void M(int a, int bar, int c) { }
}
                         </Document>
                     </Project>
                 </Workspace>)

                state.SendTypeChars("b")
                Await state.AssertSelectedCompletionItem(displayText:="bar", displayTextSuffix:=":", isHardSelected:=True)
                state.SendTypeChars("e")
                Await state.AssertSelectedCompletionItem(displayText:="bar", displayTextSuffix:=":", isSoftSelected:=True)
            End Using
        End Function

        <WpfFact>
        Public Async Function TestNonTrailingNamedArgumentInCSharp7_2() As Task
            Using state = TestStateFactory.CreateTestStateFromWorkspace(
                 <Workspace>
                     <Project Language="C#" LanguageVersion="CSharp7_2" CommonReferences="true" AssemblyName="CSProj">
                         <Document FilePath="C.cs">
class C
{
    public void M()
    {
        int better = 2;
        M(a: 1, $$)
    }
    public void M(int a, int bar, int c) { }
}
                         </Document>
                     </Project>
                 </Workspace>)

                state.SendTypeChars("b")
                Await state.AssertSelectedCompletionItem(displayText:="better", isHardSelected:=True)
                state.SendTypeChars("a")
                Await state.AssertSelectedCompletionItem(displayText:="bar", displayTextSuffix:=":", isHardSelected:=True)
                state.SendBackspace()
                Await state.AssertSelectedCompletionItem(displayText:="better", isHardSelected:=True)
                state.SendTypeChars(", ")
                Assert.Contains("M(a: 1, better,", state.GetLineTextFromCaretPosition(), StringComparison.Ordinal)
            End Using
        End Function

        <WpfFact, Trait(Traits.Feature, Traits.Features.Completion)>
        <WorkItem(4677, "https://github.com/dotnet/roslyn/issues/4677")>
        Public Async Function TestDefaultSwitchLabel() As Task
            Using state = TestStateFactory.CreateCSharpTestState(
                  <Document><![CDATA[
class C
{
    public void M(object o)
    {
        switch (o)
        {
            default:
                goto $$
        }
    }
}]]></Document>)

                state.SendTypeChars("d")
                Await state.AssertSelectedCompletionItem(displayText:="default", isHardSelected:=True)
                state.SendTypeChars(";")
                Assert.Contains("goto default;", state.GetLineTextFromCaretPosition(), StringComparison.Ordinal)
            End Using
        End Function

        <WpfFact, Trait(Traits.Feature, Traits.Features.Completion)>
        <WorkItem(4677, "https://github.com/dotnet/roslyn/issues/4677")>
        Public Async Function TestGotoOrdinaryLabel() As Task
            Using state = TestStateFactory.CreateCSharpTestState(
                  <Document><![CDATA[
class C
{
    public void M(object o)
    {
label1:
        goto $$
    }
}]]></Document>)

                state.SendTypeChars("l")
                Await state.AssertSelectedCompletionItem(displayText:="label1", isHardSelected:=True)
                state.SendTypeChars(";")
                Assert.Contains("goto label1;", state.GetLineTextFromCaretPosition(), StringComparison.Ordinal)
            End Using
        End Function

        <WpfFact, Trait(Traits.Feature, Traits.Features.Completion)>
        <WorkItem(4677, "https://github.com/dotnet/roslyn/issues/4677")>
        Public Async Function TestEscapedDefaultLabel() As Task
            Using state = TestStateFactory.CreateCSharpTestState(
                  <Document><![CDATA[
class C
{
    public void M(object o)
    {
@default:
        goto $$
    }
}]]></Document>)

                state.SendTypeChars("d")
                Await state.AssertSelectedCompletionItem(displayText:="@default", isHardSelected:=True)
                state.SendTypeChars(";")
                Assert.Contains("goto @default;", state.GetLineTextFromCaretPosition(), StringComparison.Ordinal)
            End Using
        End Function

        <WpfFact, Trait(Traits.Feature, Traits.Features.Completion)>
        <WorkItem(4677, "https://github.com/dotnet/roslyn/issues/4677")>
        Public Async Function TestEscapedDefaultLabel2() As Task
            Using state = TestStateFactory.CreateCSharpTestState(
                  <Document><![CDATA[
class C
{
    public void M(object o)
    {
        switch (o)
        {
            default:
@default:
                goto $$
        }
    }
}]]></Document>)

                state.SendTypeChars("d")
                Await state.AssertSelectedCompletionItem(displayText:="default", isHardSelected:=True)
                state.SendTypeChars(";")
                Assert.Contains("goto default;", state.GetLineTextFromCaretPosition(), StringComparison.Ordinal)
            End Using
        End Function

        <WpfFact, Trait(Traits.Feature, Traits.Features.Completion)>
        <WorkItem(4677, "https://github.com/dotnet/roslyn/issues/4677")>
        Public Async Function TestEscapedDefaultLabelWithoutSwitch() As Task
            Using state = TestStateFactory.CreateCSharpTestState(
                  <Document><![CDATA[
class C
{
    public void M(object o)
    {
@default:
        goto $$
    }
}]]></Document>)

                state.SendTypeChars("d")
                Await state.AssertSelectedCompletionItem(displayText:="@default", isHardSelected:=True)
                state.SendTypeChars(";")
                Assert.Contains("goto @default;", state.GetLineTextFromCaretPosition(), StringComparison.Ordinal)
            End Using
        End Function

        <WpfFact, Trait(Traits.Feature, Traits.Features.Completion)>
        <WorkItem(24432, "https://github.com/dotnet/roslyn/issues/24432")>
        Public Async Function TestArrayInitialization() As Task
            Using state = TestStateFactory.CreateCSharpTestState(
                  <Document><![CDATA[
class Class
{
    public void M()
    {
        Class[] x = $$
    }
}]]></Document>)

                state.SendTypeChars("new ")
                Await state.AssertSelectedCompletionItem(displayText:="Class", isSoftSelected:=True)
                state.SendTypeChars("C")
                Await state.AssertSelectedCompletionItem(displayText:="Class", isHardSelected:=True)
                state.SendTypeChars("[")
                Assert.Contains("Class[] x = new Class[", state.GetLineTextFromCaretPosition(), StringComparison.Ordinal)
                state.SendTypeChars("] {")
                Assert.Contains("Class[] x = new Class[] {", state.GetLineTextFromCaretPosition(), StringComparison.Ordinal)
            End Using
        End Function

        <WpfFact, Trait(Traits.Feature, Traits.Features.Completion)>
        <WorkItem(24432, "https://github.com/dotnet/roslyn/issues/24432")>
        Public Async Function TestImplicitArrayInitialization() As Task
            Using state = TestStateFactory.CreateCSharpTestState(
                  <Document><![CDATA[
class Class
{
    public void M()
    {
        Class[] x = $$
    }
}]]></Document>)

                state.SendTypeChars("n")
                Await state.AssertSelectedCompletionItem(displayText:="nameof", isHardSelected:=True)
                state.SendTypeChars("e")
                Await state.AssertSelectedCompletionItem(displayText:="new", isHardSelected:=True)
                state.SendTypeChars(" ")
                Await state.AssertSelectedCompletionItem(displayText:="Class", isSoftSelected:=True)
                state.SendTypeChars("[")
                Assert.Contains("Class[] x = new [", state.GetLineTextFromCaretPosition(), StringComparison.Ordinal)
                state.SendTypeChars("] {")
                Assert.Contains("Class[] x = new [] {", state.GetLineTextFromCaretPosition(), StringComparison.Ordinal)
            End Using
        End Function

        <WpfFact, Trait(Traits.Feature, Traits.Features.Completion)>
        <WorkItem(24432, "https://github.com/dotnet/roslyn/issues/24432")>
        Public Async Function TestImplicitArrayInitialization2() As Task
            Using state = TestStateFactory.CreateCSharpTestState(
                  <Document><![CDATA[
class Class
{
    public void M()
    {
        Class[] x = $$
    }
}]]></Document>)

                state.SendTypeChars("ne")
                Await state.AssertSelectedCompletionItem(displayText:="new", isHardSelected:=True)
                state.SendTypeChars("[")
                Assert.Contains("Class[] x = new[", state.GetLineTextFromCaretPosition(), StringComparison.Ordinal)
            End Using
        End Function

        <WpfFact, Trait(Traits.Feature, Traits.Features.Completion)>
        <WorkItem(24432, "https://github.com/dotnet/roslyn/issues/24432")>
        Public Async Function TestImplicitArrayInitialization3() As Task
            Using state = TestStateFactory.CreateCSharpTestState(
                  <Document><![CDATA[
class Class
{
    public void M()
    {
        Class[] x = $$
    }
}]]></Document>)

                state.SendTypeChars("ne")
                Await state.AssertSelectedCompletionItem(displayText:="new", isHardSelected:=True)
                state.SendTypeChars(" ")
                Await state.AssertSelectedCompletionItem(displayText:="Class", isSoftSelected:=True)
                Assert.Contains("Class[] x = new ", state.GetLineTextFromCaretPosition(), StringComparison.Ordinal)
                state.SendTypeChars("[")
                Assert.Contains("Class[] x = new [", state.GetLineTextFromCaretPosition(), StringComparison.Ordinal)
            End Using
        End Function

        <WpfFact, Trait(Traits.Feature, Traits.Features.Completion)>
        <WorkItem(24432, "https://github.com/dotnet/roslyn/issues/24432")>
        Public Async Function TestImplicitArrayInitialization4() As Task
            Using state = TestStateFactory.CreateCSharpTestState(
                  <Document><![CDATA[
class Class
{
    public void M()
    {
        Class[] x =$$
    }
}]]></Document>)

                state.SendTypeChars(" ")
                Await state.AssertNoCompletionSession()
                state.SendTypeChars("{")
                Assert.Contains("Class[] x = {", state.GetLineTextFromCaretPosition(), StringComparison.Ordinal)
            End Using
        End Function

        <WpfFact, Trait(Traits.Feature, Traits.Features.Completion)>
        <WorkItem(24432, "https://github.com/dotnet/roslyn/issues/24432")>
        Public Async Function TestImplicitArrayInitialization_WithTab() As Task
            Using state = TestStateFactory.CreateCSharpTestState(
                  <Document><![CDATA[
class Class
{
    public void M()
    {
        Class[] x = $$
    }
}]]></Document>)

                state.SendTypeChars("ne")
                Await state.AssertSelectedCompletionItem(displayText:="new", isHardSelected:=True)
                state.SendTypeChars(" ")
                Await state.AssertSelectedCompletionItem(displayText:="Class", isSoftSelected:=True)
                Assert.Contains("Class[] x = new ", state.GetLineTextFromCaretPosition(), StringComparison.Ordinal)
                state.SendTab()
                Assert.Contains("Class[] x = new Class", state.GetLineTextFromCaretPosition(), StringComparison.Ordinal)
            End Using
        End Function

        <WpfFact, Trait(Traits.Feature, Traits.Features.Completion)>
        <WorkItem(24432, "https://github.com/dotnet/roslyn/issues/24432")>
        Public Async Function TestTypelessImplicitArrayInitialization() As Task
            Using state = TestStateFactory.CreateCSharpTestState(
                  <Document><![CDATA[
class Class
{
    public void M()
    {
        var x = $$
    }
}]]></Document>)

                state.SendTypeChars("ne")
                Await state.AssertSelectedCompletionItem(displayText:="new", isHardSelected:=True)
                state.SendTypeChars(" ")
                Await state.AssertNoCompletionSession()
                state.SendTypeChars("[")
                Assert.Contains("var x = new [", state.GetLineTextFromCaretPosition(), StringComparison.Ordinal)
                state.SendTypeChars("] {")
                Assert.Contains("var x = new [] {", state.GetLineTextFromCaretPosition(), StringComparison.Ordinal)
            End Using
        End Function

        <WpfFact, Trait(Traits.Feature, Traits.Features.Completion)>
        <WorkItem(24432, "https://github.com/dotnet/roslyn/issues/24432")>
        Public Async Function TestTypelessImplicitArrayInitialization2() As Task
            Using state = TestStateFactory.CreateCSharpTestState(
                  <Document><![CDATA[
class Class
{
    public void M()
    {
        var x = $$
    }
}]]></Document>)

                state.SendTypeChars("ne")
                Await state.AssertSelectedCompletionItem(displayText:="new", isHardSelected:=True)
                state.SendTypeChars("[")
                Assert.Contains("var x = new[", state.GetLineTextFromCaretPosition(), StringComparison.Ordinal)
            End Using
        End Function

        <WpfFact, Trait(Traits.Feature, Traits.Features.Completion)>
        <WorkItem(24432, "https://github.com/dotnet/roslyn/issues/24432")>
        Public Async Function TestTypelessImplicitArrayInitialization3() As Task
            Using state = TestStateFactory.CreateCSharpTestState(
                  <Document><![CDATA[
class Class
{
    public void M()
    {
        var x = $$
    }
}]]></Document>)

                state.SendTypeChars("ne")
                Await state.AssertSelectedCompletionItem(displayText:="new", isHardSelected:=True)
                state.SendTypeChars(" ")
                Assert.Contains("var x = new ", state.GetLineTextFromCaretPosition(), StringComparison.Ordinal)
                state.SendTypeChars("[")
                Assert.Contains("var x = new [", state.GetLineTextFromCaretPosition(), StringComparison.Ordinal)
            End Using
        End Function

        <WpfFact, Trait(Traits.Feature, Traits.Features.Completion)>
        Public Async Function TestPropertyInPropertySubpattern() As Task
            Using state = TestStateFactory.CreateCSharpTestState(
                  <Document><![CDATA[
class Class
{
    int Prop { get; set; }
    int OtherProp { get; set; }
    public void M()
    {
        _ = this is $$
    }
}]]></Document>)

                Await state.AssertNoCompletionSession()
                state.SendTypeChars("C")
                Await state.AssertSelectedCompletionItem(displayText:="Class", isHardSelected:=True)
                state.SendTypeChars(" { P")
                Await state.AssertSelectedCompletionItem(displayText:="Prop", displayTextSuffix:=":", isHardSelected:=True)
                state.SendTypeChars(":")
                Assert.Contains("{ Prop:", state.GetLineTextFromCaretPosition(), StringComparison.Ordinal)
                state.SendTypeChars(" 0, ")
                Await state.AssertSelectedCompletionItem(displayText:="OtherProp", displayTextSuffix:=":", isSoftSelected:=True)
                state.SendTypeChars("O")
                Await state.AssertSelectedCompletionItem(displayText:="OtherProp", displayTextSuffix:=":", isHardSelected:=True)
                state.SendTypeChars(": 1 }")
                Assert.Contains("is Class { Prop: 0, OtherProp: 1 }", state.GetLineTextFromCaretPosition(), StringComparison.Ordinal)
            End Using
        End Function

        <WpfFact, Trait(Traits.Feature, Traits.Features.Completion)>
        Public Async Function TestPropertyInPropertySubpattern_TriggerWithSpace() As Task
            Using state = TestStateFactory.CreateCSharpTestState(
                  <Document><![CDATA[
class Class
{
    int Prop { get; set; }
    int OtherProp { get; set; }
    public void M()
    {
        _ = this is $$
    }
}]]></Document>)

                Await state.AssertNoCompletionSession()
                state.SendTypeChars("C")
                Await state.AssertSelectedCompletionItem(displayText:="Class", isHardSelected:=True)
                state.SendTypeChars(" ")
                Assert.Contains("is Class", state.GetLineTextFromCaretPosition(), StringComparison.Ordinal)
                state.SendTypeChars("{ P")
                Await state.AssertSelectedCompletionItem(displayText:="Prop", displayTextSuffix:=":", isHardSelected:=True)
                state.SendTypeChars(" ")
                Assert.Contains("is Class { Prop ", state.GetLineTextFromCaretPosition(), StringComparison.Ordinal)
                state.SendTypeChars(":")
                Assert.Contains("is Class { Prop :", state.GetLineTextFromCaretPosition(), StringComparison.Ordinal)
                state.SendTypeChars(" 0, ")
                Await state.AssertSelectedCompletionItem(displayText:="OtherProp", displayTextSuffix:=":", isSoftSelected:=True)
                state.SendTypeChars("O")
                Await state.AssertSelectedCompletionItem(displayText:="OtherProp", displayTextSuffix:=":", isHardSelected:=True)
                state.SendTypeChars(" ")
                Assert.Contains("is Class { Prop : 0, OtherProp", state.GetLineTextFromCaretPosition(), StringComparison.Ordinal)
                state.SendTypeChars(": 1 }")
                Assert.Contains("is Class { Prop : 0, OtherProp : 1 }", state.GetLineTextFromCaretPosition(), StringComparison.Ordinal)
            End Using
        End Function

        <WpfFact, Trait(Traits.Feature, Traits.Features.Completion)>
        <WorkItem(13527, "https://github.com/dotnet/roslyn/issues/13527")>
        Public Async Function TestSymbolInTupleLiteral() As Task
            Using state = TestStateFactory.CreateCSharpTestState(
                  <Document><![CDATA[
class C
{
    public void Fo()
    {
        ($$)
    }
}]]></Document>)

                state.SendTypeChars("F")
                Await state.AssertSelectedCompletionItem(displayText:="Fo", isHardSelected:=True)
                state.SendTypeChars(":")
                Assert.Contains("(F:", state.GetLineTextFromCaretPosition(), StringComparison.Ordinal)
            End Using
        End Function

        <WpfFact, Trait(Traits.Feature, Traits.Features.Completion)>
        <WorkItem(13527, "https://github.com/dotnet/roslyn/issues/13527")>
        Public Async Function TestSymbolInTupleLiteralAfterComma() As Task
            Using state = TestStateFactory.CreateCSharpTestState(
                  <Document><![CDATA[
class C
{
    public void Fo()
    {
        (x, $$)
    }
}]]></Document>)

                state.SendTypeChars("F")
                Await state.AssertSelectedCompletionItem(displayText:="Fo", isHardSelected:=True)
                state.SendTypeChars(":")
                Assert.Contains("(x, F:", state.GetLineTextFromCaretPosition(), StringComparison.Ordinal)
            End Using
        End Function

        <WpfFact, Trait(Traits.Feature, Traits.Features.Completion)>
        <WorkItem(19335, "https://github.com/dotnet/roslyn/issues/19335")>
        Public Async Function ColonInTupleNameInTupleLiteral() As Task
            Using state = TestStateFactory.CreateCSharpTestState(
                  <Document><![CDATA[
class C
{
    public void M()
    {
        (int first, int second) t = ($$
    }
}]]></Document>)

                state.SendTypeChars("fi")
                Await state.AssertSelectedCompletionItem(displayText:="first", displayTextSuffix:=":", isHardSelected:=True)
                Assert.Equal("first", state.GetSelectedItem().FilterText)
                state.SendTypeChars(":")
                Assert.Contains("(first:", state.GetLineTextFromCaretPosition(), StringComparison.Ordinal)
            End Using
        End Function

        <WpfFact, Trait(Traits.Feature, Traits.Features.Completion)>
        <WorkItem(19335, "https://github.com/dotnet/roslyn/issues/19335")>
        Public Async Function ColonInExactTupleNameInTupleLiteral() As Task
            Using state = TestStateFactory.CreateCSharpTestState(
                  <Document><![CDATA[
class C
{
    public void M()
    {
        (int first, int second) t = ($$
    }
}]]></Document>)

                state.SendTypeChars("first")
                Await state.AssertSelectedCompletionItem(displayText:="first", displayTextSuffix:=":", isHardSelected:=True)
                Assert.Equal("first", state.GetSelectedItem().FilterText)
                state.SendTypeChars(":")
                Assert.Contains("(first:", state.GetLineTextFromCaretPosition(), StringComparison.Ordinal)
            End Using
        End Function

        <WpfFact, Trait(Traits.Feature, Traits.Features.Completion)>
        <WorkItem(19335, "https://github.com/dotnet/roslyn/issues/19335")>
        Public Async Function ColonInTupleNameInTupleLiteralAfterComma() As Task
            Using state = TestStateFactory.CreateCSharpTestState(
                  <Document><![CDATA[
class C
{
    public void M()
    {
        (int first, int second) t = (0, $$
    }
}]]></Document>)

                state.SendTypeChars("se")
                Await state.AssertSelectedCompletionItem(displayText:="second", displayTextSuffix:=":", isHardSelected:=True)
                Assert.Equal("second", state.GetSelectedItem().FilterText)
                state.SendTypeChars(":")
                Assert.Contains("(0, second:", state.GetLineTextFromCaretPosition(), StringComparison.Ordinal)
            End Using
        End Function

        <WpfFact, Trait(Traits.Feature, Traits.Features.Completion)>
        <WorkItem(19335, "https://github.com/dotnet/roslyn/issues/19335")>
        Public Async Function TabInTupleNameInTupleLiteral() As Task
            Using state = TestStateFactory.CreateCSharpTestState(
                  <Document><![CDATA[
class C
{
    public void M()
    {
        (int first, int second) t = ($$
    }
}]]></Document>)

                state.SendTypeChars("fi")
                Await state.AssertSelectedCompletionItem(displayText:="first", displayTextSuffix:=":", isHardSelected:=True)
                Assert.Equal("first", state.GetSelectedItem().FilterText)
                state.SendTab()
                state.SendTypeChars(":")
                state.SendTypeChars("0")
                Assert.Contains("(first:0", state.GetLineTextFromCaretPosition(), StringComparison.Ordinal)
            End Using
        End Function

        <WpfFact, Trait(Traits.Feature, Traits.Features.Completion)>
        <WorkItem(19335, "https://github.com/dotnet/roslyn/issues/19335")>
        Public Async Function TabInExactTupleNameInTupleLiteral() As Task
            Using state = TestStateFactory.CreateCSharpTestState(
                  <Document><![CDATA[
class C
{
    public void M()
    {
        (int first, int second) t = ($$
    }
}]]></Document>)

                state.SendTypeChars("first")
                Await state.AssertSelectedCompletionItem(displayText:="first", displayTextSuffix:=":", isHardSelected:=True)
                Assert.Equal("first", state.GetSelectedItem().FilterText)
                state.SendTab()
                state.SendTypeChars(":")
                state.SendTypeChars("0")
                Assert.Contains("(first:0", state.GetLineTextFromCaretPosition(), StringComparison.Ordinal)
            End Using
        End Function

        <WpfFact, Trait(Traits.Feature, Traits.Features.Completion)>
        <WorkItem(19335, "https://github.com/dotnet/roslyn/issues/19335")>
        Public Async Function TabInTupleNameInTupleLiteralAfterComma() As Task
            Using state = TestStateFactory.CreateCSharpTestState(
                  <Document><![CDATA[
class C
{
    public void M()
    {
        (int first, int second) t = (0, $$
    }
}]]></Document>)

                state.SendTypeChars("se")
                Await state.AssertSelectedCompletionItem(displayText:="second", displayTextSuffix:=":", isHardSelected:=True)
                Assert.Equal("second", state.GetSelectedItem().FilterText)
                state.SendTab()
                state.SendTypeChars(":")
                state.SendTypeChars("1")
                Assert.Contains("(0, second:1", state.GetLineTextFromCaretPosition(), StringComparison.Ordinal)
            End Using
        End Function

        <WpfFact, Trait(Traits.Feature, Traits.Features.Completion)>
        <WorkItem(13527, "https://github.com/dotnet/roslyn/issues/13527")>
        Public Async Function TestKeywordInTupleLiteral() As Task
            Using state = TestStateFactory.CreateCSharpTestState(
                  <Document><![CDATA[
class C
{
    public void Goo()
    {
        ($$)
    }
}]]></Document>)

                state.SendTypeChars("d")
                Await state.AssertSelectedCompletionItem(displayText:="decimal", isHardSelected:=True)
                state.SendTypeChars(":")
                Assert.Contains("(d:", state.GetLineTextFromCaretPosition(), StringComparison.Ordinal)
            End Using
        End Function

        <WpfFact, Trait(Traits.Feature, Traits.Features.Completion)>
        <WorkItem(13527, "https://github.com/dotnet/roslyn/issues/13527")>
        Public Async Function TestTupleType() As Task
            Using state = TestStateFactory.CreateCSharpTestState(
                  <Document><![CDATA[
class C
{
    public void Goo()
    {
        ($$)
    }
}]]></Document>)

                state.SendTypeChars("d")
                Await state.AssertSelectedCompletionItem(displayText:="decimal", isHardSelected:=True)
                state.SendTypeChars(" ")
                Assert.Contains("(decimal ", state.GetLineTextFromCaretPosition(), StringComparison.Ordinal)
            End Using
        End Function

        <WpfFact, Trait(Traits.Feature, Traits.Features.Completion)>
        <WorkItem(13527, "https://github.com/dotnet/roslyn/issues/13527")>
        Public Async Function TestDefaultKeyword() As Task
            Using state = TestStateFactory.CreateCSharpTestState(
                  <Document><![CDATA[
class C
{
    public void Goo()
    {
        switch(true)
        {
            $$
        }
    }
}]]></Document>)

                state.SendTypeChars("def")
                Await state.AssertSelectedCompletionItem(displayText:="default", isHardSelected:=True)
                state.SendTypeChars(":")
                Assert.Contains("default:", state.GetLineTextFromCaretPosition(), StringComparison.Ordinal)
            End Using
        End Function

        <WpfFact, Trait(Traits.Feature, Traits.Features.Completion)>
        <WorkItem(13527, "https://github.com/dotnet/roslyn/issues/13527")>
        Public Async Function TestParenthesizedExpression() As Task
            Using state = TestStateFactory.CreateCSharpTestState(
                  <Document><![CDATA[
class C
{
    public void Fo()
    {
        ($$)
    }
}]]></Document>)

                state.SendTypeChars("F")
                Await state.AssertSelectedCompletionItem(displayText:="Fo", isHardSelected:=True)
                state.SendTypeChars(".")
                Assert.Contains("(Fo.", state.GetLineTextFromCaretPosition(), StringComparison.Ordinal)
            End Using
        End Function

        <WpfFact, Trait(Traits.Feature, Traits.Features.Completion)>
        <WorkItem(13527, "https://github.com/dotnet/roslyn/issues/13527")>
        Public Async Function TestInvocationExpression() As Task
            Using state = TestStateFactory.CreateCSharpTestState(
                  <Document><![CDATA[
class C
{
    public void Goo(int Alice)
    {
        Goo($$)
    }
}]]></Document>)

                state.SendTypeChars("A")
                Await state.AssertSelectedCompletionItem(displayText:="Alice", isHardSelected:=True)
                state.SendTypeChars(":")
                Assert.Contains("Goo(Alice:", state.GetLineTextFromCaretPosition(), StringComparison.Ordinal)
            End Using
        End Function

        <WpfFact, Trait(Traits.Feature, Traits.Features.Completion)>
        <WorkItem(13527, "https://github.com/dotnet/roslyn/issues/13527")>
        Public Async Function TestInvocationExpressionAfterComma() As Task
            Using state = TestStateFactory.CreateCSharpTestState(
                  <Document><![CDATA[
class C
{
    public void Goo(int Alice, int Bob)
    {
        Goo(1, $$)
    }
}]]></Document>)

                state.SendTypeChars("B")
                Await state.AssertSelectedCompletionItem(displayText:="Bob", isHardSelected:=True)
                state.SendTypeChars(":")
                Assert.Contains("Goo(1, Bob:", state.GetLineTextFromCaretPosition(), StringComparison.Ordinal)
            End Using
        End Function

        <WpfFact, Trait(Traits.Feature, Traits.Features.Completion)>
        <WorkItem(13527, "https://github.com/dotnet/roslyn/issues/13527")>
        Public Async Function TestCaseLabel() As Task
            Using state = TestStateFactory.CreateCSharpTestState(
                  <Document><![CDATA[
class C
{
    public void Fo()
    {
        switch (1)
        {
            case $$
        }
    }
}]]></Document>)

                state.SendTypeChars("F")
                Await state.AssertSelectedCompletionItem(displayText:="Fo", isHardSelected:=True)
                state.SendTypeChars(":")
                Assert.Contains("case Fo:", state.GetLineTextFromCaretPosition(), StringComparison.Ordinal)
            End Using
        End Function

        <WpfFact, Trait(Traits.Feature, Traits.Features.Completion)>
        <WorkItem(543268, "http://vstfdevdiv:8080/DevDiv2/DevDiv/_workitems/edit/543268")>
        Public Async Function TestTypePreselection1() As Task
            Using state = TestStateFactory.CreateCSharpTestState(
                  <Document><![CDATA[
partial class C
{
}
partial class C
{
    $$
}]]></Document>)

                state.SendTypeChars("C")
                Await state.AssertSelectedCompletionItem(displayText:="C", isHardSelected:=True)
                state.SendTypeChars(" ")
                Await state.AssertCompletionSession()
            End Using
        End Function

        <WorkItem(543519, "http://vstfdevdiv:8080/DevDiv2/DevDiv/_workitems/edit/543519")>
        <WpfFact, Trait(Traits.Feature, Traits.Features.Completion)>
        Public Async Function TestNewPreselectionAfterVar() As Task
            Using state = TestStateFactory.CreateCSharpTestState(
                  <Document><![CDATA[
class C
{
    void M()
    {
        var c = $$
    }
}]]></Document>)

                state.SendTypeChars("new ")
                Await state.AssertNoCompletionSession()
            End Using
        End Function

        <WorkItem(543559, "http://vstfdevdiv:8080/DevDiv2/DevDiv/_workitems/edit/543559")>
        <WorkItem(543561, "http://vstfdevdiv:8080/DevDiv2/DevDiv/_workitems/edit/543561")>
        <WpfFact, Trait(Traits.Feature, Traits.Features.Completion)>
        Public Async Function TestEscapedIdentifiers() As Task
            Using state = TestStateFactory.CreateCSharpTestState(
                  <Document><![CDATA[
class @return
{
    void goo()
    {
        $$
    }
}
]]></Document>)

                state.SendTypeChars("@")
                Await state.AssertNoCompletionSession()
                state.SendTypeChars("r")
                Await state.AssertSelectedCompletionItem(displayText:="@return", isHardSelected:=True)
                state.SendTab()
                Assert.Contains("@return", state.GetLineTextFromCaretPosition(), StringComparison.Ordinal)
            End Using
        End Function

        <WorkItem(543771, "http://vstfdevdiv:8080/DevDiv2/DevDiv/_workitems/edit/543771")>
        <WpfFact, Trait(Traits.Feature, Traits.Features.Completion)>
        Public Async Function TestCommitUniqueItem1() As Task
            Using state = TestStateFactory.CreateCSharpTestState(
                  <Document><![CDATA[
using System;

class Program
{
    static void Main(string[] args)
    {
        Console.WriteL$$();
    }
}]]></Document>)

                Await state.SendCommitUniqueCompletionListItemAsync()
                Await state.AssertNoCompletionSession()
                Assert.Contains("WriteLine()", state.GetLineTextFromCaretPosition(), StringComparison.Ordinal)
            End Using
        End Function

        <WorkItem(543771, "http://vstfdevdiv:8080/DevDiv2/DevDiv/_workitems/edit/543771")>
        <WpfFact, Trait(Traits.Feature, Traits.Features.Completion)>
        Public Async Function TestCommitUniqueItem2() As Task
            Using state = TestStateFactory.CreateCSharpTestState(
                  <Document><![CDATA[
using System;

class Program
{
    static void Main(string[] args)
    {
        Console.WriteL$$ine();
    }
}]]></Document>)

                Await state.SendCommitUniqueCompletionListItemAsync()
                Await state.AssertNoCompletionSession()
            End Using
        End Function

        <WpfFact, Trait(Traits.Feature, Traits.Features.Completion)>
        Public Async Function CommitForUsingDirective1() As Task
            Using state = TestStateFactory.CreateCSharpTestState(
                              <Document>
                                  $$
                              </Document>)

                state.SendTypeChars("using Sys")
                Await state.AssertSelectedCompletionItem(displayText:="System", isHardSelected:=True)
                state.SendTypeChars("(")
                Await state.AssertNoCompletionSession()
                Assert.Contains("using Sys(", state.GetLineTextFromCaretPosition(), StringComparison.Ordinal)
            End Using
        End Function

        <WpfFact, Trait(Traits.Feature, Traits.Features.Completion)>
        Public Async Function CommitForUsingDirective2() As Task
            Using state = TestStateFactory.CreateCSharpTestState(
                              <Document>
                                  $$
                              </Document>)

                state.SendTypeChars("using Sys")
                Await state.AssertSelectedCompletionItem(displayText:="System", isHardSelected:=True)
                state.SendTypeChars(".")
                Await state.AssertCompletionSession()
                Assert.Contains("using System.", state.GetLineTextFromCaretPosition(), StringComparison.Ordinal)
            End Using
        End Function

        <WpfFact, Trait(Traits.Feature, Traits.Features.Completion)>
        Public Async Function CommitForUsingDirective3() As Task
            Using state = TestStateFactory.CreateCSharpTestState(
                              <Document>
                                  $$
                              </Document>, extraExportedTypes:={GetType(CSharpEditorFormattingService)}.ToList())

                state.SendTypeChars("using Sys")
                Await state.AssertSelectedCompletionItem(displayText:="System", isHardSelected:=True)
                state.SendTypeChars(";")
                Await state.AssertNoCompletionSession()
                state.AssertMatchesTextStartingAtLine(1, "using System;")
            End Using
        End Function

        <WpfFact, Trait(Traits.Feature, Traits.Features.Completion)>
        Public Async Function CommitForUsingDirective4() As Task
            Using state = TestStateFactory.CreateCSharpTestState(
                            <Document>
                                $$
                            </Document>)

                state.SendTypeChars("using Sys")
                Await state.AssertSelectedCompletionItem(displayText:="System", isHardSelected:=True)
                state.SendTypeChars(" ")
                Await state.AssertNoCompletionSession()
                Assert.Contains("using Sys ", state.GetLineTextFromCaretPosition(), StringComparison.Ordinal)
            End Using
        End Function

        <WpfFact, Trait(Traits.Feature, Traits.Features.Completion)>
        Public Async Function KeywordsIncludedInObjectCreationCompletion() As Task
            Using state = TestStateFactory.CreateCSharpTestState(
                              <Document>
class C
{
    void Goo()
    {
        string s = new$$
    }
}
                              </Document>)

                state.SendTypeChars(" ")
                Await state.AssertSelectedCompletionItem(displayText:="string", isHardSelected:=True)
                Await state.AssertCompletionItemsContainAll("int")
            End Using
        End Function

        <WorkItem(544293, "http://vstfdevdiv:8080/DevDiv2/DevDiv/_workitems/edit/544293")>
        <WpfFact, Trait(Traits.Feature, Traits.Features.Completion)>
        Public Async Function NoKeywordsOrSymbolsAfterNamedParameterWithCSharp7() As Task
            Using state = TestStateFactory.CreateCSharpTestState(
                                <Document>
class Goo
{
    void Test()
    {
        object m = null;
        Method(obj:m, $$
    }

    void Method(object obj, int num = 23, string str = "")
    {
    }
}
                              </Document>, languageVersion:=LanguageVersion.CSharp7)

                state.SendTypeChars("a")
                Await state.AssertCompletionItemsDoNotContainAny("System", "int")
                Await state.AssertCompletionItemsContain("num", ":")
            End Using
        End Function

        <WpfFact, Trait(Traits.Feature, Traits.Features.Completion)>
        Public Async Function KeywordsOrSymbolsAfterNamedParameter() As Task
            Using state = TestStateFactory.CreateCSharpTestState(
                                <Document>
class Goo
{
    void Test()
    {
        object m = null;
        Method(obj:m, $$
    }

    void Method(object obj, int num = 23, string str = "")
    {
    }
}
                              </Document>)

                state.SendTypeChars("a")
                Await state.AssertCompletionItemsContainAll("System", "int")
                Await state.AssertCompletionItemsContain("num", ":")
            End Using
        End Function

        <WorkItem(544017, "http://vstfdevdiv:8080/DevDiv2/DevDiv/_workitems/edit/544017")>
        <WpfFact, Trait(Traits.Feature, Traits.Features.Completion)>
        Public Async Function EnumCompletionTriggeredOnSpace() As Task
            Using state = TestStateFactory.CreateCSharpTestState(
                              <Document>
enum Numeros { Uno, Dos }
class Goo
{
    void Bar(int a, Numeros n) { }
    void Baz()
    {
        Bar(0$$
    }
}
                              </Document>)

                state.SendTypeChars(", ")
                Await state.AssertSelectedCompletionItem(displayText:="Numeros", isHardSelected:=True)
                Assert.Equal(1, state.GetCompletionItems().Where(Function(c) c.DisplayText = "Numeros").Count())
            End Using
        End Function

        <WorkItem(479078, "http://vstfdevdiv:8080/DevDiv2/DevDiv/_workitems/edit/479078")>
        <WpfFact, Trait(Traits.Feature, Traits.Features.Completion)>
        Public Async Function EnumCompletionTriggeredOnSpaceForNullables() As Task
            Using state = TestStateFactory.CreateCSharpTestState(
                              <Document>
enum Numeros { Uno, Dos }
class Goo
{
    void Bar(int a, Numeros? n) { }
    void Baz()
    {
        Bar(0$$
    }
}
                              </Document>)

                state.SendTypeChars(", ")
                Await state.AssertSelectedCompletionItem(displayText:="Numeros", isHardSelected:=True)
                Assert.Equal(1, state.GetCompletionItems().Where(Function(c) c.DisplayText = "Numeros").Count())
            End Using
        End Function

        <WpfFact, Trait(Traits.Feature, Traits.Features.Completion)>
        Public Sub EnumCompletionTriggeredOnDot()
            Using state = TestStateFactory.CreateCSharpTestState(
                <Document>
enum Numeros { Uno, Dos }
class Goo
{
    void Bar()
    {
        Numeros num = $$
    }
}
                </Document>)

                state.SendTypeChars("Nu.")
                Assert.Contains("Numeros num = Numeros.", state.GetLineTextFromCaretPosition(), StringComparison.Ordinal)
            End Using
        End Sub

        <WpfFact, Trait(Traits.Feature, Traits.Features.Completion)>
        Public Async Function EnumCompletionNotTriggeredOnPlusCommitCharacter() As Task
            Await EnumCompletionNotTriggeredOn("+"c)
        End Function

        <WpfFact, Trait(Traits.Feature, Traits.Features.Completion)>
        Public Async Function EnumCompletionNotTriggeredOnLeftBraceCommitCharacter() As Task
            Await EnumCompletionNotTriggeredOn("{"c)
        End Function

        <WpfFact, Trait(Traits.Feature, Traits.Features.Completion)>
        Public Async Function EnumCompletionNotTriggeredOnSpaceCommitCharacter() As Task
            Await EnumCompletionNotTriggeredOn(" "c)
        End Function

        <WpfFact, Trait(Traits.Feature, Traits.Features.Completion)>
        Public Async Function EnumCompletionNotTriggeredOnSemicolonCommitCharacter() As Task
            Await EnumCompletionNotTriggeredOn(";"c)
        End Function

        Private Async Function EnumCompletionNotTriggeredOn(c As Char) As Task
            Using state = TestStateFactory.CreateCSharpTestState(
                <Document>
enum Numeros { Uno, Dos }
class Goo
{
    void Bar()
    {
        Numeros num = $$
    }
}
                </Document>)

                state.SendTypeChars("Nu")
                Await state.AssertSelectedCompletionItem(displayText:="Numeros", isHardSelected:=True)
                state.SendTypeChars(c.ToString())
                Await state.AssertSessionIsNothingOrNoCompletionItemLike("Numberos")
                Assert.Contains(String.Format("Numeros num = Nu{0}", c), state.GetLineTextFromCaretPosition(), StringComparison.Ordinal)
            End Using
        End Function

        <WorkItem(544296, "http://vstfdevdiv:8080/DevDiv2/DevDiv/_workitems/edit/544296")>
        <WpfFact, Trait(Traits.Feature, Traits.Features.Completion)>
        Public Async Function TestVerbatimNamedIdentifierFiltering() As Task
            Using state = TestStateFactory.CreateCSharpTestState(
                              <Document>
class Program
{
    void Goo(int @int)
    {
        Goo($$
    }
}
                              </Document>)

                state.SendTypeChars("i")
                Await state.AssertCompletionSession()
                Await state.AssertCompletionItemsContain("@int", ":")
                state.SendTypeChars("n")
                Await state.AssertCompletionItemsContain("@int", ":")
                state.SendTypeChars("t")
                Await state.AssertCompletionItemsContain("@int", ":")
            End Using
        End Function

        <WorkItem(543687, "http://vstfdevdiv:8080/DevDiv2/DevDiv/_workitems/edit/543687")>
        <WpfFact, Trait(Traits.Feature, Traits.Features.Completion)>
        Public Async Function TestNoPreselectInInvalidObjectCreationLocation() As Task
            Using state = TestStateFactory.CreateCSharpTestState(
                              <Document><![CDATA[
using System;

class Program
{
    void Test()
    {
        $$
    }
}

class Bar { }

class Goo<T> : IGoo<T>
{
}

interface IGoo<T>
{
}]]>
                              </Document>)

                state.SendTypeChars("IGoo<Bar> a = new ")
                Await state.AssertNoCompletionSession()
            End Using
        End Function

        <WorkItem(544925, "http://vstfdevdiv:8080/DevDiv2/DevDiv/_workitems/edit/544925")>
        <WpfFact, Trait(Traits.Feature, Traits.Features.Completion)>
        Public Sub TestQualifiedEnumSelection()
            Using state = TestStateFactory.CreateCSharpTestState(
                              <Document>
using System;

class Program
{
    void Main()
    {
        Environment.GetFolderPath$$
    }
}
                              </Document>)

                state.SendTypeChars("(")
                state.SendTab()
                Assert.Contains("Environment.SpecialFolder", state.GetLineTextFromCaretPosition(), StringComparison.Ordinal)
            End Using
        End Sub

        <WorkItem(545070, "http://vstfdevdiv:8080/DevDiv2/DevDiv/_workitems/edit/545070")>
        <WpfFact, Trait(Traits.Feature, Traits.Features.Completion)>
        Public Async Function TestTextChangeSpanWithAtCharacter() As Task
            Using state = TestStateFactory.CreateCSharpTestState(
                              <Document>
public class @event
{
    $$@event()
    {
    }
}
                              </Document>)

                state.SendTypeChars("public ")
                Await state.AssertNoCompletionSession()
                Assert.Contains("public @event", state.GetLineTextFromCaretPosition(), StringComparison.Ordinal)
            End Using
        End Function

        <WpfFact, Trait(Traits.Feature, Traits.Features.Completion)>
        Public Async Function TestDoNotInsertColonSoThatUserCanCompleteOutAVariableNameThatDoesNotCurrentlyExist_IE_TheCyrusCase() As Task
            Using state = TestStateFactory.CreateCSharpTestState(
                              <Document>
using System.Threading;

class Program
{
    static void Main(string[] args)
    {
        Goo($$)
    }

    void Goo(CancellationToken cancellationToken)
    {
    }
}
                              </Document>)

                state.SendTypeChars("can")
                state.SendTab()
                Await state.AssertNoCompletionSession()
                Assert.Contains("Goo(cancellationToken)", state.GetLineTextFromCaretPosition(), StringComparison.Ordinal)
            End Using
        End Function

#If False Then
    <Scenario Name="Verify correct intellisense selection on ENTER">
        <SetEditorText>
            <![CDATA[class Class1
{
    void Main(string[] args)
    {
        //
    }
}]]>
        </SetEditorText>
        <PlaceCursor Marker="//"/>
        <SendKeys>var a = System.TimeSpan.FromMin{ENTER}{(}</SendKeys>
        <VerifyEditorContainsText>
            <![CDATA[class Class1
{
    void Main(string[] args)
    {
        var a = System.TimeSpan.FromMinutes(
    }
}]]>
        </VerifyEditorContainsText>
    </Scenario>
#End If

        <WorkItem(544940, "http://vstfdevdiv:8080/DevDiv2/DevDiv/_workitems/edit/544940")>
        <WpfFact, Trait(Traits.Feature, Traits.Features.Completion)>
        Public Async Function AttributeNamedPropertyCompletionCommitWithTab() As Task
            Using state = TestStateFactory.CreateCSharpTestState(
                            <Document>
class MyAttribute : System.Attribute
{
    public string Name { get; set; }
}

[MyAttribute($$
public class Goo
{
}
                            </Document>)
                state.SendTypeChars("Nam")
                state.SendTab()
                Await state.AssertNoCompletionSession()
                Assert.Equal("[MyAttribute(Name =", state.GetLineTextFromCaretPosition())
            End Using
        End Function

        <WorkItem(544940, "http://vstfdevdiv:8080/DevDiv2/DevDiv/_workitems/edit/544940")>
        <WpfFact, Trait(Traits.Feature, Traits.Features.Completion)>
        Public Async Function AttributeNamedPropertyCompletionCommitWithEquals() As Task
            Using state = TestStateFactory.CreateCSharpTestState(
                            <Document>
class MyAttribute : System.Attribute
{
    public string Name { get; set; }
}

[MyAttribute($$
public class Goo
{
}
                            </Document>)
                state.SendTypeChars("Nam=")
                Await state.AssertNoCompletionSession()
                Assert.Equal("[MyAttribute(Name =", state.GetLineTextFromCaretPosition())
            End Using
        End Function

        <WorkItem(544940, "http://vstfdevdiv:8080/DevDiv2/DevDiv/_workitems/edit/544940")>
        <WpfFact, Trait(Traits.Feature, Traits.Features.Completion)>
        Public Async Function AttributeNamedPropertyCompletionCommitWithSpace() As Task
            Using state = TestStateFactory.CreateCSharpTestState(
                            <Document>
class MyAttribute : System.Attribute
{
    public string Name { get; set; }
}

[MyAttribute($$
public class Goo
{
}
                            </Document>)
                state.SendTypeChars("Nam ")
                Await state.AssertNoCompletionSession()
                Assert.Equal("[MyAttribute(Name ", state.GetLineTextFromCaretPosition())
            End Using
        End Function

        <WorkItem(545590, "http://vstfdevdiv:8080/DevDiv2/DevDiv/_workitems/edit/545590")>
        <WpfFact, Trait(Traits.Feature, Traits.Features.Completion)>
        Public Async Function TestOverrideDefaultParameter_CSharp7() As Task
            Using state = TestStateFactory.CreateCSharpTestState(
                <Document><![CDATA[
class C
{
    public virtual void Goo<S>(S x = default(S))
    {
    }
}

class D : C
{
    override $$
}
            ]]></Document>,
                   languageVersion:=LanguageVersion.CSharp7)
                state.SendTypeChars(" Goo")
                state.SendTab()
                Await state.AssertNoCompletionSession()
                Assert.Contains("public override void Goo<S>(S x = default(S))", state.SubjectBuffer.CurrentSnapshot.GetText(), StringComparison.Ordinal)
            End Using
        End Function

        <WpfFact, Trait(Traits.Feature, Traits.Features.Completion)>
        Public Async Function TestOverrideDefaultParameter() As Task
            Using state = TestStateFactory.CreateCSharpTestState(
                <Document><![CDATA[
class C
{
    public virtual void Goo<S>(S x = default(S))
    {
    }
}

class D : C
{
    override $$
}
            ]]></Document>)
                state.SendTypeChars(" Goo")
                state.SendTab()
                Await state.AssertNoCompletionSession()
                Assert.Contains("public override void Goo<S>(S x = default)", state.SubjectBuffer.CurrentSnapshot.GetText(), StringComparison.Ordinal)
            End Using
        End Function

        <WorkItem(545664, "http://vstfdevdiv:8080/DevDiv2/DevDiv/_workitems/edit/545664")>
        <WpfFact, Trait(Traits.Feature, Traits.Features.Completion)>
        Public Async Function TestArrayAfterOptionalParameter() As Task
            Using state = TestStateFactory.CreateCSharpTestState(
                <Document><![CDATA[
class A
{
    public virtual void Goo(int x = 0, int[] y = null) { }
}

class B : A
{
public override void Goo(int x = 0, params int[] y) { }
}

class C : B
{
    override$$
}
            ]]></Document>)
                state.SendTypeChars(" Goo")
                state.SendTab()
                Await state.AssertNoCompletionSession()
                Assert.Contains("    public override void Goo(int x = 0, int[] y = null)", state.SubjectBuffer.CurrentSnapshot.GetText(), StringComparison.Ordinal)
            End Using
        End Function

        <WorkItem(545967, "http://vstfdevdiv:8080/DevDiv2/DevDiv/_workitems/edit/545967")>
        <WpfFact, Trait(Traits.Feature, Traits.Features.Completion)>
        Public Async Function TestVirtualSpaces() As Task
            Using state = TestStateFactory.CreateCSharpTestState(
                <Document><![CDATA[
class C
{
    public string P { get; set; }
    void M()
    {
        var v = new C
        {$$
        };
    }
}
            ]]></Document>)
                state.SendReturn()
                Assert.True(state.TextView.Caret.InVirtualSpace)
                Assert.Equal(12, state.TextView.Caret.Position.VirtualSpaces)
                state.SendInvokeCompletionList()
                Await state.AssertCompletionSession()
                Await state.AssertSelectedCompletionItem("P", isSoftSelected:=True)
                state.SendDownKey()
                Await state.AssertSelectedCompletionItem("P", isHardSelected:=True)
                state.SendTab()
                Assert.Equal("            P", state.GetLineFromCurrentCaretPosition().GetText())

                Dim bufferPosition = state.TextView.Caret.Position.BufferPosition
                Assert.Equal(13, bufferPosition.Position - bufferPosition.GetContainingLine().Start.Position)
                Assert.False(state.TextView.Caret.InVirtualSpace)
            End Using
        End Function

        <WorkItem(546561, "http://vstfdevdiv:8080/DevDiv2/DevDiv/_workitems/edit/546561")>
        <WpfFact, Trait(Traits.Feature, Traits.Features.Completion)>
        Public Async Function TestNamedParameterAgainstMRU() As Task
            Using state = TestStateFactory.CreateCSharpTestState(
                <Document><![CDATA[
class Program
{
    void Goo(string s) { }

    static void Main()
    {
        $$
    }
}
            ]]></Document>)
                ' prime the MRU
                state.SendTypeChars("string")
                state.SendTab()
                Await state.AssertNoCompletionSession()

                ' Delete what we just wrote.
                state.SendBackspace()
                state.SendBackspace()
                state.SendBackspace()
                state.SendBackspace()
                state.SendBackspace()
                state.SendBackspace()
                state.SendEscape()
                Await state.AssertNoCompletionSession()

                ' ensure we still select the named param even though 'string' is in the MRU.
                state.SendTypeChars("Goo(s")
                Await state.AssertSelectedCompletionItem("s", displayTextSuffix:=":")
            End Using
        End Function

        <WorkItem(546403, "http://vstfdevdiv:8080/DevDiv2/DevDiv/_workitems/edit/546403")>
        <WpfFact, Trait(Traits.Feature, Traits.Features.Completion)>
        Public Async Function TestMissingOnObjectCreationAfterVar1() As Task
            Using state = TestStateFactory.CreateCSharpTestState(
                <Document><![CDATA[
class A
{
    void Goo()
    {
        var v = new$$
    }
}
            ]]></Document>)
                state.SendTypeChars(" ")
                Await state.AssertNoCompletionSession()
            End Using
        End Function

        <WorkItem(546403, "http://vstfdevdiv:8080/DevDiv2/DevDiv/_workitems/edit/546403")>
        <WpfFact, Trait(Traits.Feature, Traits.Features.Completion)>
        Public Async Function TestMissingOnObjectCreationAfterVar2() As Task
            Using state = TestStateFactory.CreateCSharpTestState(
                <Document><![CDATA[
class A
{
    void Goo()
    {
        var v = new $$
    }
}
            ]]></Document>)
                state.SendTypeChars("X")
                Await state.AssertCompletionItemsDoNotContainAny("X")
            End Using
        End Function

        <WorkItem(546917, "http://vstfdevdiv:8080/DevDiv2/DevDiv/_workitems/edit/546917")>
        <WpfFact, Trait(Traits.Feature, Traits.Features.Completion)>
        Public Async Function TestEnumInSwitch() As Task
            Using state = TestStateFactory.CreateCSharpTestState(
                <Document><![CDATA[
enum Numeros
{
}
class C
{
    void M()
    {
        Numeros n;
        switch (n)
        {
            case$$
        }
    }
}
            ]]></Document>)
                state.SendTypeChars(" ")
                Await state.AssertSelectedCompletionItem(displayText:="Numeros")
            End Using
        End Function

        <WorkItem(547016, "http://vstfdevdiv:8080/DevDiv2/DevDiv/_workitems/edit/547016")>
        <WpfFact, Trait(Traits.Feature, Traits.Features.Completion)>
        Public Async Function TestAmbiguityInLocalDeclaration() As Task
            Using state = TestStateFactory.CreateCSharpTestState(
                <Document><![CDATA[
class C
{
    public int W;
    public C()
    {
        $$
        W = 0;
    }
}

            ]]></Document>)
                state.SendTypeChars("w")
                Await state.AssertSelectedCompletionItem(displayText:="W")
            End Using
        End Function

        <WorkItem(530835, "http://vstfdevdiv:8080/DevDiv2/DevDiv/_workitems/edit/530835")>
        <WpfFact, Trait(Traits.Feature, Traits.Features.Completion)>
        Public Async Function TestCompletionFilterSpanCaretBoundary() As Task
            Using state = TestStateFactory.CreateCSharpTestState(
                <Document><![CDATA[
class C
{
    public void Method()
    {
        $$
    }
}
            ]]></Document>)
                state.SendTypeChars("Met")
                Await state.AssertSelectedCompletionItem(displayText:="Method")
                state.SendLeftKey()
                state.SendLeftKey()
                state.SendLeftKey()
                state.SendTypeChars("new")
                Await state.AssertSelectedCompletionItem(displayText:="Method", isSoftSelected:=True)
            End Using
        End Function

        <WorkItem(5487, "https://github.com/dotnet/roslyn/issues/5487")>
        <WpfFact, Trait(Traits.Feature, Traits.Features.Completion)>
        Public Async Function TestCommitCharTypedAtTheBeginingOfTheFilterSpan() As Task
            Using state = TestStateFactory.CreateCSharpTestState(
                  <Document><![CDATA[
class C
{
    public bool Method()
    {
        if ($$
    }
}
            ]]></Document>)

                state.SendTypeChars("Met")
                Await state.AssertCompletionSession()
                state.SendLeftKey()
                state.SendLeftKey()
                state.SendLeftKey()
                Await state.AssertSelectedCompletionItem(isSoftSelected:=True)
                state.SendTypeChars("!")
                Await state.AssertNoCompletionSession()
                Assert.Equal("if (!Met", state.GetLineTextFromCaretPosition().Trim())
                Assert.Equal("M", state.GetCaretPoint().BufferPosition.GetChar())
            End Using
        End Function

        <WorkItem(622957, "http://vstfdevdiv:8080/DevDiv2/DevDiv/_workitems/edit/622957")>
        <WpfFact, Trait(Traits.Feature, Traits.Features.Completion)>
        Public Async Function TestBangFiltersInDocComment() As Task
            Using state = TestStateFactory.CreateCSharpTestState(
                  <Document><![CDATA[
using System;

/// $$
/// TestDocComment
/// </summary>
class TestException : Exception { }
]]></Document>)

                state.SendTypeChars("<")
                Await state.AssertCompletionSession()
                state.SendTypeChars("!")
                Await state.AssertCompletionSession()
                Await state.AssertSelectedCompletionItem("!--")
            End Using
        End Function

        <WpfFact, Trait(Traits.Feature, Traits.Features.Completion)>
        Public Async Function InvokeCompletionDoesNotFilter() As Task
            Using state = TestStateFactory.CreateCSharpTestState(
                <Document><![CDATA[
using System;
class C
{
    public void Method()
    {
        string$$
    }
}
            ]]></Document>)
                state.SendInvokeCompletionList()
                Await state.AssertSelectedCompletionItem("string")
                Await state.AssertCompletionItemsContainAll("int", "Method")
            End Using
        End Function

        <WpfFact, Trait(Traits.Feature, Traits.Features.Completion)>
        Public Async Function InvokeBeforeWordDoesNotSelect() As Task
            Using state = TestStateFactory.CreateCSharpTestState(
                <Document><![CDATA[
using System;
class C
{
    public void Method()
    {
        $$string
    }
}
            ]]></Document>)
                state.SendInvokeCompletionList()
                Await state.AssertSelectedCompletionItem("AccessViolationException")
                Await state.AssertCompletionItemsContainAll("int", "Method")
            End Using
        End Function

        <WpfFact, Trait(Traits.Feature, Traits.Features.Completion)>
        Public Async Function InvokeCompletionSelectsWithoutRegardToCaretPosition() As Task
            Using state = TestStateFactory.CreateCSharpTestState(
                <Document><![CDATA[
using System;
class C
{
    public void Method()
    {
        s$$tring
    }
}
            ]]></Document>)
                state.SendInvokeCompletionList()
                Await state.AssertSelectedCompletionItem("string")
                Await state.AssertCompletionItemsContainAll("int", "Method")
            End Using
        End Function

        <WpfFact, Trait(Traits.Feature, Traits.Features.Completion)>
        Public Sub TabAfterQuestionMark()
            Using state = TestStateFactory.CreateCSharpTestState(
                <Document><![CDATA[
using System;
class C
{
    public void Method()
    {
        ?$$
    }
}
            ]]></Document>)
                state.SendTab()
                Assert.Equal(state.GetLineTextFromCaretPosition(), "        ?" + vbTab)
            End Using
        End Sub

        <WorkItem(657658, "http://vstfdevdiv:8080/DevDiv2/DevDiv/_workitems/edit/657658")>
        <WpfFact, Trait(Traits.Feature, Traits.Features.Completion)>
        Public Async Function PreselectionIgnoresBrackets() As Task
            Using state = TestStateFactory.CreateCSharpTestState(
                  <Document><![CDATA[
using System;
using System.Collections.Generic;
using System.Linq;
using System.Threading.Tasks;

class Program
{
    $$

    static void Main(string[] args)
    {

    }
}]]></Document>)

                state.SendTypeChars("static void F<T>(int a, Func<T, int> b) { }")
                state.SendEscape()

                state.TextView.Caret.MoveTo(New VisualStudio.Text.SnapshotPoint(state.SubjectBuffer.CurrentSnapshot, 220))

                state.SendTypeChars("F")
                Await state.AssertCompletionSession()
                Await state.AssertSelectedCompletionItem("F", displayTextSuffix:="<>")
            End Using
        End Function

        <WorkItem(672474, "http://vstfdevdiv:8080/DevDiv2/DevDiv/_workitems/edit/672474")>
        <WpfFact, Trait(Traits.Feature, Traits.Features.Completion)>
        Public Async Function TestInvokeSnippetCommandDismissesCompletion() As Task
            Using state = TestStateFactory.CreateCSharpTestState(
                              <Document>$$</Document>)

                state.SendTypeChars("us")
                Await state.AssertCompletionSession()
                state.SendInsertSnippetCommand()
                Await state.AssertNoCompletionSession()
            End Using
        End Function

        <WorkItem(672474, "http://vstfdevdiv:8080/DevDiv2/DevDiv/_workitems/edit/672474")>
        <WpfFact, Trait(Traits.Feature, Traits.Features.Completion)>
        Public Async Function TestSurroundWithCommandDismissesCompletion() As Task
            Using state = TestStateFactory.CreateCSharpTestState(
                              <Document>$$</Document>)

                state.SendTypeChars("us")
                Await state.AssertCompletionSession()
                state.SendSurroundWithCommand()
                Await state.AssertNoCompletionSession()
            End Using
        End Function

        <WorkItem(737239, "http://vstfdevdiv:8080/DevDiv2/DevDiv/_workitems/edit/737239")>
        <WpfFact, Trait(Traits.Feature, Traits.Features.Completion)>
        Public Async Function LetEditorHandleOpenParen() As Task
            Dim expected = <Document><![CDATA[
using System;
using System.Collections.Generic;
using System.Linq;
using System.Threading.Tasks;

class Program
{
    static void Main(string[] args)
    {
        List<int> x = new List<int>(
    }
}]]></Document>.Value.Replace(vbLf, vbCrLf)

            Using state = TestStateFactory.CreateCSharpTestState(<Document><![CDATA[
using System;
using System.Collections.Generic;
using System.Linq;
using System.Threading.Tasks;

class Program
{
    static void Main(string[] args)
    {
        List<int> x = new$$
    }
}]]></Document>)

                state.SendTypeChars(" ")
                Await state.AssertCompletionSession()
                Await state.AssertSelectedCompletionItem("List<int>")
                state.SendTypeChars("(")
                Assert.Equal(expected, state.GetDocumentText())
            End Using
        End Function

        <WorkItem(785637, "http://vstfdevdiv:8080/DevDiv2/DevDiv/_workitems/edit/785637")>
        <WpfFact, Trait(Traits.Feature, Traits.Features.Completion)>
        Public Async Sub CommitMovesCaretToWordEnd()
            Using state = TestStateFactory.CreateCSharpTestState(
                <Document><![CDATA[
using System;
class C
{
    public void Main()
    {
        M$$ain
    }
}
            ]]></Document>)

                Await state.SendCommitUniqueCompletionListItemAsync()
                Assert.Equal(state.GetLineFromCurrentCaretPosition().End, state.GetCaretPoint().BufferPosition)
            End Using
        End Sub

        <WorkItem(775370, "http://vstfdevdiv:8080/DevDiv2/DevDiv/_workitems/edit/775370")>
        <WpfFact, Trait(Traits.Feature, Traits.Features.Completion)>
        Public Async Function MatchingConsidersAtSign() As Task
            Using state = TestStateFactory.CreateCSharpTestState(
                <Document><![CDATA[
using System;
class C
{
    public void Main()
    {
        $$
    }
}
            ]]></Document>)
                state.SendTypeChars("var @this = ""goo""")
                state.SendReturn()
                state.SendTypeChars("string str = this.ToString();")
                state.SendReturn()
                state.SendTypeChars("str = @th")

                Await state.AssertSelectedCompletionItem("@this")
            End Using
        End Function

        <WorkItem(865089, "http://vstfdevdiv:8080/DevDiv2/DevDiv/_workitems/edit/865089")>
        <WpfFact, Trait(Traits.Feature, Traits.Features.Completion)>
        Public Async Function AttributeFilterTextRemovesAttributeSuffix() As Task
            Using state = TestStateFactory.CreateCSharpTestState(
                <Document><![CDATA[
[$$]
class AtAttribute : System.Attribute { }]]></Document>)
                state.SendTypeChars("At")
                Await state.AssertSelectedCompletionItem("At")
                Assert.Equal("At", state.GetSelectedItem().FilterText)
            End Using
        End Function

        <WorkItem(852578, "http://vstfdevdiv:8080/DevDiv2/DevDiv/_workitems/edit/852578")>
        <WpfFact, Trait(Traits.Feature, Traits.Features.Completion)>
        Public Async Function PreselectExceptionOverSnippet() As Task
            Using state = TestStateFactory.CreateCSharpTestState(
                <Document><![CDATA[
using System;
class C
{
    Exception goo() {
        return new $$
    }
}]]></Document>)
                state.SendTypeChars(" ")
                Await state.AssertSelectedCompletionItem("Exception")
            End Using
        End Function

        <WorkItem(868286, "http://vstfdevdiv:8080/DevDiv2/DevDiv/_workitems/edit/868286")>
        <WpfFact, Trait(Traits.Feature, Traits.Features.Completion)>
        Public Sub CommitNameAfterAlias()
            Using state = TestStateFactory.CreateCSharpTestState(
                <Document><![CDATA[
using goo = System$$]]></Document>)
                state.SendTypeChars(".act<")
                state.AssertMatchesTextStartingAtLine(1, "using goo = System.Action<")
            End Using
        End Sub

        <WpfFact, Trait(Traits.Feature, Traits.Features.Completion)>
        Public Async Function TestCompletionInLinkedFiles() As Task
            Using state = TestStateFactory.CreateTestStateFromWorkspace(
                <Workspace>
                    <Project Language="C#" CommonReferences="true" AssemblyName="CSProj" PreprocessorSymbols="Thing2">
                        <Document FilePath="C.cs">
class C
{
    void M()
    {
        $$
    }

#if Thing1
    void Thing1() { }
#elif Thing2
    void Thing2() { }
#endif
}
                              </Document>
                    </Project>
                    <Project Language="C#" CommonReferences="true" PreprocessorSymbols="Thing1">
                        <Document IsLinkFile="true" LinkAssemblyName="CSProj" LinkFilePath="C.cs"/>
                    </Project>
                </Workspace>)

                Dim documents = state.Workspace.Documents
                Dim linkDocument = documents.Single(Function(d) d.IsLinkFile)
                state.SendTypeChars("Thing1")
                Await state.AssertSelectedCompletionItem("Thing1")
                state.SendBackspace()
                state.SendBackspace()
                state.SendBackspace()
                state.SendBackspace()
                state.SendBackspace()
                state.SendBackspace()
                state.SendEscape()
                state.Workspace.SetDocumentContext(linkDocument.Id)
                state.SendTypeChars("Thing1")
                Await state.AssertSelectedCompletionItem("Thing1")
                Assert.True(state.GetSelectedItem().Tags.Contains(WellKnownTags.Warning))
                state.SendBackspace()
                state.SendBackspace()
                state.SendBackspace()
                state.SendBackspace()
                state.SendBackspace()
                state.SendBackspace()
                state.SendTypeChars("M")
                Await state.AssertSelectedCompletionItem("M")
                Assert.False(state.GetSelectedItem().Tags.Contains(WellKnownTags.Warning))
            End Using
        End Function

        <WorkItem(951726, "http://vstfdevdiv:8080/DevDiv2/DevDiv/_workitems/edit/951726")>
        <WpfFact, Trait(Traits.Feature, Traits.Features.Completion)>
        Public Async Function DismissUponSave() As Task
            Using state = TestStateFactory.CreateCSharpTestState(
                <Document><![CDATA[
class C
{
    $$
}]]></Document>)
                state.SendTypeChars("voi")
                Await state.AssertSelectedCompletionItem("void")
                state.SendSave()
                Await state.AssertNoCompletionSession()
                state.AssertMatchesTextStartingAtLine(3, "    voi")
            End Using
        End Function

        <WorkItem(930254, "http://vstfdevdiv:8080/DevDiv2/DevDiv/_workitems/edit/930254")>
        <WpfFact, Trait(Traits.Feature, Traits.Features.Completion)>
        Public Async Function NoCompletionWithBoxSelection() As Task
            Using state = TestStateFactory.CreateCSharpTestState(
                <Document><![CDATA[
class C
{
    {|Selection:$$int x;|}
    {|Selection:int y;|}
}]]></Document>)
                state.SendInvokeCompletionList()
                Await state.AssertNoCompletionSession()
                state.SendTypeChars("goo")
                Await state.AssertNoCompletionSession()
            End Using
        End Function

        <WorkItem(839555, "http://vstfdevdiv:8080/DevDiv2/DevDiv/_workitems/edit/839555")>
        <WpfFact, Trait(Traits.Feature, Traits.Features.Completion)>
        Public Async Function TriggeredOnHash() As Task
            Using state = TestStateFactory.CreateCSharpTestState(
                <Document><![CDATA[
$$]]></Document>)
                state.SendTypeChars("#")
                Await state.AssertCompletionSession()
            End Using
        End Function

        <WorkItem(771761, "http://vstfdevdiv:8080/DevDiv2/DevDiv/_workitems/edit/771761")>
        <WpfFact, Trait(Traits.Feature, Traits.Features.Completion)>
        Public Async Function RegionCompletionCommitTriggersFormatting_1() As Task
            Using state = TestStateFactory.CreateCSharpTestState(
                <Document><![CDATA[
class C
{
    $$
}]]></Document>)
                state.SendTypeChars("#reg")
                Await state.AssertSelectedCompletionItem("region")
                state.SendReturn()
                state.AssertMatchesTextStartingAtLine(3, "    #region")
            End Using
        End Function

        <WorkItem(771761, "http://vstfdevdiv:8080/DevDiv2/DevDiv/_workitems/edit/771761")>
        <WpfFact, Trait(Traits.Feature, Traits.Features.Completion)>
        Public Async Function RegionCompletionCommitTriggersFormatting_2() As Task
            Using state = TestStateFactory.CreateCSharpTestState(
                <Document><![CDATA[
class C
{
    $$
}]]></Document>)
                state.SendTypeChars("#reg")
                Await state.AssertSelectedCompletionItem("region")
                state.SendTypeChars(" ")
                state.AssertMatchesTextStartingAtLine(3, "    #region ")
            End Using
        End Function

        <WorkItem(771761, "http://vstfdevdiv:8080/DevDiv2/DevDiv/_workitems/edit/771761")>
        <WpfFact, Trait(Traits.Feature, Traits.Features.Completion)>
        Public Async Function EndRegionCompletionCommitTriggersFormatting_2() As Task
            Using state = TestStateFactory.CreateCSharpTestState(
                <Document><![CDATA[
class C
{
    #region NameIt
    $$
}]]></Document>)
                state.SendTypeChars("#endreg")
                Await state.AssertSelectedCompletionItem("endregion")
                state.SendReturn()
                state.AssertMatchesTextStartingAtLine(4, "    #endregion ")
            End Using
        End Function

        Private Class SlowProvider
            Inherits CommonCompletionProvider

            Public checkpoint As Checkpoint = New Checkpoint()

            Public Overrides Async Function ProvideCompletionsAsync(context As CompletionContext) As Task
                Await checkpoint.Task.ConfigureAwait(False)
            End Function

            Friend Overrides Function IsInsertionTrigger(text As SourceText, characterPosition As Integer, options As OptionSet) As Boolean
                Return True
            End Function
        End Class

        <WorkItem(1015893, "http://vstfdevdiv:8080/DevDiv2/DevDiv/_workitems/edit/1015893")>
        <WpfFact, Trait(Traits.Feature, Traits.Features.Completion)>
        Public Async Function BackspaceDismissesIfComputationIsIncomplete() As Task
            Dim slowProvider = New SlowProvider()
            Using state = TestStateFactory.CreateCSharpTestState(
                <Document><![CDATA[
class C
{
    void goo()
    {
        goo($$
    }
}]]></Document>, {slowProvider})

                state.SendTypeChars("f")
                state.SendBackspace()

                ' Send a backspace that goes beyond the session's applicable span
                ' before the model computation has finished. Then, allow the
                ' computation to complete. There should still be no session.
                state.SendBackspace()
                slowProvider.checkpoint.Release()
                Await state.AssertNoCompletionSession()
            End Using
        End Function

        <WorkItem(31135, "https://github.com/dotnet/roslyn/issues/31135")>
        <WpfFact, Trait(Traits.Feature, Traits.Features.Completion)>
        Public Async Function TypingWithoutMatchAfterBackspaceDismissesCompletion() As Task
            Using state = TestStateFactory.CreateCSharpTestState(
                <Document><![CDATA[
class$$ C
{
}]]></Document>)

                state.Workspace.Options = state.Workspace.Options.WithChangedOption(
                    CompletionOptions.TriggerOnDeletion, LanguageNames.CSharp, True)

                state.SendBackspace()
                Await state.AssertCompletionSession()
                state.SendTypeChars("w")
                Await state.AssertNoCompletionSession()
            End Using
        End Function

        <WorkItem(36515, "https://github.com/dotnet/roslyn/issues/36513")>
        <WpfFact, Trait(Traits.Feature, Traits.Features.Completion)>
        Public Async Function TypingBackspaceShouldPreserveCase() As Task
            Using state = TestStateFactory.CreateCSharpTestState(
                <Document><![CDATA[
class Program
{
    void M()
    {
        Structure structure;
        structure.$$
    }

    struct Structure
    {
        public int A;
    }
}]]></Document>)

                state.Workspace.Options = state.Workspace.Options.WithChangedOption(
                    CompletionOptions.TriggerOnDeletion, LanguageNames.CSharp, True)

                state.SendBackspace()
                Await state.AssertCompletionSession()
                Await state.AssertSelectedCompletionItem("structure")
                state.SendTypeChars(".")
                Await state.AssertCompletionItemsContainAll("A")
            End Using
        End Function

        <WorkItem(1594, "https://github.com/dotnet/roslyn/issues/1594")>
        <WpfFact, Trait(Traits.Feature, Traits.Features.Completion)>
        Public Async Function NoPreselectionOnSpaceWhenAbuttingWord() As Task
            Using state = TestStateFactory.CreateCSharpTestState(
                <Document><![CDATA[
class Program
{
    void Main()
    {
        Program p = new $$Program();
    }
}]]></Document>)
                state.SendTypeChars(" ")
                Await state.AssertNoCompletionSession()
            End Using
        End Function

        <WorkItem(1594, "https://github.com/dotnet/roslyn/issues/1594")>
        <WpfFact, Trait(Traits.Feature, Traits.Features.Completion)>
        Public Async Function SpacePreselectionAtEndOfFile() As Task
            Using state = TestStateFactory.CreateCSharpTestState(
                <Document><![CDATA[
class Program
{
    void Main()
    {
        Program p = new $$]]></Document>)
                state.SendTypeChars(" ")
                Await state.AssertCompletionSession()
            End Using
        End Function

        <WorkItem(1659, "https://github.com/dotnet/roslyn/issues/1659")>
        <WpfFact, Trait(Traits.Feature, Traits.Features.Completion)>
        Public Async Function DismissOnSelectAllCommand() As Task
            Using state = TestStateFactory.CreateCSharpTestState(
                <Document><![CDATA[
class C
{
    void goo(int x)
    {
        $$]]></Document>)
                ' Note: the caret is at the file, so the Select All command's movement
                ' of the caret to the end of the selection isn't responsible for
                ' dismissing the session.
                state.SendInvokeCompletionList()
                Await state.AssertCompletionSession()
                state.SendSelectAll()
                Await state.AssertNoCompletionSession()
            End Using
        End Function

        <WorkItem(588, "https://github.com/dotnet/roslyn/issues/588")>
        <WpfFact, Trait(Traits.Feature, Traits.Features.Completion)>
        Public Sub CompletionCommitAndFormatAreSeparateUndoTransactions()
            Using state = TestStateFactory.CreateCSharpTestState(
                <Document><![CDATA[
class C
{
    void goo(int x)
    {
        int doodle;
$$]]></Document>, extraExportedTypes:={GetType(CSharpEditorFormattingService)}.ToList())
                state.SendTypeChars("doo;")
                state.AssertMatchesTextStartingAtLine(6, "        doodle;")
                state.SendUndo()
                state.AssertMatchesTextStartingAtLine(6, "doo;")
            End Using
        End Sub

        <WorkItem(4978, "https://github.com/dotnet/roslyn/issues/4978")>
        <WpfFact, Trait(Traits.Feature, Traits.Features.Completion)>
        Public Async Function SessionNotStartedWhenCaretNotMappableIntoSubjectBuffer() As Task
            ' In inline diff view, typing delete next to a "deletion",
            ' can cause our CommandChain to be called with a subjectbuffer
            ' and TextView such that the textView's caret can't be mapped
            ' into our subject buffer.
            '
            ' To test this, we create a projection buffer with 2 source
            ' spans: one of "text" content type and one based on a C#
            ' buffer. We create a TextView with that projection as
            ' its buffer, setting the caret such that it maps only
            ' into the "text" buffer. We then call the completionImplementation
            ' command handlers with commandargs based on that TextView
            ' but with the C# buffer as the SubjectBuffer.

            Using state = TestStateFactory.CreateCSharpTestState(
                <Document><![CDATA[
class C
{
    void goo(int x)
    {$$
        /********/
        int doodle;
        }
}]]></Document>, extraExportedTypes:={GetType(CSharpEditorFormattingService)}.ToList())

                Dim textBufferFactoryService = state.GetExportedValue(Of ITextBufferFactoryService)()
                Dim contentTypeService = state.GetExportedValue(Of VisualStudio.Utilities.IContentTypeRegistryService)()
                Dim contentType = contentTypeService.GetContentType(ContentTypeNames.CSharpContentType)
                Dim textViewFactory = state.GetExportedValue(Of ITextEditorFactoryService)()
                Dim editorOperationsFactory = state.GetExportedValue(Of IEditorOperationsFactoryService)()

                Dim otherBuffer = textBufferFactoryService.CreateTextBuffer("text", contentType)
                Dim otherExposedSpan = otherBuffer.CurrentSnapshot.CreateTrackingSpan(0, 4, SpanTrackingMode.EdgeExclusive, TrackingFidelityMode.Forward)

                Dim subjectBufferExposedSpan = state.SubjectBuffer.CurrentSnapshot.CreateTrackingSpan(0, state.SubjectBuffer.CurrentSnapshot.Length, SpanTrackingMode.EdgeExclusive, TrackingFidelityMode.Forward)

                Dim projectionBufferFactory = state.GetExportedValue(Of IProjectionBufferFactoryService)()
                Dim projection = projectionBufferFactory.CreateProjectionBuffer(Nothing, New Object() {otherExposedSpan, subjectBufferExposedSpan}.ToList(), ProjectionBufferOptions.None)

                Using disposableView As DisposableTextView = textViewFactory.CreateDisposableTextView(projection)
                    disposableView.TextView.Caret.MoveTo(New SnapshotPoint(disposableView.TextView.TextBuffer.CurrentSnapshot, 0))

                    Dim editorOperations = editorOperationsFactory.GetEditorOperations(disposableView.TextView)
                    state.SendDeleteToSpecificViewAndBuffer(disposableView.TextView, state.SubjectBuffer)

                    Await state.AssertNoCompletionSession()
                End Using
            End Using
        End Function

        <WorkItem(588, "https://github.com/dotnet/roslyn/issues/588")>
        <WpfFact, Trait(Traits.Feature, Traits.Features.Completion)>
        Public Async Function TestMatchWithTurkishIWorkaround1() As Task
            Using New CultureContext(New CultureInfo("tr-TR", useUserOverride:=False))
                Using state = TestStateFactory.CreateCSharpTestState(
                               <Document><![CDATA[
        class C
        {
            void goo(int x)
            {
                string.$$]]></Document>, extraExportedTypes:={GetType(CSharpEditorFormattingService)}.ToList())
                    state.SendTypeChars("is")
                    Await state.AssertSelectedCompletionItem("IsInterned")
                End Using
            End Using

        End Function

        <WorkItem(588, "https://github.com/dotnet/roslyn/issues/588")>
        <WpfFact, Trait(Traits.Feature, Traits.Features.Completion)>
        Public Async Function TestMatchWithTurkishIWorkaround2() As Task
            Using New CultureContext(New CultureInfo("tr-TR", useUserOverride:=False))
                Using state = TestStateFactory.CreateCSharpTestState(
                               <Document><![CDATA[
        class C
        {
            void goo(int x)
            {
                string.$$]]></Document>, extraExportedTypes:={GetType(CSharpEditorFormattingService)}.ToList())
                    state.SendTypeChars("ı")
                    Await state.AssertSelectedCompletionItem()
                End Using
            End Using

        End Function

        <WorkItem(29938, "https://github.com/dotnet/roslyn/issues/29938")>
        <WpfFact, Trait(Traits.Feature, Traits.Features.Completion)>
        Public Async Function TestMatchWithTurkishIWorkaround3() As Task
            Using New CultureContext(New CultureInfo("tr-TR", useUserOverride:=False))
                Using state = TestStateFactory.CreateCSharpTestState(
                               <Document><![CDATA[
        class TARIFE { }
        class C
        {
            void goo(int x)
            {
                var t = new $$]]></Document>, extraExportedTypes:={GetType(CSharpEditorFormattingService)}.ToList())
                    state.SendTypeChars("tarif")
                    Await state.WaitForAsynchronousOperationsAsync()
                    Await state.AssertSelectedCompletionItem("TARIFE")
                End Using
            End Using

        End Function

        <WorkItem(29938, "https://github.com/dotnet/roslyn/issues/29938")>
        <WpfFact, Trait(Traits.Feature, Traits.Features.Completion)>
        Public Async Function TestMatchWithTurkishIWorkaround4() As Task
            Using New CultureContext(New CultureInfo("tr-TR", useUserOverride:=False))
                Using state = TestStateFactory.CreateCSharpTestState(
                               <Document><![CDATA[
        class IFADE {}
        class ifTest {}
        class C
        {
            void goo(int x)
            {
              IFADE ifade = null;
              $$]]></Document>, extraExportedTypes:={GetType(CSharpEditorFormattingService)}.ToList())
                    state.SendTypeChars("if")
                    Await state.WaitForAsynchronousOperationsAsync()
                    Await state.AssertSelectedCompletionItem("if")
                End Using
            End Using

        End Function

        <WorkItem(29938, "https://github.com/dotnet/roslyn/issues/29938")>
        <WpfFact, Trait(Traits.Feature, Traits.Features.Completion)>
        Public Async Function TestMatchWithTurkishIWorkaround5() As Task
            Using New CultureContext(New CultureInfo("tr-TR", useUserOverride:=False))
                Using state = TestStateFactory.CreateCSharpTestState(
                               <Document><![CDATA[
        class İFADE {}
        class ifTest {}
        class C
        {
            void goo(int x)
            {
              İFADE ifade = null;
                $$]]></Document>, extraExportedTypes:={GetType(CSharpEditorFormattingService)}.ToList())
                    state.SendTypeChars("if")
                    Await state.WaitForAsynchronousOperationsAsync()
                    Await state.AssertSelectedCompletionItem("if")
                End Using
            End Using

        End Function

        <WorkItem(29938, "https://github.com/dotnet/roslyn/issues/29938")>
        <WpfFact, Trait(Traits.Feature, Traits.Features.Completion)>
        Public Async Function TestMatchWithTurkishIWorkaround6() As Task
            Using New CultureContext(New CultureInfo("tr-TR", useUserOverride:=False))
                Using state = TestStateFactory.CreateCSharpTestState(
                               <Document><![CDATA[
        class TARİFE { }
        class C
        {
            void goo(int x)
            {
                var obj = new $$]]></Document>, extraExportedTypes:={GetType(CSharpEditorFormattingService)}.ToList())
                    state.SendTypeChars("tarif")
                    Await state.WaitForAsynchronousOperationsAsync()
                    Await state.AssertSelectedCompletionItem("TARİFE")
                End Using
            End Using

        End Function

        <WorkItem(29938, "https://github.com/dotnet/roslyn/issues/29938")>
        <WpfFact, Trait(Traits.Feature, Traits.Features.Completion)>
        Public Async Function TestMatchWithTurkishIWorkaround7() As Task
            Using New CultureContext(New CultureInfo("tr-TR", useUserOverride:=False))
                Using state = TestStateFactory.CreateCSharpTestState(
                               <Document><![CDATA[
        class İFADE {}
        class ifTest {}
        class C
        {
            void goo(int x)
            {
              var obj = new $$]]></Document>, extraExportedTypes:={GetType(CSharpEditorFormattingService)}.ToList())
                    state.SendTypeChars("ifad")
                    Await state.WaitForAsynchronousOperationsAsync()
                    Await state.AssertSelectedCompletionItem("İFADE")
                End Using
            End Using

        End Function

        <WorkItem(29938, "https://github.com/dotnet/roslyn/issues/29938")>
        <WpfFact, Trait(Traits.Feature, Traits.Features.Completion)>
        Public Async Function TestMatchWithTurkishIWorkaround8() As Task
            Using New CultureContext(New CultureInfo("tr-TR", useUserOverride:=False))
                Using state = TestStateFactory.CreateCSharpTestState(
                               <Document><![CDATA[
        class IFADE {}
        class ifTest {}
        class C
        {
            void goo(int x)
            {
              var obj = new $$]]></Document>, extraExportedTypes:={GetType(CSharpEditorFormattingService)}.ToList())
                    state.SendTypeChars("ifad")
                    Await state.WaitForAsynchronousOperationsAsync()
                    Await state.AssertSelectedCompletionItem("IFADE")
                End Using
            End Using

        End Function

        <WorkItem(29938, "https://github.com/dotnet/roslyn/issues/29938")>
        <WpfFact, Trait(Traits.Feature, Traits.Features.Completion)>
        Public Async Function TestMatchWithTurkishIWorkaround9() As Task
            Using New CultureContext(New CultureInfo("tr-TR", useUserOverride:=False))
                Using state = TestStateFactory.CreateCSharpTestState(
                               <Document><![CDATA[
        class IFADE {}
        class ifTest {}
        class C
        {
            void goo(int x)
            {
              IFADE ifade = null;
              $$]]></Document>, extraExportedTypes:={GetType(CSharpEditorFormattingService)}.ToList())
                    state.SendTypeChars("IF")
                    Await state.WaitForAsynchronousOperationsAsync()
                    Await state.AssertSelectedCompletionItem("if")
                End Using
            End Using

        End Function

        <WorkItem(29938, "https://github.com/dotnet/roslyn/issues/29938")>
        <WpfFact, Trait(Traits.Feature, Traits.Features.Completion)>
        Public Async Function TestMatchWithTurkishIWorkaround10() As Task
            Using New CultureContext(New CultureInfo("tr-TR", useUserOverride:=False))
                Using state = TestStateFactory.CreateCSharpTestState(
                               <Document><![CDATA[
        class İFADE {}
        class ifTest {}
        class C
        {
            void goo(int x)
            {
              İFADE ifade = null;
                $$]]></Document>, extraExportedTypes:={GetType(CSharpEditorFormattingService)}.ToList())
                    state.SendTypeChars("IF")
                    Await state.WaitForAsynchronousOperationsAsync()
                    Await state.AssertSelectedCompletionItem("if")
                End Using
            End Using

        End Function

        <WpfFact, Trait(Traits.Feature, Traits.Features.Completion)>
        Public Async Function TargetTypePreselection1() As Task
            Using state = TestStateFactory.CreateCSharpTestState(
                           <Document><![CDATA[
using System.Threading;
class Program
{
    void Cancel(int x, CancellationToken cancellationToken)
    {
        Cancel(x + 1, cancellationToken: $$)
    }
}]]></Document>, extraExportedTypes:={GetType(CSharpEditorFormattingService)}.ToList())
                state.SendInvokeCompletionList()
                Await state.AssertSelectedCompletionItem("cancellationToken", isHardSelected:=True).ConfigureAwait(True)
            End Using
        End Function

        <WpfFact, Trait(Traits.Feature, Traits.Features.Completion)>
        Public Async Function TargetTypePreselection2() As Task
            Using state = TestStateFactory.CreateCSharpTestState(
                           <Document><![CDATA[
class Program
{
    static void Main(string[] args)
    {
        int aaz = 0;
        args = $$
    }
}]]></Document>, extraExportedTypes:={GetType(CSharpEditorFormattingService)}.ToList())
                state.SendTypeChars("a")
                Await state.AssertSelectedCompletionItem("args", isHardSelected:=True).ConfigureAwait(True)
            End Using
        End Function

        <WpfFact, Trait(Traits.Feature, Traits.Features.Completion)>
        Public Async Function TargetTypePreselection_DoesNotOverrideEnumPreselection() As Task
            Using state = TestStateFactory.CreateCSharpTestState(
                           <Document><![CDATA[
enum E
{

}

class Program
{
    static void Main(string[] args)
    {
        E e;
        e = $$
    }
}]]></Document>, extraExportedTypes:={GetType(CSharpEditorFormattingService)}.ToList())
                state.SendInvokeCompletionList()
                Await state.AssertSelectedCompletionItem("E", isHardSelected:=True).ConfigureAwait(True)
            End Using
        End Function

        <WpfFact, Trait(Traits.Feature, Traits.Features.Completion)>
        Public Async Function TargetTypePreselection_DoesNotOverrideEnumPreselection2() As Task
            Using state = TestStateFactory.CreateCSharpTestState(
                           <Document><![CDATA[
enum E
{
    A
}

class Program
{
    static void Main(string[] args)
    {
        E e = E.A;
        if (e == $$
    }
}]]></Document>, extraExportedTypes:={GetType(CSharpEditorFormattingService)}.ToList())
                state.SendInvokeCompletionList()
                Await state.AssertSelectedCompletionItem("E", isHardSelected:=True).ConfigureAwait(True)
            End Using
        End Function

        <WpfFact, Trait(Traits.Feature, Traits.Features.Completion)>
        Public Async Function TargetTypePreselection3() As Task
            Using state = TestStateFactory.CreateCSharpTestState(
                           <Document><![CDATA[
class D {}

class Program
{
    static void Main(string[] args)
    {
       int cw = 7;
       D cx = new D();
       D cx2 = $$
    }
}]]></Document>, extraExportedTypes:={GetType(CSharpEditorFormattingService)}.ToList())
                state.SendTypeChars("c")
                Await state.AssertSelectedCompletionItem("cx", isHardSelected:=True).ConfigureAwait(True)
            End Using
        End Function

        <WpfFact, Trait(Traits.Feature, Traits.Features.Completion)>
        Public Async Function TargetTypePreselectionLocalsOverType() As Task
            Using state = TestStateFactory.CreateCSharpTestState(
                           <Document><![CDATA[
class A {}

class Program
{
    static void Main(string[] args)
    {
       A cx = new A();
       A cx2 = $$
    }
}]]></Document>, extraExportedTypes:={GetType(CSharpEditorFormattingService)}.ToList())
                state.SendTypeChars("c")
                Await state.AssertSelectedCompletionItem("cx", isHardSelected:=True).ConfigureAwait(True)
            End Using
        End Function

        <WpfFact, Trait(Traits.Feature, Traits.Features.Completion)>
        Public Async Function TargetTypePreselectionParameterOverMethod() As Task
            Using state = TestStateFactory.CreateCSharpTestState(
                           <Document><![CDATA[
class Program
{
    bool f;

    void goo(bool x) { }

    void Main(string[] args)
    {
        goo($$) // Not "Equals"
    }
}]]></Document>, extraExportedTypes:={GetType(CSharpEditorFormattingService)}.ToList())
                state.SendInvokeCompletionList()
                Await state.AssertSelectedCompletionItem("f", isHardSelected:=True).ConfigureAwait(True)
            End Using
        End Function

        <WpfFact(Skip:="https://github.com/dotnet/roslyn/issues/6942"), Trait(Traits.Feature, Traits.Features.Completion)>
        Public Async Function TargetTypePreselectionConvertibility1() As Task
            Using state = TestStateFactory.CreateCSharpTestState(
                           <Document><![CDATA[
abstract class C {}
class D : C {}
class Program
{
    static void Main(string[] args)
    {
       D cx = new D();
       C cx2 = $$
    }
}]]></Document>, extraExportedTypes:={GetType(CSharpEditorFormattingService)}.ToList())
                state.SendTypeChars("c")
                Await state.AssertSelectedCompletionItem("cx", isHardSelected:=True).ConfigureAwait(True)
            End Using
        End Function

        <WpfFact, Trait(Traits.Feature, Traits.Features.Completion)>
        Public Async Function TargetTypePreselectionLocalOverProperty() As Task
            Using state = TestStateFactory.CreateCSharpTestState(
                           <Document><![CDATA[
class Program
{
    public int aaa { get; }

     void Main(string[] args)
    {
        int aaq;

        int y = a$$
    }
}]]></Document>, extraExportedTypes:={GetType(CSharpEditorFormattingService)}.ToList())
                state.SendInvokeCompletionList()
                Await state.AssertSelectedCompletionItem("aaq", isHardSelected:=True).ConfigureAwait(True)
            End Using
        End Function

        <WpfFact, Trait(Traits.Feature, Traits.Features.Completion)>
        <WorkItem(12254, "https://github.com/dotnet/roslyn/issues/12254")>
        Public Sub TestGenericCallOnTypeContainingAnonymousType()
            Using state = TestStateFactory.CreateCSharpTestState(
                           <Document><![CDATA[
using System.Linq;

class Program
{
    static void Main(string[] args)
    {
        new[] { new { x = 1 } }.ToArr$$
    }
}]]></Document>, extraExportedTypes:={GetType(CSharpEditorFormattingService)}.ToList())

                state.SendInvokeCompletionList()
                state.SendTypeChars("(")
                state.AssertMatchesTextStartingAtLine(7, "new[] { new { x = 1 } }.ToArray(")
            End Using
        End Sub

        <WpfFact, Trait(Traits.Feature, Traits.Features.Completion)>
        Public Async Function TargetTypePreselectionSetterValuey() As Task
            Using state = TestStateFactory.CreateCSharpTestState(
                           <Document><![CDATA[
class Program
{
    int _x;
    int X
    {
        set
        {
            _x = $$
        }
    }
}]]></Document>, extraExportedTypes:={GetType(CSharpEditorFormattingService)}.ToList())
                state.SendInvokeCompletionList()
                Await state.AssertSelectedCompletionItem("value", isHardSelected:=True).ConfigureAwait(True)
            End Using
        End Function

        <WpfFact, Trait(Traits.Feature, Traits.Features.Completion)>
        <WorkItem(12530, "https://github.com/dotnet/roslyn/issues/12530")>
        Public Async Function TestAnonymousTypeDescription() As Task
            Using state = TestStateFactory.CreateCSharpTestState(
                           <Document><![CDATA[
using System.Linq;

class Program
{
    static void Main(string[] args)
    {
        new[] { new { x = 1 } }.ToArr$$
    }
}]]></Document>, extraExportedTypes:={GetType(CSharpEditorFormattingService)}.ToList())
                state.SendInvokeCompletionList()
                Await state.AssertSelectedCompletionItem(description:=
$"({ CSharpFeaturesResources.extension }) 'a[] System.Collections.Generic.IEnumerable<'a>.ToArray<'a>()

{ FeaturesResources.Anonymous_Types_colon }
    'a { FeaturesResources.is_ } new {{ int x }}")
            End Using
        End Function

        <WpfFact, Trait(Traits.Feature, Traits.Features.Completion)>
        Public Async Function TestRecursiveGenericSymbolKey() As Task
            Using state = TestStateFactory.CreateCSharpTestState(
                           <Document><![CDATA[
using System.Collections.Generic;

class Program
{
    static void ReplaceInList<T>(List<T> list, T oldItem, T newItem)
    {
        $$
    }
}]]></Document>, extraExportedTypes:={GetType(CSharpEditorFormattingService)}.ToList())

                state.SendTypeChars("list")
                state.SendTypeChars(".")
                Await state.AssertCompletionSession()
                state.SendTypeChars("Add")

                Await state.AssertSelectedCompletionItem("Add", description:="void List<T>.Add(T item)")
            End Using
        End Function

        <WpfFact, Trait(Traits.Feature, Traits.Features.Completion)>
        Public Async Function TestCommitNamedParameterWithColon() As Task
            Using state = TestStateFactory.CreateCSharpTestState(
                           <Document><![CDATA[
using System.Collections.Generic;

class Program
{
    static void Main(int args)
    {
        Main(args$$
    }
}]]></Document>, extraExportedTypes:={GetType(CSharpEditorFormattingService)}.ToList())

                state.SendInvokeCompletionList()
                state.SendTypeChars(":")
                Await state.AssertNoCompletionSession()
                Assert.Contains("args:", state.GetLineTextFromCaretPosition())
            End Using
        End Function

        <WorkItem(13481, "https://github.com/dotnet/roslyn/issues/13481")>
        <WpfFact, Trait(Traits.Feature, Traits.Features.Completion)>
        Public Async Function TestBackspaceSelection1() As Task
            Using state = TestStateFactory.CreateCSharpTestState(
                <Document><![CDATA[
using System;

class Program
{
    static void Main()
    {
        DateTimeOffset$$
    }
}
            ]]></Document>)
                state.Workspace.Options = state.Workspace.Options.WithChangedOption(
                    CompletionOptions.TriggerOnDeletion, LanguageNames.CSharp, True)

                For Each c In "Offset"
                    state.SendBackspace()
                    Await state.WaitForAsynchronousOperationsAsync()
                Next

                Await state.AssertSelectedCompletionItem("DateTime")
            End Using
        End Function

        <WorkItem(13481, "https://github.com/dotnet/roslyn/issues/13481")>
        <WpfFact, Trait(Traits.Feature, Traits.Features.Completion)>
        Public Async Function TestBackspaceSelection2() As Task
            Using state = TestStateFactory.CreateCSharpTestState(
                <Document><![CDATA[
using System;

class Program
{
    static void Main()
    {
        DateTimeOffset.$$
    }
}
            ]]></Document>)
                state.Workspace.Options = state.Workspace.Options.WithChangedOption(
                    CompletionOptions.TriggerOnDeletion, LanguageNames.CSharp, True)

                For Each c In "Offset."
                    state.SendBackspace()
                    Await state.WaitForAsynchronousOperationsAsync()
                Next

                Await state.AssertSelectedCompletionItem("DateTime")
            End Using
        End Function

        <WorkItem(14465, "https://github.com/dotnet/roslyn/issues/14465")>
        <WpfFact, Trait(Traits.Feature, Traits.Features.Completion)>
        Public Async Function TypingNumberShouldNotDismiss1() As Task
            Using state = TestStateFactory.CreateCSharpTestState(
                <Document><![CDATA[
class C
{
    void Moo1()
    {
        new C()$$
    }
}
            ]]></Document>)

                state.SendTypeChars(".")
                Await state.AssertCompletionSession()
                state.SendTypeChars("1")
                Await state.AssertSelectedCompletionItem("Moo1")
            End Using
        End Function

        <WorkItem(14085, "https://github.com/dotnet/roslyn/issues/14085")>
        <WpfFact, Trait(Traits.Feature, Traits.Features.Completion)>
        Public Async Function TargetTypingDoesNotOverrideExactMatch() As Task
            Using state = TestStateFactory.CreateCSharpTestState(
                <Document><![CDATA[
using System.IO;
class C
{
    void Moo1()
    {
        string path = $$
    }
}
            ]]></Document>)

                state.SendTypeChars("Path")
                Await state.AssertCompletionSession()
                Await state.AssertSelectedCompletionItem("Path")
            End Using
        End Function

        <WorkItem(14085, "https://github.com/dotnet/roslyn/issues/14085")>
        <WpfFact, Trait(Traits.Feature, Traits.Features.Completion)>
        Public Async Function MRUOverTargetTyping() As Task
            Using state = TestStateFactory.CreateCSharpTestState(
                <Document><![CDATA[
using System.IO;
using System.Threading.Tasks;
class C
{
    async Task Moo()
    {
        await Moo().$$
    }
}
            ]]></Document>)

                state.SendTypeChars("Configure")
                state.SendTab()
                For i = 1 To "ConfigureAwait".Length
                    state.SendBackspace()
                Next
                state.SendInvokeCompletionList()
                Await state.AssertCompletionSession()
                Await state.AssertSelectedCompletionItem("ConfigureAwait")
            End Using
        End Function

        <WpfFact, Trait(Traits.Feature, Traits.Features.Completion)>
        Public Async Function MovingCaretToStartSoftSelects() As Task
            Using state = TestStateFactory.CreateCSharpTestState(
                              <Document>
using System;

class C
{
    void M()
    {
        $$
    }
}
                              </Document>)

                state.SendTypeChars("Conso")
                Await state.AssertSelectedCompletionItem(displayText:="Console", isHardSelected:=True)
                For Each ch In "Conso"
                    state.SendLeftKey()
                Next

                Await state.AssertSelectedCompletionItem(displayText:="Console", isHardSelected:=False)

                state.SendRightKey()
                Await state.AssertSelectedCompletionItem(displayText:="Console", isHardSelected:=True)
            End Using
        End Function

        <WpfFact, Trait(Traits.Feature, Traits.Features.Completion)>
        Public Async Function TestNoBlockOnCompletionItems1() As Task
            Dim tcs = New TaskCompletionSource(Of Boolean)
            Using state = TestStateFactory.CreateCSharpTestState(
                              <Document>
                                  using $$
                              </Document>, {New TaskControlledCompletionProvider(tcs.Task)})

                state.Workspace.Options = state.Workspace.Options.WithChangedOption(
                    CompletionOptions.BlockForCompletionItems, LanguageNames.CSharp, False)

                state.SendTypeChars("Sys.")
                Await state.AssertNoCompletionSession()
                Assert.Contains("Sys.", state.GetLineTextFromCaretPosition())

                tcs.SetResult(True)
            End Using
        End Function

        <WpfFact, Trait(Traits.Feature, Traits.Features.Completion)>
        Public Async Function TestNoBlockOnCompletionItems2() As Task
            Using state = TestStateFactory.CreateCSharpTestState(
                              <Document>
                                  using $$
                              </Document>, {New TaskControlledCompletionProvider(Task.FromResult(True))})

                state.Workspace.Options = state.Workspace.Options.WithChangedOption(
                    CompletionOptions.BlockForCompletionItems, LanguageNames.CSharp, False)

                state.SendTypeChars("Sys")
                Await state.AssertSelectedCompletionItem(displayText:="System")
                state.SendTypeChars(".")
                Assert.Contains("System.", state.GetLineTextFromCaretPosition())
            End Using
        End Function

        <WpfFact, Trait(Traits.Feature, Traits.Features.Completion)>
        Public Async Function TestNoBlockOnCompletionItems4() As Task
            ' This test verifies a scenario with the following conditions:
            ' a. A slow completion provider
            ' b. The block option set to false.
            ' Scenario:
            ' 1. Type 'Sys'
            ' 2. Send CommitIfUnique (Ctrl + space)
            ' 3. Wait for 250ms.
            ' 4. Verify that there is no completion window shown. In the new completion, we can just start the verification and check that the verification is still running.
            ' 5. Check that the commit is not yet provided: there is 'Sys' but no 'System'
            ' 6. Simulate unblocking the provider.
            ' 7. Verify that the completion completes CommitIfUnique.
            Dim tcs = New TaskCompletionSource(Of Boolean)
            Dim provider = New TaskControlledCompletionProvider(tcs.Task)
            Using state = TestStateFactory.CreateCSharpTestState(
                              <Document>
                                  using $$
                              </Document>, {provider})

                state.Workspace.Options = state.Workspace.Options.WithChangedOption(
                    CompletionOptions.BlockForCompletionItems, LanguageNames.CSharp, False)

                state.SendTypeChars("Sys")

                Dim task1 As Task = Nothing
                Dim task2 As Task = Nothing

                Dim providerCalledHandler =
                    Sub()
                        task2 = New Task(
                        Sub()
                            Thread.Sleep(250)
                            Try
                                ' 3. Check that the other task is running/hanging.
                                Assert.Equal(TaskStatus.Running, task1.Status)
                                Assert.Contains("Sys", state.GetLineTextFromCaretPosition())
                                Assert.DoesNotContain("System", state.GetLineTextFromCaretPosition())
                                ' Need the Finally to avoid hangs if any of Asserts failed, the task will never complete and Task.WhenAll will wait forever.
                            Finally
                                ' 4. Unblock the first task and the main thread.
                                tcs.SetResult(True)
                            End Try
                        End Sub)

                        task1 = Task.Run(
                        Sub()
                            task2.Start()
                            ' 2. Hang here as well: getting items is waiting provider to respond.
                            state.CalculateItemsIfSessionExists()
                        End Sub)

                    End Sub

                AddHandler provider.ProviderCalled, providerCalledHandler

                ' SendCommitUniqueCompletionListItem is a asynchronous operation.
                ' It guarantees that ProviderCalled will be triggered and after that the completion will hang waiting for a task to be resolved.
                ' In the new completion, when pressed <ctrl>-<space>, we have to wait for the aggregate operation to complete.
                ' 1. Hang here.
                Await state.SendCommitUniqueCompletionListItemAsync()

                Assert.NotNull(task1)
                Assert.NotNull(task2)
                Await Task.WhenAll(task1, task2)

                Await state.AssertNoCompletionSession()
                Assert.Contains("System", state.GetLineTextFromCaretPosition())
            End Using
        End Function

        <WpfFact, Trait(Traits.Feature, Traits.Features.Completion)>
        Public Async Function TestNoBlockOnCompletionItems3() As Task
            ' This test verifies a scenario with the following conditions:
            ' a. A slow completion provider
            ' b. The block option set to false.
            ' Scenario:
            ' 1. Type 'Sys'
            ' 2. Send CommitIfUnique (Ctrl + space)
            ' 3. Wait for 250ms.
            ' 4. Verify that there is no completion window shown. In the new completion, we can just start the verification and check that the verification is still running.
            ' 5. Check that the commit is not yet provided: there is 'Sys' but no 'System'
            ' 6. The next statement in the UI thread after CommitIfUnique is typing 'a'.
            ' 7. Simulate unblocking the provider.
            ' 8. Verify that
            ' 8.a. The old completion adds 'a' to 'Sys' and displays 'Sysa'. CommitIfUnique is canceled because it was interrupted by typing 'a'.
            ' 8.b. The new completion completes CommitIfUnique and then adds 'a'.
            Dim tcs = New TaskCompletionSource(Of Boolean)
            Dim provider = New TaskControlledCompletionProvider(tcs.Task)
            Using state = TestStateFactory.CreateCSharpTestState(
                              <Document>
                                  using $$
                              </Document>, {provider})

                state.Workspace.Options = state.Workspace.Options.WithChangedOption(
                    CompletionOptions.BlockForCompletionItems, LanguageNames.CSharp, False)

                state.SendTypeChars("Sys")
                Dim task1 As Task = Nothing
                Dim task2 As Task = Nothing

                Dim providerCalledHandler =
                    Sub()
                        task2 = New Task(
                            Sub()
                                Thread.Sleep(250)
                                Try
                                    ' 3. Check that the other task is running/hanging.
                                    Assert.Equal(TaskStatus.Running, task1.Status)
                                    Assert.Contains("Sys", state.GetLineTextFromCaretPosition())
                                    Assert.DoesNotContain("System", state.GetLineTextFromCaretPosition())
                                    ' Need the Finally to avoid hangs if any of Asserts failed, the task will never complete and Task.WhenAll will wait forever.
                                Finally
                                    ' 4. Unblock the first task and the main thread.
                                    tcs.SetResult(True)
                                End Try
                            End Sub)

                        task1 = Task.Run(
                        Sub()
                            task2.Start()
                            ' 2. Hang here as well: getting items is waiting provider to respond.
                            state.CalculateItemsIfSessionExists()
                        End Sub)
                    End Sub

                AddHandler provider.ProviderCalled, providerCalledHandler

                ' SendCommitUniqueCompletionListItem is an asynchronous operation.
                ' It guarantees that ProviderCalled will be triggered and after that the completion will hang waiting for a task to be resolved.
                ' In the new completion, when pressed <ctrl>-<space>, we have to wait for the aggregate operation to complete.
                ' 1. Hang here.
                Await state.SendCommitUniqueCompletionListItemAsync()

                ' 5. Put insertion of 'a' into the edtior queue. It can be executed in the foreground thread only
                state.SendTypeChars("a")

                Assert.NotNull(task1)
                Assert.NotNull(task2)
                Await Task.WhenAll(task1, task2)

                Await state.AssertNoCompletionSession()
                ' Here is a difference between the old and the new completions:
                ' The old completion adds 'a' to 'Sys' and displays 'Sysa'. CommitIfUnique is canceled because it was interrupted by typing 'a'.
                ' The new completion completes CommitIfUnique and then adds 'a'.
                Assert.Contains("Systema", state.GetLineTextFromCaretPosition())
            End Using
        End Function

        <WpfFact, Trait(Traits.Feature, Traits.Features.Completion)>
        Public Async Function TestSwitchBetweenBlockingAndNoBlockOnCompletion() As Task
            Dim tcs = New TaskCompletionSource(Of Boolean)
            Dim provider = New TaskControlledCompletionProvider(tcs.Task)
            Using state = TestStateFactory.CreateCSharpTestState(
                              <Document>
                                  using $$
                              </Document>, {provider})

#Disable Warning BC42358 ' Because this call is not awaited, execution of the current method continues before the call is completed
                Task.Run(Function()
                             Task.Delay(TimeSpan.FromSeconds(10))
                             tcs.SetResult(True)
                             Return True
                         End Function)
#Enable Warning BC42358 ' Because this call is not awaited, execution of the current method continues before the call is completed

                state.SendTypeChars("Sys.")
                Assert.Contains("System.", state.GetLineTextFromCaretPosition())

                ' reset the input
                For i As Integer = 1 To "System.".Length
                    state.SendBackspace()
                Next
                state.SendEscape()

                Await state.WaitForAsynchronousOperationsAsync()

                ' reset the task
                tcs = New TaskCompletionSource(Of Boolean)
                provider.UpdateTask(tcs.Task)

                ' Switch to the non-blocking mode
                state.Workspace.Options = state.Workspace.Options.WithChangedOption(
                    CompletionOptions.BlockForCompletionItems, LanguageNames.CSharp, False)

                ' re-use of TestNoBlockOnCompletionItems1
                state.SendTypeChars("Sys.")
                Await state.AssertNoCompletionSession()
                Assert.Contains("Sys.", state.GetLineTextFromCaretPosition())
                tcs.SetResult(True)

                For i As Integer = 1 To "Sys.".Length
                    state.SendBackspace()
                Next
                state.SendEscape()

                Await state.WaitForAsynchronousOperationsAsync()

                ' reset the task
                tcs = New TaskCompletionSource(Of Boolean)
                provider.UpdateTask(tcs.Task)

                ' Switch to the blocking mode
                state.Workspace.Options = state.Workspace.Options.WithChangedOption(
                    CompletionOptions.BlockForCompletionItems, LanguageNames.CSharp, True)

#Disable Warning BC42358 ' Because this call is not awaited, execution of the current method continues before the call is completed
                Task.Run(Function()
                             Task.Delay(TimeSpan.FromSeconds(10))
                             tcs.SetResult(True)
                             Return True
                         End Function)
#Enable Warning BC42358 ' Because this call is not awaited, execution of the current method continues before the call is completed

                state.SendTypeChars("Sys.")
                Await state.AssertCompletionSession()
                Assert.Contains("System.", state.GetLineTextFromCaretPosition())
            End Using
        End Function

        Private Class TaskControlledCompletionProvider
            Inherits CompletionProvider

            Private _task As Task

            Public Event ProviderCalled()

            Public Sub New(task As Task)
                _task = task
            End Sub

            Public Sub UpdateTask(task As Task)
                _task = task
            End Sub

            Public Overrides Function ProvideCompletionsAsync(context As CompletionContext) As Task
                RaiseEvent ProviderCalled()
                Return _task
            End Function
        End Class

        <WpfFact, Trait(Traits.Feature, Traits.Features.Completion)>
        Public Async Function Filters_EmptyList1() As Task
            Using state = TestStateFactory.CreateCSharpTestState(
                <Document><![CDATA[
using System.IO;
using System.Threading.Tasks;
class C
{
    async Task Moo()
    {
        var x = asd$$
    }
}
            ]]></Document>)

                state.SendInvokeCompletionList()
                Await state.WaitForUIRenderedAsync()

                Dim oldFilters = state.GetCompletionItemFilters()
                Dim newFilters = ArrayBuilder(Of Data.CompletionFilterWithState).GetInstance()
                For Each f In oldFilters
                    Assert.NotEqual(FilterSet.InterfaceFilter.DisplayText, f.Filter.DisplayText)
                    newFilters.Add(f.WithSelected(False))
                Next

                newFilters.Add(New Data.CompletionFilterWithState(FilterSet.InterfaceFilter, isAvailable:=True, isSelected:=True))

                state.RaiseFiltersChanged(newFilters.ToImmutableAndFree())

                Await state.WaitForUIRenderedAsync()
                Assert.Null(state.GetSelectedItem())
            End Using
        End Function

        <WpfFact, Trait(Traits.Feature, Traits.Features.Completion)>
        Public Async Function Filters_EmptyList2() As Task
            Using state = TestStateFactory.CreateCSharpTestState(
                <Document><![CDATA[
using System.IO;
using System.Threading.Tasks;
class C
{
    async Task Moo()
    {
        var x = asd$$
    }
}
            ]]></Document>)

                state.SendInvokeCompletionList()
                Await state.WaitForUIRenderedAsync()
                Dim oldFilters = state.GetCompletionItemFilters()
                Dim newFilters = ArrayBuilder(Of Data.CompletionFilterWithState).GetInstance()
                For Each f In oldFilters
                    Assert.NotEqual(FilterSet.InterfaceFilter.DisplayText, f.Filter.DisplayText)
                    newFilters.Add(f.WithSelected(False))
                Next

                newFilters.Add(New Data.CompletionFilterWithState(FilterSet.InterfaceFilter, isAvailable:=True, isSelected:=True))

                state.RaiseFiltersChanged(newFilters.ToImmutableAndFree())
                Await state.WaitForUIRenderedAsync()
                Assert.Null(state.GetSelectedItem())
                state.SendTab()
                Await state.AssertNoCompletionSession()
            End Using
        End Function

        <WpfFact, Trait(Traits.Feature, Traits.Features.Completion)>
        Public Async Function Filters_EmptyList3() As Task
            Using state = TestStateFactory.CreateCSharpTestState(
                <Document><![CDATA[
using System.IO;
using System.Threading.Tasks;
class C
{
    async Task Moo()
    {
        var x = asd$$
    }
}
            ]]></Document>)

                state.SendInvokeCompletionList()
                Await state.WaitForUIRenderedAsync()
                Dim oldFilters = state.GetCompletionItemFilters()
                Dim newFilters = ArrayBuilder(Of Data.CompletionFilterWithState).GetInstance()
                For Each f In oldFilters
                    Assert.NotEqual(FilterSet.InterfaceFilter.DisplayText, f.Filter.DisplayText)
                    newFilters.Add(f.WithSelected(False))
                Next

                newFilters.Add(New Data.CompletionFilterWithState(FilterSet.InterfaceFilter, isAvailable:=True, isSelected:=True))

                state.RaiseFiltersChanged(newFilters.ToImmutableAndFree())
                Await state.WaitForUIRenderedAsync()
                Assert.Null(state.GetSelectedItem())
                state.SendReturn()
                Await state.AssertNoCompletionSession()
            End Using
        End Function

        <WpfFact, Trait(Traits.Feature, Traits.Features.Completion)>
        Public Async Function Filters_EmptyList4() As Task
            Using state = TestStateFactory.CreateCSharpTestState(
                <Document><![CDATA[
using System.IO;
using System.Threading.Tasks;
class C
{
    async Task Moo()
    {
        var x = asd$$
    }
}
            ]]></Document>)

                state.SendInvokeCompletionList()
                Await state.WaitForUIRenderedAsync()
                Dim oldFilters = state.GetCompletionItemFilters()
                Dim newFilters = ArrayBuilder(Of Data.CompletionFilterWithState).GetInstance()
                For Each f In oldFilters
                    Assert.NotEqual(FilterSet.InterfaceFilter.DisplayText, f.Filter.DisplayText)
                    newFilters.Add(f.WithSelected(False))
                Next

                newFilters.Add(New Data.CompletionFilterWithState(FilterSet.InterfaceFilter, isAvailable:=True, isSelected:=True))

                state.RaiseFiltersChanged(newFilters.ToImmutableAndFree())
                Await state.WaitForUIRenderedAsync()
                Assert.Null(state.GetSelectedItem())
                state.SendTypeChars(".")
                Await state.AssertNoCompletionSession()
            End Using
        End Function

        <WpfFact, Trait(Traits.Feature, Traits.Features.Completion)>
        <WorkItem(15881, "https://github.com/dotnet/roslyn/issues/15881")>
        Public Async Function CompletionAfterDotBeforeAwaitTask() As Task
            Using state = TestStateFactory.CreateCSharpTestState(
                <Document><![CDATA[
using System.Threading.Tasks;

class C
{
    async Task Moo()
    {
        Task.$$
        await Task.Delay(50);
    }
}
            ]]></Document>)

                state.SendInvokeCompletionList()
                Await state.AssertCompletionSession()
            End Using
        End Function

        <WorkItem(14704, "https://github.com/dotnet/roslyn/issues/14704")>
        <WpfFact, Trait(Traits.Feature, Traits.Features.Completion)>
        Public Async Function BackspaceTriggerSubstringMatching() As Task
            Using state = TestStateFactory.CreateCSharpTestState(
                              <Document>
using System;
class Program
{
    static void Main(string[] args)
    {
        if (Environment$$
    }
}
                              </Document>)

                Dim key = New OptionKey(CompletionOptions.TriggerOnDeletion, LanguageNames.CSharp)
                state.Workspace.Options = state.Workspace.Options.WithChangedOption(key, True)

                state.SendBackspace()
                Await state.AssertSelectedCompletionItem(displayText:="Environment", isHardSelected:=True)
            End Using
        End Function

        <WorkItem(16236, "https://github.com/dotnet/roslyn/issues/16236")>
        <WpfFact, Trait(Traits.Feature, Traits.Features.Completion)>
        Public Async Function AttributeNamedParameterEqualsItemCommittedOnSpace() As Task
            Using state = TestStateFactory.CreateCSharpTestState(
                              <Document>
[A($$)]
class AAttribute: Attribute
{
    public string Skip { get; set; }
} </Document>)
                state.SendTypeChars("Skip")
                Await state.AssertCompletionSession()
                state.SendTypeChars(" ")
                Await state.AssertNoCompletionSession()
                Assert.Equal("[A(Skip )]", state.GetLineTextFromCaretPosition())
            End Using
        End Function

        <WorkItem(362890, "https://devdiv.visualstudio.com/DevDiv/_workitems?id=362890")>
        <WpfFact, Trait(Traits.Feature, Traits.Features.Completion)>
        Public Async Function TestFilteringAfterSimpleInvokeShowsAllItemsMatchingFilter() As Task
            Using state = TestStateFactory.CreateCSharpTestState(
                <Document><![CDATA[

static class Color
{
    public const uint Red = 1;
    public const uint Green = 2;
    public const uint Blue = 3;
}

class C
{
    void M()
    {
        Color.Re$$d
    }
}
            ]]></Document>)

                state.SendInvokeCompletionList()
                Await state.WaitForUIRenderedAsync()

                Await state.AssertSelectedCompletionItem("Red")
                Await state.AssertCompletionItemsContainAll("Red", "Green", "Blue", "Equals")

                Dim oldFilters = state.GetCompletionItemFilters()
                Dim newFiltersBuilder = ArrayBuilder(Of Data.CompletionFilterWithState).GetInstance()
                For Each f In oldFilters
                    newFiltersBuilder.Add(f.WithSelected(f.Filter.DisplayText = FilterSet.ConstantFilter.DisplayText))
                Next

                state.RaiseFiltersChanged(newFiltersBuilder.ToImmutableAndFree())

                Await state.WaitForUIRenderedAsync()
                Await state.AssertSelectedCompletionItem("Red")
                Await state.AssertCompletionItemsContainAll("Red", "Green", "Blue")
                Await state.AssertCompletionItemsDoNotContainAny("Equals")

                oldFilters = state.GetCompletionItemFilters()
                newFiltersBuilder = ArrayBuilder(Of Data.CompletionFilterWithState).GetInstance()
                For Each f In oldFilters
                    newFiltersBuilder.Add(f.WithSelected(False))
                Next

                state.RaiseFiltersChanged(newFiltersBuilder.ToImmutableAndFree())

                Await state.WaitForUIRenderedAsync()
                Await state.AssertSelectedCompletionItem("Red")
                Await state.AssertCompletionItemsContainAll({"Red", "Green", "Blue", "Equals"})
            End Using
        End Function

        <WorkItem(16236, "https://github.com/dotnet/roslyn/issues/16236")>
        <WpfFact, Trait(Traits.Feature, Traits.Features.Completion)>
        Public Async Function NameCompletionSorting() As Task
            Using state = TestStateFactory.CreateCSharpTestState(
                              <Document>
interface ISyntaxFactsService {}
class C
{
    void M()
    {
        ISyntaxFactsService $$
    }
} </Document>)
                state.SendInvokeCompletionList()
                Await state.AssertCompletionSession()

                Dim expectedOrder =
                    {
                        "syntaxFactsService",
                        "syntaxFacts",
                        "factsService",
                        "syntax",
                        "service"
                    }

                state.AssertItemsInOrder(expectedOrder)
            End Using
        End Function

        <WpfFact, Trait(Traits.Feature, Traits.Features.Completion)>
        Public Sub TestLargeChangeBrokenUpIntoSmallTextChanges()
            Dim provider = New MultipleChangeCompletionProvider()

            Using state = TestStateFactory.CreateCSharpTestState(
                <Document><![CDATA[
using System;
class C
{
    void goo() {
        return $$
    }
}]]></Document>, {provider})

                Dim testDocument = state.Workspace.Documents(0)
                Dim textBuffer = testDocument.GetTextBuffer()

                Dim snapshotBeforeCommit = textBuffer.CurrentSnapshot
                provider.SetInfo(snapshotBeforeCommit.GetText(), testDocument.CursorPosition.Value)

                ' First send a space to trigger out special completionImplementation provider.
                state.SendInvokeCompletionList()
                state.SendTab()

                ' Verify that we see the entire change
                Dim finalText = textBuffer.CurrentSnapshot.GetText()
                Assert.Equal(
"using NewUsing;
using System;
class C
{
    void goo() {
        return InsertedItem
    }
}", finalText)

                Dim changes = snapshotBeforeCommit.Version.Changes
                ' This should have happened as two text changes to the buffer.
                Assert.Equal(2, changes.Count)

                Dim actualChanges = changes.ToArray()
                Dim firstChange = actualChanges(0)
                Assert.Equal(New Span(0, 0), firstChange.OldSpan)
                Assert.Equal("using NewUsing;", firstChange.NewText)

                Dim secondChange = actualChanges(1)
                Assert.Equal(New Span(testDocument.CursorPosition.Value, 0), secondChange.OldSpan)
                Assert.Equal("InsertedItem", secondChange.NewText)

                ' Make sure new edits happen after the text that was inserted.
                state.SendTypeChars("1")

                finalText = textBuffer.CurrentSnapshot.GetText()
                Assert.Equal(
"using NewUsing;
using System;
class C
{
    void goo() {
        return InsertedItem1
    }
}", finalText)
            End Using
        End Sub

        <WpfFact, Trait(Traits.Feature, Traits.Features.Completion)>
        Public Sub TestLargeChangeBrokenUpIntoSmallTextChanges2()
            Dim provider = New MultipleChangeCompletionProvider()

            Using state = TestStateFactory.CreateCSharpTestState(
                <Document><![CDATA[
using System;
class C
{
    void goo() {
        return Custom$$
    }
}]]></Document>, {provider})

                Dim testDocument = state.Workspace.Documents(0)
                Dim textBuffer = testDocument.GetTextBuffer()

                Dim snapshotBeforeCommit = textBuffer.CurrentSnapshot
                provider.SetInfo(snapshotBeforeCommit.GetText(), testDocument.CursorPosition.Value)

                ' First send a space to trigger out special completionImplementation provider.
                state.SendInvokeCompletionList()
                state.SendTab()

                ' Verify that we see the entire change
                Dim finalText = textBuffer.CurrentSnapshot.GetText()
                Assert.Equal(
"using NewUsing;
using System;
class C
{
    void goo() {
        return InsertedItem
    }
}", finalText)

                Dim changes = snapshotBeforeCommit.Version.Changes
                ' This should have happened as two text changes to the buffer.
                Assert.Equal(2, changes.Count)

                Dim actualChanges = changes.ToArray()
                Dim firstChange = actualChanges(0)
                Assert.Equal(New Span(0, 0), firstChange.OldSpan)
                Assert.Equal("using NewUsing;", firstChange.NewText)

                Dim secondChange = actualChanges(1)
                Assert.Equal(New Span(testDocument.CursorPosition.Value - "Custom".Length, "Custom".Length), secondChange.OldSpan)
                Assert.Equal("InsertedItem", secondChange.NewText)

                ' Make sure new edits happen after the text that was inserted.
                state.SendTypeChars("1")

                finalText = textBuffer.CurrentSnapshot.GetText()
                Assert.Equal(
"using NewUsing;
using System;
class C
{
    void goo() {
        return InsertedItem1
    }
}", finalText)
            End Using
        End Sub

        <WorkItem(296512, "https://devdiv.visualstudio.com/DevDiv/_workitems?id=296512")>
        <WpfFact, Trait(Traits.Feature, Traits.Features.Completion)>
        Public Async Function TestRegionDirectiveIndentation() As Task
            Using state = TestStateFactory.CreateCSharpTestState(
                              <Document>
class C
{
    $$
}
                              </Document>, includeFormatCommandHandler:=True)

                state.SendTypeChars("#")

                Assert.Equal("#", state.GetLineFromCurrentCaretPosition().GetText())
                Await state.AssertCompletionSession()

                state.SendTypeChars("reg")
                Await state.AssertSelectedCompletionItem(displayText:="region")
                state.SendReturn()
                Await state.AssertNoCompletionSession()
                Assert.Equal("    #region", state.GetLineFromCurrentCaretPosition().GetText())
                Assert.Equal(state.GetLineFromCurrentCaretPosition().End, state.GetCaretPoint().BufferPosition)

                state.SendReturn()
                Assert.Equal("", state.GetLineFromCurrentCaretPosition().GetText())
                state.SendTypeChars("#")

                Assert.Equal("#", state.GetLineFromCurrentCaretPosition().GetText())
                Await state.AssertCompletionSession()

                state.SendTypeChars("endr")
                Await state.AssertSelectedCompletionItem(displayText:="endregion")
                state.SendReturn()
                Assert.Equal("    #endregion", state.GetLineFromCurrentCaretPosition().GetText())
                Assert.Equal(state.GetLineFromCurrentCaretPosition().End, state.GetCaretPoint().BufferPosition)

            End Using
        End Function

        <WpfFact, Trait(Traits.Feature, Traits.Features.Completion)>
        Public Async Function AfterIdentifierInCaseLabel() As Task
            Using state = TestStateFactory.CreateCSharpTestState(
                              <Document>
class C
{
    void M()
    {
        switch (true)
        {
            case identifier $$
        }
    }
}
                              </Document>)

                state.SendTypeChars("w")
                Await state.AssertSelectedCompletionItem(displayText:="when", isHardSelected:=False)

                state.SendBackspace()
                state.SendTypeChars("i")
                Await state.AssertSelectedCompletionItem(displayText:="identifier", isHardSelected:=False)

            End Using
        End Function

        <WpfFact, Trait(Traits.Feature, Traits.Features.Completion)>
        Public Async Function AfterIdentifierInCaseLabel_ColorColor() As Task
            Using state = TestStateFactory.CreateCSharpTestState(
                              <Document>
class identifier { }
class C
{
    const identifier identifier = null;
    void M()
    {
        switch (true)
        {
            case identifier $$
        }
    }
}
                              </Document>)

                state.SendTypeChars("w")
                Await state.AssertSelectedCompletionItem(displayText:="when", isHardSelected:=False)

                state.SendBackspace()
                state.SendTypeChars("i")
                Await state.AssertSelectedCompletionItem(displayText:="identifier", isHardSelected:=False)

            End Using
        End Function

        <WpfFact, Trait(Traits.Feature, Traits.Features.Completion)>
        Public Async Function AfterIdentifierInCaseLabel_ClassNameOnly() As Task
            Using state = TestStateFactory.CreateCSharpTestState(
                              <Document>
class identifier { }
class C
{
    void M()
    {
        switch (true)
        {
            case identifier $$
        }
    }
}
                              </Document>)

                state.SendTypeChars("w")
                Await state.AssertSelectedCompletionItem(displayText:="identifier", isHardSelected:=False)

                state.SendBackspace()
                state.SendTypeChars("i")
                Await state.AssertSelectedCompletionItem(displayText:="identifier", isHardSelected:=False)

            End Using
        End Function

        <WpfFact, Trait(Traits.Feature, Traits.Features.Completion)>
        Public Async Function AfterDoubleIdentifierInCaseLabel() As Task
            Using state = TestStateFactory.CreateCSharpTestState(
                              <Document>
class C
{
    void M()
    {
        switch (true)
        {
            case identifier identifier $$
        }
    }
}
                              </Document>)

                state.SendTypeChars("w")
                Await state.AssertSelectedCompletionItem(displayText:="when", isHardSelected:=True)

            End Using
        End Function

        <WorkItem(11959, "https://github.com/dotnet/roslyn/issues/11959")>
        <WpfFact, Trait(Traits.Feature, Traits.Features.Completion)>
        Public Async Function TestGenericAsyncTaskDeclaration() As Task
            Using state = TestStateFactory.CreateCSharpTestState(
                              <Document>
namespace A.B
{
    class TestClass { }
}

namespace A
{
    class C
    {
        async Task&lt;A$$ Method()
        { }
    }
}
                              </Document>)

                state.SendTypeChars(".")
                Await state.AssertSelectedCompletionItem(displayText:="B", isSoftSelected:=True)
            End Using
        End Function

        <WorkItem(15348, "https://github.com/dotnet/roslyn/issues/15348")>
        <WpfFact, Trait(Traits.Feature, Traits.Features.Completion)>
        Public Async Function TestAfterCasePatternSwitchLabel() As Task
            Using state = TestStateFactory.CreateCSharpTestState(
                              <Document>
class C
{
    void M()
    {
        object o = 1;
        switch(o)
        {
            case int i:
                $$
                break;
        }
    }
}
                              </Document>)

                state.SendTypeChars("this")
                Await state.AssertSelectedCompletionItem(displayText:="this", isHardSelected:=True)
            End Using
        End Function

        <WpfFact, Trait(Traits.Feature, Traits.Features.Completion)>
        Public Async Function TestBackspaceInMiddleOfSelection() As Task
            Using state = TestStateFactory.CreateCSharpTestState(
                              <Document>
public enum foo
{
    aaa
}

public class Program
{
    public static void Main(string[] args)
    {
        foo.a$$a
    }
}
                              </Document>)

                state.Workspace.Options = state.Workspace.Options.WithChangedOption(
                    CompletionOptions.TriggerOnDeletion, LanguageNames.CSharp, True)

                state.SendInvokeCompletionList()
                state.SendBackspace()
                Await state.AssertSelectedCompletionItem(displayText:="aaa", isHardSelected:=True)
            End Using
        End Function

        <WpfFact, Trait(Traits.Feature, Traits.Features.Completion)>
        Public Async Function TestBackspaceWithMultipleCharactersSelected() As Task
            Using state = TestStateFactory.CreateCSharpTestState(
                              <Document>
using System;

public class Program
{
    public static void Main(string[] args)
    {
        Console.WriteLine$$
    }
}
                              </Document>)

                state.Workspace.Options = state.Workspace.Options.WithChangedOption(
                    CompletionOptions.TriggerOnDeletion, LanguageNames.CSharp, True)

                state.SendInvokeCompletionList()
                state.SelectAndMoveCaret(-6)
                state.SendBackspace()
                Await state.AssertSelectedCompletionItem(displayText:="Write", isHardSelected:=True)
            End Using
        End Function

        <WorkItem(30097, "https://github.com/dotnet/roslyn/issues/30097")>
        <WpfFact, Trait(Traits.Feature, Traits.Features.Completion)>
        Public Async Function TestMRUKeepsTwoRecentlyUsedItems() As Task
            Using state = TestStateFactory.CreateCSharpTestState(
                              <Document>
class C
{
    public double Ma(double m) => m;

    public void Test()
    {
        $$
    }
}
                              </Document>)

                state.SendTypeChars("M(M(M(M(")
                Await state.AssertNoCompletionSession()
                Assert.Equal("        Ma(m:(Ma(m:(", state.GetLineTextFromCaretPosition())
            End Using
        End Function

        <WorkItem(36546, "https://github.com/dotnet/roslyn/issues/36546")>
        <WpfFact, Trait(Traits.Feature, Traits.Features.Completion)>
        Public Async Function TestDoNotDismissIfEmptyOnBackspaceIfStartedWithBackspace() As Task
            Using state = TestStateFactory.CreateCSharpTestState(
                              <Document>
using System;

class C
{
    public void M()
    {
        Console.W$$
    }
}</Document>)

                state.Workspace.Options = state.Workspace.Options.WithChangedOption(
                    CompletionOptions.TriggerOnDeletion, LanguageNames.CSharp, True)

                state.SendBackspace()
                Await state.AssertCompletionItemsContainAll("WriteLine")
            End Using
        End Function

        <WorkItem(36546, "https://github.com/dotnet/roslyn/issues/36546")>
        <WpfFact, Trait(Traits.Feature, Traits.Features.Completion)>
        Public Async Function TestDoNotDismissIfEmptyOnMultipleBackspaceIfStartedInvoke() As Task
            Using state = TestStateFactory.CreateCSharpTestState(
                              <Document>
using System;

class C
{
    public void M()
    {
        Console.Wr$$
    }
}</Document>)

                state.SendInvokeCompletionList()
                Await state.AssertCompletionSession()
                state.SendBackspace()
                state.SendBackspace()
                Await state.AssertCompletionSession()
            End Using
        End Function

        <WorkItem(30097, "https://github.com/dotnet/roslyn/issues/30097")>
        <WpfFact, Trait(Traits.Feature, Traits.Features.Completion)>
        Public Async Function TestNamedParameterDoesNotAddExtraColon() As Task
            Using state = TestStateFactory.CreateCSharpTestState(
                              <Document>
class C
{
    public double M(double some) => m;

    public void Test()
    {
        $$
    }
}
                              </Document>)

                state.SendTypeChars("M(some:M(some:")
                Await state.AssertNoCompletionSession()
                Assert.Equal("        M(some:M(some:", state.GetLineTextFromCaretPosition())
            End Using
        End Function

        <WpfFact, Trait(Traits.Feature, Traits.Features.Completion)>
        Public Async Function TestSuggestionMode() As Task
            Using state = TestStateFactory.CreateCSharpTestState(
                              <Document>
class C
{
    void M()
    {    
        $$
    }
}
                              </Document>)

                state.SendToggleCompletionMode()
                Await state.WaitForAsynchronousOperationsAsync()
                state.SendTypeChars("s")
                Await state.AssertCompletionSession()
                Assert.True(state.HasSuggestedItem())
                Await state.AssertSelectedCompletionItem(displayText:="sbyte", isSoftSelected:=True)

                state.SendToggleCompletionMode()
                Await state.AssertCompletionSession()
                Assert.False(state.HasSuggestedItem())
                ' We want to soft select if we were already in soft select mode.
                Await state.AssertSelectedCompletionItem(displayText:="sbyte", isSoftSelected:=True)

                state.SendToggleCompletionMode()
                Await state.AssertCompletionSession()
                Assert.True(state.HasSuggestedItem())
                Await state.AssertSelectedCompletionItem(displayText:="sbyte", isSoftSelected:=True)
            End Using
        End Function

        <WpfFact, Trait(Traits.Feature, Traits.Features.Completion)>
        Public Async Function TestTabAfterOverride() As Task
            Using state = TestStateFactory.CreateCSharpTestState(
                              <Document>
class C
{
    override $$
    public static void M() { }
}
                              </Document>)

                state.SendTypeChars("gethashcod")
                state.SendTab()
                Await state.AssertNoCompletionSession()
                state.AssertMatchesTextStartingAtLine(3, "    public override int GetHashCode()")
                state.AssertMatchesTextStartingAtLine(4, "    {")
                state.AssertMatchesTextStartingAtLine(5, "        return base.GetHashCode();")
                state.AssertMatchesTextStartingAtLine(6, "    }")
                state.AssertMatchesTextStartingAtLine(7, "    public static void M() { }")
            End Using
        End Function

        <WpfFact, Trait(Traits.Feature, Traits.Features.Completion)>
        Public Async Function TestSuppressNullableWarningExpression() As Task
            Using state = TestStateFactory.CreateCSharpTestState(
                              <Document>
class C
{
    void M()
    {
        var s = "";
        s$$
    }
}
                              </Document>)

                state.SendTypeChars("!")
                Await state.AssertNoCompletionSession()
                state.SendTypeChars(".")
                Await state.AssertCompletionItemsContainAll("ToString", "GetHashCode")
            End Using
        End Function

        <WpfFact, Trait(Traits.Feature, Traits.Features.Completion)>
        Public Async Function TestCommitIfUniqueFiltersIfNotUnique() As Task
            Using state = TestStateFactory.CreateCSharpTestState(
                              <Document>
class C
{
    void Method()
    {
        Me$$
    }
}
                              </Document>)

                Await state.SendCommitUniqueCompletionListItemAsync()
                Await state.AssertCompletionItemsContainAll("MemberwiseClone", "Method")
                Await state.AssertCompletionItemsDoNotContainAny("int", "ToString()", "Microsoft", "Math")
            End Using
        End Function

        <WpfFact, Trait(Traits.Feature, Traits.Features.Completion)>
        Public Async Function TestDismissCompletionOnBacktick() As Task
            Using state = TestStateFactory.CreateCSharpTestState(
                              <Document>
using System;
class C
{
    void Method()
    {
        Con$$
    }
}
                              </Document>)

                state.SendInvokeCompletionList()
                Await state.AssertCompletionSession()
                state.SendTypeChars("`")
                Await state.AssertNoCompletionSession()
            End Using
        End Function

        <WpfFact, Trait(Traits.Feature, Traits.Features.Completion)>
        Public Async Function TestSendCommitIfUnique() As Task
            Using state = TestStateFactory.CreateCSharpTestState(
              <Document>
using System;
class C
{
    void Method()
    {
        var s="";
        s.Len$$
    }
}
                              </Document>)
                Await state.SendCommitUniqueCompletionListItemAsync()
                Await state.AssertNoCompletionSession()
                Assert.Contains("s.Length", state.GetLineTextFromCaretPosition(), StringComparison.Ordinal)
            End Using
        End Function

        <WpfFact, Trait(Traits.Feature, Traits.Features.Completion)>
        Public Async Function TestSendCommitIfUniqueInInsertionSession() As Task
            Using state = TestStateFactory.CreateCSharpTestState(
                              <Document>
class C
{
    void Method()
    {
        var s = "";
        s$$
    }
}
                              </Document>)

                state.SendTypeChars(".len")
                Await state.SendCommitUniqueCompletionListItemAsync()
                Await state.AssertNoCompletionSession()
                Assert.Contains("s.Length", state.GetLineTextFromCaretPosition(), StringComparison.Ordinal)
            End Using
        End Function

        <WpfFact, Trait(Traits.Feature, Traits.Features.Completion)>
        Public Async Function TestSendCommitIfUniqueInDeletionSession1() As Task
            ' We explicitly use a weak matching on Delete.
            ' It matches by the first letter. Therefore, if backspace in s.Length, it matches s.Length and s.LastIndexOf.
            ' In this case, CommitIfUnique is not applied.
            Using state = TestStateFactory.CreateCSharpTestState(
                              <Document>
class C
{
    void Method()
    {
        var s = "";
        s.Normalize$$
    }
}
                              </Document>)

                state.Workspace.Options = state.Workspace.Options.WithChangedOption(
                    CompletionOptions.TriggerOnDeletion, LanguageNames.CSharp, True)

                state.SendBackspace()
                Await state.AssertCompletionSession()
                Await state.SendCommitUniqueCompletionListItemAsync()
                Await state.AssertNoCompletionSession()
                Assert.Contains("s.Normalize", state.GetLineTextFromCaretPosition(), StringComparison.Ordinal)
            End Using
        End Function

        <WorkItem(37231, "https://github.com/dotnet/roslyn/issues/37231")>
        <WpfFact, Trait(Traits.Feature, Traits.Features.Completion)>
        Public Async Function TestSendCommitIfUniqueInDeletionSession2() As Task
            Using state = TestStateFactory.CreateCSharpTestState(
                              <Document>
using System;
class C
{
    void Method()
    {
        AccessViolationException$$
    }
}
                              </Document>)

                state.Workspace.Options = state.Workspace.Options.WithChangedOption(
                    CompletionOptions.TriggerOnDeletion, LanguageNames.CSharp, True)

                state.SendBackspace()
                Await state.AssertCompletionSession()
                Await state.SendCommitUniqueCompletionListItemAsync()
                Await state.AssertNoCompletionSession()
                Assert.Contains("AccessViolationException", state.GetLineTextFromCaretPosition(), StringComparison.Ordinal)
            End Using
        End Function

        <WpfFact, Trait(Traits.Feature, Traits.Features.Completion)>
        Public Async Function TestSendCommitIfUniqueWithIntelliCode() As Task
            Dim provider = New IntelliCodeMockProvider()
            Using state = TestStateFactory.CreateCSharpTestState(
                              <Document>
class C
{
    void Method()
    {
        var s = "";
        s.Len$$
    }
}
                              </Document>, {provider})

                Await state.SendCommitUniqueCompletionListItemAsync()
                Await state.AssertNoCompletionSession()
                Assert.Contains("s.Length", state.GetLineTextFromCaretPosition(), StringComparison.Ordinal)
            End Using
        End Function

        <WpfFact, Trait(Traits.Feature, Traits.Features.Completion)>
        Public Async Function TestSendCommitIfUniqueInInsertionSessionWithIntelliCode() As Task
            Dim provider = New IntelliCodeMockProvider()
            Using state = TestStateFactory.CreateCSharpTestState(
                              <Document>
class C
{
    void Method()
    {
        var s = "";
        s$$
    }
}
                              </Document>, {provider})

                state.SendTypeChars(".len")
                Await state.AssertCompletionItemsContainAll("Length", "★ Length")
                Await state.SendCommitUniqueCompletionListItemAsync()
                Await state.AssertNoCompletionSession()
                Assert.Contains("s.Length", state.GetLineTextFromCaretPosition(), StringComparison.Ordinal)
            End Using
        End Function

        <WpfFact, Trait(Traits.Feature, Traits.Features.Completion)>
        Public Async Function TestSendCommitIfUniqueInDeletionSessionWithIntelliCode() As Task
            ' We explicitly use a weak matching on Delete.
            ' It matches by the first letter. Therefore, if backspace in s.Length, it matches s.Length and s.LastIndexOf.
            ' In this case, CommitIfUnique is not applied.
            Dim provider = New IntelliCodeMockProvider()
            Using state = TestStateFactory.CreateCSharpTestState(
                              <Document>
class C
{
    void Method()
    {
        var s = "";
        s.Normalize$$
    }
}
                              </Document>, {provider})

                state.Workspace.Options = state.Workspace.Options.WithChangedOption(
                    CompletionOptions.TriggerOnDeletion, LanguageNames.CSharp, True)

                state.SendBackspace()
                Await state.AssertCompletionItemsContainAll("Normalize", "★ Normalize")
                Await state.SendCommitUniqueCompletionListItemAsync()
                Await state.AssertNoCompletionSession()
                Assert.Contains("s.Normalize", state.GetLineTextFromCaretPosition(), StringComparison.Ordinal)
            End Using
        End Function

        <WpfFact, Trait(Traits.Feature, Traits.Features.Completion)>
        Public Async Function TestAutomationTextPassedToEditor() As Task
            Dim provider = New IntelliCodeMockProvider()
            Using state = TestStateFactory.CreateCSharpTestState(
                              <Document>
class C
{
    void Method()
    {
        var s = "";
        s.Len$$
    }
}
                              </Document>, {provider})

                state.SendInvokeCompletionList()
                state.SendSelectCompletionItem("★ Length")
                Await state.AssertSelectedCompletionItem(displayText:="★ Length", automationText:=provider.AutomationTextString)
            End Using
        End Function

        <WpfFact, Trait(Traits.Feature, Traits.Features.Completion)>
        Public Async Function TestSendCommitIfUniqueWithIntelliCodeAndDuplicateItemsFromIntelliCode() As Task
            Dim provider = New IntelliCodeMockWeirdProvider()
            Using state = TestStateFactory.CreateCSharpTestState(
                              <Document>
class C
{
    void Method()
    {
        var s = "";
        s.Len$$
    }
}
                              </Document>, {provider})

                Await state.SendCommitUniqueCompletionListItemAsync()
                Await state.AssertNoCompletionSession()
                Assert.Contains("s.Length", state.GetLineTextFromCaretPosition(), StringComparison.Ordinal)
            End Using
        End Function

        <WpfFact, Trait(Traits.Feature, Traits.Features.Completion)>
        Public Async Function TestSendCommitIfUniqueInInsertionSessionWithIntelliCodeAndDuplicateItemsFromIntelliCode() As Task
            Dim provider = New IntelliCodeMockWeirdProvider()
            Using state = TestStateFactory.CreateCSharpTestState(
                              <Document>
class C
{
    void Method()
    {
        var s = "";
        s$$
    }
}
                              </Document>, {provider})

                state.SendTypeChars(".len")
                Await state.AssertCompletionItemsContainAll("Length", "★ Length", "★ Length2")
                Await state.SendCommitUniqueCompletionListItemAsync()
                Await state.AssertNoCompletionSession()
                Assert.Contains("s.Length", state.GetLineTextFromCaretPosition(), StringComparison.Ordinal)
            End Using
        End Function

        <WpfFact, Trait(Traits.Feature, Traits.Features.Completion)>
        Public Async Function IntelliCodeItemPreferredAfterCommitingIntelliCodeItem() As Task
            Dim provider = New IntelliCodeMockProvider()
            Using state = TestStateFactory.CreateCSharpTestState(
                              <Document>
class C
{
    void Method()
    {
        var s = "";
        s$$
    }
}
                              </Document>, {provider})

                state.Workspace.Options = state.Workspace.Options.WithChangedOption(
                    CompletionOptions.TriggerOnDeletion, LanguageNames.CSharp, True)

                state.SendTypeChars(".nor")
                Await state.AssertCompletionItemsContainAll("Normalize", "★ Normalize")
                Await state.AssertSelectedCompletionItem("★ Normalize", displayTextSuffix:="()")
                state.SendTab()
                Await state.AssertNoCompletionSession()
                Assert.Contains("s.Normalize", state.GetLineTextFromCaretPosition(), StringComparison.Ordinal)
                For i = 1 To "ze".Length
                    state.SendBackspace()
                Next
                Await state.AssertSelectedCompletionItem("★ Normalize", displayTextSuffix:="()")

                state.SendEscape()
                For i = 1 To "Normali".Length
                    state.SendBackspace()
                Next
                state.SendEscape()
                Assert.Contains("s.", state.GetLineTextFromCaretPosition(), StringComparison.Ordinal)

                state.SendInvokeCompletionList()
                Await state.AssertSelectedCompletionItem("★ Normalize", displayTextSuffix:="()")
                state.SendEscape()

                state.SendTypeChars("n")
                Await state.AssertSelectedCompletionItem("★ Normalize", displayTextSuffix:="()")
            End Using
        End Function

        <WpfFact, Trait(Traits.Feature, Traits.Features.Completion)>
        Public Async Function IntelliCodeItemPreferredAfterCommitingNonIntelliCodeItem() As Task
            Dim provider = New IntelliCodeMockProvider()
            Using state = TestStateFactory.CreateCSharpTestState(
                              <Document>
class C
{
    void Method()
    {
        var s = "";
        s$$
    }
}
                              </Document>, {provider})

                state.Workspace.Options = state.Workspace.Options.WithChangedOption(
                    CompletionOptions.TriggerOnDeletion, LanguageNames.CSharp, True)

                state.SendTypeChars(".nor")
                Await state.AssertCompletionItemsContainAll("Normalize", "★ Normalize")
                Await state.AssertSelectedCompletionItem("★ Normalize", displayTextSuffix:="()")

                state.NavigateToDisplayText("Normalize")
                state.SendTab()

                Await state.AssertNoCompletionSession()
                Assert.Contains("s.Normalize", state.GetLineTextFromCaretPosition(), StringComparison.Ordinal)
                For i = 1 To "ze".Length
                    state.SendBackspace()
                Next
                Await state.AssertSelectedCompletionItem("★ Normalize", displayTextSuffix:="()")

                state.SendEscape()
                For i = 1 To "Normali".Length
                    state.SendBackspace()
                Next
                state.SendEscape()
                Assert.Contains("s.", state.GetLineTextFromCaretPosition(), StringComparison.Ordinal)

                state.SendInvokeCompletionList()
                Await state.AssertSelectedCompletionItem("★ Normalize", displayTextSuffix:="()")
                state.SendEscape()

                state.SendTypeChars("n")
                Await state.AssertSelectedCompletionItem("★ Normalize", displayTextSuffix:="()")
            End Using
        End Function

        <WpfFact, Trait(Traits.Feature, Traits.Features.Completion)>
        Public Async Function TestExpanderWithImportCompletionDisabled() As Task
            Using state = TestStateFactory.CreateCSharpTestState(
                  <Document><![CDATA[
namespace NS1
{
    class C
    {
        public void Foo()
        {
            Bar$$
        }
    }
}

namespace NS2
{
    public class Bar { }
}
]]></Document>)

                state.Workspace.Options = state.Workspace.Options.WithChangedOption(CompletionOptions.ShowItemsFromUnimportedNamespaces, LanguageNames.CSharp, False)

                ' trigger completion with import completion disabled
                state.SendInvokeCompletionList()
                Await state.WaitForUIRenderedAsync()

<<<<<<< HEAD
                ' make sure expander is selected
=======
                Await state.AssertCompletionItemsDoNotContainAny("Bar")
                state.AssertCompletionItemExpander(isAvailable:=True, isSelected:=False)

                ' select expander
>>>>>>> aeabd60e
                state.SetCompletionItemExpanderState(isSelected:=True)
                Await state.WaitForAsynchronousOperationsAsync()
                Await state.WaitForUIRenderedAsync()

                Await state.AssertSelectedCompletionItem(displayText:="Bar", inlineDescription:="NS2")
                state.AssertCompletionItemExpander(isAvailable:=True, isSelected:=True)

                ' unselect expander
                state.SetCompletionItemExpanderState(isSelected:=False)
                Await state.WaitForAsynchronousOperationsAsync()
                Await state.WaitForUIRenderedAsync()

                Await state.AssertCompletionItemsDoNotContainAny("Bar")
                state.AssertCompletionItemExpander(isAvailable:=True, isSelected:=False)

                ' select expander again
                state.SetCompletionItemExpanderState(isSelected:=True)
                Await state.WaitForAsynchronousOperationsAsync()
                Await state.WaitForUIRenderedAsync()

                Await state.AssertSelectedCompletionItem(displayText:="Bar", inlineDescription:="NS2")
                state.AssertCompletionItemExpander(isAvailable:=True, isSelected:=True)

                ' dismiss completion
                state.SendEscape()
                Await state.AssertNoCompletionSession()

                ' trigger completion again
                state.SendInvokeCompletionList()
                Await state.WaitForUIRenderedAsync()

<<<<<<< HEAD
                ' should not show unimported item even with cache populated
                Await state.AssertCompletionItemsDoNotContainAny({"Bar"})
                state.AssertCompletionItemExpander(isAvailable:=True, isSelected:=False)

=======
                Await state.AssertSelectedCompletionItem(displayText:="Bar", inlineDescription:="NS2")
                state.AssertCompletionItemExpander(isAvailable:=True, isSelected:=True)

                ' unselect expander
                state.SetCompletionItemExpanderState(isSelected:=False)
                Await state.WaitForAsynchronousOperationsAsync()
                Await state.WaitForUIRenderedAsync()

                Await state.AssertCompletionItemsDoNotContainAny("Bar")
                state.AssertCompletionItemExpander(isAvailable:=True, isSelected:=False)

                ' select expander
                state.SetCompletionItemExpanderState(isSelected:=True)
                Await state.WaitForAsynchronousOperationsAsync()
                Await state.WaitForUIRenderedAsync()

                Await state.AssertSelectedCompletionItem(displayText:="Bar", inlineDescription:="NS2")
                state.AssertCompletionItemExpander(isAvailable:=True, isSelected:=True)

                ' unselect expander again
                state.SetCompletionItemExpanderState(isSelected:=False)
                Await state.WaitForAsynchronousOperationsAsync()
                Await state.WaitForUIRenderedAsync()

                Await state.AssertCompletionItemsDoNotContainAny("Bar")
                state.AssertCompletionItemExpander(isAvailable:=True, isSelected:=False)
>>>>>>> aeabd60e
            End Using
        End Function

        <WpfFact, Trait(Traits.Feature, Traits.Features.Completion)>
        Public Async Function TestExpanderWithImportCompletionEnabled() As Task
            Using state = TestStateFactory.CreateCSharpTestState(
                  <Document><![CDATA[
namespace NS1
{
    class C
    {
        public void Foo()
        {
            Bar$$
        }
    }
}

namespace NS2
{
    public class Bar { }
}
]]></Document>)

                state.Workspace.Options = state.Workspace.Options _
                    .WithChangedOption(CompletionOptions.ShowItemsFromUnimportedNamespaces, LanguageNames.CSharp, True)

                ' trigger completion with import completion enabled
                state.SendInvokeCompletionList()
                Await state.WaitForUIRenderedAsync()

<<<<<<< HEAD
                ' make sure expander is selected
=======
                Await state.AssertCompletionItemsDoNotContainAny("Bar")
                state.AssertCompletionItemExpander(isAvailable:=True, isSelected:=False)

                ' select expander
>>>>>>> aeabd60e
                state.SetCompletionItemExpanderState(isSelected:=True)
                Await state.WaitForAsynchronousOperationsAsync()
                Await state.WaitForUIRenderedAsync()

                Await state.AssertSelectedCompletionItem(displayText:="Bar", inlineDescription:="NS2")
                state.AssertCompletionItemExpander(isAvailable:=True, isSelected:=True)

                ' dismiss completion
                state.SendEscape()
                Await state.AssertNoCompletionSession()

                ' trigger completion again
                state.SendInvokeCompletionList()
                Await state.WaitForUIRenderedAsync()

<<<<<<< HEAD
                ' now cache is populated
=======
                Await state.AssertCompletionItemsDoNotContainAny("Bar")
                state.AssertCompletionItemExpander(isAvailable:=True, isSelected:=False)

                ' set timeout to 0 (always timeout)
                state.Workspace.Options = state.Workspace.Options.WithChangedOption(CompletionServiceOptions.TimeoutInMillisecondsForImportCompletion, 0)

                ' select expander
                state.SetCompletionItemExpanderState(isSelected:=True)
                Await state.WaitForAsynchronousOperationsAsync()
                Await state.WaitForUIRenderedAsync()

                ' timeout should be ignored since user asked for unimport types explicitly (via expander)
>>>>>>> aeabd60e
                Await state.AssertSelectedCompletionItem(displayText:="Bar", inlineDescription:="NS2")
                state.AssertCompletionItemExpander(isAvailable:=True, isSelected:=True)

            End Using
        End Function

        <WpfFact, Trait(Traits.Feature, Traits.Features.Completion)>
        Public Async Function NoExpanderAvailableWhenNotInTypeContext() As Task
            Using state = TestStateFactory.CreateCSharpTestState(
                  <Document><![CDATA[
namespace NS1
{
    $$
}
]]></Document>)

                state.Workspace.Options = state.Workspace.Options.WithChangedOption(CompletionOptions.ShowItemsFromUnimportedNamespaces, LanguageNames.CSharp, True)

                ' trigger completion with import completion enabled
                state.SendInvokeCompletionList()
                Await state.WaitForUIRenderedAsync()

                state.AssertCompletionItemExpander(isAvailable:=False, isSelected:=False)
            End Using
        End Function

        <WorkItem(34943, "https://github.com/dotnet/roslyn/issues/34943")>
        <WpfFact, Trait(Traits.Feature, Traits.Features.Completion), Trait(Traits.Feature, Traits.Features.CodeActionsUseRangeOperator)>
        Public Async Function TypingDotsAfterInt() As Task
            Using state = TestStateFactory.CreateCSharpTestState(
                  <Document><![CDATA[
class C 
{
    void M()
    {
        int first = 3;
        int[] array = new int[100];
        var range = array[first$$];
    }
}
]]></Document>)

                state.SendTypeChars(".")
                Await state.AssertCompletionSession()
                Assert.True(state.IsSoftSelected())
                state.SendTypeChars(".")
                Assert.Contains("var range = array[first..];", state.GetLineTextFromCaretPosition(), StringComparison.Ordinal)
            End Using
        End Function

        <WorkItem(34943, "https://github.com/dotnet/roslyn/issues/34943")>
        <WpfFact, Trait(Traits.Feature, Traits.Features.Completion), Trait(Traits.Feature, Traits.Features.CodeActionsUseRangeOperator)>
        Public Async Function TypingDotsAfterClassAndAfterIntProperty() As Task
            Using state = TestStateFactory.CreateCSharpTestState(
                  <Document><![CDATA[
class C 
{
    void M()
    {
        var d = new D();
        int[] array = new int[100];
        var range = array[d$$];
    }
}

class D
{
    public int A;
}
]]></Document>)

                state.SendTypeChars(".")
                Await state.AssertSelectedCompletionItem("A", isHardSelected:=True)
                state.SendTypeChars(".")
                Await state.AssertCompletionSession()
                Assert.True(state.IsSoftSelected())
                state.SendTypeChars(".")
                Assert.Contains("var range = array[d.A..];", state.GetLineTextFromCaretPosition(), StringComparison.Ordinal)
            End Using
        End Function

        <WorkItem(34943, "https://github.com/dotnet/roslyn/issues/34943")>
        <WpfFact, Trait(Traits.Feature, Traits.Features.Completion), Trait(Traits.Feature, Traits.Features.CodeActionsUseRangeOperator)>
        Public Async Function TypingDotsAfterClassAndAfterIntMethod() As Task
            Using state = TestStateFactory.CreateCSharpTestState(
                  <Document><![CDATA[
class C 
{
    void M()
    {
        var d = new D();
        int[] array = new int[100];
        var range = array[d$$];
    }
}

class D
{
    public int A() => 0;
}
]]></Document>)

                state.SendTypeChars(".")
                Await state.AssertSelectedCompletionItem("A", isHardSelected:=True)
                state.SendTypeChars("().")
                Await state.AssertCompletionSession()
                Assert.True(state.IsSoftSelected())
                state.SendTypeChars(".")
                Assert.Contains("var range = array[d.A()..];", state.GetLineTextFromCaretPosition(), StringComparison.Ordinal)
            End Using
        End Function

        <WorkItem(34943, "https://github.com/dotnet/roslyn/issues/34943")>
        <WpfFact, Trait(Traits.Feature, Traits.Features.Completion), Trait(Traits.Feature, Traits.Features.CodeActionsUseRangeOperator)>
        Public Async Function TypingDotsAfterClassAndAfterDecimalProperty() As Task
            Using state = TestStateFactory.CreateCSharpTestState(
                  <Document><![CDATA[
class C 
{
    void M()
    {
        var d = new D();
        int[] array = new int[100];
        var range = array[d$$];
    }
}

class D
{
    public decimal A;
}
]]></Document>)

                state.SendTypeChars(".")
                Await state.AssertSelectedCompletionItem("GetHashCode", isHardSelected:=True)
                state.SendTypeChars("A.")
                Await state.AssertCompletionSession()
                Assert.True(state.IsSoftSelected())
                state.SendTypeChars(".")
                Assert.Contains("var range = array[d.A..];", state.GetLineTextFromCaretPosition(), StringComparison.Ordinal)
            End Using
        End Function

        <WorkItem(34943, "https://github.com/dotnet/roslyn/issues/34943")>
        <WpfFact, Trait(Traits.Feature, Traits.Features.Completion), Trait(Traits.Feature, Traits.Features.CodeActionsUseRangeOperator)>
        Public Async Function TypingDotsAfterClassAndAfterDoubleMethod() As Task
            Using state = TestStateFactory.CreateCSharpTestState(
                  <Document><![CDATA[
class C 
{
    void M()
    {
        var d = new D();
        int[] array = new int[100];
        var range = array[d$$];
    }
}

class D
{
    public double A() => 0;
}
]]></Document>)

                state.SendTypeChars(".")
                Await state.AssertSelectedCompletionItem("GetHashCode", isHardSelected:=True)
                state.SendTypeChars("A().")
                Await state.AssertCompletionSession()
                Assert.True(state.IsSoftSelected())
                state.SendTypeChars(".")
                Assert.Contains("var range = array[d.A()..];", state.GetLineTextFromCaretPosition(), StringComparison.Ordinal)
            End Using
        End Function

        <WorkItem(34943, "https://github.com/dotnet/roslyn/issues/34943")>
        <WpfFact, Trait(Traits.Feature, Traits.Features.Completion), Trait(Traits.Feature, Traits.Features.CodeActionsUseRangeOperator)>
        Public Async Function TypingDotsAfterIntWithinArrayDeclaration() As Task
            Using state = TestStateFactory.CreateCSharpTestState(
                  <Document><![CDATA[
class C 
{
    void M()
    {
        int d = 1;
        var array = new int[d$$];
    }
}
]]></Document>)

                state.SendTypeChars(".")
                Await state.AssertCompletionSession()
                Assert.True(state.IsSoftSelected())
                state.SendTypeChars(".")
                Assert.Contains("var array = new int[d..];", state.GetLineTextFromCaretPosition(), StringComparison.Ordinal)
            End Using
        End Function

        <WorkItem(34943, "https://github.com/dotnet/roslyn/issues/34943")>
        <WpfFact, Trait(Traits.Feature, Traits.Features.Completion), Trait(Traits.Feature, Traits.Features.CodeActionsUseRangeOperator)>
        Public Async Function TypingDotsAfterIntInVariableDeclaration() As Task
            Using state = TestStateFactory.CreateCSharpTestState(
                  <Document><![CDATA[
class C 
{
    void M()
    {
        int d = 1;
        var e = d$$;
    }
}
]]></Document>)

                state.SendTypeChars(".")
                Await state.AssertCompletionSession()
                Assert.True(state.IsSoftSelected())
                state.SendTypeChars(".")
                Assert.Contains("var e = d..;", state.GetLineTextFromCaretPosition(), StringComparison.Ordinal)
            End Using
        End Function

        <WorkItem(34943, "https://github.com/dotnet/roslyn/issues/34943")>
        <WpfFact, Trait(Traits.Feature, Traits.Features.Completion), Trait(Traits.Feature, Traits.Features.CodeActionsUseRangeOperator)>
        Public Async Function TypingToStringAfterIntInVariableDeclaration() As Task
            Using state = TestStateFactory.CreateCSharpTestState(
                  <Document><![CDATA[
class C 
{
    void M()
    {
        int d = 1;
        var e = d$$;
    }
}
]]></Document>)

                state.SendTypeChars(".")
                Await state.AssertCompletionSession()
                Assert.True(state.IsSoftSelected())
                state.SendTypeChars("ToStr(")
                Assert.Contains("var e = d.ToString(", state.GetLineTextFromCaretPosition(), StringComparison.Ordinal)
            End Using
        End Function

        <WorkItem(36187, "https://github.com/dotnet/roslyn/issues/36187")>
        <WpfFact, Trait(Traits.Feature, Traits.Features.Completion), Trait(Traits.Feature, Traits.Features.CodeActionsUseRangeOperator)>
        Public Async Function CompletionWithTwoOverloadsOneOfThemIsEmpty() As Task
            Using state = TestStateFactory.CreateCSharpTestState(
                  <Document><![CDATA[
class C
{
    private enum A
    {
    	A,
    	B,
    }

    private void Get(string a) { }
    private void Get(A a) { }

    private void Test()
    {
    	Get$$
    }
}
]]></Document>)

                state.SendTypeChars("(")
                Await state.AssertSelectedCompletionItem(displayText:="A", isHardSelected:=True)
            End Using
        End Function

        <WpfFact, Trait(Traits.Feature, Traits.Features.Completion)>
        <WorkItem(24960, "https://github.com/dotnet/roslyn/issues/24960")>
        Public Async Function TypeParameterTOnType() As Task
            Using state = TestStateFactory.CreateCSharpTestState(
                <Document><![CDATA[
class C<T>
{
    $$
}]]>
                </Document>)

                state.SendTypeChars("T")
                Await state.AssertSelectedCompletionItem("T")
            End Using
        End Function

        <WpfFact, Trait(Traits.Feature, Traits.Features.Completion)>
        <WorkItem(24960, "https://github.com/dotnet/roslyn/issues/24960")>
        Public Async Function TypeParameterTOnMethod() As Task
            Using state = TestStateFactory.CreateCSharpTestState(
                <Document><![CDATA[
class C
{
    void M<T>()
    {
        $$
    }
}]]>
                </Document>)

                state.SendTypeChars("T")
                Await state.AssertSelectedCompletionItem("T")
            End Using
        End Function

        <WpfFact, Trait(Traits.Feature, Traits.Features.Completion)>
        Public Async Function CompletionBeforeVarWithEnableNullableReferenceAnalysisIDEFeatures() As Task
            Using state = TestStateFactory.CreateTestStateFromWorkspace(
                 <Workspace>
                     <Project Language="C#" LanguageVersion="CSharp8" CommonReferences="true" AssemblyName="CSProj" Features="run-nullable-analysis">
                         <Document><![CDATA[
class C
{
    void M(string s)
    {
        s$$
        var o = new object();
    }
}]]></Document>
                     </Project>
                 </Workspace>)

                state.SendTypeChars(".")
                Await state.AssertCompletionItemsContainAll("Length")
            End Using
        End Function

        <WpfFact, Trait(Traits.Feature, Traits.Features.Completion)>
        Public Async Function CompletingWithColonInMethodParametersWithNoInstanceToInsert() As Task
            Using state = TestStateFactory.CreateCSharpTestState(
<Document><![CDATA[class C
{
    void M(string s)
    {
        N(10, $$);
    }

    void N(int id, string serviceName) {}
}]]></Document>)

                state.SendTypeChars("serviceN")
                Await state.AssertCompletionSession()
                state.SendTypeChars(":")
                Assert.Contains("N(10, serviceName:);", state.GetLineTextFromCaretPosition(), StringComparison.Ordinal)
            End Using
        End Function

        <WpfFact, Trait(Traits.Feature, Traits.Features.Completion)>
        Public Async Function CompletingWithSpaceInMethodParametersWithNoInstanceToInsert() As Task
            Using state = TestStateFactory.CreateCSharpTestState(
<Document><![CDATA[class C
{
    void M(string s)
    {
        N(10, $$);
    }

    void N(int id, string serviceName) {}
}]]></Document>)

                state.SendTypeChars("serviceN")
                Await state.AssertCompletionSession()
                state.SendTypeChars(" ")
                Assert.Contains("N(10, serviceName );", state.GetLineTextFromCaretPosition(), StringComparison.Ordinal)
            End Using
        End Function

        <WorkItem(35163, "https://github.com/dotnet/roslyn/issues/35163")>
        <WpfFact, Trait(Traits.Feature, Traits.Features.Completion)>
        Public Async Function NonExpandedItemShouldAlwaysBePreferred_DisplayTextMatch() As Task
            Using state = TestStateFactory.CreateCSharpTestState(
                  <Document><![CDATA[
namespace NS1
{
    class C
    {
        public void Foo()
        {
            Bar$$
        }
    }

    public class Bar<T>
    {
    } 
}

namespace NS2
{
    public class Bar
    {
    }
}
]]></Document>)

                Dim expectedText = "
namespace NS1
{
    class C
    {
        public void Foo()
        {
            Bar
        }
    }

    public class Bar<T>
    {
    } 
}

namespace NS2
{
    public class Bar
    {
    }
}
"

                state.Workspace.Options = state.Workspace.Options _
                    .WithChangedOption(CompletionOptions.ShowItemsFromUnimportedNamespaces, LanguageNames.CSharp, True)

                state.SendInvokeCompletionList()
                Await state.WaitForUIRenderedAsync()

                ' make sure expander is selected
                state.SetCompletionItemExpanderState(isSelected:=True)
                Await state.WaitForAsynchronousOperationsAsync()
                Await state.WaitForUIRenderedAsync()

                state.AssertCompletionItemExpander(isAvailable:=True, isSelected:=True)
                Await state.AssertSelectedCompletionItem(displayText:="Bar", displayTextSuffix:="<>")

                state.SendTab()
                Assert.Equal(expectedText, state.GetDocumentText())
            End Using
        End Function

        <WorkItem(35163, "https://github.com/dotnet/roslyn/issues/35163")>
        <WpfFact, Trait(Traits.Feature, Traits.Features.Completion)>
        Public Async Function NonExpandedItemShouldAlwaysBePreferred_FullDisplayTextMatch() As Task
            Using state = TestStateFactory.CreateCSharpTestState(
                  <Document><![CDATA[
namespace NS1
{
    class C
    {
        public void Foo()
        {
            Bar$$
        }
    }

    public class Bar
    {
    } 
}

namespace NS2
{
    public class Bar
    {
    }
}
]]></Document>)

                Dim expectedText = "
namespace NS1
{
    class C
    {
        public void Foo()
        {
            Bar
        }
    }

    public class Bar
    {
    } 
}

namespace NS2
{
    public class Bar
    {
    }
}
"

                state.Workspace.Options = state.Workspace.Options _
                    .WithChangedOption(CompletionOptions.ShowItemsFromUnimportedNamespaces, LanguageNames.CSharp, True)

                state.SendInvokeCompletionList()
                Await state.WaitForUIRenderedAsync()

                ' make sure expander is selected
                state.SetCompletionItemExpanderState(isSelected:=True)
                Await state.WaitForAsynchronousOperationsAsync()
                Await state.WaitForUIRenderedAsync()

                state.AssertCompletionItemExpander(isAvailable:=True, isSelected:=True)
                Await state.AssertSelectedCompletionItem(displayText:="Bar")

                state.SendTab()
                Assert.Equal(expectedText, state.GetDocumentText())
            End Using
        End Function

        <WorkItem(35163, "https://github.com/dotnet/roslyn/issues/35163")>
        <WpfFact, Trait(Traits.Feature, Traits.Features.Completion)>
        Public Async Function NonExpandedItemShouldBePreferred_ExpandedItemHasBetterButNotCompleteMatch() As Task
            Using state = TestStateFactory.CreateCSharpTestState(
                  <Document><![CDATA[
namespace NS1
{
    class C
    {
        public void Foo()
        {
            bar$$
        }
    }

    public class ABar
    {
    } 
}

namespace NS2
{
    public class Bar1
    {
    }
}
]]></Document>)

                Dim expectedText = "
namespace NS1
{
    class C
    {
        public void Foo()
        {
            ABar
        }
    }

    public class ABar
    {
    } 
}

namespace NS2
{
    public class Bar1
    {
    }
}
"

                state.Workspace.Options = state.Workspace.Options _
                    .WithChangedOption(CompletionOptions.ShowItemsFromUnimportedNamespaces, LanguageNames.CSharp, True)

                state.SendInvokeCompletionList()
                Await state.WaitForUIRenderedAsync()

                ' make sure expander is selected
                state.SetCompletionItemExpanderState(isSelected:=True)
                Await state.WaitForAsynchronousOperationsAsync()
                Await state.WaitForUIRenderedAsync()

                state.AssertCompletionItemExpander(isAvailable:=True, isSelected:=True)
                Await state.AssertSelectedCompletionItem(displayText:="ABar")

                state.SendTab()
                Assert.Equal(expectedText, state.GetDocumentText())
            End Using
        End Function

        <WorkItem(38253, "https://github.com/dotnet/roslyn/issues/38253")>
        <WpfFact, Trait(Traits.Feature, Traits.Features.Completion)>
        Public Async Function NonExpandedItemShouldBePreferred_BothExpandedAndNonExpandedItemsHaveCompleteMatch() As Task
            Using state = TestStateFactory.CreateCSharpTestState(
                  <Document><![CDATA[
namespace NS1
{
    class C
    {
        public void Foo()
        {
            bar$$
        }
    }

    public class Bar
    {
    } 
}

namespace NS2
{
    public class Bar
    {
    }
}
]]></Document>)

                Dim expectedText = "
namespace NS1
{
    class C
    {
        public void Foo()
        {
            Bar
        }
    }

    public class Bar
    {
    } 
}

namespace NS2
{
    public class Bar
    {
    }
}
"

                state.Workspace.Options = state.Workspace.Options _
                    .WithChangedOption(CompletionOptions.ShowItemsFromUnimportedNamespaces, LanguageNames.CSharp, True)

                state.SendInvokeCompletionList()
                Await state.WaitForUIRenderedAsync()

                ' make sure expander is selected
                state.SetCompletionItemExpanderState(isSelected:=True)
                Await state.WaitForAsynchronousOperationsAsync()
                Await state.WaitForUIRenderedAsync()

                state.AssertCompletionItemExpander(isAvailable:=True, isSelected:=True)
                Await state.AssertSelectedCompletionItem(displayText:="Bar", inlineDescription:="")
                state.SendTab()
                Assert.Equal(expectedText, state.GetDocumentText())
            End Using
        End Function

        <WorkItem(38253, "https://github.com/dotnet/roslyn/issues/38253")>
        <WpfFact, Trait(Traits.Feature, Traits.Features.Completion)>
        Public Async Function ExpandedItemShouldBePreferred_IfIsOnlyCompleteMatch() As Task
            Using state = TestStateFactory.CreateCSharpTestState(
                <Document><![CDATA[
namespace NS1
{
    class C
    {
        public void Foo()
        {
            bar$$
        }
    }

    public class ABar
    {
    } 
}

namespace NS2
{
    public class Bar
    {
    }
}
]]></Document>)

                Dim expectedText = "
using NS2;

namespace NS1
{
    class C
    {
        public void Foo()
        {
            Bar
        }
    }

    public class ABar
    {
    } 
}

namespace NS2
{
    public class Bar
    {
    }
}
"

                state.Workspace.Options = state.Workspace.Options _
                    .WithChangedOption(CompletionOptions.ShowItemsFromUnimportedNamespaces, LanguageNames.CSharp, True)

                state.SendInvokeCompletionList()
                Await state.WaitForUIRenderedAsync()

                ' make sure expander is selected
                state.SetCompletionItemExpanderState(isSelected:=True)
                Await state.WaitForAsynchronousOperationsAsync()
                Await state.WaitForUIRenderedAsync()

                Await state.AssertSelectedCompletionItem(displayText:="Bar", inlineDescription:="NS2")
                state.AssertCompletionItemExpander(isAvailable:=True, isSelected:=True)

                state.SendTab()
                Assert.Equal(expectedText, state.GetDocumentText())
            End Using
        End Function

        <WorkItem(38253, "https://github.com/dotnet/roslyn/issues/38253")>
        <WpfFact, Trait(Traits.Feature, Traits.Features.Completion)>
        Public Async Function SortItemsByPatternMatch() As Task
            Using state = TestStateFactory.CreateCSharpTestState(
                              <Document>
namespace NS
{
    class C
    {
        void M()
        {
            $$
        }
    }

    class Task { }

    class BTask1 { }
    class BTask2 { }
    class BTask3 { }


    class Task1 { }
    class Task2 { }
    class Task3 { }

    class ATaAaSaKa { }
} </Document>, extraExportedTypes:={GetType(TestExperimentationService)}.ToList())

                state.Workspace.Options = state.Workspace.Options _
                    .WithChangedOption(CompletionOptions.ShowItemsFromUnimportedNamespaces, LanguageNames.CSharp, False)

                state.SendTypeChars("task")
                Await state.WaitForAsynchronousOperationsAsync()
                Await state.AssertSelectedCompletionItem(displayText:="Task")

                Dim expectedOrder =
                    {
                        "Task",
                        "Task1",
                        "Task2",
                        "Task3",
                        "BTask1",
                        "BTask2",
                        "BTask3",
                        "ATaAaSaKa"
                    }

                state.AssertItemsInOrder(expectedOrder)
            End Using
        End Function

        Private Class MultipleChangeCompletionProvider
            Inherits CompletionProvider

            Private _text As String
            Private _caretPosition As Integer

            Public Sub SetInfo(text As String, caretPosition As Integer)
                _text = text
                _caretPosition = caretPosition
            End Sub

            Public Overrides Function ProvideCompletionsAsync(context As CompletionContext) As Task
                context.AddItem(CompletionItem.Create(
                    "CustomItem",
                    rules:=CompletionItemRules.Default.WithMatchPriority(1000)))
                Return Task.CompletedTask
            End Function

            Public Overrides Function ShouldTriggerCompletion(text As SourceText, caretPosition As Integer, trigger As CompletionTrigger, options As OptionSet) As Boolean
                Return True
            End Function

            Public Overrides Function GetChangeAsync(document As Document, item As CompletionItem, commitKey As Char?, cancellationToken As CancellationToken) As Task(Of CompletionChange)
                Dim newText =
"using NewUsing;
using System;
class C
{
    void goo() {
        return InsertedItem"

                Dim change = CompletionChange.Create(
                    New TextChange(New TextSpan(0, _caretPosition), newText))
                Return Task.FromResult(change)
            End Function
        End Class

        Private Class IntelliCodeMockProvider
            Inherits CompletionProvider

            Public AutomationTextString As String = "Hello from IntelliCode: Length"

            Public Overrides Function ProvideCompletionsAsync(context As CompletionContext) As Task
                Dim intelliCodeItem = CompletionItem.Create(displayText:="★ Length", filterText:="Length")
                intelliCodeItem.AutomationText = AutomationTextString
                context.AddItem(intelliCodeItem)

                context.AddItem(CompletionItem.Create(displayText:="★ Normalize", filterText:="Normalize", displayTextSuffix:="()"))
                context.AddItem(CompletionItem.Create(displayText:="Normalize", filterText:="Normalize"))
                context.AddItem(CompletionItem.Create(displayText:="Length", filterText:="Length"))
                context.AddItem(CompletionItem.Create(displayText:="ToString", filterText:="ToString", displayTextSuffix:="()"))
                context.AddItem(CompletionItem.Create(displayText:="First", filterText:="First", displayTextSuffix:="()"))
                Return Task.CompletedTask
            End Function

            Public Overrides Function ShouldTriggerCompletion(text As SourceText, caretPosition As Integer, trigger As CompletionTrigger, options As OptionSet) As Boolean
                Return True
            End Function

            Public Overrides Function GetChangeAsync(document As Document, item As CompletionItem, commitKey As Char?, cancellationToken As CancellationToken) As Task(Of CompletionChange)
                Dim commitText = item.DisplayText
                If commitText.StartsWith("★") Then
                    ' remove the star and the following space
                    commitText = commitText.Substring(2)
                End If

                Return Task.FromResult(CompletionChange.Create(New TextChange(item.Span, commitText)))
            End Function
        End Class

        ' Simulates a situation where IntelliCode provides items not included into the Rolsyn original list.
        ' We want to ignore these items in CommitIfUnique.
        ' This situation should not happen. Tests with this provider were added to cover protective scenarios.
        Private Class IntelliCodeMockWeirdProvider
            Inherits IntelliCodeMockProvider

            Public Overrides Async Function ProvideCompletionsAsync(context As CompletionContext) As Task
                Await MyBase.ProvideCompletionsAsync(context).ConfigureAwait(False)
                context.AddItem(CompletionItem.Create(displayText:="★ Length2", filterText:="Length"))
            End Function
        End Class
    End Class
End Namespace<|MERGE_RESOLUTION|>--- conflicted
+++ resolved
@@ -5096,14 +5096,7 @@
                 state.SendInvokeCompletionList()
                 Await state.WaitForUIRenderedAsync()
 
-<<<<<<< HEAD
                 ' make sure expander is selected
-=======
-                Await state.AssertCompletionItemsDoNotContainAny("Bar")
-                state.AssertCompletionItemExpander(isAvailable:=True, isSelected:=False)
-
-                ' select expander
->>>>>>> aeabd60e
                 state.SetCompletionItemExpanderState(isSelected:=True)
                 Await state.WaitForAsynchronousOperationsAsync()
                 Await state.WaitForUIRenderedAsync()
@@ -5135,39 +5128,10 @@
                 state.SendInvokeCompletionList()
                 Await state.WaitForUIRenderedAsync()
 
-<<<<<<< HEAD
                 ' should not show unimported item even with cache populated
                 Await state.AssertCompletionItemsDoNotContainAny({"Bar"})
                 state.AssertCompletionItemExpander(isAvailable:=True, isSelected:=False)
 
-=======
-                Await state.AssertSelectedCompletionItem(displayText:="Bar", inlineDescription:="NS2")
-                state.AssertCompletionItemExpander(isAvailable:=True, isSelected:=True)
-
-                ' unselect expander
-                state.SetCompletionItemExpanderState(isSelected:=False)
-                Await state.WaitForAsynchronousOperationsAsync()
-                Await state.WaitForUIRenderedAsync()
-
-                Await state.AssertCompletionItemsDoNotContainAny("Bar")
-                state.AssertCompletionItemExpander(isAvailable:=True, isSelected:=False)
-
-                ' select expander
-                state.SetCompletionItemExpanderState(isSelected:=True)
-                Await state.WaitForAsynchronousOperationsAsync()
-                Await state.WaitForUIRenderedAsync()
-
-                Await state.AssertSelectedCompletionItem(displayText:="Bar", inlineDescription:="NS2")
-                state.AssertCompletionItemExpander(isAvailable:=True, isSelected:=True)
-
-                ' unselect expander again
-                state.SetCompletionItemExpanderState(isSelected:=False)
-                Await state.WaitForAsynchronousOperationsAsync()
-                Await state.WaitForUIRenderedAsync()
-
-                Await state.AssertCompletionItemsDoNotContainAny("Bar")
-                state.AssertCompletionItemExpander(isAvailable:=True, isSelected:=False)
->>>>>>> aeabd60e
             End Using
         End Function
 
@@ -5199,14 +5163,7 @@
                 state.SendInvokeCompletionList()
                 Await state.WaitForUIRenderedAsync()
 
-<<<<<<< HEAD
                 ' make sure expander is selected
-=======
-                Await state.AssertCompletionItemsDoNotContainAny("Bar")
-                state.AssertCompletionItemExpander(isAvailable:=True, isSelected:=False)
-
-                ' select expander
->>>>>>> aeabd60e
                 state.SetCompletionItemExpanderState(isSelected:=True)
                 Await state.WaitForAsynchronousOperationsAsync()
                 Await state.WaitForUIRenderedAsync()
@@ -5222,22 +5179,7 @@
                 state.SendInvokeCompletionList()
                 Await state.WaitForUIRenderedAsync()
 
-<<<<<<< HEAD
                 ' now cache is populated
-=======
-                Await state.AssertCompletionItemsDoNotContainAny("Bar")
-                state.AssertCompletionItemExpander(isAvailable:=True, isSelected:=False)
-
-                ' set timeout to 0 (always timeout)
-                state.Workspace.Options = state.Workspace.Options.WithChangedOption(CompletionServiceOptions.TimeoutInMillisecondsForImportCompletion, 0)
-
-                ' select expander
-                state.SetCompletionItemExpanderState(isSelected:=True)
-                Await state.WaitForAsynchronousOperationsAsync()
-                Await state.WaitForUIRenderedAsync()
-
-                ' timeout should be ignored since user asked for unimport types explicitly (via expander)
->>>>>>> aeabd60e
                 Await state.AssertSelectedCompletionItem(displayText:="Bar", inlineDescription:="NS2")
                 state.AssertCompletionItemExpander(isAvailable:=True, isSelected:=True)
 
