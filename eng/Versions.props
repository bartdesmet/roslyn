<?xml version="1.0" encoding="utf-8"?>
<!-- Licensed to the .NET Foundation under one or more agreements. The .NET Foundation licenses this file to you under the MIT license. See the LICENSE file in the project root for more information. -->
<Project>
  <!--
    Roslyn version
  -->
  <PropertyGroup>
    <MajorVersion>3</MajorVersion>
    <MinorVersion>9</MinorVersion>
    <PatchVersion>0</PatchVersion>
    <PreReleaseVersionLabel>1</PreReleaseVersionLabel>
    <VersionPrefix>$(MajorVersion).$(MinorVersion).$(PatchVersion)</VersionPrefix>
    <!--
      By default the assembly version in official builds is "$(MajorVersion).$(MinorVersion).0.0".
      Keep the setting conditional. The toolset sets the assembly version to 42.42.42.42 if not set explicitly.
    -->
    <AssemblyVersion Condition="'$(OfficialBuild)' == 'true' or '$(DotNetUseShippingVersions)' == 'true'">$(MajorVersion).$(MinorVersion).0.0</AssemblyVersion>
    <!--
      Arcade overrides our VersionPrefix when MajorVersion and MinorVersion are specified. Clear them so that
      we can keep the PatchVersion until we are using an SDK that includes https://github.com/dotnet/arcade/pull/3601
    -->
    <MajorVersion>
    </MajorVersion>
    <MinorVersion>
    </MinorVersion>
    <MicrosoftNetCompilersToolsetVersion>3.8.0-4.20469.1</MicrosoftNetCompilersToolsetVersion>
  </PropertyGroup>
  <PropertyGroup>
    <!-- Versions used by several individual references below -->
    <RoslynDiagnosticsNugetPackageVersion>3.3.0-beta1.20352.4</RoslynDiagnosticsNugetPackageVersion>
    <MicrosoftCodeAnalysisNetAnalyzersVersion>5.0.0-rc2.20453.1</MicrosoftCodeAnalysisNetAnalyzersVersion>
    <CodeStyleLayerCodeAnalysisVersion>3.7.0</CodeStyleLayerCodeAnalysisVersion>
    <MicrosoftCodeAnalysisTestingVersion>1.0.1-beta1.20407.3</MicrosoftCodeAnalysisTestingVersion>
    <CodeStyleAnalyzerVersion>3.8.0-2.20414.4</CodeStyleAnalyzerVersion>
    <VisualStudioEditorPackagesVersion>16.8.39</VisualStudioEditorPackagesVersion>
    <ILToolsPackageVersion>5.0.0-alpha1.19409.1</ILToolsPackageVersion>
    <MicrosoftVisualStudioLanguageServerProtocolPackagesVersion>16.8.103</MicrosoftVisualStudioLanguageServerProtocolPackagesVersion>
    <MicrosoftVisualStudioShellPackagesVersion>16.8.30406.65-pre</MicrosoftVisualStudioShellPackagesVersion>
  </PropertyGroup>
  <!--
    Dependency versions
  -->
  <PropertyGroup>
    <BasicUndoVersion>0.9.3</BasicUndoVersion>
    <BenchmarkDotNetVersion>0.12.1</BenchmarkDotNetVersion>
    <DiffPlexVersion>1.4.4</DiffPlexVersion>
    <EnvDTEVersion>8.0.2</EnvDTEVersion>
    <EnvDTE80Version>8.0.0</EnvDTE80Version>
    <FakeSignVersion>0.9.2</FakeSignVersion>
    <HumanizerCoreVersion>2.2.0</HumanizerCoreVersion>
    <ICSharpCodeDecompilerVersion>6.1.0.5902</ICSharpCodeDecompilerVersion>
    <MicrosoftBuildVersion>15.3.409</MicrosoftBuildVersion>
    <MicrosoftBuildFrameworkVersion>15.3.409</MicrosoftBuildFrameworkVersion>
    <MicrosoftBuildLocatorVersion>1.2.6</MicrosoftBuildLocatorVersion>
    <MicrosoftBuildRuntimeVersion>15.3.409</MicrosoftBuildRuntimeVersion>
    <MicrosoftBuildTasksCoreVersion>15.3.409</MicrosoftBuildTasksCoreVersion>
    <NuGetVisualStudioContractsVersion>5.7.0</NuGetVisualStudioContractsVersion>
    <!-- This is working around Microsoft.VisualStudio.Shell.15.0 having an unstated conflicting reference on this with NuGet.VisualStudio.Contracts -->
<<<<<<< HEAD
    <MicrosoftVisualStudioRpcContractsVersion>16.6.74</MicrosoftVisualStudioRpcContractsVersion>
=======
    <MicrosoftVisualStudioRpcContractsVersion>16.7.50</MicrosoftVisualStudioRpcContractsVersion>
    
>>>>>>> 22ec3c47
    <!--
      Since the Microsoft.CodeAnalysis.Analyzers package is a public dependency of our NuGet
      packages we will keep it untied to the RoslynDiagnosticsNugetPackageVersion we use for
      other analyzers to ensure it stays on a release version.
    -->
    <MicrosoftCodeAnalysisAnalyzersVersion>3.0.0</MicrosoftCodeAnalysisAnalyzersVersion>
    <MicrosoftCodeAnalysisBuildTasksVersion>2.0.0-rc2-61102-09</MicrosoftCodeAnalysisBuildTasksVersion>
    <MicrosoftCodeAnalysisCSharpAnalyzerTestingXUnitVersion>$(MicrosoftCodeAnalysisTestingVersion)</MicrosoftCodeAnalysisCSharpAnalyzerTestingXUnitVersion>
    <MicrosoftCodeAnalysisCSharpCodeFixTestingXUnitVersion>$(MicrosoftCodeAnalysisTestingVersion)</MicrosoftCodeAnalysisCSharpCodeFixTestingXUnitVersion>
    <MicrosoftCodeAnalysisCSharpCodeRefactoringTestingXUnitVersion>$(MicrosoftCodeAnalysisTestingVersion)</MicrosoftCodeAnalysisCSharpCodeRefactoringTestingXUnitVersion>
    <MicrosoftCodeAnalysisCSharpCodeStyleVersion>$(CodeStyleAnalyzerVersion)</MicrosoftCodeAnalysisCSharpCodeStyleVersion>
    <MicrosoftCodeAnalysisElfieVersion>1.0.0-rc14</MicrosoftCodeAnalysisElfieVersion>
    <MicrosoftCodeAnalysisTestResourcesProprietaryVersion>2.0.41</MicrosoftCodeAnalysisTestResourcesProprietaryVersion>
    <MicrosoftCodeAnalysisVisualBasicAnalyzerTestingXUnitVersion>$(MicrosoftCodeAnalysisTestingVersion)</MicrosoftCodeAnalysisVisualBasicAnalyzerTestingXUnitVersion>
    <MicrosoftCodeAnalysisVisualBasicCodeFixTestingXUnitVersion>$(MicrosoftCodeAnalysisTestingVersion)</MicrosoftCodeAnalysisVisualBasicCodeFixTestingXUnitVersion>
    <MicrosoftCodeAnalysisVisualBasicCodeRefactoringTestingXUnitVersion>$(MicrosoftCodeAnalysisTestingVersion)</MicrosoftCodeAnalysisVisualBasicCodeRefactoringTestingXUnitVersion>
    <MicrosoftCodeAnalysisVisualBasicCodeStyleVersion>$(CodeStyleAnalyzerVersion)</MicrosoftCodeAnalysisVisualBasicCodeStyleVersion>
    <MicrosoftCodeAnalysisAnalyzerUtilitiesVersion>3.3.0</MicrosoftCodeAnalysisAnalyzerUtilitiesVersion>
    <MicrosoftCodeAnalysisPerformanceSensitiveAnalyzersVersion>$(RoslynDiagnosticsNugetPackageVersion)</MicrosoftCodeAnalysisPerformanceSensitiveAnalyzersVersion>
    <MicrosoftCSharpVersion>4.3.0</MicrosoftCSharpVersion>
    <MicrosoftDevDivOptimizationDataPowerShellVersion>1.0.339</MicrosoftDevDivOptimizationDataPowerShellVersion>
    <MicrosoftDiagnosticsRuntimeVersion>0.8.31-beta</MicrosoftDiagnosticsRuntimeVersion>
    <MicrosoftDiagnosticsTracingTraceEventVersion>1.0.35</MicrosoftDiagnosticsTracingTraceEventVersion>
    <MicrosoftDiaSymReaderVersion>1.3.0</MicrosoftDiaSymReaderVersion>
    <MicrosoftDiaSymReaderConverterVersion>1.1.0-beta2-20115-01</MicrosoftDiaSymReaderConverterVersion>
    <MicrosoftDiaSymReaderConverterXmlVersion>1.1.0-beta2-20115-01</MicrosoftDiaSymReaderConverterXmlVersion>
    <MicrosoftDiaSymReaderNativeVersion>1.7.0</MicrosoftDiaSymReaderNativeVersion>
    <MicrosoftDiaSymReaderPortablePdbVersion>1.5.0</MicrosoftDiaSymReaderPortablePdbVersion>
    <MicrosoftDotNetVersionToolsVersion>3.0.0-preview1-03617-02</MicrosoftDotNetVersionToolsVersion>
    <MicrosoftExtensionsDependencyInjectionVersion>2.1.1</MicrosoftExtensionsDependencyInjectionVersion>
    <MicrosoftExtensionsLoggingVersion>2.1.1</MicrosoftExtensionsLoggingVersion>
    <MicrosoftIdentityModelClientsActiveDirectoryVersion>3.13.8</MicrosoftIdentityModelClientsActiveDirectoryVersion>
    <MicrosoftInternalPerformanceCodeMarkersDesignTimeVersion>15.8.27812-alpha</MicrosoftInternalPerformanceCodeMarkersDesignTimeVersion>
    <MicrosoftInternalVisualStudioShellInterop140DesignTimeVersion>14.3.25407-alpha</MicrosoftInternalVisualStudioShellInterop140DesignTimeVersion>
    <MicrosoftMetadataVisualizerVersion>1.0.0-beta3.20174.1</MicrosoftMetadataVisualizerVersion>
    <MicrosoftMSXMLVersion>8.0.0</MicrosoftMSXMLVersion>
    <MicrosoftNETBuildExtensionsVersion>2.2.101</MicrosoftNETBuildExtensionsVersion>
    <MicrosoftNETCorePlatformsVersion>2.1.2</MicrosoftNETCorePlatformsVersion>
    <MicrosoftNETCoreAppRefVersion>3.1.0</MicrosoftNETCoreAppRefVersion>
    <MicrosoftNETFrameworkReferenceAssembliesnet461Version>1.0.0</MicrosoftNETFrameworkReferenceAssembliesnet461Version>
    <MicrosoftNETFrameworkReferenceAssembliesnet451Version>1.0.0</MicrosoftNETFrameworkReferenceAssembliesnet451Version>
    <MicrosoftNETFrameworkReferenceAssembliesnet40Version>1.0.0</MicrosoftNETFrameworkReferenceAssembliesnet40Version>
    <MicrosoftNETFrameworkReferenceAssembliesnet20Version>1.0.0</MicrosoftNETFrameworkReferenceAssembliesnet20Version>
    <jnm2ReferenceAssembliesnet35Version>1.0.1</jnm2ReferenceAssembliesnet35Version>
    <MicrosoftNETTestSdkVersion>16.0.1</MicrosoftNETTestSdkVersion>
    <MicrosoftNETCoreTestHostVersion>1.1.0</MicrosoftNETCoreTestHostVersion>
    <MicrosoftNetFX20Version>1.0.3</MicrosoftNetFX20Version>
    <MicrosoftNetFrameworkReferenceAssembliesVersion>1.0.0-preview.1</MicrosoftNetFrameworkReferenceAssembliesVersion>
    <MicrosoftNetSdkVersion>2.0.0-alpha-20170405-2</MicrosoftNetSdkVersion>
    <MicrosoftNuGetBuildTasksVersion>0.1.0</MicrosoftNuGetBuildTasksVersion>
    <MicrosoftPortableTargetsVersion>0.1.2-dev</MicrosoftPortableTargetsVersion>
    <MicrosoftServiceHubClientVersion>2.7.89</MicrosoftServiceHubClientVersion>
    <MicrosoftServiceHubFrameworkVersion>2.7.89</MicrosoftServiceHubFrameworkVersion>
    <MicrosoftVisualBasicVersion>10.1.0</MicrosoftVisualBasicVersion>
    <MicrosoftVisualStudioCallHierarchyPackageDefinitionsVersion>15.8.27812-alpha</MicrosoftVisualStudioCallHierarchyPackageDefinitionsVersion>
    <MicrosoftVisualStudioCodeAnalysisSdkUIVersion>15.8.27812-alpha</MicrosoftVisualStudioCodeAnalysisSdkUIVersion>
    <MicrosoftVisualStudioComponentModelHostVersion>16.0.467</MicrosoftVisualStudioComponentModelHostVersion>
    <MicrosoftVisualStudioCompositionVersion>16.4.11</MicrosoftVisualStudioCompositionVersion>
    <MicrosoftVisualStudioCoreUtilityVersion>$(VisualStudioEditorPackagesVersion)</MicrosoftVisualStudioCoreUtilityVersion>
    <MicrosoftVisualStudioDebuggerUIInterfacesVersion>16.4.0-beta.20106.1</MicrosoftVisualStudioDebuggerUIInterfacesVersion>
    <MicrosoftVisualStudioDebuggerEngineimplementationVersion>16.5.1122001-preview</MicrosoftVisualStudioDebuggerEngineimplementationVersion>
    <MicrosoftVisualStudioDebuggerMetadataimplementationVersion>16.5.1122001-preview</MicrosoftVisualStudioDebuggerMetadataimplementationVersion>
    <MicrosoftVisualStudioDesignerInterfacesVersion>1.1.4322</MicrosoftVisualStudioDesignerInterfacesVersion>
    <MicrosoftVisualStudioDiagnosticsPerformanceProviderVersion>16.0.28226-alpha</MicrosoftVisualStudioDiagnosticsPerformanceProviderVersion>
    <MicrosoftVisualStudioSDKEmbedInteropTypesVersion>15.0.30</MicrosoftVisualStudioSDKEmbedInteropTypesVersion>
    <MicrosoftVisualStudioEditorVersion>$(VisualStudioEditorPackagesVersion)</MicrosoftVisualStudioEditorVersion>
    <MicrosoftVisualStudioGraphModelVersion>16.0.28226-alpha</MicrosoftVisualStudioGraphModelVersion>
    <MicrosoftVisualStudioImageCatalogVersion>16.8.30406.65-pre</MicrosoftVisualStudioImageCatalogVersion>
    <MicrosoftVisualStudioImagingVersion>16.8.30406.65-pre</MicrosoftVisualStudioImagingVersion>
    <MicrosoftVisualStudioImagingInterop140DesignTimeVersion>16.8.30406.65</MicrosoftVisualStudioImagingInterop140DesignTimeVersion>
    <MicrosoftVisualStudioInteractiveWindowVersion>2.8.0</MicrosoftVisualStudioInteractiveWindowVersion>
    <MicrosoftVisualStudioLanguageVersion>$(VisualStudioEditorPackagesVersion)</MicrosoftVisualStudioLanguageVersion>
    <MicrosoftVisualStudioLanguageCallHierarchyVersion>15.8.27812-alpha</MicrosoftVisualStudioLanguageCallHierarchyVersion>
    <MicrosoftVisualStudioLanguageIntellisenseVersion>$(VisualStudioEditorPackagesVersion)</MicrosoftVisualStudioLanguageIntellisenseVersion>
    <MicrosoftVisualStudioLanguageNavigateToInterfacesVersion>16.5.301</MicrosoftVisualStudioLanguageNavigateToInterfacesVersion>
    <MicrosoftVisualStudioLanguageServerProtocolVersion>$(MicrosoftVisualStudioLanguageServerProtocolPackagesVersion)</MicrosoftVisualStudioLanguageServerProtocolVersion>
    <MicrosoftVisualStudioLanguageServerProtocolExtensionsVersion>$(MicrosoftVisualStudioLanguageServerProtocolPackagesVersion)</MicrosoftVisualStudioLanguageServerProtocolExtensionsVersion>
    <MicrosoftVisualStudioLanguageServerClientVersion>16.6.47</MicrosoftVisualStudioLanguageServerClientVersion>
    <MicrosoftVisualStudioLanguageStandardClassificationVersion>$(VisualStudioEditorPackagesVersion)</MicrosoftVisualStudioLanguageStandardClassificationVersion>
    <MicrosoftVisualStudioLiveShareLanguageServicesGuestVersion>2.0.1</MicrosoftVisualStudioLiveShareLanguageServicesGuestVersion>
    <MicrosoftVisualStudioLiveShareWebEditorsVersion>2.2.0-preview1-t001</MicrosoftVisualStudioLiveShareWebEditorsVersion>
    <MicrosoftVisualStudioOLEInteropVersion>7.10.6072</MicrosoftVisualStudioOLEInteropVersion>
    <MicrosoftVisualStudioPlatformVSEditorVersion>$(VisualStudioEditorPackagesVersion)</MicrosoftVisualStudioPlatformVSEditorVersion>
    <MicrosoftVisualStudioProgressionCodeSchemaVersion>15.8.27812-alpha</MicrosoftVisualStudioProgressionCodeSchemaVersion>
    <MicrosoftVisualStudioProgressionCommonVersion>15.8.27812-alpha</MicrosoftVisualStudioProgressionCommonVersion>
    <MicrosoftVisualStudioProgressionInterfacesVersion>15.8.27812-alpha</MicrosoftVisualStudioProgressionInterfacesVersion>
    <MicrosoftVisualStudioProjectSystemVersion>16.2.133-pre</MicrosoftVisualStudioProjectSystemVersion>
    <MicrosoftVisualStudioProjectSystemManagedVersion>2.3.6152103</MicrosoftVisualStudioProjectSystemManagedVersion>
    <MicrosoftVisualStudioRemoteControlVersion>16.3.23</MicrosoftVisualStudioRemoteControlVersion>
    <MicrosoftVisualStudioSDKAnalyzersVersion>16.7.8</MicrosoftVisualStudioSDKAnalyzersVersion>
    <MicrosoftVisualStudioSetupConfigurationInteropVersion>1.16.30</MicrosoftVisualStudioSetupConfigurationInteropVersion>
    <MicrosoftVisualStudioShell150Version>16.7.30021.50</MicrosoftVisualStudioShell150Version>
    <MicrosoftVisualStudioShellFrameworkVersion>$(MicrosoftVisualStudioShellPackagesVersion)</MicrosoftVisualStudioShellFrameworkVersion>
    <MicrosoftVisualStudioShellDesignVersion>15.7.27703</MicrosoftVisualStudioShellDesignVersion>
    <MicrosoftVisualStudioShellImmutable100Version>15.0.25415</MicrosoftVisualStudioShellImmutable100Version>
    <MicrosoftVisualStudioShellImmutable110Version>15.0.25415</MicrosoftVisualStudioShellImmutable110Version>
    <MicrosoftVisualStudioShellInteropVersion>7.10.6073</MicrosoftVisualStudioShellInteropVersion>
    <MicrosoftVisualStudioShellInterop100Version>10.0.30321</MicrosoftVisualStudioShellInterop100Version>
    <MicrosoftVisualStudioShellInterop110Version>11.0.61032</MicrosoftVisualStudioShellInterop110Version>
    <MicrosoftVisualStudioShellInterop121DesignTimeVersion>12.1.30328</MicrosoftVisualStudioShellInterop121DesignTimeVersion>
    <MicrosoftVisualStudioShellInterop157DesignTimeVersion>15.7.1</MicrosoftVisualStudioShellInterop157DesignTimeVersion>
    <MicrosoftVisualStudioShellInterop80Version>8.0.50729</MicrosoftVisualStudioShellInterop80Version>
    <MicrosoftVisualStudioShellInterop90Version>9.0.30731</MicrosoftVisualStudioShellInterop90Version>
    <MicrosoftVisualStudioTelemetryVersion>16.3.59</MicrosoftVisualStudioTelemetryVersion>
    <MicrosoftVisualStudioTemplateWizardInterfaceVersion>8.0.0.0-alpha</MicrosoftVisualStudioTemplateWizardInterfaceVersion>
    <MicrosoftVisualStudioTextDataVersion>$(VisualStudioEditorPackagesVersion)</MicrosoftVisualStudioTextDataVersion>
    <MicrosoftVisualStudioTextInternalVersion>$(VisualStudioEditorPackagesVersion)</MicrosoftVisualStudioTextInternalVersion>
    <MicrosoftVisualStudioTextLogicVersion>$(VisualStudioEditorPackagesVersion)</MicrosoftVisualStudioTextLogicVersion>
    <MicrosoftVisualStudioTextUIVersion>$(VisualStudioEditorPackagesVersion)</MicrosoftVisualStudioTextUIVersion>
    <MicrosoftVisualStudioTextUIWpfVersion>$(VisualStudioEditorPackagesVersion)</MicrosoftVisualStudioTextUIWpfVersion>
    <MicrosoftVisualStudioTextManagerInteropVersion>7.10.6072</MicrosoftVisualStudioTextManagerInteropVersion>
    <MicrosoftVisualStudioTextManagerInterop100Version>10.0.30320</MicrosoftVisualStudioTextManagerInterop100Version>
    <MicrosoftVisualStudioTextManagerInterop120Version>12.0.30110</MicrosoftVisualStudioTextManagerInterop120Version>
    <MicrosoftVisualStudioTextManagerInterop121DesignTimeVersion>12.1.30328</MicrosoftVisualStudioTextManagerInterop121DesignTimeVersion>
    <MicrosoftVisualStudioTextManagerInterop160DesignTimeVersion>16.0.0</MicrosoftVisualStudioTextManagerInterop160DesignTimeVersion>
    <MicrosoftVisualStudioThreadingAnalyzersVersion>16.8.7-alpha</MicrosoftVisualStudioThreadingAnalyzersVersion>
    <MicrosoftVisualStudioThreadingVersion>16.8.7-alpha</MicrosoftVisualStudioThreadingVersion>
    <MicrosoftVisualStudioUtilitiesVersion>$(MicrosoftVisualStudioShellPackagesVersion)</MicrosoftVisualStudioUtilitiesVersion>
    <MicrosoftVisualStudioValidationVersion>16.8.2-alpha</MicrosoftVisualStudioValidationVersion>
    <MicrosoftVisualStudioVsInteractiveWindowVersion>2.8.0</MicrosoftVisualStudioVsInteractiveWindowVersion>
    <MicrosoftVisualStudioWorkspaceVSIntegrationVersion>16.3.43</MicrosoftVisualStudioWorkspaceVSIntegrationVersion>
    <MicrosoftWin32PrimitivesVersion>4.3.0</MicrosoftWin32PrimitivesVersion>
    <MicrosoftWin32RegistryVersion>4.7.0</MicrosoftWin32RegistryVersion>
    <MSBuildStructuredLoggerVersion>2.1.133</MSBuildStructuredLoggerVersion>
    <MDbgVersion>0.1.0</MDbgVersion>
    <MonoOptionsVersion>4.4.0</MonoOptionsVersion>
    <MoqVersion>4.10.1</MoqVersion>
    <NuGetPackagingVersion>4.9.2</NuGetPackagingVersion>
    <NuGetVisualStudioVersion>4.0.0-rc-2048</NuGetVisualStudioVersion>
    <NuGetSolutionRestoreManagerInteropVersion>4.8.0</NuGetSolutionRestoreManagerInteropVersion>
    <MicrosoftDiaSymReaderPdb2PdbVersion>1.1.0-beta1-62506-02</MicrosoftDiaSymReaderPdb2PdbVersion>
    <RestSharpVersion>105.2.3</RestSharpVersion>
    <RichCodeNavEnvVarDumpVersion>0.1.1643-alpha</RichCodeNavEnvVarDumpVersion>
    <RoslynBuildUtilVersion>0.9.8-beta</RoslynBuildUtilVersion>
    <RoslynDependenciesOptimizationDataVersion>3.0.0-beta2-19053-01</RoslynDependenciesOptimizationDataVersion>
    <RoslynDiagnosticsAnalyzersVersion>$(RoslynDiagnosticsNugetPackageVersion)</RoslynDiagnosticsAnalyzersVersion>
    <RoslynToolsVSIXExpInstallerVersion>1.1.0-beta3.20374.2</RoslynToolsVSIXExpInstallerVersion>
    <RoslynToolsOptProfVersion>1.0.0-beta3.19057.1</RoslynToolsOptProfVersion>
    <RoslynOptProfRunSettingsGeneratorVersion>1.0.0-beta3.19057.1</RoslynOptProfRunSettingsGeneratorVersion>
    <RoslynMicrosoftVisualStudioExtensionManagerVersion>0.0.4</RoslynMicrosoftVisualStudioExtensionManagerVersion>
    <SourceBrowserVersion>1.0.21</SourceBrowserVersion>
    <SystemBuffersVersion>4.5.1</SystemBuffersVersion>
    <SystemCompositionVersion>1.0.31</SystemCompositionVersion>
    <SystemCodeDomVersion>4.7.0</SystemCodeDomVersion>
    <SystemCommandLineExperimentalVersion>0.3.0-alpha.19577.1</SystemCommandLineExperimentalVersion>
    <SystemComponentModelCompositionVersion>4.5.0</SystemComponentModelCompositionVersion>
    <SystemDrawingCommonVersion>4.5.0</SystemDrawingCommonVersion>
    <SystemIOFileSystemVersion>4.3.0</SystemIOFileSystemVersion>
    <SystemIOFileSystemPrimitivesVersion>4.3.0</SystemIOFileSystemPrimitivesVersion>
    <SystemIOPipesAccessControlVersion>4.5.1</SystemIOPipesAccessControlVersion>
    <SystemMemoryVersion>4.5.4</SystemMemoryVersion>
    <SystemResourcesExtensionsVersion>4.7.1</SystemResourcesExtensionsVersion>
    <SystemRuntimeCompilerServicesUnsafeVersion>4.7.1</SystemRuntimeCompilerServicesUnsafeVersion>
    <SystemRuntimeLoaderVersion>4.3.0</SystemRuntimeLoaderVersion>
    <SystemTextEncodingCodePagesVersion>4.5.1</SystemTextEncodingCodePagesVersion>
    <SystemTextEncodingExtensionsVersion>4.3.0</SystemTextEncodingExtensionsVersion>
    <SystemThreadingTasksDataflowVersion>4.11.1</SystemThreadingTasksDataflowVersion>
    <!-- We need System.ValueTuple assembly version at least 4.0.3.0 on net47 to make F5 work against Dev15 - see https://github.com/dotnet/roslyn/issues/29705 -->
    <SystemValueTupleVersion>4.5.0</SystemValueTupleVersion>
    <SystemThreadingTasksExtensionsVersion>4.5.4</SystemThreadingTasksExtensionsVersion>
    <SQLitePCLRawbundle_greenVersion>1.1.2</SQLitePCLRawbundle_greenVersion>
    <UIAComWrapperVersion>1.1.0.14</UIAComWrapperVersion>
    <MicrosoftVSSDKBuildToolsVersion>16.7.3069</MicrosoftVSSDKBuildToolsVersion>
    <MicrosoftVSSDKVSDConfigToolVersion>16.0.2032702</MicrosoftVSSDKVSDConfigToolVersion>
    <VSLangProjVersion>7.0.3301</VSLangProjVersion>
    <VSLangProj140Version>14.0.25030</VSLangProj140Version>
    <VSLangProj2Version>7.0.5001</VSLangProj2Version>
    <VSLangProj80Version>8.0.50728</VSLangProj80Version>
    <VsWebsiteInteropVersion>8.0.50727</VsWebsiteInteropVersion>
    <vswhereVersion>2.4.1</vswhereVersion>
    <xunitVersion>2.4.1-pre.build.4059</xunitVersion>
    <xunitanalyzersVersion>0.10.0</xunitanalyzersVersion>
    <xunitassertVersion>$(xunitVersion)</xunitassertVersion>
    <XunitCombinatorialVersion>1.3.2</XunitCombinatorialVersion>
    <xunitextensibilitycoreVersion>$(xunitVersion)</xunitextensibilitycoreVersion>
    <xunitrunnerconsoleVersion>2.4.1-pre.build.4059</xunitrunnerconsoleVersion>
    <xunitrunnerwpfVersion>1.0.51</xunitrunnerwpfVersion>
    <xunitrunnervisualstudioVersion>$(xunitVersion)</xunitrunnervisualstudioVersion>
    <xunitextensibilityexecutionVersion>$(xunitVersion)</xunitextensibilityexecutionVersion>
    <runtimeWinX64MicrosoftNETCoreILAsmPackageVersion>$(ILToolsPackageVersion)</runtimeWinX64MicrosoftNETCoreILAsmPackageVersion>
    <runtimeLinuxX64MicrosoftNETCoreILAsmPackageVersion>$(ILToolsPackageVersion)</runtimeLinuxX64MicrosoftNETCoreILAsmPackageVersion>
    <runtimeOSXX64MicrosoftNETCoreILAsmPackageVersion>$(ILToolsPackageVersion)</runtimeOSXX64MicrosoftNETCoreILAsmPackageVersion>
    <!--
      NOTE: The following dependencies have been identified as particularly problematic to update.
      If you bump their versions, you must push your changes to a dev branch in dotnet/roslyn and
      create a test insertion in Visual Studio to validate.
    -->
    <NewtonsoftJsonVersion>12.0.2</NewtonsoftJsonVersion>
    <StreamJsonRpcVersion>2.6.104</StreamJsonRpcVersion>
    <SystemCollectionsImmutableVersion>5.0.0-preview.8.20407.11</SystemCollectionsImmutableVersion>
    <SystemReflectionMetadataVersion>5.0.0-preview.8.20407.11</SystemReflectionMetadataVersion>
    <MicrosoftBclAsyncInterfacesVersion>1.1.1</MicrosoftBclAsyncInterfacesVersion>
  </PropertyGroup>
  <PropertyGroup>
    <UsingToolPdbConverter>true</UsingToolPdbConverter>
    <UsingToolSymbolUploader>true</UsingToolSymbolUploader>
    <UsingToolNuGetRepack>true</UsingToolNuGetRepack>
    <UsingToolVSSDK>true</UsingToolVSSDK>
    <UsingToolNetFrameworkReferenceAssemblies>true</UsingToolNetFrameworkReferenceAssemblies>
    <UsingToolIbcOptimization>true</UsingToolIbcOptimization>
    <UsingToolVisualStudioIbcTraining>true</UsingToolVisualStudioIbcTraining>
    <UsingToolXliff>true</UsingToolXliff>
    <UsingToolXUnit>true</UsingToolXUnit>
    <DiscoverEditorConfigFiles>true</DiscoverEditorConfigFiles>
    <!--
      When using a bootstrap builder we don't want to use the Microsoft.Net.Compilers.Toolset package but
      rather explicitly override it.
    -->
    <UsingToolMicrosoftNetCompilers Condition="'$(BootstrapBuildPath)' == ''">true</UsingToolMicrosoftNetCompilers>
  </PropertyGroup>
</Project><|MERGE_RESOLUTION|>--- conflicted
+++ resolved
@@ -56,12 +56,8 @@
     <MicrosoftBuildTasksCoreVersion>15.3.409</MicrosoftBuildTasksCoreVersion>
     <NuGetVisualStudioContractsVersion>5.7.0</NuGetVisualStudioContractsVersion>
     <!-- This is working around Microsoft.VisualStudio.Shell.15.0 having an unstated conflicting reference on this with NuGet.VisualStudio.Contracts -->
-<<<<<<< HEAD
-    <MicrosoftVisualStudioRpcContractsVersion>16.6.74</MicrosoftVisualStudioRpcContractsVersion>
-=======
     <MicrosoftVisualStudioRpcContractsVersion>16.7.50</MicrosoftVisualStudioRpcContractsVersion>
-    
->>>>>>> 22ec3c47
+
     <!--
       Since the Microsoft.CodeAnalysis.Analyzers package is a public dependency of our NuGet
       packages we will keep it untied to the RoslynDiagnosticsNugetPackageVersion we use for
