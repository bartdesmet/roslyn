--- conflicted
+++ resolved
@@ -36,10 +36,6 @@
   [string]$bootstrapToolset = "",
   [switch][Alias('bl')]$binaryLog,
   [string]$binaryLogName = "",
-<<<<<<< HEAD
-=======
-  [switch]$buildServerLog,
->>>>>>> 7cd77332
   [switch]$ci,
   [switch]$collectDumps,
   [switch][Alias('a')]$runAnalyzers,
@@ -85,10 +81,6 @@
   Write-Host "  -deployExtensions         Deploy built vsixes (short: -d)"
   Write-Host "  -binaryLog                Create MSBuild binary log (short: -bl)"
   Write-Host "  -binaryLogName            Name of the binary log (default Build.binlog)"
-<<<<<<< HEAD
-=======
-  Write-Host "  -buildServerLog           Create Roslyn build server log"
->>>>>>> 7cd77332
   Write-Host ""
   Write-Host "Actions:"
   Write-Host "  -restore                  Restore packages (short: -r)"
@@ -243,10 +235,6 @@
       Write-LogIssue -Type "error" -Message "Overwriting binary log file $($binaryLogPath)"
       throw "Overwriting binary log files"
     }
-<<<<<<< HEAD
-=======
-  }
->>>>>>> 7cd77332
 
   }
 
