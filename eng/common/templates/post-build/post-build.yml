--- conflicted
+++ resolved
@@ -261,21 +261,12 @@
         # If it's not devdiv, it's dnceng
         ${{ else }}:
           name: NetCore1ESPool-Internal
-<<<<<<< HEAD
-          demands: ImageOverride -equals windows.vs2019.amd64
-    steps:
-      - template: setup-maestro-vars.yml
-        parameters:
-          BARBuildId: ${{ parameters.BARBuildId }}
-          PromoteToChannelIds: ${{ parameters.PromoteToChannelIds }}
-=======
           demands: ImageOverride -equals Build.Server.Amd64.VS2019
       steps:
         - template: setup-maestro-vars.yml
           parameters:
             BARBuildId: ${{ parameters.BARBuildId }}
             PromoteToChannelIds: ${{ parameters.PromoteToChannelIds }}
->>>>>>> c99255e4
 
         - task: NuGetAuthenticate@0
 
