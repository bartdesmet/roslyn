<!-- Licensed to the .NET Foundation under one or more agreements. The .NET Foundation licenses this file to you under the MIT license. -->
<<<<<<< HEAD
<?xml version="1.0" encoding="utf-8"?>
=======
>>>>>>> 43cdacbf
<Project Sdk="Microsoft.NET.Sdk">
  <PropertyGroup>
    <TargetFramework>net472</TargetFramework>
    <ImportDirectoryBuildTargets>false</ImportDirectoryBuildTargets>
    <AutomaticallyUseReferenceAssemblyPackages>false</AutomaticallyUseReferenceAssemblyPackages>
  </PropertyGroup>
  <ItemGroup>
    <!-- Clear references, the SDK may add some depending on UsuingToolXxx settings, but we only want to restore the following -->
    <PackageReference Remove="@(PackageReference)"/>
    <PackageReference Include="Microsoft.DotNet.IBCMerge" Version="$(MicrosoftDotNetIBCMergeVersion)" Condition="'$(UsingToolIbcOptimization)' == 'true'" />
    <PackageReference Include="Drop.App" Version="$(DropAppVersion)" ExcludeAssets="all" Condition="'$(UsingToolVisualStudioIbcTraining)' == 'true'"/>
  </ItemGroup>
  <PropertyGroup>
    <RestoreSources></RestoreSources>
    <RestoreSources Condition="'$(UsingToolIbcOptimization)' == 'true'">
      https://devdiv.pkgs.visualstudio.com/_packaging/dotnet-core-internal-tooling/nuget/v3/index.json;
    </RestoreSources>
    <RestoreSources Condition="'$(UsingToolVisualStudioIbcTraining)' == 'true'">
      $(RestoreSources);
      https://devdiv.pkgs.visualstudio.com/_packaging/VS/nuget/v3/index.json;
    </RestoreSources>
  </PropertyGroup>

  <!-- Repository extensibility point -->
  <Import Project="$(RepositoryEngineeringDir)InternalTools.props" Condition="Exists('$(RepositoryEngineeringDir)InternalTools.props')" />
</Project><|MERGE_RESOLUTION|>--- conflicted
+++ resolved
@@ -1,8 +1,4 @@
 <!-- Licensed to the .NET Foundation under one or more agreements. The .NET Foundation licenses this file to you under the MIT license. -->
-<<<<<<< HEAD
-<?xml version="1.0" encoding="utf-8"?>
-=======
->>>>>>> 43cdacbf
 <Project Sdk="Microsoft.NET.Sdk">
   <PropertyGroup>
     <TargetFramework>net472</TargetFramework>
