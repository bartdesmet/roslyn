--- conflicted
+++ resolved
@@ -6,18 +6,11 @@
 {
     echo "Usage: $0 [BuildArch] [CodeName] [lldbx.y] [llvmx[.y]] [--skipunmount] --rootfsdir <directory>]"
     echo "BuildArch can be: arm(default), armel, arm64, x86"
-<<<<<<< HEAD
-    echo "CodeName - optional, Code name for Linux, can be: xenial(default), zesty, bionic, alpine, alpine3.9 or alpine3.13. If BuildArch is armel, LinuxCodeName is jessie(default) or tizen."
-    echo "                              for FreeBSD can be: freebsd11, freebsd12, freebsd13"
-    echo "                              for illumos can be: illumos."
-    echo "lldbx.y - optional, LLDB version, can be: lldb3.9(default), lldb4.0, lldb5.0, lldb6.0 no-lldb. Ignored for alpine and FreeBSD"
-=======
     echo "CodeName - optional, Code name for Linux, can be: xenial(default), zesty, bionic, alpine, alpine3.13 or alpine3.14. If BuildArch is armel, LinuxCodeName is jessie(default) or tizen."
     echo "                              for FreeBSD can be: freebsd12, freebsd13"
     echo "                              for illumos can be: illumos."
     echo "lldbx.y - optional, LLDB version, can be: lldb3.9(default), lldb4.0, lldb5.0, lldb6.0 no-lldb. Ignored for alpine and FreeBSD"
     echo "llvmx[.y] - optional, LLVM version for LLVM related packages."
->>>>>>> 79aefe0a
     echo "--skipunmount - optional, will skip the unmount of rootfs folder."
     echo "--use-mirror - optional, use mirror URL to fetch resources, when available."
     exit 1
@@ -40,15 +33,9 @@
 __AlpinePackages="alpine-base"
 __AlpinePackages+=" build-base"
 __AlpinePackages+=" linux-headers"
-<<<<<<< HEAD
-__AlpinePackagesEdgeCommunity=" lldb-dev"
-__AlpinePackagesEdgeMain+=" python3"
-__AlpinePackagesEdgeMain+=" libedit"
-=======
 __AlpinePackages+=" lldb-dev"
 __AlpinePackages+=" python3"
 __AlpinePackages+=" libedit"
->>>>>>> 79aefe0a
 
 # symlinks fixer
 __UbuntuPackages+=" symlinks"
@@ -75,13 +62,8 @@
 __AlpinePackages+=" openssl-dev"
 __AlpinePackages+=" zlib-dev"
 
-<<<<<<< HEAD
-__FreeBSDBase="12.2-RELEASE"
-__FreeBSDPkg="1.12.0"
-=======
 __FreeBSDBase="12.3-RELEASE"
 __FreeBSDPkg="1.17.0"
->>>>>>> 79aefe0a
 __FreeBSDABI="12"
 __FreeBSDPackages="libunwind"
 __FreeBSDPackages+=" icu"
@@ -184,8 +166,6 @@
         no-lldb)
             unset __LLDB_Package
             ;;
-<<<<<<< HEAD
-=======
         llvm*)
             version="$(echo "$lowerI" | tr -d '[:alpha:]-=')"
             parts=(${version//./ })
@@ -195,7 +175,6 @@
                 __LLVM_MinorVersion=0;
             fi
             ;;
->>>>>>> 79aefe0a
         xenial) # Ubuntu 16.04
             if [ "$__CodeName" != "jessie" ]; then
                 __CodeName=xenial
@@ -238,36 +217,15 @@
         alpine|alpine3.13)
             __CodeName=alpine
             __UbuntuRepo=
-<<<<<<< HEAD
-            __AlpineVersion=3.9
-            __AlpinePackagesEdgeMain+=" llvm11-libs"
-            __AlpinePackagesEdgeMain+=" clang-libs"
-=======
             __AlpineVersion=3.13
             __AlpinePackages+=" llvm10-libs"
->>>>>>> 79aefe0a
             ;;
         alpine3.14)
             __CodeName=alpine
             __UbuntuRepo=
-<<<<<<< HEAD
-            __AlpineVersion=3.13
-            # Alpine 3.13 has all the packages we need in the 3.13 repository
-            __AlpinePackages+=$__AlpinePackagesEdgeCommunity
-            __AlpinePackagesEdgeCommunity=
-            __AlpinePackages+=$__AlpinePackagesEdgeMain
-            __AlpinePackagesEdgeMain=
-            __AlpinePackages+=" llvm10-libs"
-            ;;
-        freebsd11)
-            __FreeBSDBase="11.3-RELEASE"
-            __FreeBSDABI="11"
-            ;&
-=======
             __AlpineVersion=3.14
             __AlpinePackages+=" llvm11-libs"
             ;;
->>>>>>> 79aefe0a
         freebsd12)
             __CodeName=freebsd
             __BuildArch=x64
