--- conflicted
+++ resolved
@@ -49,10 +49,7 @@
       "Microsoft.CodeAnalysis.ExternalAccess.IntelliTrace": "vs-impl",
       "Microsoft.CodeAnalysis.ExternalAccess.ProjectSystem": "vs-impl",
       "Microsoft.CodeAnalysis.ExternalAccess.OmniSharp": "arcade",
-<<<<<<< HEAD
-=======
       "Microsoft.CodeAnalysis.ExternalAccess.OmniSharp.CSharp": "arcade",
->>>>>>> 37cf0f6c
       "Microsoft.CodeAnalysis.ExternalAccess.Razor": "vs-impl",
       "Microsoft.CodeAnalysis.ExternalAccess.TypeScript": "vs-impl",
       "Microsoft.CodeAnalysis.ExternalAccess.UnitTesting": "vs-impl",
@@ -109,10 +106,7 @@
       "Microsoft.CodeAnalysis.ExternalAccess.IntelliTrace": "arcade",
       "Microsoft.CodeAnalysis.ExternalAccess.ProjectSystem": "arcade",
       "Microsoft.CodeAnalysis.ExternalAccess.OmniSharp": "arcade",
-<<<<<<< HEAD
-=======
       "Microsoft.CodeAnalysis.ExternalAccess.OmniSharp.CSharp": "arcade",
->>>>>>> 37cf0f6c
       "Microsoft.CodeAnalysis.ExternalAccess.Razor": "arcade",
       "Microsoft.CodeAnalysis.ExternalAccess.TypeScript": "arcade",
       "Microsoft.CodeAnalysis.ExternalAccess.UnitTesting": "arcade",
